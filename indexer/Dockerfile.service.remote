# Dockerfile to containerize services for a cloud provider
FROM dydxprotocol/indexer-node:16-alpine
ENV NODE_ENV=development
ARG service

<<<<<<< HEAD
<<<<<<< HEAD
=======
ARG DD_GIT_REPOSITORY_URL
ARG DD_GIT_COMMIT_SHA
ENV DD_GIT_REPOSITORY_URL=${DD_GIT_REPOSITORY_URL}
ENV DD_GIT_COMMIT_SHA=${DD_GIT_COMMIT_SHA}

>>>>>>> 71b58040 ((perf) patch kafkajs and protobufjs (#2960))
=======
ARG DD_GIT_REPOSITORY_URL
ARG DD_GIT_COMMIT_SHA
ENV DD_GIT_REPOSITORY_URL=${DD_GIT_REPOSITORY_URL} 
ENV DD_GIT_COMMIT_SHA=${DD_GIT_COMMIT_SHA}

>>>>>>> 7d786e37
RUN apk add --no-cache bash jq aws-cli
RUN adduser -S dydx
RUN mkdir -p /home/dydx/app
RUN chown dydx -R /home/dydx/app

WORKDIR /home/dydx/app

# Copy pnpm lock and workspace and package.json from base directory
COPY ./pnpm-lock.yaml ./pnpm-workspace.yaml ./package.json ./

# Copy patches
COPY ./patches ./patches

# Copy package.json from all packages being run
COPY ./packages/base/package.json ./packages/base/
COPY ./packages/kafka/package.json ./packages/kafka/
COPY ./packages/postgres/package.json ./packages/postgres/
COPY ./packages/redis/package.json ./packages/redis/
COPY ./packages/v4-protos/package.json ./packages/v4-protos/
COPY ./packages/v4-proto-parser/package.json ./packages/v4-proto-parser/package.json
COPY ./packages/compliance/package.json ./packages/compliance/
COPY ./packages/notifications/package.json ./packages/notifications/

# Copy build files from all packages being run
COPY ./packages/base/build ./packages/base/build/
COPY ./packages/kafka/build ./packages/kafka/build/
COPY ./packages/postgres/build ./packages/postgres/build/
COPY ./packages/redis/build ./packages/redis/build/
COPY ./packages/v4-protos/build ./packages/v4-protos/build/
COPY ./packages/v4-proto-parser/build ./packages/v4-proto-parser/build/
COPY ./packages/compliance/build ./packages/compliance/build/
COPY ./packages/notifications/build ./packages/notifications/build/

# Copy package.json, build files, and environment files from service being run
COPY ./services/${service}/package.json ./services/${service}/
COPY ./services/${service}/build ./services/${service}/build
COPY ./services/${service}/.env* ./services/${service}/

# Copy service dependency patches
RUN mkdir -p ./services/${service}/patches
COPY ./services/${service}/patches ./services/${service}/patches/

# Copy package dependency patches
RUN mkdir -p ./packages/v4-protos/patches
COPY ./packages/v4-protos/patches ./packages/v4-protos/patches/
RUN mkdir -p ./packages/kafka/patches
COPY ./packages/kafka/patches ./packages/kafka/patches/

# Copy container start script
COPY ./scripts/container-run.sh /home/dydx/app/services/$service/scripts/

RUN chown dydx -R /home/dydx/app

# Install npm modules using pnpm
RUN pnpm i --loglevel warn --production --frozen-lockfile --unsafe-perm

USER dydx

WORKDIR /home/dydx/app/services/$service

CMD ["sh", "-c", "bash ./scripts/container-run.sh"]<|MERGE_RESOLUTION|>--- conflicted
+++ resolved
@@ -3,22 +3,11 @@
 ENV NODE_ENV=development
 ARG service
 
-<<<<<<< HEAD
-<<<<<<< HEAD
-=======
-ARG DD_GIT_REPOSITORY_URL
-ARG DD_GIT_COMMIT_SHA
-ENV DD_GIT_REPOSITORY_URL=${DD_GIT_REPOSITORY_URL}
-ENV DD_GIT_COMMIT_SHA=${DD_GIT_COMMIT_SHA}
-
->>>>>>> 71b58040 ((perf) patch kafkajs and protobufjs (#2960))
-=======
 ARG DD_GIT_REPOSITORY_URL
 ARG DD_GIT_COMMIT_SHA
 ENV DD_GIT_REPOSITORY_URL=${DD_GIT_REPOSITORY_URL} 
 ENV DD_GIT_COMMIT_SHA=${DD_GIT_COMMIT_SHA}
 
->>>>>>> 7d786e37
 RUN apk add --no-cache bash jq aws-cli
 RUN adduser -S dydx
 RUN mkdir -p /home/dydx/app
