/**
 * Environment variables required by all services using base.
 */

import {
  parseInteger,
  parseString,
  parseSchema,
  parseBoolean,
} from './config-util';
import { NodeEnv } from './types';

// Use a string that passes validation when creating the Bugsnag object.
const DEFAULT_BUGSNAG_KEY = '00000000000000000000000000000000';

export const baseConfigSecrets: (keyof typeof baseConfigSchema)[] = [
  'BUGSNAG_KEY',
];

export const baseConfigSchema = {
  // Required environment variables.
  BUGSNAG_KEY: parseString({
    default: DEFAULT_BUGSNAG_KEY,
    requireInEnv: [NodeEnv.PRODUCTION, NodeEnv.STAGING],
  }),
  BUGSNAG_RELEASE_STAGE: parseString({
    default: null,
    requireInEnv: [NodeEnv.PRODUCTION, NodeEnv.STAGING],
  }),
  SEND_BUGSNAG_ERRORS: parseBoolean({
    default: true,
  }),
  SERVICE_NAME: parseString({ default: '' }),

  TURNKEY_API_BASE_URL: parseString({ default: 'https://api.turnkey.com' }),
  // API keys for root user on parent org to use to create suborgs.
  TURNKEY_API_PRIVATE_KEY: parseString({ default: '' }),
  TURNKEY_API_PUBLIC_KEY: parseString({ default: '' }),
  // API keys for senders to use to start bridging.
  TURNKEY_API_SENDER_PRIVATE_KEY: parseString({ default: '' }),
  TURNKEY_API_SENDER_PUBLIC_KEY: parseString({ default: '' }),
  TURNKEY_MAGIC_LINK_TEMPLATE: parseString({ default: '' }),
  TURNKEY_ORGANIZATION_ID: parseString({ default: '' }),
  // Alchemy API key for skip bridge.
  ALCHEMY_KEY: parseString({ default: '' }),
  ALCHEMY_API_KEY: parseString({ default: '' }),
  // ZeroDev RPC for skip bridge.
  ZERODEV_API_KEY: parseString({ default: '' }),
  ZERODEV_API_BASE_URL: parseString({ default: 'https://rpc.zerodev.app/api/v3' }),
<<<<<<< HEAD
  SOLANA_SPONSOR_PRIVATE_KEY: parseString({ default: '' }),
=======
>>>>>>> 0d2c5d3b

  // Optional environment variables.
  NODE_ENV: parseString({ default: null }),
  ENABLE_LOGS_IN_TEST: parseBoolean({ default: false }),
  STATSD_HOST: parseString({ default: 'localhost' }),
  STATSD_PORT: parseInteger({ default: 8125 }),
  LOG_LEVEL: parseString({ default: 'debug' }),
  ECS_CONTAINER_METADATA_URI_V4: parseString({ default: '' }),
  AWS_REGION: parseString({ default: '' }),
};

export default parseSchema(baseConfigSchema);<|MERGE_RESOLUTION|>--- conflicted
+++ resolved
@@ -47,10 +47,7 @@
   // ZeroDev RPC for skip bridge.
   ZERODEV_API_KEY: parseString({ default: '' }),
   ZERODEV_API_BASE_URL: parseString({ default: 'https://rpc.zerodev.app/api/v3' }),
-<<<<<<< HEAD
   SOLANA_SPONSOR_PRIVATE_KEY: parseString({ default: '' }),
-=======
->>>>>>> 0d2c5d3b
 
   // Optional environment variables.
   NODE_ENV: parseString({ default: null }),
