import { addTransportsToLogger } from './add-transports-to-logger';

export { baseConfigSchema, baseConfigSecrets } from './config';
export * from './config-util';
export * from './errors';
export { default as logger } from './logger';
export * from './types';
export * from './sanitization';
export { default as stats } from './stats';
export * from './tasks';
export * from './axios';
export * from './constants';
export * from './bugsnag';
export * from './stats-util';
export * from './date-helpers';
export * from './instance-id';
export * from './az-id';
<<<<<<< HEAD
export { requestId } from './request-id';
=======
export { cacheControlMiddleware, noCacheControlMiddleware } from './cache-control';
>>>>>>> 1ba39790

// Do this outside logger.ts to avoid a dependency cycle with logger transports that may trigger
// additional logging.
addTransportsToLogger();<|MERGE_RESOLUTION|>--- conflicted
+++ resolved
@@ -15,11 +15,8 @@
 export * from './date-helpers';
 export * from './instance-id';
 export * from './az-id';
-<<<<<<< HEAD
 export { requestId } from './request-id';
-=======
 export { cacheControlMiddleware, noCacheControlMiddleware } from './cache-control';
->>>>>>> 1ba39790
 
 // Do this outside logger.ts to avoid a dependency cycle with logger transports that may trigger
 // additional logging.
