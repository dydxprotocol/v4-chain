<<<<<<< HEAD
import * as _83 from "./gogo";
export const gogoproto = { ..._83
=======
import * as _82 from "./gogo";
export const gogoproto = { ..._82
>>>>>>> 17fc528a
};<|MERGE_RESOLUTION|>--- conflicted
+++ resolved
@@ -1,8 +1,3 @@
-<<<<<<< HEAD
-import * as _83 from "./gogo";
-export const gogoproto = { ..._83
-=======
-import * as _82 from "./gogo";
-export const gogoproto = { ..._82
->>>>>>> 17fc528a
+import * as _84 from "./gogo";
+export const gogoproto = { ..._84
 };