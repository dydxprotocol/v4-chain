<<<<<<< HEAD
import * as _123 from "./gogo";
export const gogoproto = { ..._123
=======
import * as _126 from "./gogo";
export const gogoproto = { ..._126
>>>>>>> cbd23b1a
};<|MERGE_RESOLUTION|>--- conflicted
+++ resolved
@@ -1,8 +1,3 @@
-<<<<<<< HEAD
-import * as _123 from "./gogo";
-export const gogoproto = { ..._123
-=======
-import * as _126 from "./gogo";
-export const gogoproto = { ..._126
->>>>>>> cbd23b1a
+import * as _127 from "./gogo";
+export const gogoproto = { ..._127
 };