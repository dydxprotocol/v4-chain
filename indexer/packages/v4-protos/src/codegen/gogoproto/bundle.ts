<<<<<<< HEAD
import * as _126 from "./gogo";
export const gogoproto = { ..._126
=======
import * as _128 from "./gogo";
export const gogoproto = { ..._128
>>>>>>> 2ec1adeb
};<|MERGE_RESOLUTION|>--- conflicted
+++ resolved
@@ -1,8 +1,3 @@
-<<<<<<< HEAD
-import * as _126 from "./gogo";
-export const gogoproto = { ..._126
-=======
 import * as _128 from "./gogo";
 export const gogoproto = { ..._128
->>>>>>> 2ec1adeb
 };