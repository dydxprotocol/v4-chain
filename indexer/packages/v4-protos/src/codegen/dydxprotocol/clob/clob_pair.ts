--- conflicted
+++ resolved
@@ -36,13 +36,9 @@
 
   /**
    * STATUS_FINAL_SETTLEMENT - STATUS_FINAL_SETTLEMENT represents a clob pair which is deactivated
-<<<<<<< HEAD
-   * and trading has ceased. All open positions will be closed by the protocol.option
-=======
    * and trading has ceased. All open positions will be closed by the
    * protocol. Open stateful orders will be cancelled. Open short-term
    * orders will be left to expire.
->>>>>>> 11fd8a0f
    */
   STATUS_FINAL_SETTLEMENT = 6,
   UNRECOGNIZED = -1,
@@ -83,13 +79,9 @@
 
   /**
    * STATUS_FINAL_SETTLEMENT - STATUS_FINAL_SETTLEMENT represents a clob pair which is deactivated
-<<<<<<< HEAD
-   * and trading has ceased. All open positions will be closed by the protocol.option
-=======
    * and trading has ceased. All open positions will be closed by the
    * protocol. Open stateful orders will be cancelled. Open short-term
    * orders will be left to expire.
->>>>>>> 11fd8a0f
    */
   STATUS_FINAL_SETTLEMENT = 6,
   UNRECOGNIZED = -1,
