import * as _m0 from "protobufjs/minimal";
import { DeepPartial, Long } from "../../helpers";
/** Status of the CLOB. */

export enum ClobPair_Status {
  /** STATUS_UNSPECIFIED - Default value. This value is invalid and unused. */
  STATUS_UNSPECIFIED = 0,

  /** STATUS_ACTIVE - STATUS_ACTIVE represents an active clob pair. */
  STATUS_ACTIVE = 1,

  /**
   * STATUS_PAUSED - STATUS_PAUSED behavior is unfinalized.
   * TODO(DEC-600): update this documentation.
   */
  STATUS_PAUSED = 2,

  /**
   * STATUS_CANCEL_ONLY - STATUS_CANCEL_ONLY behavior is unfinalized.
   * TODO(DEC-600): update this documentation.
   */
  STATUS_CANCEL_ONLY = 3,

  /**
   * STATUS_POST_ONLY - STATUS_POST_ONLY behavior is unfinalized.
   * TODO(DEC-600): update this documentation.
   */
  STATUS_POST_ONLY = 4,

  /**
   * STATUS_INITIALIZING - STATUS_INITIALIZING represents a newly-added clob pair.
   * Clob pairs in this state only accept orders which are
   * both short-term and post-only.
   */
  STATUS_INITIALIZING = 5,

  /**
   * STATUS_FINAL_SETTLEMENT - STATUS_FINAL_SETTLEMENT represents a clob pair which is deactivated
   * and trading has ceased. All open positions will be closed by the
<<<<<<< HEAD
   * protocol.
=======
   * protocol. Open stateful orders will be cancelled. Open short-term
   * orders will be left to expire.
>>>>>>> 56d653aa
   */
  STATUS_FINAL_SETTLEMENT = 6,
  UNRECOGNIZED = -1,
}
/** Status of the CLOB. */

export enum ClobPair_StatusSDKType {
  /** STATUS_UNSPECIFIED - Default value. This value is invalid and unused. */
  STATUS_UNSPECIFIED = 0,

  /** STATUS_ACTIVE - STATUS_ACTIVE represents an active clob pair. */
  STATUS_ACTIVE = 1,

  /**
   * STATUS_PAUSED - STATUS_PAUSED behavior is unfinalized.
   * TODO(DEC-600): update this documentation.
   */
  STATUS_PAUSED = 2,

  /**
   * STATUS_CANCEL_ONLY - STATUS_CANCEL_ONLY behavior is unfinalized.
   * TODO(DEC-600): update this documentation.
   */
  STATUS_CANCEL_ONLY = 3,

  /**
   * STATUS_POST_ONLY - STATUS_POST_ONLY behavior is unfinalized.
   * TODO(DEC-600): update this documentation.
   */
  STATUS_POST_ONLY = 4,

  /**
   * STATUS_INITIALIZING - STATUS_INITIALIZING represents a newly-added clob pair.
   * Clob pairs in this state only accept orders which are
   * both short-term and post-only.
   */
  STATUS_INITIALIZING = 5,

  /**
   * STATUS_FINAL_SETTLEMENT - STATUS_FINAL_SETTLEMENT represents a clob pair which is deactivated
   * and trading has ceased. All open positions will be closed by the
<<<<<<< HEAD
   * protocol.
=======
   * protocol. Open stateful orders will be cancelled. Open short-term
   * orders will be left to expire.
>>>>>>> 56d653aa
   */
  STATUS_FINAL_SETTLEMENT = 6,
  UNRECOGNIZED = -1,
}
export function clobPair_StatusFromJSON(object: any): ClobPair_Status {
  switch (object) {
    case 0:
    case "STATUS_UNSPECIFIED":
      return ClobPair_Status.STATUS_UNSPECIFIED;

    case 1:
    case "STATUS_ACTIVE":
      return ClobPair_Status.STATUS_ACTIVE;

    case 2:
    case "STATUS_PAUSED":
      return ClobPair_Status.STATUS_PAUSED;

    case 3:
    case "STATUS_CANCEL_ONLY":
      return ClobPair_Status.STATUS_CANCEL_ONLY;

    case 4:
    case "STATUS_POST_ONLY":
      return ClobPair_Status.STATUS_POST_ONLY;

    case 5:
    case "STATUS_INITIALIZING":
      return ClobPair_Status.STATUS_INITIALIZING;

    case 6:
    case "STATUS_FINAL_SETTLEMENT":
      return ClobPair_Status.STATUS_FINAL_SETTLEMENT;

    case -1:
    case "UNRECOGNIZED":
    default:
      return ClobPair_Status.UNRECOGNIZED;
  }
}
export function clobPair_StatusToJSON(object: ClobPair_Status): string {
  switch (object) {
    case ClobPair_Status.STATUS_UNSPECIFIED:
      return "STATUS_UNSPECIFIED";

    case ClobPair_Status.STATUS_ACTIVE:
      return "STATUS_ACTIVE";

    case ClobPair_Status.STATUS_PAUSED:
      return "STATUS_PAUSED";

    case ClobPair_Status.STATUS_CANCEL_ONLY:
      return "STATUS_CANCEL_ONLY";

    case ClobPair_Status.STATUS_POST_ONLY:
      return "STATUS_POST_ONLY";

    case ClobPair_Status.STATUS_INITIALIZING:
      return "STATUS_INITIALIZING";

    case ClobPair_Status.STATUS_FINAL_SETTLEMENT:
      return "STATUS_FINAL_SETTLEMENT";

    case ClobPair_Status.UNRECOGNIZED:
    default:
      return "UNRECOGNIZED";
  }
}
/**
 * PerpetualClobMetadata contains metadata for a `ClobPair`
 * representing a Perpetual product.
 */

export interface PerpetualClobMetadata {
  /** Id of the Perpetual the CLOB allows trading of. */
  perpetualId: number;
}
/**
 * PerpetualClobMetadata contains metadata for a `ClobPair`
 * representing a Perpetual product.
 */

export interface PerpetualClobMetadataSDKType {
  /** Id of the Perpetual the CLOB allows trading of. */
  perpetual_id: number;
}
/**
 * PerpetualClobMetadata contains metadata for a `ClobPair`
 * representing a Spot product.
 */

export interface SpotClobMetadata {
  /** Id of the base Asset in the trading pair. */
  baseAssetId: number;
  /** Id of the quote Asset in the trading pair. */

  quoteAssetId: number;
}
/**
 * PerpetualClobMetadata contains metadata for a `ClobPair`
 * representing a Spot product.
 */

export interface SpotClobMetadataSDKType {
  /** Id of the base Asset in the trading pair. */
  base_asset_id: number;
  /** Id of the quote Asset in the trading pair. */

  quote_asset_id: number;
}
/**
 * ClobPair represents a single CLOB pair for a given product
 * in state.
 */

export interface ClobPair {
  /** ID of the orderbook that stores all resting liquidity for this CLOB. */
  id: number;
  perpetualClobMetadata?: PerpetualClobMetadata;
  spotClobMetadata?: SpotClobMetadata;
  /** Minimum increment in the size of orders on the CLOB, in base quantums. */

  stepBaseQuantums: Long;
  /**
   * Defines the tick size of the orderbook by defining how many subticks
   * are in one tick. That is, the subticks of any valid order must be a
   * multiple of this value. Generally this value should start `>= 100`to
   * allow room for decreasing it.
   */

  subticksPerTick: number;
  /**
   * `10^Exponent` gives the number of QuoteQuantums traded per BaseQuantum
   * per Subtick.
   */

  quantumConversionExponent: number;
  status: ClobPair_Status;
}
/**
 * ClobPair represents a single CLOB pair for a given product
 * in state.
 */

export interface ClobPairSDKType {
  /** ID of the orderbook that stores all resting liquidity for this CLOB. */
  id: number;
  perpetual_clob_metadata?: PerpetualClobMetadataSDKType;
  spot_clob_metadata?: SpotClobMetadataSDKType;
  /** Minimum increment in the size of orders on the CLOB, in base quantums. */

  step_base_quantums: Long;
  /**
   * Defines the tick size of the orderbook by defining how many subticks
   * are in one tick. That is, the subticks of any valid order must be a
   * multiple of this value. Generally this value should start `>= 100`to
   * allow room for decreasing it.
   */

  subticks_per_tick: number;
  /**
   * `10^Exponent` gives the number of QuoteQuantums traded per BaseQuantum
   * per Subtick.
   */

  quantum_conversion_exponent: number;
  status: ClobPair_StatusSDKType;
}

function createBasePerpetualClobMetadata(): PerpetualClobMetadata {
  return {
    perpetualId: 0
  };
}

export const PerpetualClobMetadata = {
  encode(message: PerpetualClobMetadata, writer: _m0.Writer = _m0.Writer.create()): _m0.Writer {
    if (message.perpetualId !== 0) {
      writer.uint32(8).uint32(message.perpetualId);
    }

    return writer;
  },

  decode(input: _m0.Reader | Uint8Array, length?: number): PerpetualClobMetadata {
    const reader = input instanceof _m0.Reader ? input : new _m0.Reader(input);
    let end = length === undefined ? reader.len : reader.pos + length;
    const message = createBasePerpetualClobMetadata();

    while (reader.pos < end) {
      const tag = reader.uint32();

      switch (tag >>> 3) {
        case 1:
          message.perpetualId = reader.uint32();
          break;

        default:
          reader.skipType(tag & 7);
          break;
      }
    }

    return message;
  },

  fromPartial(object: DeepPartial<PerpetualClobMetadata>): PerpetualClobMetadata {
    const message = createBasePerpetualClobMetadata();
    message.perpetualId = object.perpetualId ?? 0;
    return message;
  }

};

function createBaseSpotClobMetadata(): SpotClobMetadata {
  return {
    baseAssetId: 0,
    quoteAssetId: 0
  };
}

export const SpotClobMetadata = {
  encode(message: SpotClobMetadata, writer: _m0.Writer = _m0.Writer.create()): _m0.Writer {
    if (message.baseAssetId !== 0) {
      writer.uint32(8).uint32(message.baseAssetId);
    }

    if (message.quoteAssetId !== 0) {
      writer.uint32(16).uint32(message.quoteAssetId);
    }

    return writer;
  },

  decode(input: _m0.Reader | Uint8Array, length?: number): SpotClobMetadata {
    const reader = input instanceof _m0.Reader ? input : new _m0.Reader(input);
    let end = length === undefined ? reader.len : reader.pos + length;
    const message = createBaseSpotClobMetadata();

    while (reader.pos < end) {
      const tag = reader.uint32();

      switch (tag >>> 3) {
        case 1:
          message.baseAssetId = reader.uint32();
          break;

        case 2:
          message.quoteAssetId = reader.uint32();
          break;

        default:
          reader.skipType(tag & 7);
          break;
      }
    }

    return message;
  },

  fromPartial(object: DeepPartial<SpotClobMetadata>): SpotClobMetadata {
    const message = createBaseSpotClobMetadata();
    message.baseAssetId = object.baseAssetId ?? 0;
    message.quoteAssetId = object.quoteAssetId ?? 0;
    return message;
  }

};

function createBaseClobPair(): ClobPair {
  return {
    id: 0,
    perpetualClobMetadata: undefined,
    spotClobMetadata: undefined,
    stepBaseQuantums: Long.UZERO,
    subticksPerTick: 0,
    quantumConversionExponent: 0,
    status: 0
  };
}

export const ClobPair = {
  encode(message: ClobPair, writer: _m0.Writer = _m0.Writer.create()): _m0.Writer {
    if (message.id !== 0) {
      writer.uint32(8).uint32(message.id);
    }

    if (message.perpetualClobMetadata !== undefined) {
      PerpetualClobMetadata.encode(message.perpetualClobMetadata, writer.uint32(18).fork()).ldelim();
    }

    if (message.spotClobMetadata !== undefined) {
      SpotClobMetadata.encode(message.spotClobMetadata, writer.uint32(26).fork()).ldelim();
    }

    if (!message.stepBaseQuantums.isZero()) {
      writer.uint32(32).uint64(message.stepBaseQuantums);
    }

    if (message.subticksPerTick !== 0) {
      writer.uint32(40).uint32(message.subticksPerTick);
    }

    if (message.quantumConversionExponent !== 0) {
      writer.uint32(48).sint32(message.quantumConversionExponent);
    }

    if (message.status !== 0) {
      writer.uint32(56).int32(message.status);
    }

    return writer;
  },

  decode(input: _m0.Reader | Uint8Array, length?: number): ClobPair {
    const reader = input instanceof _m0.Reader ? input : new _m0.Reader(input);
    let end = length === undefined ? reader.len : reader.pos + length;
    const message = createBaseClobPair();

    while (reader.pos < end) {
      const tag = reader.uint32();

      switch (tag >>> 3) {
        case 1:
          message.id = reader.uint32();
          break;

        case 2:
          message.perpetualClobMetadata = PerpetualClobMetadata.decode(reader, reader.uint32());
          break;

        case 3:
          message.spotClobMetadata = SpotClobMetadata.decode(reader, reader.uint32());
          break;

        case 4:
          message.stepBaseQuantums = (reader.uint64() as Long);
          break;

        case 5:
          message.subticksPerTick = reader.uint32();
          break;

        case 6:
          message.quantumConversionExponent = reader.sint32();
          break;

        case 7:
          message.status = (reader.int32() as any);
          break;

        default:
          reader.skipType(tag & 7);
          break;
      }
    }

    return message;
  },

  fromPartial(object: DeepPartial<ClobPair>): ClobPair {
    const message = createBaseClobPair();
    message.id = object.id ?? 0;
    message.perpetualClobMetadata = object.perpetualClobMetadata !== undefined && object.perpetualClobMetadata !== null ? PerpetualClobMetadata.fromPartial(object.perpetualClobMetadata) : undefined;
    message.spotClobMetadata = object.spotClobMetadata !== undefined && object.spotClobMetadata !== null ? SpotClobMetadata.fromPartial(object.spotClobMetadata) : undefined;
    message.stepBaseQuantums = object.stepBaseQuantums !== undefined && object.stepBaseQuantums !== null ? Long.fromValue(object.stepBaseQuantums) : Long.UZERO;
    message.subticksPerTick = object.subticksPerTick ?? 0;
    message.quantumConversionExponent = object.quantumConversionExponent ?? 0;
    message.status = object.status ?? 0;
    return message;
  }

};<|MERGE_RESOLUTION|>--- conflicted
+++ resolved
@@ -37,12 +37,8 @@
   /**
    * STATUS_FINAL_SETTLEMENT - STATUS_FINAL_SETTLEMENT represents a clob pair which is deactivated
    * and trading has ceased. All open positions will be closed by the
-<<<<<<< HEAD
-   * protocol.
-=======
    * protocol. Open stateful orders will be cancelled. Open short-term
    * orders will be left to expire.
->>>>>>> 56d653aa
    */
   STATUS_FINAL_SETTLEMENT = 6,
   UNRECOGNIZED = -1,
@@ -84,12 +80,8 @@
   /**
    * STATUS_FINAL_SETTLEMENT - STATUS_FINAL_SETTLEMENT represents a clob pair which is deactivated
    * and trading has ceased. All open positions will be closed by the
-<<<<<<< HEAD
-   * protocol.
-=======
    * protocol. Open stateful orders will be cancelled. Open short-term
    * orders will be left to expire.
->>>>>>> 56d653aa
    */
   STATUS_FINAL_SETTLEMENT = 6,
   UNRECOGNIZED = -1,
