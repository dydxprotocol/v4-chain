import * as _5 from "./assets/asset";
import * as _6 from "./assets/genesis";
import * as _7 from "./assets/query";
import * as _8 from "./assets/tx";
import * as _9 from "./blocktime/blocktime";
import * as _10 from "./blocktime/genesis";
import * as _11 from "./blocktime/params";
import * as _12 from "./blocktime/query";
import * as _13 from "./blocktime/tx";
import * as _14 from "./bridge/bridge_event_info";
import * as _15 from "./bridge/bridge_event";
import * as _16 from "./bridge/genesis";
import * as _17 from "./bridge/params";
import * as _18 from "./bridge/query";
import * as _19 from "./bridge/tx";
import * as _20 from "./clob/block_rate_limit_config";
import * as _21 from "./clob/clob_pair";
import * as _22 from "./clob/equity_tier_limit_config";
import * as _23 from "./clob/genesis";
import * as _24 from "./clob/liquidations_config";
import * as _25 from "./clob/liquidations";
import * as _26 from "./clob/matches";
import * as _27 from "./clob/mev";
import * as _28 from "./clob/operation";
import * as _29 from "./clob/order_removals";
import * as _30 from "./clob/order";
import * as _31 from "./clob/process_proposer_matches_events";
import * as _32 from "./clob/query";
import * as _33 from "./clob/tx";
import * as _34 from "./daemons/bridge/bridge";
import * as _35 from "./daemons/liquidation/liquidation";
import * as _36 from "./daemons/pricefeed/price_feed";
import * as _37 from "./delaymsg/block_message_ids";
import * as _38 from "./delaymsg/delayed_message";
import * as _39 from "./delaymsg/genesis";
import * as _40 from "./delaymsg/query";
import * as _41 from "./delaymsg/tx";
import * as _42 from "./epochs/epoch_info";
import * as _43 from "./epochs/genesis";
import * as _44 from "./epochs/query";
import * as _45 from "./feetiers/genesis";
import * as _46 from "./feetiers/params";
import * as _47 from "./feetiers/query";
import * as _48 from "./feetiers/tx";
import * as _49 from "./govplus/genesis";
import * as _50 from "./govplus/query";
import * as _51 from "./govplus/tx";
import * as _52 from "./indexer/events/events";
import * as _53 from "./indexer/indexer_manager/event";
import * as _54 from "./indexer/off_chain_updates/off_chain_updates";
import * as _55 from "./indexer/protocol/v1/clob";
import * as _56 from "./indexer/protocol/v1/perpetual";
import * as _57 from "./indexer/protocol/v1/subaccount";
import * as _58 from "./indexer/redis/redis_order";
import * as _59 from "./indexer/shared/removal_reason";
import * as _60 from "./indexer/socks/messages";
import * as _61 from "./listing/genesis";
import * as _62 from "./listing/query";
import * as _63 from "./listing/tx";
import * as _64 from "./perpetuals/genesis";
import * as _65 from "./perpetuals/params";
import * as _66 from "./perpetuals/perpetual";
import * as _67 from "./perpetuals/query";
import * as _68 from "./perpetuals/tx";
import * as _69 from "./prices/genesis";
import * as _70 from "./prices/market_param";
import * as _71 from "./prices/market_price";
import * as _72 from "./prices/query";
import * as _73 from "./prices/tx";
import * as _74 from "./ratelimit/capacity";
import * as _75 from "./ratelimit/genesis";
import * as _76 from "./ratelimit/limit_params";
import * as _77 from "./ratelimit/pending_send_packet";
import * as _78 from "./ratelimit/query";
import * as _79 from "./ratelimit/tx";
<<<<<<< HEAD
import * as _80 from "./revshare/genesis";
import * as _81 from "./revshare/query";
import * as _82 from "./revshare/tx";
import * as _83 from "./rewards/genesis";
import * as _84 from "./rewards/params";
import * as _85 from "./rewards/query";
import * as _86 from "./rewards/reward_share";
import * as _87 from "./rewards/tx";
import * as _88 from "./sending/genesis";
import * as _89 from "./sending/query";
import * as _90 from "./sending/transfer";
import * as _91 from "./sending/tx";
import * as _92 from "./stats/genesis";
import * as _93 from "./stats/params";
import * as _94 from "./stats/query";
import * as _95 from "./stats/stats";
import * as _96 from "./stats/tx";
import * as _97 from "./subaccounts/asset_position";
import * as _98 from "./subaccounts/genesis";
import * as _99 from "./subaccounts/perpetual_position";
import * as _100 from "./subaccounts/query";
import * as _101 from "./subaccounts/subaccount";
import * as _102 from "./vault/genesis";
import * as _103 from "./vault/params";
import * as _104 from "./vault/query";
import * as _105 from "./vault/tx";
import * as _106 from "./vault/vault";
import * as _107 from "./vest/genesis";
import * as _108 from "./vest/query";
import * as _109 from "./vest/tx";
import * as _110 from "./vest/vest_entry";
import * as _118 from "./assets/query.lcd";
import * as _119 from "./blocktime/query.lcd";
import * as _120 from "./bridge/query.lcd";
import * as _121 from "./clob/query.lcd";
import * as _122 from "./delaymsg/query.lcd";
import * as _123 from "./epochs/query.lcd";
import * as _124 from "./feetiers/query.lcd";
import * as _125 from "./perpetuals/query.lcd";
import * as _126 from "./prices/query.lcd";
import * as _127 from "./ratelimit/query.lcd";
import * as _128 from "./rewards/query.lcd";
import * as _129 from "./stats/query.lcd";
import * as _130 from "./subaccounts/query.lcd";
import * as _131 from "./vault/query.lcd";
import * as _132 from "./vest/query.lcd";
import * as _133 from "./assets/query.rpc.Query";
import * as _134 from "./blocktime/query.rpc.Query";
import * as _135 from "./bridge/query.rpc.Query";
import * as _136 from "./clob/query.rpc.Query";
import * as _137 from "./delaymsg/query.rpc.Query";
import * as _138 from "./epochs/query.rpc.Query";
import * as _139 from "./feetiers/query.rpc.Query";
import * as _140 from "./govplus/query.rpc.Query";
import * as _141 from "./listing/query.rpc.Query";
import * as _142 from "./perpetuals/query.rpc.Query";
import * as _143 from "./prices/query.rpc.Query";
import * as _144 from "./ratelimit/query.rpc.Query";
import * as _145 from "./revshare/query.rpc.Query";
import * as _146 from "./rewards/query.rpc.Query";
import * as _147 from "./sending/query.rpc.Query";
import * as _148 from "./stats/query.rpc.Query";
import * as _149 from "./subaccounts/query.rpc.Query";
import * as _150 from "./vault/query.rpc.Query";
import * as _151 from "./vest/query.rpc.Query";
import * as _152 from "./blocktime/tx.rpc.msg";
import * as _153 from "./bridge/tx.rpc.msg";
import * as _154 from "./clob/tx.rpc.msg";
import * as _155 from "./delaymsg/tx.rpc.msg";
import * as _156 from "./feetiers/tx.rpc.msg";
import * as _157 from "./govplus/tx.rpc.msg";
import * as _158 from "./perpetuals/tx.rpc.msg";
import * as _159 from "./prices/tx.rpc.msg";
import * as _160 from "./ratelimit/tx.rpc.msg";
import * as _161 from "./rewards/tx.rpc.msg";
import * as _162 from "./sending/tx.rpc.msg";
import * as _163 from "./stats/tx.rpc.msg";
import * as _164 from "./vault/tx.rpc.msg";
import * as _165 from "./vest/tx.rpc.msg";
import * as _166 from "./lcd";
import * as _167 from "./rpc.query";
import * as _168 from "./rpc.tx";
=======
import * as _80 from "./rewards/genesis";
import * as _81 from "./rewards/params";
import * as _82 from "./rewards/query";
import * as _83 from "./rewards/reward_share";
import * as _84 from "./rewards/tx";
import * as _85 from "./sending/genesis";
import * as _86 from "./sending/query";
import * as _87 from "./sending/transfer";
import * as _88 from "./sending/tx";
import * as _89 from "./stats/genesis";
import * as _90 from "./stats/params";
import * as _91 from "./stats/query";
import * as _92 from "./stats/stats";
import * as _93 from "./stats/tx";
import * as _94 from "./subaccounts/asset_position";
import * as _95 from "./subaccounts/genesis";
import * as _96 from "./subaccounts/perpetual_position";
import * as _97 from "./subaccounts/query";
import * as _98 from "./subaccounts/subaccount";
import * as _99 from "./vault/genesis";
import * as _100 from "./vault/params";
import * as _101 from "./vault/query";
import * as _102 from "./vault/tx";
import * as _103 from "./vault/vault";
import * as _104 from "./vest/genesis";
import * as _105 from "./vest/query";
import * as _106 from "./vest/tx";
import * as _107 from "./vest/vest_entry";
import * as _115 from "./assets/query.lcd";
import * as _116 from "./blocktime/query.lcd";
import * as _117 from "./bridge/query.lcd";
import * as _118 from "./clob/query.lcd";
import * as _119 from "./delaymsg/query.lcd";
import * as _120 from "./epochs/query.lcd";
import * as _121 from "./feetiers/query.lcd";
import * as _122 from "./perpetuals/query.lcd";
import * as _123 from "./prices/query.lcd";
import * as _124 from "./ratelimit/query.lcd";
import * as _125 from "./rewards/query.lcd";
import * as _126 from "./stats/query.lcd";
import * as _127 from "./subaccounts/query.lcd";
import * as _128 from "./vault/query.lcd";
import * as _129 from "./vest/query.lcd";
import * as _130 from "./assets/query.rpc.Query";
import * as _131 from "./blocktime/query.rpc.Query";
import * as _132 from "./bridge/query.rpc.Query";
import * as _133 from "./clob/query.rpc.Query";
import * as _134 from "./delaymsg/query.rpc.Query";
import * as _135 from "./epochs/query.rpc.Query";
import * as _136 from "./feetiers/query.rpc.Query";
import * as _137 from "./govplus/query.rpc.Query";
import * as _138 from "./listing/query.rpc.Query";
import * as _139 from "./perpetuals/query.rpc.Query";
import * as _140 from "./prices/query.rpc.Query";
import * as _141 from "./ratelimit/query.rpc.Query";
import * as _142 from "./rewards/query.rpc.Query";
import * as _143 from "./sending/query.rpc.Query";
import * as _144 from "./stats/query.rpc.Query";
import * as _145 from "./subaccounts/query.rpc.Query";
import * as _146 from "./vault/query.rpc.Query";
import * as _147 from "./vest/query.rpc.Query";
import * as _148 from "./blocktime/tx.rpc.msg";
import * as _149 from "./bridge/tx.rpc.msg";
import * as _150 from "./clob/tx.rpc.msg";
import * as _151 from "./delaymsg/tx.rpc.msg";
import * as _152 from "./feetiers/tx.rpc.msg";
import * as _153 from "./govplus/tx.rpc.msg";
import * as _154 from "./listing/tx.rpc.msg";
import * as _155 from "./perpetuals/tx.rpc.msg";
import * as _156 from "./prices/tx.rpc.msg";
import * as _157 from "./ratelimit/tx.rpc.msg";
import * as _158 from "./rewards/tx.rpc.msg";
import * as _159 from "./sending/tx.rpc.msg";
import * as _160 from "./stats/tx.rpc.msg";
import * as _161 from "./vault/tx.rpc.msg";
import * as _162 from "./vest/tx.rpc.msg";
import * as _163 from "./lcd";
import * as _164 from "./rpc.query";
import * as _165 from "./rpc.tx";
>>>>>>> 16041e35
export namespace dydxprotocol {
  export const assets = { ..._5,
    ..._6,
    ..._7,
    ..._8,
    ..._118,
    ..._133
  };
  export const blocktime = { ..._9,
    ..._10,
    ..._11,
    ..._12,
    ..._13,
    ..._119,
    ..._134,
    ..._152
  };
  export const bridge = { ..._14,
    ..._15,
    ..._16,
    ..._17,
    ..._18,
    ..._19,
    ..._120,
    ..._135,
    ..._153
  };
  export const clob = { ..._20,
    ..._21,
    ..._22,
    ..._23,
    ..._24,
    ..._25,
    ..._26,
    ..._27,
    ..._28,
    ..._29,
    ..._30,
    ..._31,
    ..._32,
    ..._33,
    ..._121,
    ..._136,
    ..._154
  };
  export namespace daemons {
    export const bridge = { ..._34
    };
    export const liquidation = { ..._35
    };
    export const pricefeed = { ..._36
    };
  }
  export const delaymsg = { ..._37,
    ..._38,
    ..._39,
    ..._40,
    ..._41,
    ..._122,
    ..._137,
    ..._155
  };
  export const epochs = { ..._42,
    ..._43,
    ..._44,
    ..._123,
    ..._138
  };
  export const feetiers = { ..._45,
    ..._46,
    ..._47,
    ..._48,
    ..._124,
    ..._139,
    ..._156
  };
  export const govplus = { ..._49,
    ..._50,
    ..._51,
    ..._140,
    ..._157
  };
  export namespace indexer {
    export const events = { ..._52
    };
    export const indexer_manager = { ..._53
    };
    export const off_chain_updates = { ..._54
    };
    export namespace protocol {
      export const v1 = { ..._55,
        ..._56,
        ..._57
      };
    }
    export const redis = { ..._58
    };
    export const shared = { ..._59
    };
    export const socks = { ..._60
    };
  }
  export const listing = { ..._61,
    ..._62,
    ..._63,
<<<<<<< HEAD
    ..._141
=======
    ..._138,
    ..._154
>>>>>>> 16041e35
  };
  export const perpetuals = { ..._64,
    ..._65,
    ..._66,
    ..._67,
    ..._68,
<<<<<<< HEAD
    ..._125,
    ..._142,
    ..._158
=======
    ..._122,
    ..._139,
    ..._155
>>>>>>> 16041e35
  };
  export const prices = { ..._69,
    ..._70,
    ..._71,
    ..._72,
    ..._73,
<<<<<<< HEAD
    ..._126,
    ..._143,
    ..._159
=======
    ..._123,
    ..._140,
    ..._156
>>>>>>> 16041e35
  };
  export const ratelimit = { ..._74,
    ..._75,
    ..._76,
    ..._77,
    ..._78,
    ..._79,
<<<<<<< HEAD
    ..._127,
    ..._144,
    ..._160
=======
    ..._124,
    ..._141,
    ..._157
>>>>>>> 16041e35
  };
  export const revshare = { ..._80,
    ..._81,
    ..._82,
<<<<<<< HEAD
    ..._145
=======
    ..._83,
    ..._84,
    ..._125,
    ..._142,
    ..._158
>>>>>>> 16041e35
  };
  export const rewards = { ..._83,
    ..._84,
    ..._85,
    ..._86,
    ..._87,
<<<<<<< HEAD
    ..._128,
    ..._146,
    ..._161
=======
    ..._88,
    ..._143,
    ..._159
>>>>>>> 16041e35
  };
  export const sending = { ..._88,
    ..._89,
    ..._90,
    ..._91,
<<<<<<< HEAD
    ..._147,
    ..._162
=======
    ..._92,
    ..._93,
    ..._126,
    ..._144,
    ..._160
>>>>>>> 16041e35
  };
  export const stats = { ..._92,
    ..._93,
    ..._94,
    ..._95,
    ..._96,
    ..._129,
    ..._148,
    ..._163
  };
  export const subaccounts = { ..._97,
    ..._98,
    ..._99,
    ..._100,
    ..._101,
<<<<<<< HEAD
    ..._130,
    ..._149
=======
    ..._102,
    ..._103,
    ..._128,
    ..._146,
    ..._161
>>>>>>> 16041e35
  };
  export const vault = { ..._102,
    ..._103,
    ..._104,
    ..._105,
    ..._106,
<<<<<<< HEAD
    ..._131,
    ..._150,
    ..._164
=======
    ..._107,
    ..._129,
    ..._147,
    ..._162
  };
  export const ClientFactory = { ..._163,
    ..._164,
    ..._165
>>>>>>> 16041e35
  };
  export const vest = { ..._107,
    ..._108,
    ..._109,
    ..._110,
    ..._132,
    ..._151,
    ..._165
  };
  export const ClientFactory = { ..._166,
    ..._167,
    ..._168
  };
}<|MERGE_RESOLUTION|>--- conflicted
+++ resolved
@@ -73,7 +73,6 @@
 import * as _77 from "./ratelimit/pending_send_packet";
 import * as _78 from "./ratelimit/query";
 import * as _79 from "./ratelimit/tx";
-<<<<<<< HEAD
 import * as _80 from "./revshare/genesis";
 import * as _81 from "./revshare/query";
 import * as _82 from "./revshare/tx";
@@ -145,98 +144,18 @@
 import * as _155 from "./delaymsg/tx.rpc.msg";
 import * as _156 from "./feetiers/tx.rpc.msg";
 import * as _157 from "./govplus/tx.rpc.msg";
-import * as _158 from "./perpetuals/tx.rpc.msg";
-import * as _159 from "./prices/tx.rpc.msg";
-import * as _160 from "./ratelimit/tx.rpc.msg";
-import * as _161 from "./rewards/tx.rpc.msg";
-import * as _162 from "./sending/tx.rpc.msg";
-import * as _163 from "./stats/tx.rpc.msg";
-import * as _164 from "./vault/tx.rpc.msg";
-import * as _165 from "./vest/tx.rpc.msg";
-import * as _166 from "./lcd";
-import * as _167 from "./rpc.query";
-import * as _168 from "./rpc.tx";
-=======
-import * as _80 from "./rewards/genesis";
-import * as _81 from "./rewards/params";
-import * as _82 from "./rewards/query";
-import * as _83 from "./rewards/reward_share";
-import * as _84 from "./rewards/tx";
-import * as _85 from "./sending/genesis";
-import * as _86 from "./sending/query";
-import * as _87 from "./sending/transfer";
-import * as _88 from "./sending/tx";
-import * as _89 from "./stats/genesis";
-import * as _90 from "./stats/params";
-import * as _91 from "./stats/query";
-import * as _92 from "./stats/stats";
-import * as _93 from "./stats/tx";
-import * as _94 from "./subaccounts/asset_position";
-import * as _95 from "./subaccounts/genesis";
-import * as _96 from "./subaccounts/perpetual_position";
-import * as _97 from "./subaccounts/query";
-import * as _98 from "./subaccounts/subaccount";
-import * as _99 from "./vault/genesis";
-import * as _100 from "./vault/params";
-import * as _101 from "./vault/query";
-import * as _102 from "./vault/tx";
-import * as _103 from "./vault/vault";
-import * as _104 from "./vest/genesis";
-import * as _105 from "./vest/query";
-import * as _106 from "./vest/tx";
-import * as _107 from "./vest/vest_entry";
-import * as _115 from "./assets/query.lcd";
-import * as _116 from "./blocktime/query.lcd";
-import * as _117 from "./bridge/query.lcd";
-import * as _118 from "./clob/query.lcd";
-import * as _119 from "./delaymsg/query.lcd";
-import * as _120 from "./epochs/query.lcd";
-import * as _121 from "./feetiers/query.lcd";
-import * as _122 from "./perpetuals/query.lcd";
-import * as _123 from "./prices/query.lcd";
-import * as _124 from "./ratelimit/query.lcd";
-import * as _125 from "./rewards/query.lcd";
-import * as _126 from "./stats/query.lcd";
-import * as _127 from "./subaccounts/query.lcd";
-import * as _128 from "./vault/query.lcd";
-import * as _129 from "./vest/query.lcd";
-import * as _130 from "./assets/query.rpc.Query";
-import * as _131 from "./blocktime/query.rpc.Query";
-import * as _132 from "./bridge/query.rpc.Query";
-import * as _133 from "./clob/query.rpc.Query";
-import * as _134 from "./delaymsg/query.rpc.Query";
-import * as _135 from "./epochs/query.rpc.Query";
-import * as _136 from "./feetiers/query.rpc.Query";
-import * as _137 from "./govplus/query.rpc.Query";
-import * as _138 from "./listing/query.rpc.Query";
-import * as _139 from "./perpetuals/query.rpc.Query";
-import * as _140 from "./prices/query.rpc.Query";
-import * as _141 from "./ratelimit/query.rpc.Query";
-import * as _142 from "./rewards/query.rpc.Query";
-import * as _143 from "./sending/query.rpc.Query";
-import * as _144 from "./stats/query.rpc.Query";
-import * as _145 from "./subaccounts/query.rpc.Query";
-import * as _146 from "./vault/query.rpc.Query";
-import * as _147 from "./vest/query.rpc.Query";
-import * as _148 from "./blocktime/tx.rpc.msg";
-import * as _149 from "./bridge/tx.rpc.msg";
-import * as _150 from "./clob/tx.rpc.msg";
-import * as _151 from "./delaymsg/tx.rpc.msg";
-import * as _152 from "./feetiers/tx.rpc.msg";
-import * as _153 from "./govplus/tx.rpc.msg";
-import * as _154 from "./listing/tx.rpc.msg";
-import * as _155 from "./perpetuals/tx.rpc.msg";
-import * as _156 from "./prices/tx.rpc.msg";
-import * as _157 from "./ratelimit/tx.rpc.msg";
-import * as _158 from "./rewards/tx.rpc.msg";
-import * as _159 from "./sending/tx.rpc.msg";
-import * as _160 from "./stats/tx.rpc.msg";
-import * as _161 from "./vault/tx.rpc.msg";
-import * as _162 from "./vest/tx.rpc.msg";
-import * as _163 from "./lcd";
-import * as _164 from "./rpc.query";
-import * as _165 from "./rpc.tx";
->>>>>>> 16041e35
+import * as _158 from "./listing/tx.rpc.msg";
+import * as _159 from "./perpetuals/tx.rpc.msg";
+import * as _160 from "./prices/tx.rpc.msg";
+import * as _161 from "./ratelimit/tx.rpc.msg";
+import * as _162 from "./rewards/tx.rpc.msg";
+import * as _163 from "./sending/tx.rpc.msg";
+import * as _164 from "./stats/tx.rpc.msg";
+import * as _165 from "./vault/tx.rpc.msg";
+import * as _166 from "./vest/tx.rpc.msg";
+import * as _167 from "./lcd";
+import * as _168 from "./rpc.query";
+import * as _169 from "./rpc.tx";
 export namespace dydxprotocol {
   export const assets = { ..._5,
     ..._6,
@@ -342,42 +261,26 @@
   export const listing = { ..._61,
     ..._62,
     ..._63,
-<<<<<<< HEAD
-    ..._141
-=======
-    ..._138,
-    ..._154
->>>>>>> 16041e35
+    ..._141,
+    ..._158
   };
   export const perpetuals = { ..._64,
     ..._65,
     ..._66,
     ..._67,
     ..._68,
-<<<<<<< HEAD
     ..._125,
     ..._142,
-    ..._158
-=======
-    ..._122,
-    ..._139,
-    ..._155
->>>>>>> 16041e35
+    ..._159
   };
   export const prices = { ..._69,
     ..._70,
     ..._71,
     ..._72,
     ..._73,
-<<<<<<< HEAD
     ..._126,
     ..._143,
-    ..._159
-=======
-    ..._123,
-    ..._140,
-    ..._156
->>>>>>> 16041e35
+    ..._160
   };
   export const ratelimit = { ..._74,
     ..._75,
@@ -385,58 +288,30 @@
     ..._77,
     ..._78,
     ..._79,
-<<<<<<< HEAD
     ..._127,
     ..._144,
-    ..._160
-=======
-    ..._124,
-    ..._141,
-    ..._157
->>>>>>> 16041e35
+    ..._161
   };
   export const revshare = { ..._80,
     ..._81,
     ..._82,
-<<<<<<< HEAD
     ..._145
-=======
-    ..._83,
-    ..._84,
-    ..._125,
-    ..._142,
-    ..._158
->>>>>>> 16041e35
   };
   export const rewards = { ..._83,
     ..._84,
     ..._85,
     ..._86,
     ..._87,
-<<<<<<< HEAD
     ..._128,
     ..._146,
-    ..._161
-=======
-    ..._88,
-    ..._143,
-    ..._159
->>>>>>> 16041e35
+    ..._162
   };
   export const sending = { ..._88,
     ..._89,
     ..._90,
     ..._91,
-<<<<<<< HEAD
     ..._147,
-    ..._162
-=======
-    ..._92,
-    ..._93,
-    ..._126,
-    ..._144,
-    ..._160
->>>>>>> 16041e35
+    ..._163
   };
   export const stats = { ..._92,
     ..._93,
@@ -445,43 +320,24 @@
     ..._96,
     ..._129,
     ..._148,
-    ..._163
+    ..._164
   };
   export const subaccounts = { ..._97,
     ..._98,
     ..._99,
     ..._100,
     ..._101,
-<<<<<<< HEAD
     ..._130,
     ..._149
-=======
-    ..._102,
-    ..._103,
-    ..._128,
-    ..._146,
-    ..._161
->>>>>>> 16041e35
   };
   export const vault = { ..._102,
     ..._103,
     ..._104,
     ..._105,
     ..._106,
-<<<<<<< HEAD
     ..._131,
     ..._150,
-    ..._164
-=======
-    ..._107,
-    ..._129,
-    ..._147,
-    ..._162
-  };
-  export const ClientFactory = { ..._163,
-    ..._164,
     ..._165
->>>>>>> 16041e35
   };
   export const vest = { ..._107,
     ..._108,
@@ -489,10 +345,10 @@
     ..._110,
     ..._132,
     ..._151,
-    ..._165
-  };
-  export const ClientFactory = { ..._166,
-    ..._167,
-    ..._168
+    ..._166
+  };
+  export const ClientFactory = { ..._167,
+    ..._168,
+    ..._169
   };
 }