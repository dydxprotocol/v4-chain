<<<<<<< HEAD
import { MarketMapperRevenueShareParams, MarketMapperRevenueShareParamsSDKType } from "./params";
import * as _m0 from "protobufjs/minimal";
import { DeepPartial } from "../../helpers";
/** Queries for the default market mapper revenue share params */

export interface QueryMarketMapperRevenueShareParams {}
/** Queries for the default market mapper revenue share params */

export interface QueryMarketMapperRevenueShareParamsSDKType {}
/** Response type for QueryMarketMapperRevenueShareParams */

export interface QueryMarketMapperRevenueShareParamsResponse {
  params?: MarketMapperRevenueShareParams;
}
/** Response type for QueryMarketMapperRevenueShareParams */

export interface QueryMarketMapperRevenueShareParamsResponseSDKType {
  params?: MarketMapperRevenueShareParamsSDKType;
}

function createBaseQueryMarketMapperRevenueShareParams(): QueryMarketMapperRevenueShareParams {
  return {};
}

export const QueryMarketMapperRevenueShareParams = {
  encode(_: QueryMarketMapperRevenueShareParams, writer: _m0.Writer = _m0.Writer.create()): _m0.Writer {
    return writer;
  },

  decode(input: _m0.Reader | Uint8Array, length?: number): QueryMarketMapperRevenueShareParams {
    const reader = input instanceof _m0.Reader ? input : new _m0.Reader(input);
    let end = length === undefined ? reader.len : reader.pos + length;
    const message = createBaseQueryMarketMapperRevenueShareParams();
=======
import { MarketMapperRevShareDetails, MarketMapperRevShareDetailsSDKType } from "./revshare";
import * as _m0 from "protobufjs/minimal";
import { DeepPartial } from "../../helpers";
/** Queries market mapper revenue share details for a specific market */

export interface QueryMarketMapperRevShareDetails {
  /** Queries market mapper revenue share details for a specific market */
  marketId: number;
}
/** Queries market mapper revenue share details for a specific market */

export interface QueryMarketMapperRevShareDetailsSDKType {
  /** Queries market mapper revenue share details for a specific market */
  market_id: number;
}
/** Response type for QueryMarketMapperRevShareDetails */

export interface QueryMarketMapperRevShareDetailsResponse {
  details?: MarketMapperRevShareDetails;
}
/** Response type for QueryMarketMapperRevShareDetails */

export interface QueryMarketMapperRevShareDetailsResponseSDKType {
  details?: MarketMapperRevShareDetailsSDKType;
}

function createBaseQueryMarketMapperRevShareDetails(): QueryMarketMapperRevShareDetails {
  return {
    marketId: 0
  };
}

export const QueryMarketMapperRevShareDetails = {
  encode(message: QueryMarketMapperRevShareDetails, writer: _m0.Writer = _m0.Writer.create()): _m0.Writer {
    if (message.marketId !== 0) {
      writer.uint32(8).uint32(message.marketId);
    }

    return writer;
  },

  decode(input: _m0.Reader | Uint8Array, length?: number): QueryMarketMapperRevShareDetails {
    const reader = input instanceof _m0.Reader ? input : new _m0.Reader(input);
    let end = length === undefined ? reader.len : reader.pos + length;
    const message = createBaseQueryMarketMapperRevShareDetails();
>>>>>>> 1bc1c733

    while (reader.pos < end) {
      const tag = reader.uint32();

      switch (tag >>> 3) {
<<<<<<< HEAD
=======
        case 1:
          message.marketId = reader.uint32();
          break;

>>>>>>> 1bc1c733
        default:
          reader.skipType(tag & 7);
          break;
      }
    }

    return message;
  },

<<<<<<< HEAD
  fromPartial(_: DeepPartial<QueryMarketMapperRevenueShareParams>): QueryMarketMapperRevenueShareParams {
    const message = createBaseQueryMarketMapperRevenueShareParams();
=======
  fromPartial(object: DeepPartial<QueryMarketMapperRevShareDetails>): QueryMarketMapperRevShareDetails {
    const message = createBaseQueryMarketMapperRevShareDetails();
    message.marketId = object.marketId ?? 0;
>>>>>>> 1bc1c733
    return message;
  }

};

<<<<<<< HEAD
function createBaseQueryMarketMapperRevenueShareParamsResponse(): QueryMarketMapperRevenueShareParamsResponse {
  return {
    params: undefined
  };
}

export const QueryMarketMapperRevenueShareParamsResponse = {
  encode(message: QueryMarketMapperRevenueShareParamsResponse, writer: _m0.Writer = _m0.Writer.create()): _m0.Writer {
    if (message.params !== undefined) {
      MarketMapperRevenueShareParams.encode(message.params, writer.uint32(10).fork()).ldelim();
=======
function createBaseQueryMarketMapperRevShareDetailsResponse(): QueryMarketMapperRevShareDetailsResponse {
  return {
    details: undefined
  };
}

export const QueryMarketMapperRevShareDetailsResponse = {
  encode(message: QueryMarketMapperRevShareDetailsResponse, writer: _m0.Writer = _m0.Writer.create()): _m0.Writer {
    if (message.details !== undefined) {
      MarketMapperRevShareDetails.encode(message.details, writer.uint32(10).fork()).ldelim();
>>>>>>> 1bc1c733
    }

    return writer;
  },

<<<<<<< HEAD
  decode(input: _m0.Reader | Uint8Array, length?: number): QueryMarketMapperRevenueShareParamsResponse {
    const reader = input instanceof _m0.Reader ? input : new _m0.Reader(input);
    let end = length === undefined ? reader.len : reader.pos + length;
    const message = createBaseQueryMarketMapperRevenueShareParamsResponse();
=======
  decode(input: _m0.Reader | Uint8Array, length?: number): QueryMarketMapperRevShareDetailsResponse {
    const reader = input instanceof _m0.Reader ? input : new _m0.Reader(input);
    let end = length === undefined ? reader.len : reader.pos + length;
    const message = createBaseQueryMarketMapperRevShareDetailsResponse();
>>>>>>> 1bc1c733

    while (reader.pos < end) {
      const tag = reader.uint32();

      switch (tag >>> 3) {
        case 1:
<<<<<<< HEAD
          message.params = MarketMapperRevenueShareParams.decode(reader, reader.uint32());
=======
          message.details = MarketMapperRevShareDetails.decode(reader, reader.uint32());
>>>>>>> 1bc1c733
          break;

        default:
          reader.skipType(tag & 7);
          break;
      }
    }

    return message;
  },

<<<<<<< HEAD
  fromPartial(object: DeepPartial<QueryMarketMapperRevenueShareParamsResponse>): QueryMarketMapperRevenueShareParamsResponse {
    const message = createBaseQueryMarketMapperRevenueShareParamsResponse();
    message.params = object.params !== undefined && object.params !== null ? MarketMapperRevenueShareParams.fromPartial(object.params) : undefined;
=======
  fromPartial(object: DeepPartial<QueryMarketMapperRevShareDetailsResponse>): QueryMarketMapperRevShareDetailsResponse {
    const message = createBaseQueryMarketMapperRevShareDetailsResponse();
    message.details = object.details !== undefined && object.details !== null ? MarketMapperRevShareDetails.fromPartial(object.details) : undefined;
>>>>>>> 1bc1c733
    return message;
  }

};<|MERGE_RESOLUTION|>--- conflicted
+++ resolved
@@ -1,5 +1,5 @@
-<<<<<<< HEAD
 import { MarketMapperRevenueShareParams, MarketMapperRevenueShareParamsSDKType } from "./params";
+import { MarketMapperRevShareDetails, MarketMapperRevShareDetailsSDKType } from "./revshare";
 import * as _m0 from "protobufjs/minimal";
 import { DeepPartial } from "../../helpers";
 /** Queries for the default market mapper revenue share params */
@@ -18,24 +18,6 @@
 export interface QueryMarketMapperRevenueShareParamsResponseSDKType {
   params?: MarketMapperRevenueShareParamsSDKType;
 }
-
-function createBaseQueryMarketMapperRevenueShareParams(): QueryMarketMapperRevenueShareParams {
-  return {};
-}
-
-export const QueryMarketMapperRevenueShareParams = {
-  encode(_: QueryMarketMapperRevenueShareParams, writer: _m0.Writer = _m0.Writer.create()): _m0.Writer {
-    return writer;
-  },
-
-  decode(input: _m0.Reader | Uint8Array, length?: number): QueryMarketMapperRevenueShareParams {
-    const reader = input instanceof _m0.Reader ? input : new _m0.Reader(input);
-    let end = length === undefined ? reader.len : reader.pos + length;
-    const message = createBaseQueryMarketMapperRevenueShareParams();
-=======
-import { MarketMapperRevShareDetails, MarketMapperRevShareDetailsSDKType } from "./revshare";
-import * as _m0 from "protobufjs/minimal";
-import { DeepPartial } from "../../helpers";
 /** Queries market mapper revenue share details for a specific market */
 
 export interface QueryMarketMapperRevShareDetails {
@@ -58,6 +40,85 @@
 export interface QueryMarketMapperRevShareDetailsResponseSDKType {
   details?: MarketMapperRevShareDetailsSDKType;
 }
+
+function createBaseQueryMarketMapperRevenueShareParams(): QueryMarketMapperRevenueShareParams {
+  return {};
+}
+
+export const QueryMarketMapperRevenueShareParams = {
+  encode(_: QueryMarketMapperRevenueShareParams, writer: _m0.Writer = _m0.Writer.create()): _m0.Writer {
+    return writer;
+  },
+
+  decode(input: _m0.Reader | Uint8Array, length?: number): QueryMarketMapperRevenueShareParams {
+    const reader = input instanceof _m0.Reader ? input : new _m0.Reader(input);
+    let end = length === undefined ? reader.len : reader.pos + length;
+    const message = createBaseQueryMarketMapperRevenueShareParams();
+
+    while (reader.pos < end) {
+      const tag = reader.uint32();
+
+      switch (tag >>> 3) {
+        default:
+          reader.skipType(tag & 7);
+          break;
+      }
+    }
+
+    return message;
+  },
+
+  fromPartial(_: DeepPartial<QueryMarketMapperRevenueShareParams>): QueryMarketMapperRevenueShareParams {
+    const message = createBaseQueryMarketMapperRevenueShareParams();
+    return message;
+  }
+
+};
+
+function createBaseQueryMarketMapperRevenueShareParamsResponse(): QueryMarketMapperRevenueShareParamsResponse {
+  return {
+    params: undefined
+  };
+}
+
+export const QueryMarketMapperRevenueShareParamsResponse = {
+  encode(message: QueryMarketMapperRevenueShareParamsResponse, writer: _m0.Writer = _m0.Writer.create()): _m0.Writer {
+    if (message.params !== undefined) {
+      MarketMapperRevenueShareParams.encode(message.params, writer.uint32(10).fork()).ldelim();
+    }
+
+    return writer;
+  },
+
+  decode(input: _m0.Reader | Uint8Array, length?: number): QueryMarketMapperRevenueShareParamsResponse {
+    const reader = input instanceof _m0.Reader ? input : new _m0.Reader(input);
+    let end = length === undefined ? reader.len : reader.pos + length;
+    const message = createBaseQueryMarketMapperRevenueShareParamsResponse();
+
+    while (reader.pos < end) {
+      const tag = reader.uint32();
+
+      switch (tag >>> 3) {
+        case 1:
+          message.params = MarketMapperRevenueShareParams.decode(reader, reader.uint32());
+          break;
+
+        default:
+          reader.skipType(tag & 7);
+          break;
+      }
+    }
+
+    return message;
+  },
+
+  fromPartial(object: DeepPartial<QueryMarketMapperRevenueShareParamsResponse>): QueryMarketMapperRevenueShareParamsResponse {
+    const message = createBaseQueryMarketMapperRevenueShareParamsResponse();
+    message.params = object.params !== undefined && object.params !== null ? MarketMapperRevenueShareParams.fromPartial(object.params) : undefined;
+    return message;
+  }
+
+};
 
 function createBaseQueryMarketMapperRevShareDetails(): QueryMarketMapperRevShareDetails {
   return {
@@ -78,53 +139,32 @@
     const reader = input instanceof _m0.Reader ? input : new _m0.Reader(input);
     let end = length === undefined ? reader.len : reader.pos + length;
     const message = createBaseQueryMarketMapperRevShareDetails();
->>>>>>> 1bc1c733
-
-    while (reader.pos < end) {
-      const tag = reader.uint32();
-
-      switch (tag >>> 3) {
-<<<<<<< HEAD
-=======
+
+    while (reader.pos < end) {
+      const tag = reader.uint32();
+
+      switch (tag >>> 3) {
         case 1:
           message.marketId = reader.uint32();
           break;
 
->>>>>>> 1bc1c733
-        default:
-          reader.skipType(tag & 7);
-          break;
-      }
-    }
-
-    return message;
-  },
-
-<<<<<<< HEAD
-  fromPartial(_: DeepPartial<QueryMarketMapperRevenueShareParams>): QueryMarketMapperRevenueShareParams {
-    const message = createBaseQueryMarketMapperRevenueShareParams();
-=======
+        default:
+          reader.skipType(tag & 7);
+          break;
+      }
+    }
+
+    return message;
+  },
+
   fromPartial(object: DeepPartial<QueryMarketMapperRevShareDetails>): QueryMarketMapperRevShareDetails {
     const message = createBaseQueryMarketMapperRevShareDetails();
     message.marketId = object.marketId ?? 0;
->>>>>>> 1bc1c733
     return message;
   }
 
 };
 
-<<<<<<< HEAD
-function createBaseQueryMarketMapperRevenueShareParamsResponse(): QueryMarketMapperRevenueShareParamsResponse {
-  return {
-    params: undefined
-  };
-}
-
-export const QueryMarketMapperRevenueShareParamsResponse = {
-  encode(message: QueryMarketMapperRevenueShareParamsResponse, writer: _m0.Writer = _m0.Writer.create()): _m0.Writer {
-    if (message.params !== undefined) {
-      MarketMapperRevenueShareParams.encode(message.params, writer.uint32(10).fork()).ldelim();
-=======
 function createBaseQueryMarketMapperRevShareDetailsResponse(): QueryMarketMapperRevShareDetailsResponse {
   return {
     details: undefined
@@ -135,54 +175,36 @@
   encode(message: QueryMarketMapperRevShareDetailsResponse, writer: _m0.Writer = _m0.Writer.create()): _m0.Writer {
     if (message.details !== undefined) {
       MarketMapperRevShareDetails.encode(message.details, writer.uint32(10).fork()).ldelim();
->>>>>>> 1bc1c733
-    }
-
-    return writer;
-  },
-
-<<<<<<< HEAD
-  decode(input: _m0.Reader | Uint8Array, length?: number): QueryMarketMapperRevenueShareParamsResponse {
-    const reader = input instanceof _m0.Reader ? input : new _m0.Reader(input);
-    let end = length === undefined ? reader.len : reader.pos + length;
-    const message = createBaseQueryMarketMapperRevenueShareParamsResponse();
-=======
+    }
+
+    return writer;
+  },
+
   decode(input: _m0.Reader | Uint8Array, length?: number): QueryMarketMapperRevShareDetailsResponse {
     const reader = input instanceof _m0.Reader ? input : new _m0.Reader(input);
     let end = length === undefined ? reader.len : reader.pos + length;
     const message = createBaseQueryMarketMapperRevShareDetailsResponse();
->>>>>>> 1bc1c733
 
     while (reader.pos < end) {
       const tag = reader.uint32();
 
       switch (tag >>> 3) {
         case 1:
-<<<<<<< HEAD
-          message.params = MarketMapperRevenueShareParams.decode(reader, reader.uint32());
-=======
           message.details = MarketMapperRevShareDetails.decode(reader, reader.uint32());
->>>>>>> 1bc1c733
-          break;
-
-        default:
-          reader.skipType(tag & 7);
-          break;
-      }
-    }
-
-    return message;
-  },
-
-<<<<<<< HEAD
-  fromPartial(object: DeepPartial<QueryMarketMapperRevenueShareParamsResponse>): QueryMarketMapperRevenueShareParamsResponse {
-    const message = createBaseQueryMarketMapperRevenueShareParamsResponse();
-    message.params = object.params !== undefined && object.params !== null ? MarketMapperRevenueShareParams.fromPartial(object.params) : undefined;
-=======
+          break;
+
+        default:
+          reader.skipType(tag & 7);
+          break;
+      }
+    }
+
+    return message;
+  },
+
   fromPartial(object: DeepPartial<QueryMarketMapperRevShareDetailsResponse>): QueryMarketMapperRevShareDetailsResponse {
     const message = createBaseQueryMarketMapperRevShareDetailsResponse();
     message.details = object.details !== undefined && object.details !== null ? MarketMapperRevShareDetails.fromPartial(object.details) : undefined;
->>>>>>> 1bc1c733
     return message;
   }
 
