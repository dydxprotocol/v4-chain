import { Rpc } from "../../helpers";
import * as _m0 from "protobufjs/minimal";
import { QueryClient, createProtobufRpcClient } from "@cosmjs/stargate";
<<<<<<< HEAD
import { QueryMarketMapperRevenueShareParams, QueryMarketMapperRevenueShareParamsResponse } from "./query";
/** Query defines the gRPC querier service. */

export interface Query {
  /** MarketMapperRevenueShareParams queries the revenue share params for the market mapper */
  marketMapperRevenueShareParams(request?: QueryMarketMapperRevenueShareParams): Promise<QueryMarketMapperRevenueShareParamsResponse>;
=======
import { QueryMarketMapperRevShareDetails, QueryMarketMapperRevShareDetailsResponse } from "./query";
/** Query defines the gRPC querier service. */

export interface Query {
  /** Queries market mapper revenue share details for a specific market */
  marketMapperRevShareDetails(request: QueryMarketMapperRevShareDetails): Promise<QueryMarketMapperRevShareDetailsResponse>;
>>>>>>> 1bc1c733
}
export class QueryClientImpl implements Query {
  private readonly rpc: Rpc;

  constructor(rpc: Rpc) {
    this.rpc = rpc;
<<<<<<< HEAD
    this.marketMapperRevenueShareParams = this.marketMapperRevenueShareParams.bind(this);
  }

  marketMapperRevenueShareParams(request: QueryMarketMapperRevenueShareParams = {}): Promise<QueryMarketMapperRevenueShareParamsResponse> {
    const data = QueryMarketMapperRevenueShareParams.encode(request).finish();
    const promise = this.rpc.request("dydxprotocol.revshare.Query", "MarketMapperRevenueShareParams", data);
    return promise.then(data => QueryMarketMapperRevenueShareParamsResponse.decode(new _m0.Reader(data)));
=======
    this.marketMapperRevShareDetails = this.marketMapperRevShareDetails.bind(this);
  }

  marketMapperRevShareDetails(request: QueryMarketMapperRevShareDetails): Promise<QueryMarketMapperRevShareDetailsResponse> {
    const data = QueryMarketMapperRevShareDetails.encode(request).finish();
    const promise = this.rpc.request("dydxprotocol.revshare.Query", "MarketMapperRevShareDetails", data);
    return promise.then(data => QueryMarketMapperRevShareDetailsResponse.decode(new _m0.Reader(data)));
>>>>>>> 1bc1c733
  }

}
export const createRpcQueryExtension = (base: QueryClient) => {
  const rpc = createProtobufRpcClient(base);
  const queryService = new QueryClientImpl(rpc);
  return {
<<<<<<< HEAD
    marketMapperRevenueShareParams(request?: QueryMarketMapperRevenueShareParams): Promise<QueryMarketMapperRevenueShareParamsResponse> {
      return queryService.marketMapperRevenueShareParams(request);
=======
    marketMapperRevShareDetails(request: QueryMarketMapperRevShareDetails): Promise<QueryMarketMapperRevShareDetailsResponse> {
      return queryService.marketMapperRevShareDetails(request);
>>>>>>> 1bc1c733
    }

  };
};<|MERGE_RESOLUTION|>--- conflicted
+++ resolved
@@ -1,44 +1,38 @@
 import { Rpc } from "../../helpers";
 import * as _m0 from "protobufjs/minimal";
 import { QueryClient, createProtobufRpcClient } from "@cosmjs/stargate";
-<<<<<<< HEAD
-import { QueryMarketMapperRevenueShareParams, QueryMarketMapperRevenueShareParamsResponse } from "./query";
+import { QueryMarketMapperRevenueShareParams, QueryMarketMapperRevenueShareParamsResponse, QueryMarketMapperRevShareDetails, QueryMarketMapperRevShareDetailsResponse } from "./query";
 /** Query defines the gRPC querier service. */
 
 export interface Query {
-  /** MarketMapperRevenueShareParams queries the revenue share params for the market mapper */
+  /**
+   * MarketMapperRevenueShareParams queries the revenue share params for the
+   * market mapper
+   */
   marketMapperRevenueShareParams(request?: QueryMarketMapperRevenueShareParams): Promise<QueryMarketMapperRevenueShareParamsResponse>;
-=======
-import { QueryMarketMapperRevShareDetails, QueryMarketMapperRevShareDetailsResponse } from "./query";
-/** Query defines the gRPC querier service. */
+  /** Queries market mapper revenue share details for a specific market */
 
-export interface Query {
-  /** Queries market mapper revenue share details for a specific market */
   marketMapperRevShareDetails(request: QueryMarketMapperRevShareDetails): Promise<QueryMarketMapperRevShareDetailsResponse>;
->>>>>>> 1bc1c733
 }
 export class QueryClientImpl implements Query {
   private readonly rpc: Rpc;
 
   constructor(rpc: Rpc) {
     this.rpc = rpc;
-<<<<<<< HEAD
     this.marketMapperRevenueShareParams = this.marketMapperRevenueShareParams.bind(this);
+    this.marketMapperRevShareDetails = this.marketMapperRevShareDetails.bind(this);
   }
 
   marketMapperRevenueShareParams(request: QueryMarketMapperRevenueShareParams = {}): Promise<QueryMarketMapperRevenueShareParamsResponse> {
     const data = QueryMarketMapperRevenueShareParams.encode(request).finish();
     const promise = this.rpc.request("dydxprotocol.revshare.Query", "MarketMapperRevenueShareParams", data);
     return promise.then(data => QueryMarketMapperRevenueShareParamsResponse.decode(new _m0.Reader(data)));
-=======
-    this.marketMapperRevShareDetails = this.marketMapperRevShareDetails.bind(this);
   }
 
   marketMapperRevShareDetails(request: QueryMarketMapperRevShareDetails): Promise<QueryMarketMapperRevShareDetailsResponse> {
     const data = QueryMarketMapperRevShareDetails.encode(request).finish();
     const promise = this.rpc.request("dydxprotocol.revshare.Query", "MarketMapperRevShareDetails", data);
     return promise.then(data => QueryMarketMapperRevShareDetailsResponse.decode(new _m0.Reader(data)));
->>>>>>> 1bc1c733
   }
 
 }
@@ -46,13 +40,12 @@
   const rpc = createProtobufRpcClient(base);
   const queryService = new QueryClientImpl(rpc);
   return {
-<<<<<<< HEAD
     marketMapperRevenueShareParams(request?: QueryMarketMapperRevenueShareParams): Promise<QueryMarketMapperRevenueShareParamsResponse> {
       return queryService.marketMapperRevenueShareParams(request);
-=======
+    },
+
     marketMapperRevShareDetails(request: QueryMarketMapperRevShareDetails): Promise<QueryMarketMapperRevShareDetailsResponse> {
       return queryService.marketMapperRevShareDetails(request);
->>>>>>> 1bc1c733
     }
 
   };
