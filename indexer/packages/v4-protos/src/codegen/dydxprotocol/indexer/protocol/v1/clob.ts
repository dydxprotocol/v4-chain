import { IndexerSubaccountId, IndexerSubaccountIdSDKType } from "./subaccount";
import * as _m0 from "protobufjs/minimal";
import { DeepPartial, Long } from "../../../../helpers";
/**
 * Represents the side of the orderbook the order will be placed on.
 * Note that Side.SIDE_UNSPECIFIED is an invalid order and cannot be
 * placed on the orderbook.
 */

export enum IndexerOrder_Side {
  /** SIDE_UNSPECIFIED - Default value. This value is invalid and unused. */
  SIDE_UNSPECIFIED = 0,

  /** SIDE_BUY - SIDE_BUY is used to represent a BUY order. */
  SIDE_BUY = 1,

  /** SIDE_SELL - SIDE_SELL is used to represent a SELL order. */
  SIDE_SELL = 2,
  UNRECOGNIZED = -1,
}
/**
 * Represents the side of the orderbook the order will be placed on.
 * Note that Side.SIDE_UNSPECIFIED is an invalid order and cannot be
 * placed on the orderbook.
 */

export enum IndexerOrder_SideSDKType {
  /** SIDE_UNSPECIFIED - Default value. This value is invalid and unused. */
  SIDE_UNSPECIFIED = 0,

  /** SIDE_BUY - SIDE_BUY is used to represent a BUY order. */
  SIDE_BUY = 1,

  /** SIDE_SELL - SIDE_SELL is used to represent a SELL order. */
  SIDE_SELL = 2,
  UNRECOGNIZED = -1,
}
export function indexerOrder_SideFromJSON(object: any): IndexerOrder_Side {
  switch (object) {
    case 0:
    case "SIDE_UNSPECIFIED":
      return IndexerOrder_Side.SIDE_UNSPECIFIED;

    case 1:
    case "SIDE_BUY":
      return IndexerOrder_Side.SIDE_BUY;

    case 2:
    case "SIDE_SELL":
      return IndexerOrder_Side.SIDE_SELL;

    case -1:
    case "UNRECOGNIZED":
    default:
      return IndexerOrder_Side.UNRECOGNIZED;
  }
}
export function indexerOrder_SideToJSON(object: IndexerOrder_Side): string {
  switch (object) {
    case IndexerOrder_Side.SIDE_UNSPECIFIED:
      return "SIDE_UNSPECIFIED";

    case IndexerOrder_Side.SIDE_BUY:
      return "SIDE_BUY";

    case IndexerOrder_Side.SIDE_SELL:
      return "SIDE_SELL";

    case IndexerOrder_Side.UNRECOGNIZED:
    default:
      return "UNRECOGNIZED";
  }
}
/**
 * TimeInForce indicates how long an order will remain active before it
 * is executed or expires.
 */

export enum IndexerOrder_TimeInForce {
  /**
   * TIME_IN_FORCE_UNSPECIFIED - TIME_IN_FORCE_UNSPECIFIED represents the default behavior where an
   * order will first match with existing orders on the book, and any
   * remaining size will be added to the book as a maker order.
   */
  TIME_IN_FORCE_UNSPECIFIED = 0,

  /**
   * TIME_IN_FORCE_IOC - TIME_IN_FORCE_IOC enforces that an order only be matched with
   * maker orders on the book. If the order has remaining size after
   * matching with existing orders on the book, the remaining size
   * is not placed on the book.
   */
  TIME_IN_FORCE_IOC = 1,

  /**
   * TIME_IN_FORCE_POST_ONLY - TIME_IN_FORCE_POST_ONLY enforces that an order only be placed
   * on the book as a maker order. Note this means that validators will cancel
   * any newly-placed post only orders that would cross with other maker
   * orders.
   */
  TIME_IN_FORCE_POST_ONLY = 2,

  /**
   * TIME_IN_FORCE_FILL_OR_KILL - TIME_IN_FORCE_FILL_OR_KILL enforces that an order will either be filled
   * completely and immediately by maker orders on the book or canceled if the
   * entire amount can‘t be matched.
   */
  TIME_IN_FORCE_FILL_OR_KILL = 3,
  UNRECOGNIZED = -1,
}
/**
 * TimeInForce indicates how long an order will remain active before it
 * is executed or expires.
 */

export enum IndexerOrder_TimeInForceSDKType {
  /**
   * TIME_IN_FORCE_UNSPECIFIED - TIME_IN_FORCE_UNSPECIFIED represents the default behavior where an
   * order will first match with existing orders on the book, and any
   * remaining size will be added to the book as a maker order.
   */
  TIME_IN_FORCE_UNSPECIFIED = 0,

  /**
   * TIME_IN_FORCE_IOC - TIME_IN_FORCE_IOC enforces that an order only be matched with
   * maker orders on the book. If the order has remaining size after
   * matching with existing orders on the book, the remaining size
   * is not placed on the book.
   */
  TIME_IN_FORCE_IOC = 1,

  /**
   * TIME_IN_FORCE_POST_ONLY - TIME_IN_FORCE_POST_ONLY enforces that an order only be placed
   * on the book as a maker order. Note this means that validators will cancel
   * any newly-placed post only orders that would cross with other maker
   * orders.
   */
  TIME_IN_FORCE_POST_ONLY = 2,

  /**
   * TIME_IN_FORCE_FILL_OR_KILL - TIME_IN_FORCE_FILL_OR_KILL enforces that an order will either be filled
   * completely and immediately by maker orders on the book or canceled if the
   * entire amount can‘t be matched.
   */
  TIME_IN_FORCE_FILL_OR_KILL = 3,
  UNRECOGNIZED = -1,
}
export function indexerOrder_TimeInForceFromJSON(object: any): IndexerOrder_TimeInForce {
  switch (object) {
    case 0:
    case "TIME_IN_FORCE_UNSPECIFIED":
      return IndexerOrder_TimeInForce.TIME_IN_FORCE_UNSPECIFIED;

    case 1:
    case "TIME_IN_FORCE_IOC":
      return IndexerOrder_TimeInForce.TIME_IN_FORCE_IOC;

    case 2:
    case "TIME_IN_FORCE_POST_ONLY":
      return IndexerOrder_TimeInForce.TIME_IN_FORCE_POST_ONLY;

    case 3:
    case "TIME_IN_FORCE_FILL_OR_KILL":
      return IndexerOrder_TimeInForce.TIME_IN_FORCE_FILL_OR_KILL;

    case -1:
    case "UNRECOGNIZED":
    default:
      return IndexerOrder_TimeInForce.UNRECOGNIZED;
  }
}
export function indexerOrder_TimeInForceToJSON(object: IndexerOrder_TimeInForce): string {
  switch (object) {
    case IndexerOrder_TimeInForce.TIME_IN_FORCE_UNSPECIFIED:
      return "TIME_IN_FORCE_UNSPECIFIED";

    case IndexerOrder_TimeInForce.TIME_IN_FORCE_IOC:
      return "TIME_IN_FORCE_IOC";

    case IndexerOrder_TimeInForce.TIME_IN_FORCE_POST_ONLY:
      return "TIME_IN_FORCE_POST_ONLY";

    case IndexerOrder_TimeInForce.TIME_IN_FORCE_FILL_OR_KILL:
      return "TIME_IN_FORCE_FILL_OR_KILL";

    case IndexerOrder_TimeInForce.UNRECOGNIZED:
    default:
      return "UNRECOGNIZED";
  }
}
export enum IndexerOrder_ConditionType {
  /**
   * CONDITION_TYPE_UNSPECIFIED - CONDITION_TYPE_UNSPECIFIED represents the default behavior where an
   * order will be placed immediately on the orderbook.
   */
  CONDITION_TYPE_UNSPECIFIED = 0,

  /**
   * CONDITION_TYPE_STOP_LOSS - CONDITION_TYPE_STOP_LOSS represents a stop order. A stop order will
   * trigger when the oracle price moves at or above the trigger price for
   * buys, and at or below the trigger price for sells.
   */
  CONDITION_TYPE_STOP_LOSS = 1,

  /**
   * CONDITION_TYPE_TAKE_PROFIT - CONDITION_TYPE_TAKE_PROFIT represents a take profit order. A take profit
   * order will trigger when the oracle price moves at or below the trigger
   * price for buys and at or above the trigger price for sells.
   */
  CONDITION_TYPE_TAKE_PROFIT = 2,
  UNRECOGNIZED = -1,
}
export enum IndexerOrder_ConditionTypeSDKType {
  /**
   * CONDITION_TYPE_UNSPECIFIED - CONDITION_TYPE_UNSPECIFIED represents the default behavior where an
   * order will be placed immediately on the orderbook.
   */
  CONDITION_TYPE_UNSPECIFIED = 0,

  /**
   * CONDITION_TYPE_STOP_LOSS - CONDITION_TYPE_STOP_LOSS represents a stop order. A stop order will
   * trigger when the oracle price moves at or above the trigger price for
   * buys, and at or below the trigger price for sells.
   */
  CONDITION_TYPE_STOP_LOSS = 1,

  /**
   * CONDITION_TYPE_TAKE_PROFIT - CONDITION_TYPE_TAKE_PROFIT represents a take profit order. A take profit
   * order will trigger when the oracle price moves at or below the trigger
   * price for buys and at or above the trigger price for sells.
   */
  CONDITION_TYPE_TAKE_PROFIT = 2,
  UNRECOGNIZED = -1,
}
export function indexerOrder_ConditionTypeFromJSON(object: any): IndexerOrder_ConditionType {
  switch (object) {
    case 0:
    case "CONDITION_TYPE_UNSPECIFIED":
      return IndexerOrder_ConditionType.CONDITION_TYPE_UNSPECIFIED;

    case 1:
    case "CONDITION_TYPE_STOP_LOSS":
      return IndexerOrder_ConditionType.CONDITION_TYPE_STOP_LOSS;

    case 2:
    case "CONDITION_TYPE_TAKE_PROFIT":
      return IndexerOrder_ConditionType.CONDITION_TYPE_TAKE_PROFIT;

    case -1:
    case "UNRECOGNIZED":
    default:
      return IndexerOrder_ConditionType.UNRECOGNIZED;
  }
}
export function indexerOrder_ConditionTypeToJSON(object: IndexerOrder_ConditionType): string {
  switch (object) {
    case IndexerOrder_ConditionType.CONDITION_TYPE_UNSPECIFIED:
      return "CONDITION_TYPE_UNSPECIFIED";

    case IndexerOrder_ConditionType.CONDITION_TYPE_STOP_LOSS:
      return "CONDITION_TYPE_STOP_LOSS";

    case IndexerOrder_ConditionType.CONDITION_TYPE_TAKE_PROFIT:
      return "CONDITION_TYPE_TAKE_PROFIT";

    case IndexerOrder_ConditionType.UNRECOGNIZED:
    default:
      return "UNRECOGNIZED";
  }
}
/**
 * Status of the CLOB.
 * Defined in clob.clob_pair
 */

export enum ClobPairStatus {
  /** CLOB_PAIR_STATUS_UNSPECIFIED - Default value. This value is invalid and unused. */
  CLOB_PAIR_STATUS_UNSPECIFIED = 0,

  /**
   * CLOB_PAIR_STATUS_ACTIVE - CLOB_PAIR_STATUS_ACTIVE behavior is unfinalized.
   * TODO(DEC-600): update this documentation.
   */
  CLOB_PAIR_STATUS_ACTIVE = 1,

  /**
   * CLOB_PAIR_STATUS_PAUSED - CLOB_PAIR_STATUS_PAUSED behavior is unfinalized.
   * TODO(DEC-600): update this documentation.
   */
  CLOB_PAIR_STATUS_PAUSED = 2,

  /**
   * CLOB_PAIR_STATUS_CANCEL_ONLY - CLOB_PAIR_STATUS_CANCEL_ONLY behavior is unfinalized.
   * TODO(DEC-600): update this documentation.
   */
  CLOB_PAIR_STATUS_CANCEL_ONLY = 3,

  /**
   * CLOB_PAIR_STATUS_POST_ONLY - CLOB_PAIR_STATUS_POST_ONLY behavior is unfinalized.
   * TODO(DEC-600): update this documentation.
   */
  CLOB_PAIR_STATUS_POST_ONLY = 4,

  /**
   * CLOB_PAIR_STATUS_INITIALIZING - CLOB_PAIR_STATUS_INITIALIZING represents a newly-added clob pair.
   * Clob pairs in this state only accept orders which are
   * both short-term and post-only.
   */
  CLOB_PAIR_STATUS_INITIALIZING = 5,

  /**
   * CLOB_PAIR_STATUS_FINAL_SETTLEMENT - CLOB_PAIR_STATUS_FINAL_SETTLEMENT represents a clob pair that has been
   * deactivated. Clob pairs in this state do not accept new orders and trading
<<<<<<< HEAD
   * is blocked. All open positions are closed by the protocol when the clob pair
   * gains this status.
=======
   * is blocked. All open positions are closed by the protocol when the clob
   * pair gains this status.
>>>>>>> 11fd8a0f
   */
  CLOB_PAIR_STATUS_FINAL_SETTLEMENT = 6,
  UNRECOGNIZED = -1,
}
/**
 * Status of the CLOB.
 * Defined in clob.clob_pair
 */

export enum ClobPairStatusSDKType {
  /** CLOB_PAIR_STATUS_UNSPECIFIED - Default value. This value is invalid and unused. */
  CLOB_PAIR_STATUS_UNSPECIFIED = 0,

  /**
   * CLOB_PAIR_STATUS_ACTIVE - CLOB_PAIR_STATUS_ACTIVE behavior is unfinalized.
   * TODO(DEC-600): update this documentation.
   */
  CLOB_PAIR_STATUS_ACTIVE = 1,

  /**
   * CLOB_PAIR_STATUS_PAUSED - CLOB_PAIR_STATUS_PAUSED behavior is unfinalized.
   * TODO(DEC-600): update this documentation.
   */
  CLOB_PAIR_STATUS_PAUSED = 2,

  /**
   * CLOB_PAIR_STATUS_CANCEL_ONLY - CLOB_PAIR_STATUS_CANCEL_ONLY behavior is unfinalized.
   * TODO(DEC-600): update this documentation.
   */
  CLOB_PAIR_STATUS_CANCEL_ONLY = 3,

  /**
   * CLOB_PAIR_STATUS_POST_ONLY - CLOB_PAIR_STATUS_POST_ONLY behavior is unfinalized.
   * TODO(DEC-600): update this documentation.
   */
  CLOB_PAIR_STATUS_POST_ONLY = 4,

  /**
   * CLOB_PAIR_STATUS_INITIALIZING - CLOB_PAIR_STATUS_INITIALIZING represents a newly-added clob pair.
   * Clob pairs in this state only accept orders which are
   * both short-term and post-only.
   */
  CLOB_PAIR_STATUS_INITIALIZING = 5,

  /**
   * CLOB_PAIR_STATUS_FINAL_SETTLEMENT - CLOB_PAIR_STATUS_FINAL_SETTLEMENT represents a clob pair that has been
   * deactivated. Clob pairs in this state do not accept new orders and trading
<<<<<<< HEAD
   * is blocked. All open positions are closed by the protocol when the clob pair
   * gains this status.
=======
   * is blocked. All open positions are closed by the protocol when the clob
   * pair gains this status.
>>>>>>> 11fd8a0f
   */
  CLOB_PAIR_STATUS_FINAL_SETTLEMENT = 6,
  UNRECOGNIZED = -1,
}
export function clobPairStatusFromJSON(object: any): ClobPairStatus {
  switch (object) {
    case 0:
    case "CLOB_PAIR_STATUS_UNSPECIFIED":
      return ClobPairStatus.CLOB_PAIR_STATUS_UNSPECIFIED;

    case 1:
    case "CLOB_PAIR_STATUS_ACTIVE":
      return ClobPairStatus.CLOB_PAIR_STATUS_ACTIVE;

    case 2:
    case "CLOB_PAIR_STATUS_PAUSED":
      return ClobPairStatus.CLOB_PAIR_STATUS_PAUSED;

    case 3:
    case "CLOB_PAIR_STATUS_CANCEL_ONLY":
      return ClobPairStatus.CLOB_PAIR_STATUS_CANCEL_ONLY;

    case 4:
    case "CLOB_PAIR_STATUS_POST_ONLY":
      return ClobPairStatus.CLOB_PAIR_STATUS_POST_ONLY;

    case 5:
    case "CLOB_PAIR_STATUS_INITIALIZING":
      return ClobPairStatus.CLOB_PAIR_STATUS_INITIALIZING;

    case 6:
    case "CLOB_PAIR_STATUS_FINAL_SETTLEMENT":
      return ClobPairStatus.CLOB_PAIR_STATUS_FINAL_SETTLEMENT;

    case -1:
    case "UNRECOGNIZED":
    default:
      return ClobPairStatus.UNRECOGNIZED;
  }
}
export function clobPairStatusToJSON(object: ClobPairStatus): string {
  switch (object) {
    case ClobPairStatus.CLOB_PAIR_STATUS_UNSPECIFIED:
      return "CLOB_PAIR_STATUS_UNSPECIFIED";

    case ClobPairStatus.CLOB_PAIR_STATUS_ACTIVE:
      return "CLOB_PAIR_STATUS_ACTIVE";

    case ClobPairStatus.CLOB_PAIR_STATUS_PAUSED:
      return "CLOB_PAIR_STATUS_PAUSED";

    case ClobPairStatus.CLOB_PAIR_STATUS_CANCEL_ONLY:
      return "CLOB_PAIR_STATUS_CANCEL_ONLY";

    case ClobPairStatus.CLOB_PAIR_STATUS_POST_ONLY:
      return "CLOB_PAIR_STATUS_POST_ONLY";

    case ClobPairStatus.CLOB_PAIR_STATUS_INITIALIZING:
      return "CLOB_PAIR_STATUS_INITIALIZING";

    case ClobPairStatus.CLOB_PAIR_STATUS_FINAL_SETTLEMENT:
      return "CLOB_PAIR_STATUS_FINAL_SETTLEMENT";

    case ClobPairStatus.UNRECOGNIZED:
    default:
      return "UNRECOGNIZED";
  }
}
/** IndexerOrderId refers to a single order belonging to a Subaccount. */

export interface IndexerOrderId {
  /**
   * The subaccount ID that opened this order.
   * Note that this field has `gogoproto.nullable = false` so that it is
   * generated as a value instead of a pointer. This is because the `OrderId`
   * proto is used as a key within maps, and map comparisons will compare
   * pointers for equality (when the desired behavior is to compare the values).
   */
  subaccountId?: IndexerSubaccountId;
  /**
   * The client ID of this order, unique with respect to the specific
   * sub account (I.E., the same subaccount can't have two orders with
   * the same ClientId).
   */

  clientId: number;
  /**
   * order_flags represent order flags for the order. This field is invalid if
   * it's greater than 127 (larger than one byte). Each bit in the first byte
   * represents a different flag. Currently only two flags are supported.
   * 
   * Starting from the bit after the most MSB (note that the MSB is used in
   * proto varint encoding, and therefore cannot be used): Bit 1 is set if this
   * order is a Long-Term order (0x40, or 64 as a uint8). Bit 2 is set if this
   * order is a Conditional order (0x20, or 32 as a uint8).
   * 
   * If neither bit is set, the order is assumed to be a Short-Term order.
   * 
   * If both bits are set or bits other than the 2nd and 3rd are set, the order
   * ID is invalid.
   */

  orderFlags: number;
  /** ID of the CLOB the order is created for. */

  clobPairId: number;
}
/** IndexerOrderId refers to a single order belonging to a Subaccount. */

export interface IndexerOrderIdSDKType {
  /**
   * The subaccount ID that opened this order.
   * Note that this field has `gogoproto.nullable = false` so that it is
   * generated as a value instead of a pointer. This is because the `OrderId`
   * proto is used as a key within maps, and map comparisons will compare
   * pointers for equality (when the desired behavior is to compare the values).
   */
  subaccount_id?: IndexerSubaccountIdSDKType;
  /**
   * The client ID of this order, unique with respect to the specific
   * sub account (I.E., the same subaccount can't have two orders with
   * the same ClientId).
   */

  client_id: number;
  /**
   * order_flags represent order flags for the order. This field is invalid if
   * it's greater than 127 (larger than one byte). Each bit in the first byte
   * represents a different flag. Currently only two flags are supported.
   * 
   * Starting from the bit after the most MSB (note that the MSB is used in
   * proto varint encoding, and therefore cannot be used): Bit 1 is set if this
   * order is a Long-Term order (0x40, or 64 as a uint8). Bit 2 is set if this
   * order is a Conditional order (0x20, or 32 as a uint8).
   * 
   * If neither bit is set, the order is assumed to be a Short-Term order.
   * 
   * If both bits are set or bits other than the 2nd and 3rd are set, the order
   * ID is invalid.
   */

  order_flags: number;
  /** ID of the CLOB the order is created for. */

  clob_pair_id: number;
}
/**
 * IndexerOrderV1 represents a single order belonging to a `Subaccount`
 * for a particular `ClobPair`.
 */

export interface IndexerOrder {
  /** The unique ID of this order. Meant to be unique across all orders. */
  orderId?: IndexerOrderId;
  side: IndexerOrder_Side;
  /**
   * The size of this order in base quantums. Must be a multiple of
   * `ClobPair.StepBaseQuantums` (where `ClobPair.Id = orderId.ClobPairId`).
   */

  quantums: Long;
  /**
   * The price level that this order will be placed at on the orderbook,
   * in subticks. Must be a multiple of ClobPair.SubticksPerTick
   * (where `ClobPair.Id = orderId.ClobPairId`).
   */

  subticks: Long;
  /**
   * The last block this order can be executed at (after which it will be
   * unfillable). Used only for Short-Term orders. If this value is non-zero
   * then the order is assumed to be a Short-Term order.
   */

  goodTilBlock?: number;
  /**
   * good_til_block_time represents the unix timestamp (in seconds) at which a
   * stateful order will be considered expired. The
   * good_til_block_time is always evaluated against the previous block's
   * `BlockTime` instead of the block in which the order is committed. If this
   * value is non-zero then the order is assumed to be a stateful or
   * conditional order.
   */

  goodTilBlockTime?: number;
  /** The time in force of this order. */

  timeInForce: IndexerOrder_TimeInForce;
  /**
   * Enforces that the order can only reduce the size of an existing position.
   * If a ReduceOnly order would change the side of the existing position,
   * its size is reduced to that of the remaining size of the position.
   * If existing orders on the book with ReduceOnly
   * would already close the position, the least aggressive (out-of-the-money)
   * ReduceOnly orders are resized and canceled first.
   */

  reduceOnly: boolean;
  /**
   * Set of bit flags set arbitrarily by clients and ignored by the protocol.
   * Used by indexer to infer information about a placed order.
   */

  clientMetadata: number;
  conditionType: IndexerOrder_ConditionType;
  /**
   * conditional_order_trigger_subticks represents the price at which this order
   * will be triggered. If the condition_type is CONDITION_TYPE_UNSPECIFIED,
   * this value is enforced to be 0. If this value is nonzero, condition_type
   * cannot be CONDITION_TYPE_UNSPECIFIED. Value is in subticks.
   * Must be a multiple of ClobPair.SubticksPerTick (where `ClobPair.Id =
   * orderId.ClobPairId`).
   */

  conditionalOrderTriggerSubticks: Long;
}
/**
 * IndexerOrderV1 represents a single order belonging to a `Subaccount`
 * for a particular `ClobPair`.
 */

export interface IndexerOrderSDKType {
  /** The unique ID of this order. Meant to be unique across all orders. */
  order_id?: IndexerOrderIdSDKType;
  side: IndexerOrder_SideSDKType;
  /**
   * The size of this order in base quantums. Must be a multiple of
   * `ClobPair.StepBaseQuantums` (where `ClobPair.Id = orderId.ClobPairId`).
   */

  quantums: Long;
  /**
   * The price level that this order will be placed at on the orderbook,
   * in subticks. Must be a multiple of ClobPair.SubticksPerTick
   * (where `ClobPair.Id = orderId.ClobPairId`).
   */

  subticks: Long;
  /**
   * The last block this order can be executed at (after which it will be
   * unfillable). Used only for Short-Term orders. If this value is non-zero
   * then the order is assumed to be a Short-Term order.
   */

  good_til_block?: number;
  /**
   * good_til_block_time represents the unix timestamp (in seconds) at which a
   * stateful order will be considered expired. The
   * good_til_block_time is always evaluated against the previous block's
   * `BlockTime` instead of the block in which the order is committed. If this
   * value is non-zero then the order is assumed to be a stateful or
   * conditional order.
   */

  good_til_block_time?: number;
  /** The time in force of this order. */

  time_in_force: IndexerOrder_TimeInForceSDKType;
  /**
   * Enforces that the order can only reduce the size of an existing position.
   * If a ReduceOnly order would change the side of the existing position,
   * its size is reduced to that of the remaining size of the position.
   * If existing orders on the book with ReduceOnly
   * would already close the position, the least aggressive (out-of-the-money)
   * ReduceOnly orders are resized and canceled first.
   */

  reduce_only: boolean;
  /**
   * Set of bit flags set arbitrarily by clients and ignored by the protocol.
   * Used by indexer to infer information about a placed order.
   */

  client_metadata: number;
  condition_type: IndexerOrder_ConditionTypeSDKType;
  /**
   * conditional_order_trigger_subticks represents the price at which this order
   * will be triggered. If the condition_type is CONDITION_TYPE_UNSPECIFIED,
   * this value is enforced to be 0. If this value is nonzero, condition_type
   * cannot be CONDITION_TYPE_UNSPECIFIED. Value is in subticks.
   * Must be a multiple of ClobPair.SubticksPerTick (where `ClobPair.Id =
   * orderId.ClobPairId`).
   */

  conditional_order_trigger_subticks: Long;
}

function createBaseIndexerOrderId(): IndexerOrderId {
  return {
    subaccountId: undefined,
    clientId: 0,
    orderFlags: 0,
    clobPairId: 0
  };
}

export const IndexerOrderId = {
  encode(message: IndexerOrderId, writer: _m0.Writer = _m0.Writer.create()): _m0.Writer {
    if (message.subaccountId !== undefined) {
      IndexerSubaccountId.encode(message.subaccountId, writer.uint32(10).fork()).ldelim();
    }

    if (message.clientId !== 0) {
      writer.uint32(21).fixed32(message.clientId);
    }

    if (message.orderFlags !== 0) {
      writer.uint32(24).uint32(message.orderFlags);
    }

    if (message.clobPairId !== 0) {
      writer.uint32(32).uint32(message.clobPairId);
    }

    return writer;
  },

  decode(input: _m0.Reader | Uint8Array, length?: number): IndexerOrderId {
    const reader = input instanceof _m0.Reader ? input : new _m0.Reader(input);
    let end = length === undefined ? reader.len : reader.pos + length;
    const message = createBaseIndexerOrderId();

    while (reader.pos < end) {
      const tag = reader.uint32();

      switch (tag >>> 3) {
        case 1:
          message.subaccountId = IndexerSubaccountId.decode(reader, reader.uint32());
          break;

        case 2:
          message.clientId = reader.fixed32();
          break;

        case 3:
          message.orderFlags = reader.uint32();
          break;

        case 4:
          message.clobPairId = reader.uint32();
          break;

        default:
          reader.skipType(tag & 7);
          break;
      }
    }

    return message;
  },

  fromPartial(object: DeepPartial<IndexerOrderId>): IndexerOrderId {
    const message = createBaseIndexerOrderId();
    message.subaccountId = object.subaccountId !== undefined && object.subaccountId !== null ? IndexerSubaccountId.fromPartial(object.subaccountId) : undefined;
    message.clientId = object.clientId ?? 0;
    message.orderFlags = object.orderFlags ?? 0;
    message.clobPairId = object.clobPairId ?? 0;
    return message;
  }

};

function createBaseIndexerOrder(): IndexerOrder {
  return {
    orderId: undefined,
    side: 0,
    quantums: Long.UZERO,
    subticks: Long.UZERO,
    goodTilBlock: undefined,
    goodTilBlockTime: undefined,
    timeInForce: 0,
    reduceOnly: false,
    clientMetadata: 0,
    conditionType: 0,
    conditionalOrderTriggerSubticks: Long.UZERO
  };
}

export const IndexerOrder = {
  encode(message: IndexerOrder, writer: _m0.Writer = _m0.Writer.create()): _m0.Writer {
    if (message.orderId !== undefined) {
      IndexerOrderId.encode(message.orderId, writer.uint32(10).fork()).ldelim();
    }

    if (message.side !== 0) {
      writer.uint32(16).int32(message.side);
    }

    if (!message.quantums.isZero()) {
      writer.uint32(24).uint64(message.quantums);
    }

    if (!message.subticks.isZero()) {
      writer.uint32(32).uint64(message.subticks);
    }

    if (message.goodTilBlock !== undefined) {
      writer.uint32(40).uint32(message.goodTilBlock);
    }

    if (message.goodTilBlockTime !== undefined) {
      writer.uint32(53).fixed32(message.goodTilBlockTime);
    }

    if (message.timeInForce !== 0) {
      writer.uint32(56).int32(message.timeInForce);
    }

    if (message.reduceOnly === true) {
      writer.uint32(64).bool(message.reduceOnly);
    }

    if (message.clientMetadata !== 0) {
      writer.uint32(72).uint32(message.clientMetadata);
    }

    if (message.conditionType !== 0) {
      writer.uint32(80).int32(message.conditionType);
    }

    if (!message.conditionalOrderTriggerSubticks.isZero()) {
      writer.uint32(88).uint64(message.conditionalOrderTriggerSubticks);
    }

    return writer;
  },

  decode(input: _m0.Reader | Uint8Array, length?: number): IndexerOrder {
    const reader = input instanceof _m0.Reader ? input : new _m0.Reader(input);
    let end = length === undefined ? reader.len : reader.pos + length;
    const message = createBaseIndexerOrder();

    while (reader.pos < end) {
      const tag = reader.uint32();

      switch (tag >>> 3) {
        case 1:
          message.orderId = IndexerOrderId.decode(reader, reader.uint32());
          break;

        case 2:
          message.side = (reader.int32() as any);
          break;

        case 3:
          message.quantums = (reader.uint64() as Long);
          break;

        case 4:
          message.subticks = (reader.uint64() as Long);
          break;

        case 5:
          message.goodTilBlock = reader.uint32();
          break;

        case 6:
          message.goodTilBlockTime = reader.fixed32();
          break;

        case 7:
          message.timeInForce = (reader.int32() as any);
          break;

        case 8:
          message.reduceOnly = reader.bool();
          break;

        case 9:
          message.clientMetadata = reader.uint32();
          break;

        case 10:
          message.conditionType = (reader.int32() as any);
          break;

        case 11:
          message.conditionalOrderTriggerSubticks = (reader.uint64() as Long);
          break;

        default:
          reader.skipType(tag & 7);
          break;
      }
    }

    return message;
  },

  fromPartial(object: DeepPartial<IndexerOrder>): IndexerOrder {
    const message = createBaseIndexerOrder();
    message.orderId = object.orderId !== undefined && object.orderId !== null ? IndexerOrderId.fromPartial(object.orderId) : undefined;
    message.side = object.side ?? 0;
    message.quantums = object.quantums !== undefined && object.quantums !== null ? Long.fromValue(object.quantums) : Long.UZERO;
    message.subticks = object.subticks !== undefined && object.subticks !== null ? Long.fromValue(object.subticks) : Long.UZERO;
    message.goodTilBlock = object.goodTilBlock ?? undefined;
    message.goodTilBlockTime = object.goodTilBlockTime ?? undefined;
    message.timeInForce = object.timeInForce ?? 0;
    message.reduceOnly = object.reduceOnly ?? false;
    message.clientMetadata = object.clientMetadata ?? 0;
    message.conditionType = object.conditionType ?? 0;
    message.conditionalOrderTriggerSubticks = object.conditionalOrderTriggerSubticks !== undefined && object.conditionalOrderTriggerSubticks !== null ? Long.fromValue(object.conditionalOrderTriggerSubticks) : Long.UZERO;
    return message;
  }

};<|MERGE_RESOLUTION|>--- conflicted
+++ resolved
@@ -311,13 +311,8 @@
   /**
    * CLOB_PAIR_STATUS_FINAL_SETTLEMENT - CLOB_PAIR_STATUS_FINAL_SETTLEMENT represents a clob pair that has been
    * deactivated. Clob pairs in this state do not accept new orders and trading
-<<<<<<< HEAD
-   * is blocked. All open positions are closed by the protocol when the clob pair
-   * gains this status.
-=======
    * is blocked. All open positions are closed by the protocol when the clob
    * pair gains this status.
->>>>>>> 11fd8a0f
    */
   CLOB_PAIR_STATUS_FINAL_SETTLEMENT = 6,
   UNRECOGNIZED = -1,
@@ -365,13 +360,8 @@
   /**
    * CLOB_PAIR_STATUS_FINAL_SETTLEMENT - CLOB_PAIR_STATUS_FINAL_SETTLEMENT represents a clob pair that has been
    * deactivated. Clob pairs in this state do not accept new orders and trading
-<<<<<<< HEAD
-   * is blocked. All open positions are closed by the protocol when the clob pair
-   * gains this status.
-=======
    * is blocked. All open positions are closed by the protocol when the clob
    * pair gains this status.
->>>>>>> 11fd8a0f
    */
   CLOB_PAIR_STATUS_FINAL_SETTLEMENT = 6,
   UNRECOGNIZED = -1,
