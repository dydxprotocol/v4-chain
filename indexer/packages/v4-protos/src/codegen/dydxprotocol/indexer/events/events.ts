import { IndexerSubaccountId, IndexerSubaccountIdSDKType, IndexerPerpetualPosition, IndexerPerpetualPositionSDKType, IndexerAssetPosition, IndexerAssetPositionSDKType } from "../protocol/v1/subaccount";
import { IndexerOrder, IndexerOrderSDKType, IndexerOrderId, IndexerOrderIdSDKType, ClobPairStatus, ClobPairStatusSDKType } from "../protocol/v1/clob";
import { OrderRemovalReason, OrderRemovalReasonSDKType } from "../shared/removal_reason";
import * as _m0 from "protobufjs/minimal";
import { DeepPartial, Long } from "../../../helpers";
/** Type is the type for funding values. */

export enum FundingEventV1_Type {
  /** TYPE_UNSPECIFIED - Unspecified type. */
  TYPE_UNSPECIFIED = 0,

  /**
   * TYPE_PREMIUM_SAMPLE - Premium sample is the combined value from all premium votes during a
   * `funding-sample` epoch.
   */
  TYPE_PREMIUM_SAMPLE = 1,

  /**
   * TYPE_FUNDING_RATE_AND_INDEX - Funding rate is the final funding rate combining all premium samples
   * during a `funding-tick` epoch.
   */
  TYPE_FUNDING_RATE_AND_INDEX = 2,

  /**
   * TYPE_PREMIUM_VOTE - TODO(DEC-1513): Investigate whether premium vote values need to be
   * sent to indexer.
   */
  TYPE_PREMIUM_VOTE = 3,
  UNRECOGNIZED = -1,
}
/** Type is the type for funding values. */

export enum FundingEventV1_TypeSDKType {
  /** TYPE_UNSPECIFIED - Unspecified type. */
  TYPE_UNSPECIFIED = 0,

  /**
   * TYPE_PREMIUM_SAMPLE - Premium sample is the combined value from all premium votes during a
   * `funding-sample` epoch.
   */
  TYPE_PREMIUM_SAMPLE = 1,

  /**
   * TYPE_FUNDING_RATE_AND_INDEX - Funding rate is the final funding rate combining all premium samples
   * during a `funding-tick` epoch.
   */
  TYPE_FUNDING_RATE_AND_INDEX = 2,

  /**
   * TYPE_PREMIUM_VOTE - TODO(DEC-1513): Investigate whether premium vote values need to be
   * sent to indexer.
   */
  TYPE_PREMIUM_VOTE = 3,
  UNRECOGNIZED = -1,
}
export function fundingEventV1_TypeFromJSON(object: any): FundingEventV1_Type {
  switch (object) {
    case 0:
    case "TYPE_UNSPECIFIED":
      return FundingEventV1_Type.TYPE_UNSPECIFIED;

    case 1:
    case "TYPE_PREMIUM_SAMPLE":
      return FundingEventV1_Type.TYPE_PREMIUM_SAMPLE;

    case 2:
    case "TYPE_FUNDING_RATE_AND_INDEX":
      return FundingEventV1_Type.TYPE_FUNDING_RATE_AND_INDEX;

    case 3:
    case "TYPE_PREMIUM_VOTE":
      return FundingEventV1_Type.TYPE_PREMIUM_VOTE;

    case -1:
    case "UNRECOGNIZED":
    default:
      return FundingEventV1_Type.UNRECOGNIZED;
  }
}
export function fundingEventV1_TypeToJSON(object: FundingEventV1_Type): string {
  switch (object) {
    case FundingEventV1_Type.TYPE_UNSPECIFIED:
      return "TYPE_UNSPECIFIED";

    case FundingEventV1_Type.TYPE_PREMIUM_SAMPLE:
      return "TYPE_PREMIUM_SAMPLE";

    case FundingEventV1_Type.TYPE_FUNDING_RATE_AND_INDEX:
      return "TYPE_FUNDING_RATE_AND_INDEX";

    case FundingEventV1_Type.TYPE_PREMIUM_VOTE:
      return "TYPE_PREMIUM_VOTE";

    case FundingEventV1_Type.UNRECOGNIZED:
    default:
      return "UNRECOGNIZED";
  }
}
/**
 * FundingUpdate is used for funding update events and includes a funding
 * value and an optional funding index that correspond to a perpetual market.
 */

export interface FundingUpdateV1 {
  /** The id of the perpetual market. */
  perpetualId: number;
  /**
   * funding value (in parts-per-million) can be premium vote, premium sample,
   * or funding rate.
   */

  fundingValuePpm: number;
  /**
   * funding index is required if and only if parent `FundingEvent` type is
   * `TYPE_FUNDING_RATE_AND_INDEX`.
   */

  fundingIndex: Uint8Array;
}
/**
 * FundingUpdate is used for funding update events and includes a funding
 * value and an optional funding index that correspond to a perpetual market.
 */

export interface FundingUpdateV1SDKType {
  /** The id of the perpetual market. */
  perpetual_id: number;
  /**
   * funding value (in parts-per-million) can be premium vote, premium sample,
   * or funding rate.
   */

  funding_value_ppm: number;
  /**
   * funding index is required if and only if parent `FundingEvent` type is
   * `TYPE_FUNDING_RATE_AND_INDEX`.
   */

  funding_index: Uint8Array;
}
/**
 * FundingEvent message contains a list of per-market funding values. The
 * funding values in the list is of the same type and the types are: which can
 * have one of the following types:
 * 1. Premium vote: votes on the premium values injected by block proposers.
 * 2. Premium sample: combined value from all premium votes during a
 *    `funding-sample` epoch.
 * 3. Funding rate and index: final funding rate combining all premium samples
 *    during a `funding-tick` epoch and funding index accordingly updated with
 *    `funding rate * price`.
 */

export interface FundingEventV1 {
  /**
   * updates is a list of per-market funding updates for all existing perpetual
   * markets. The list is sorted by `perpetualId`s which are unique.
   */
  updates: FundingUpdateV1[];
  /** type stores the type of funding updates. */

  type: FundingEventV1_Type;
}
/**
 * FundingEvent message contains a list of per-market funding values. The
 * funding values in the list is of the same type and the types are: which can
 * have one of the following types:
 * 1. Premium vote: votes on the premium values injected by block proposers.
 * 2. Premium sample: combined value from all premium votes during a
 *    `funding-sample` epoch.
 * 3. Funding rate and index: final funding rate combining all premium samples
 *    during a `funding-tick` epoch and funding index accordingly updated with
 *    `funding rate * price`.
 */

export interface FundingEventV1SDKType {
  /**
   * updates is a list of per-market funding updates for all existing perpetual
   * markets. The list is sorted by `perpetualId`s which are unique.
   */
  updates: FundingUpdateV1SDKType[];
  /** type stores the type of funding updates. */

  type: FundingEventV1_TypeSDKType;
}
/**
 * MarketEvent message contains all the information about a market event on
 * the dYdX chain.
 */

export interface MarketEventV1 {
  /** market id. */
  marketId: number;
  priceUpdate?: MarketPriceUpdateEventV1;
  marketCreate?: MarketCreateEventV1;
  marketModify?: MarketModifyEventV1;
}
/**
 * MarketEvent message contains all the information about a market event on
 * the dYdX chain.
 */

export interface MarketEventV1SDKType {
  /** market id. */
  market_id: number;
  price_update?: MarketPriceUpdateEventV1SDKType;
  market_create?: MarketCreateEventV1SDKType;
  market_modify?: MarketModifyEventV1SDKType;
}
/**
 * MarketPriceUpdateEvent message contains all the information about a price
 * update on the dYdX chain.
 */

export interface MarketPriceUpdateEventV1 {
  /**
   * price_with_exponent. Multiply by 10 ^ Exponent to get the human readable
   * price in dollars. For example if `Exponent == -5` then a `exponent_price`
   * of `1,000,000,000` represents “$10,000`.
   */
  priceWithExponent: Long;
}
/**
 * MarketPriceUpdateEvent message contains all the information about a price
 * update on the dYdX chain.
 */

export interface MarketPriceUpdateEventV1SDKType {
  /**
   * price_with_exponent. Multiply by 10 ^ Exponent to get the human readable
   * price in dollars. For example if `Exponent == -5` then a `exponent_price`
   * of `1,000,000,000` represents “$10,000`.
   */
  price_with_exponent: Long;
}
/** shared fields between MarketCreateEvent and MarketModifyEvent */

export interface MarketBaseEventV1 {
  /** String representation of the market pair, e.g. `BTC-USD` */
  pair: string;
  /**
   * The minimum allowable change in the Price value for a given update.
   * Measured as 1e-6.
   */

  minPriceChangePpm: number;
}
/** shared fields between MarketCreateEvent and MarketModifyEvent */

export interface MarketBaseEventV1SDKType {
  /** String representation of the market pair, e.g. `BTC-USD` */
  pair: string;
  /**
   * The minimum allowable change in the Price value for a given update.
   * Measured as 1e-6.
   */

  min_price_change_ppm: number;
}
/**
 * MarketCreateEvent message contains all the information about a new market on
 * the dYdX chain.
 */

export interface MarketCreateEventV1 {
  base?: MarketBaseEventV1;
  /**
   * Static value. The exponent of the price.
   * For example if Exponent == -5 then a `exponent_price` of 1,000,000,000
   * represents $10,000. Therefore 10 ^ Exponent represents the smallest
   * price step (in dollars) that can be recorded.
   */

  exponent: number;
}
/**
 * MarketCreateEvent message contains all the information about a new market on
 * the dYdX chain.
 */

export interface MarketCreateEventV1SDKType {
  base?: MarketBaseEventV1SDKType;
  /**
   * Static value. The exponent of the price.
   * For example if Exponent == -5 then a `exponent_price` of 1,000,000,000
   * represents $10,000. Therefore 10 ^ Exponent represents the smallest
   * price step (in dollars) that can be recorded.
   */

  exponent: number;
}
/**
 * MarketModifyEvent message contains all the information about a market update
 * on the dYdX chain
 */

export interface MarketModifyEventV1 {
  /**
   * MarketModifyEvent message contains all the information about a market update
   * on the dYdX chain
   */
  base?: MarketBaseEventV1;
}
/**
 * MarketModifyEvent message contains all the information about a market update
 * on the dYdX chain
 */

export interface MarketModifyEventV1SDKType {
  /**
   * MarketModifyEvent message contains all the information about a market update
   * on the dYdX chain
   */
  base?: MarketBaseEventV1SDKType;
}
/** SourceOfFunds is the source of funds in a transfer event. */

export interface SourceOfFunds {
  subaccountId?: IndexerSubaccountId;
  address?: string;
}
/** SourceOfFunds is the source of funds in a transfer event. */

export interface SourceOfFundsSDKType {
  subaccount_id?: IndexerSubaccountIdSDKType;
  address?: string;
}
/**
 * TransferEvent message contains all the information about a transfer,
 * deposit-to-subaccount, or withdraw-from-subaccount on the dYdX chain.
 * When a subaccount is involved, a SubaccountUpdateEvent message will
 * be produced with the updated asset positions.
 */

export interface TransferEventV1 {
  senderSubaccountId?: IndexerSubaccountId;
  recipientSubaccountId?: IndexerSubaccountId;
  /** Id of the asset transfered. */

  assetId: number;
  /** The amount of asset in quantums to transfer. */

  amount: Long;
  /**
   * The sender is one of below
   * - a subaccount ID (in transfer and withdraw events).
   * - a wallet address (in deposit events).
   */

  sender?: SourceOfFunds;
  /**
   * The recipient is one of below
   * - a subaccount ID (in transfer and deposit events).
   * - a wallet address (in withdraw events).
   */

  recipient?: SourceOfFunds;
}
/**
 * TransferEvent message contains all the information about a transfer,
 * deposit-to-subaccount, or withdraw-from-subaccount on the dYdX chain.
 * When a subaccount is involved, a SubaccountUpdateEvent message will
 * be produced with the updated asset positions.
 */

export interface TransferEventV1SDKType {
  sender_subaccount_id?: IndexerSubaccountIdSDKType;
  recipient_subaccount_id?: IndexerSubaccountIdSDKType;
  /** Id of the asset transfered. */

  asset_id: number;
  /** The amount of asset in quantums to transfer. */

  amount: Long;
  /**
   * The sender is one of below
   * - a subaccount ID (in transfer and withdraw events).
   * - a wallet address (in deposit events).
   */

  sender?: SourceOfFundsSDKType;
  /**
   * The recipient is one of below
   * - a subaccount ID (in transfer and deposit events).
   * - a wallet address (in withdraw events).
   */

  recipient?: SourceOfFundsSDKType;
}
/**
 * OrderFillEvent message contains all the information from an order match in
 * the dYdX chain. This includes the maker/taker orders that matched and the
 * amount filled.
 */

export interface OrderFillEventV1 {
  makerOrder?: IndexerOrder;
  order?: IndexerOrder;
  liquidationOrder?: LiquidationOrderV1;
  /** Fill amount in base quantums. */

  fillAmount: Long;
  /** Maker fee in USDC quantums. */

  makerFee: Long;
  /**
   * Taker fee in USDC quantums. If the taker order is a liquidation, then this
   * represents the special liquidation fee, not the standard taker fee.
   */

  takerFee: Long;
  /** Total filled of the maker order in base quantums. */

  totalFilledMaker: Long;
  /** Total filled of the taker order in base quantums. */

  totalFilledTaker: Long;
}
/**
 * OrderFillEvent message contains all the information from an order match in
 * the dYdX chain. This includes the maker/taker orders that matched and the
 * amount filled.
 */

export interface OrderFillEventV1SDKType {
  maker_order?: IndexerOrderSDKType;
  order?: IndexerOrderSDKType;
  liquidation_order?: LiquidationOrderV1SDKType;
  /** Fill amount in base quantums. */

  fill_amount: Long;
  /** Maker fee in USDC quantums. */

  maker_fee: Long;
  /**
   * Taker fee in USDC quantums. If the taker order is a liquidation, then this
   * represents the special liquidation fee, not the standard taker fee.
   */

  taker_fee: Long;
  /** Total filled of the maker order in base quantums. */

  total_filled_maker: Long;
  /** Total filled of the taker order in base quantums. */

  total_filled_taker: Long;
}
/**
 * DeleveragingEvent message contains all the information for a deleveraging
 * on the dYdX chain. This includes the liquidated/offsetting subaccounts and
 * the amount filled.
 */

export interface DeleveragingEventV1 {
  /** ID of the subaccount that was liquidated. */
  liquidated?: IndexerSubaccountId;
  /** ID of the subaccount that was used to offset the position. */

  offsetting?: IndexerSubaccountId;
<<<<<<< HEAD
  /** The ID of the clob pair that was liquidated. */

  clobPairId: number;
=======
  /** The ID of the perpetual that was liquidated. */

  perpetualId: number;
>>>>>>> 6c6dcde9
  /**
   * The amount filled between the liquidated and offsetting position, in
   * base quantums.
   */

  fillAmount: Long;
<<<<<<< HEAD
  /**
   * The closing price in subticks. Bankruptcy price of liquidated subaccount
   * is not guaranteed to be a multiple of subticks_per_tick.
   */

  subticks: Long;
=======
  /** Bankruptcy price of liquidated subaccount, in USDC quote quantums. */

  price: Long;
>>>>>>> 6c6dcde9
  /** `true` if liquidating a short position, `false` otherwise. */

  isBuy: boolean;
}
/**
 * DeleveragingEvent message contains all the information for a deleveraging
 * on the dYdX chain. This includes the liquidated/offsetting subaccounts and
 * the amount filled.
 */

export interface DeleveragingEventV1SDKType {
  /** ID of the subaccount that was liquidated. */
  liquidated?: IndexerSubaccountIdSDKType;
  /** ID of the subaccount that was used to offset the position. */

  offsetting?: IndexerSubaccountIdSDKType;
<<<<<<< HEAD
  /** The ID of the clob pair that was liquidated. */

  clob_pair_id: number;
=======
  /** The ID of the perpetual that was liquidated. */

  perpetual_id: number;
>>>>>>> 6c6dcde9
  /**
   * The amount filled between the liquidated and offsetting position, in
   * base quantums.
   */

  fill_amount: Long;
<<<<<<< HEAD
  /**
   * The closing price in subticks. Bankruptcy price of liquidated subaccount
   * is not guaranteed to be a multiple of subticks_per_tick.
   */

  subticks: Long;
=======
  /** Bankruptcy price of liquidated subaccount, in USDC quote quantums. */

  price: Long;
>>>>>>> 6c6dcde9
  /** `true` if liquidating a short position, `false` otherwise. */

  is_buy: boolean;
}
/**
 * LiquidationOrder represents the liquidation taker order to be included in a
 * liquidation order fill event.
 */

export interface LiquidationOrderV1 {
  /** ID of the subaccount that was liquidated. */
  liquidated?: IndexerSubaccountId;
  /** The ID of the clob pair involved in the liquidation. */

  clobPairId: number;
  /** The ID of the perpetual involved in the liquidation. */

  perpetualId: number;
  /**
   * The total size of the liquidation order including any unfilled size,
   * in base quantums.
   */

  totalSize: Long;
  /** `true` if liquidating a short position, `false` otherwise. */

  isBuy: boolean;
  /**
   * The fillable price in subticks.
   * This represents the lower-price-bound for liquidating longs
   * and the upper-price-bound for liquidating shorts.
   * Must be a multiple of ClobPair.SubticksPerTick
   * (where `ClobPair.Id = orderId.ClobPairId`).
   */

  subticks: Long;
}
/**
 * LiquidationOrder represents the liquidation taker order to be included in a
 * liquidation order fill event.
 */

export interface LiquidationOrderV1SDKType {
  /** ID of the subaccount that was liquidated. */
  liquidated?: IndexerSubaccountIdSDKType;
  /** The ID of the clob pair involved in the liquidation. */

  clob_pair_id: number;
  /** The ID of the perpetual involved in the liquidation. */

  perpetual_id: number;
  /**
   * The total size of the liquidation order including any unfilled size,
   * in base quantums.
   */

  total_size: Long;
  /** `true` if liquidating a short position, `false` otherwise. */

  is_buy: boolean;
  /**
   * The fillable price in subticks.
   * This represents the lower-price-bound for liquidating longs
   * and the upper-price-bound for liquidating shorts.
   * Must be a multiple of ClobPair.SubticksPerTick
   * (where `ClobPair.Id = orderId.ClobPairId`).
   */

  subticks: Long;
}
/**
 * SubaccountUpdateEvent message contains information about an update to a
 * subaccount in the dYdX chain. This includes the list of updated perpetual
 * and asset positions for the subaccount.
 * Note: This event message will contain all the updates to a subaccount
 * at the end of a block which is why multiple asset/perpetual position
 * updates may exist.
 */

export interface SubaccountUpdateEventV1 {
  subaccountId?: IndexerSubaccountId;
  updatedPerpetualPositions: IndexerPerpetualPosition[];
  updatedAssetPositions: IndexerAssetPosition[];
}
/**
 * SubaccountUpdateEvent message contains information about an update to a
 * subaccount in the dYdX chain. This includes the list of updated perpetual
 * and asset positions for the subaccount.
 * Note: This event message will contain all the updates to a subaccount
 * at the end of a block which is why multiple asset/perpetual position
 * updates may exist.
 */

export interface SubaccountUpdateEventV1SDKType {
  subaccount_id?: IndexerSubaccountIdSDKType;
  updated_perpetual_positions: IndexerPerpetualPositionSDKType[];
  updated_asset_positions: IndexerAssetPositionSDKType[];
}
/**
 * StatefulOrderEvent message contains information about a change to a stateful
 * order. Currently, this is either the placement of a long-term order, the
 * placement or triggering of a conditional order, or the removal of a
 * stateful order.
 */

export interface StatefulOrderEventV1 {
  orderPlace?: StatefulOrderEventV1_StatefulOrderPlacementV1;
  orderRemoval?: StatefulOrderEventV1_StatefulOrderRemovalV1;
  conditionalOrderPlacement?: StatefulOrderEventV1_ConditionalOrderPlacementV1;
  conditionalOrderTriggered?: StatefulOrderEventV1_ConditionalOrderTriggeredV1;
  longTermOrderPlacement?: StatefulOrderEventV1_LongTermOrderPlacementV1;
}
/**
 * StatefulOrderEvent message contains information about a change to a stateful
 * order. Currently, this is either the placement of a long-term order, the
 * placement or triggering of a conditional order, or the removal of a
 * stateful order.
 */

export interface StatefulOrderEventV1SDKType {
  order_place?: StatefulOrderEventV1_StatefulOrderPlacementV1SDKType;
  order_removal?: StatefulOrderEventV1_StatefulOrderRemovalV1SDKType;
  conditional_order_placement?: StatefulOrderEventV1_ConditionalOrderPlacementV1SDKType;
  conditional_order_triggered?: StatefulOrderEventV1_ConditionalOrderTriggeredV1SDKType;
  long_term_order_placement?: StatefulOrderEventV1_LongTermOrderPlacementV1SDKType;
}
/** A stateful order placement contains an order. */

export interface StatefulOrderEventV1_StatefulOrderPlacementV1 {
  order?: IndexerOrder;
}
/** A stateful order placement contains an order. */

export interface StatefulOrderEventV1_StatefulOrderPlacementV1SDKType {
  order?: IndexerOrderSDKType;
}
/**
 * A stateful order removal contains the id of an order that was already
 * placed and is now removed and the reason for the removal.
 */

export interface StatefulOrderEventV1_StatefulOrderRemovalV1 {
  removedOrderId?: IndexerOrderId;
  reason: OrderRemovalReason;
}
/**
 * A stateful order removal contains the id of an order that was already
 * placed and is now removed and the reason for the removal.
 */

export interface StatefulOrderEventV1_StatefulOrderRemovalV1SDKType {
  removed_order_id?: IndexerOrderIdSDKType;
  reason: OrderRemovalReasonSDKType;
}
/**
 * A conditional order placement contains an order. The order is newly-placed
 * and untriggered when this event is emitted.
 */

export interface StatefulOrderEventV1_ConditionalOrderPlacementV1 {
  order?: IndexerOrder;
}
/**
 * A conditional order placement contains an order. The order is newly-placed
 * and untriggered when this event is emitted.
 */

export interface StatefulOrderEventV1_ConditionalOrderPlacementV1SDKType {
  order?: IndexerOrderSDKType;
}
/**
 * A conditional order trigger event contains an order id and is emitted when
 * an order is triggered.
 */

export interface StatefulOrderEventV1_ConditionalOrderTriggeredV1 {
  triggeredOrderId?: IndexerOrderId;
}
/**
 * A conditional order trigger event contains an order id and is emitted when
 * an order is triggered.
 */

export interface StatefulOrderEventV1_ConditionalOrderTriggeredV1SDKType {
  triggered_order_id?: IndexerOrderIdSDKType;
}
/** A long term order placement contains an order. */

export interface StatefulOrderEventV1_LongTermOrderPlacementV1 {
  order?: IndexerOrder;
}
/** A long term order placement contains an order. */

export interface StatefulOrderEventV1_LongTermOrderPlacementV1SDKType {
  order?: IndexerOrderSDKType;
}
/**
 * AssetCreateEventV1 message contains all the information about an new Asset on
 * the dYdX chain.
 */

export interface AssetCreateEventV1 {
  /** Unique, sequentially-generated. */
  id: number;
  /**
   * The human readable symbol of the `Asset` (e.g. `USDC`, `ATOM`).
   * Must be uppercase, unique and correspond to the canonical symbol of the
   * full coin.
   */

  symbol: string;
  /** `true` if this `Asset` has a valid `MarketId` value. */

  hasMarket: boolean;
  /**
   * The `Id` of the `Market` associated with this `Asset`. It acts as the
   * oracle price for the purposes of calculating collateral
   * and margin requirements.
   */

  marketId: number;
  /**
   * The exponent for converting an atomic amount (1 'quantum')
   * to a full coin. For example, if `atomic_resolution = -8`
   * then an `asset_position` with `base_quantums = 1e8` is equivalent to
   * a position size of one full coin.
   */

  atomicResolution: number;
}
/**
 * AssetCreateEventV1 message contains all the information about an new Asset on
 * the dYdX chain.
 */

export interface AssetCreateEventV1SDKType {
  /** Unique, sequentially-generated. */
  id: number;
  /**
   * The human readable symbol of the `Asset` (e.g. `USDC`, `ATOM`).
   * Must be uppercase, unique and correspond to the canonical symbol of the
   * full coin.
   */

  symbol: string;
  /** `true` if this `Asset` has a valid `MarketId` value. */

  has_market: boolean;
  /**
   * The `Id` of the `Market` associated with this `Asset`. It acts as the
   * oracle price for the purposes of calculating collateral
   * and margin requirements.
   */

  market_id: number;
  /**
   * The exponent for converting an atomic amount (1 'quantum')
   * to a full coin. For example, if `atomic_resolution = -8`
   * then an `asset_position` with `base_quantums = 1e8` is equivalent to
   * a position size of one full coin.
   */

  atomic_resolution: number;
}
/**
 * PerpetualMarketCreateEventV1 message contains all the information about a
 * new Perpetual Market on the dYdX chain.
 */

export interface PerpetualMarketCreateEventV1 {
  /**
   * Unique Perpetual id.
   * Defined in perpetuals.perpetual
   */
  id: number;
  /**
   * Unique clob pair Id associated with this perpetual market
   * Defined in clob.clob_pair
   */

  clobPairId: number;
  /**
   * The name of the `Perpetual` (e.g. `BTC-USD`).
   * Defined in perpetuals.perpetual
   */

  ticker: string;
  /**
   * Unique id of market param associated with this perpetual market.
   * Defined in perpetuals.perpetual
   */

  marketId: number;
  /** Status of the CLOB */

  status: ClobPairStatus;
  /**
   * `10^Exponent` gives the number of QuoteQuantums traded per BaseQuantum
   * per Subtick.
   * Defined in clob.clob_pair
   */

  quantumConversionExponent: number;
  /**
   * The exponent for converting an atomic amount (`size = 1`)
   * to a full coin. For example, if `AtomicResolution = -8`
   * then a `PerpetualPosition` with `size = 1e8` is equivalent to
   * a position size of one full coin.
   * Defined in perpetuals.perpetual
   */

  atomicResolution: number;
  /**
   * Defines the tick size of the orderbook by defining how many subticks
   * are in one tick. That is, the subticks of any valid order must be a
   * multiple of this value. Generally this value should start `>= 100`to
   * allow room for decreasing it.
   * Defined in clob.clob_pair
   */

  subticksPerTick: number;
  /**
   * Minimum increment in the size of orders on the CLOB, in base quantums.
   * Defined in clob.clob_pair
   */

  stepBaseQuantums: Long;
  /**
   * The liquidity_tier that this perpetual is associated with.
   * Defined in perpetuals.perpetual
   */

  liquidityTier: number;
}
/**
 * PerpetualMarketCreateEventV1 message contains all the information about a
 * new Perpetual Market on the dYdX chain.
 */

export interface PerpetualMarketCreateEventV1SDKType {
  /**
   * Unique Perpetual id.
   * Defined in perpetuals.perpetual
   */
  id: number;
  /**
   * Unique clob pair Id associated with this perpetual market
   * Defined in clob.clob_pair
   */

  clob_pair_id: number;
  /**
   * The name of the `Perpetual` (e.g. `BTC-USD`).
   * Defined in perpetuals.perpetual
   */

  ticker: string;
  /**
   * Unique id of market param associated with this perpetual market.
   * Defined in perpetuals.perpetual
   */

  market_id: number;
  /** Status of the CLOB */

  status: ClobPairStatusSDKType;
  /**
   * `10^Exponent` gives the number of QuoteQuantums traded per BaseQuantum
   * per Subtick.
   * Defined in clob.clob_pair
   */

  quantum_conversion_exponent: number;
  /**
   * The exponent for converting an atomic amount (`size = 1`)
   * to a full coin. For example, if `AtomicResolution = -8`
   * then a `PerpetualPosition` with `size = 1e8` is equivalent to
   * a position size of one full coin.
   * Defined in perpetuals.perpetual
   */

  atomic_resolution: number;
  /**
   * Defines the tick size of the orderbook by defining how many subticks
   * are in one tick. That is, the subticks of any valid order must be a
   * multiple of this value. Generally this value should start `>= 100`to
   * allow room for decreasing it.
   * Defined in clob.clob_pair
   */

  subticks_per_tick: number;
  /**
   * Minimum increment in the size of orders on the CLOB, in base quantums.
   * Defined in clob.clob_pair
   */

  step_base_quantums: Long;
  /**
   * The liquidity_tier that this perpetual is associated with.
   * Defined in perpetuals.perpetual
   */

  liquidity_tier: number;
}
/**
 * LiquidityTierUpsertEventV1 message contains all the information to
 * create/update a Liquidity Tier on the dYdX chain.
 */

export interface LiquidityTierUpsertEventV1 {
  /** Unique id. */
  id: number;
  /** The name of the tier purely for mnemonic purposes, e.g. "Gold". */

  name: string;
  /**
   * The margin fraction needed to open a position.
   * In parts-per-million.
   */

  initialMarginPpm: number;
  /**
   * The fraction of the initial-margin that the maintenance-margin is,
   * e.g. 50%. In parts-per-million.
   */

  maintenanceFractionPpm: number;
  /**
   * The maximum position size at which the margin requirements are
   * not increased over the default values. Above this position size,
   * the margin requirements increase at a rate of sqrt(size).
   */

  basePositionNotional: Long;
}
/**
 * LiquidityTierUpsertEventV1 message contains all the information to
 * create/update a Liquidity Tier on the dYdX chain.
 */

export interface LiquidityTierUpsertEventV1SDKType {
  /** Unique id. */
  id: number;
  /** The name of the tier purely for mnemonic purposes, e.g. "Gold". */

  name: string;
  /**
   * The margin fraction needed to open a position.
   * In parts-per-million.
   */

  initial_margin_ppm: number;
  /**
   * The fraction of the initial-margin that the maintenance-margin is,
   * e.g. 50%. In parts-per-million.
   */

  maintenance_fraction_ppm: number;
  /**
   * The maximum position size at which the margin requirements are
   * not increased over the default values. Above this position size,
   * the margin requirements increase at a rate of sqrt(size).
   */

  base_position_notional: Long;
}
/**
 * UpdateClobPairEventV1 message contains all the information about an update to
 * a clob pair on the dYdX chain.
 */

export interface UpdateClobPairEventV1 {
  /**
   * Unique clob pair Id associated with this perpetual market
   * Defined in clob.clob_pair
   */
  clobPairId: number;
  /** Status of the CLOB */

  status: ClobPairStatus;
  /**
   * `10^Exponent` gives the number of QuoteQuantums traded per BaseQuantum
   * per Subtick.
   * Defined in clob.clob_pair
   */

  quantumConversionExponent: number;
  /**
   * Defines the tick size of the orderbook by defining how many subticks
   * are in one tick. That is, the subticks of any valid order must be a
   * multiple of this value. Generally this value should start `>= 100`to
   * allow room for decreasing it.
   * Defined in clob.clob_pair
   */

  subticksPerTick: number;
  /**
   * Minimum increment in the size of orders on the CLOB, in base quantums.
   * Defined in clob.clob_pair
   */

  stepBaseQuantums: Long;
}
/**
 * UpdateClobPairEventV1 message contains all the information about an update to
 * a clob pair on the dYdX chain.
 */

export interface UpdateClobPairEventV1SDKType {
  /**
   * Unique clob pair Id associated with this perpetual market
   * Defined in clob.clob_pair
   */
  clob_pair_id: number;
  /** Status of the CLOB */

  status: ClobPairStatusSDKType;
  /**
   * `10^Exponent` gives the number of QuoteQuantums traded per BaseQuantum
   * per Subtick.
   * Defined in clob.clob_pair
   */

  quantum_conversion_exponent: number;
  /**
   * Defines the tick size of the orderbook by defining how many subticks
   * are in one tick. That is, the subticks of any valid order must be a
   * multiple of this value. Generally this value should start `>= 100`to
   * allow room for decreasing it.
   * Defined in clob.clob_pair
   */

  subticks_per_tick: number;
  /**
   * Minimum increment in the size of orders on the CLOB, in base quantums.
   * Defined in clob.clob_pair
   */

  step_base_quantums: Long;
}
/**
 * UpdatePerpetualEventV1 message contains all the information about an update
 * to a perpetual on the dYdX chain.
 */

export interface UpdatePerpetualEventV1 {
  /**
   * Unique Perpetual id.
   * Defined in perpetuals.perpetual
   */
  id: number;
  /**
   * The name of the `Perpetual` (e.g. `BTC-USD`).
   * Defined in perpetuals.perpetual
   */

  ticker: string;
  /**
   * Unique id of market param associated with this perpetual market.
   * Defined in perpetuals.perpetual
   */

  marketId: number;
  /**
   * The exponent for converting an atomic amount (`size = 1`)
   * to a full coin. For example, if `AtomicResolution = -8`
   * then a `PerpetualPosition` with `size = 1e8` is equivalent to
   * a position size of one full coin.
   * Defined in perpetuals.perpetual
   */

  atomicResolution: number;
  /**
   * The liquidity_tier that this perpetual is associated with.
   * Defined in perpetuals.perpetual
   */

  liquidityTier: number;
}
/**
 * UpdatePerpetualEventV1 message contains all the information about an update
 * to a perpetual on the dYdX chain.
 */

export interface UpdatePerpetualEventV1SDKType {
  /**
   * Unique Perpetual id.
   * Defined in perpetuals.perpetual
   */
  id: number;
  /**
   * The name of the `Perpetual` (e.g. `BTC-USD`).
   * Defined in perpetuals.perpetual
   */

  ticker: string;
  /**
   * Unique id of market param associated with this perpetual market.
   * Defined in perpetuals.perpetual
   */

  market_id: number;
  /**
   * The exponent for converting an atomic amount (`size = 1`)
   * to a full coin. For example, if `AtomicResolution = -8`
   * then a `PerpetualPosition` with `size = 1e8` is equivalent to
   * a position size of one full coin.
   * Defined in perpetuals.perpetual
   */

  atomic_resolution: number;
  /**
   * The liquidity_tier that this perpetual is associated with.
   * Defined in perpetuals.perpetual
   */

  liquidity_tier: number;
}

function createBaseFundingUpdateV1(): FundingUpdateV1 {
  return {
    perpetualId: 0,
    fundingValuePpm: 0,
    fundingIndex: new Uint8Array()
  };
}

export const FundingUpdateV1 = {
  encode(message: FundingUpdateV1, writer: _m0.Writer = _m0.Writer.create()): _m0.Writer {
    if (message.perpetualId !== 0) {
      writer.uint32(8).uint32(message.perpetualId);
    }

    if (message.fundingValuePpm !== 0) {
      writer.uint32(16).int32(message.fundingValuePpm);
    }

    if (message.fundingIndex.length !== 0) {
      writer.uint32(26).bytes(message.fundingIndex);
    }

    return writer;
  },

  decode(input: _m0.Reader | Uint8Array, length?: number): FundingUpdateV1 {
    const reader = input instanceof _m0.Reader ? input : new _m0.Reader(input);
    let end = length === undefined ? reader.len : reader.pos + length;
    const message = createBaseFundingUpdateV1();

    while (reader.pos < end) {
      const tag = reader.uint32();

      switch (tag >>> 3) {
        case 1:
          message.perpetualId = reader.uint32();
          break;

        case 2:
          message.fundingValuePpm = reader.int32();
          break;

        case 3:
          message.fundingIndex = reader.bytes();
          break;

        default:
          reader.skipType(tag & 7);
          break;
      }
    }

    return message;
  },

  fromPartial(object: DeepPartial<FundingUpdateV1>): FundingUpdateV1 {
    const message = createBaseFundingUpdateV1();
    message.perpetualId = object.perpetualId ?? 0;
    message.fundingValuePpm = object.fundingValuePpm ?? 0;
    message.fundingIndex = object.fundingIndex ?? new Uint8Array();
    return message;
  }

};

function createBaseFundingEventV1(): FundingEventV1 {
  return {
    updates: [],
    type: 0
  };
}

export const FundingEventV1 = {
  encode(message: FundingEventV1, writer: _m0.Writer = _m0.Writer.create()): _m0.Writer {
    for (const v of message.updates) {
      FundingUpdateV1.encode(v!, writer.uint32(10).fork()).ldelim();
    }

    if (message.type !== 0) {
      writer.uint32(16).int32(message.type);
    }

    return writer;
  },

  decode(input: _m0.Reader | Uint8Array, length?: number): FundingEventV1 {
    const reader = input instanceof _m0.Reader ? input : new _m0.Reader(input);
    let end = length === undefined ? reader.len : reader.pos + length;
    const message = createBaseFundingEventV1();

    while (reader.pos < end) {
      const tag = reader.uint32();

      switch (tag >>> 3) {
        case 1:
          message.updates.push(FundingUpdateV1.decode(reader, reader.uint32()));
          break;

        case 2:
          message.type = (reader.int32() as any);
          break;

        default:
          reader.skipType(tag & 7);
          break;
      }
    }

    return message;
  },

  fromPartial(object: DeepPartial<FundingEventV1>): FundingEventV1 {
    const message = createBaseFundingEventV1();
    message.updates = object.updates?.map(e => FundingUpdateV1.fromPartial(e)) || [];
    message.type = object.type ?? 0;
    return message;
  }

};

function createBaseMarketEventV1(): MarketEventV1 {
  return {
    marketId: 0,
    priceUpdate: undefined,
    marketCreate: undefined,
    marketModify: undefined
  };
}

export const MarketEventV1 = {
  encode(message: MarketEventV1, writer: _m0.Writer = _m0.Writer.create()): _m0.Writer {
    if (message.marketId !== 0) {
      writer.uint32(8).uint32(message.marketId);
    }

    if (message.priceUpdate !== undefined) {
      MarketPriceUpdateEventV1.encode(message.priceUpdate, writer.uint32(18).fork()).ldelim();
    }

    if (message.marketCreate !== undefined) {
      MarketCreateEventV1.encode(message.marketCreate, writer.uint32(26).fork()).ldelim();
    }

    if (message.marketModify !== undefined) {
      MarketModifyEventV1.encode(message.marketModify, writer.uint32(34).fork()).ldelim();
    }

    return writer;
  },

  decode(input: _m0.Reader | Uint8Array, length?: number): MarketEventV1 {
    const reader = input instanceof _m0.Reader ? input : new _m0.Reader(input);
    let end = length === undefined ? reader.len : reader.pos + length;
    const message = createBaseMarketEventV1();

    while (reader.pos < end) {
      const tag = reader.uint32();

      switch (tag >>> 3) {
        case 1:
          message.marketId = reader.uint32();
          break;

        case 2:
          message.priceUpdate = MarketPriceUpdateEventV1.decode(reader, reader.uint32());
          break;

        case 3:
          message.marketCreate = MarketCreateEventV1.decode(reader, reader.uint32());
          break;

        case 4:
          message.marketModify = MarketModifyEventV1.decode(reader, reader.uint32());
          break;

        default:
          reader.skipType(tag & 7);
          break;
      }
    }

    return message;
  },

  fromPartial(object: DeepPartial<MarketEventV1>): MarketEventV1 {
    const message = createBaseMarketEventV1();
    message.marketId = object.marketId ?? 0;
    message.priceUpdate = object.priceUpdate !== undefined && object.priceUpdate !== null ? MarketPriceUpdateEventV1.fromPartial(object.priceUpdate) : undefined;
    message.marketCreate = object.marketCreate !== undefined && object.marketCreate !== null ? MarketCreateEventV1.fromPartial(object.marketCreate) : undefined;
    message.marketModify = object.marketModify !== undefined && object.marketModify !== null ? MarketModifyEventV1.fromPartial(object.marketModify) : undefined;
    return message;
  }

};

function createBaseMarketPriceUpdateEventV1(): MarketPriceUpdateEventV1 {
  return {
    priceWithExponent: Long.UZERO
  };
}

export const MarketPriceUpdateEventV1 = {
  encode(message: MarketPriceUpdateEventV1, writer: _m0.Writer = _m0.Writer.create()): _m0.Writer {
    if (!message.priceWithExponent.isZero()) {
      writer.uint32(8).uint64(message.priceWithExponent);
    }

    return writer;
  },

  decode(input: _m0.Reader | Uint8Array, length?: number): MarketPriceUpdateEventV1 {
    const reader = input instanceof _m0.Reader ? input : new _m0.Reader(input);
    let end = length === undefined ? reader.len : reader.pos + length;
    const message = createBaseMarketPriceUpdateEventV1();

    while (reader.pos < end) {
      const tag = reader.uint32();

      switch (tag >>> 3) {
        case 1:
          message.priceWithExponent = (reader.uint64() as Long);
          break;

        default:
          reader.skipType(tag & 7);
          break;
      }
    }

    return message;
  },

  fromPartial(object: DeepPartial<MarketPriceUpdateEventV1>): MarketPriceUpdateEventV1 {
    const message = createBaseMarketPriceUpdateEventV1();
    message.priceWithExponent = object.priceWithExponent !== undefined && object.priceWithExponent !== null ? Long.fromValue(object.priceWithExponent) : Long.UZERO;
    return message;
  }

};

function createBaseMarketBaseEventV1(): MarketBaseEventV1 {
  return {
    pair: "",
    minPriceChangePpm: 0
  };
}

export const MarketBaseEventV1 = {
  encode(message: MarketBaseEventV1, writer: _m0.Writer = _m0.Writer.create()): _m0.Writer {
    if (message.pair !== "") {
      writer.uint32(10).string(message.pair);
    }

    if (message.minPriceChangePpm !== 0) {
      writer.uint32(16).uint32(message.minPriceChangePpm);
    }

    return writer;
  },

  decode(input: _m0.Reader | Uint8Array, length?: number): MarketBaseEventV1 {
    const reader = input instanceof _m0.Reader ? input : new _m0.Reader(input);
    let end = length === undefined ? reader.len : reader.pos + length;
    const message = createBaseMarketBaseEventV1();

    while (reader.pos < end) {
      const tag = reader.uint32();

      switch (tag >>> 3) {
        case 1:
          message.pair = reader.string();
          break;

        case 2:
          message.minPriceChangePpm = reader.uint32();
          break;

        default:
          reader.skipType(tag & 7);
          break;
      }
    }

    return message;
  },

  fromPartial(object: DeepPartial<MarketBaseEventV1>): MarketBaseEventV1 {
    const message = createBaseMarketBaseEventV1();
    message.pair = object.pair ?? "";
    message.minPriceChangePpm = object.minPriceChangePpm ?? 0;
    return message;
  }

};

function createBaseMarketCreateEventV1(): MarketCreateEventV1 {
  return {
    base: undefined,
    exponent: 0
  };
}

export const MarketCreateEventV1 = {
  encode(message: MarketCreateEventV1, writer: _m0.Writer = _m0.Writer.create()): _m0.Writer {
    if (message.base !== undefined) {
      MarketBaseEventV1.encode(message.base, writer.uint32(10).fork()).ldelim();
    }

    if (message.exponent !== 0) {
      writer.uint32(16).sint32(message.exponent);
    }

    return writer;
  },

  decode(input: _m0.Reader | Uint8Array, length?: number): MarketCreateEventV1 {
    const reader = input instanceof _m0.Reader ? input : new _m0.Reader(input);
    let end = length === undefined ? reader.len : reader.pos + length;
    const message = createBaseMarketCreateEventV1();

    while (reader.pos < end) {
      const tag = reader.uint32();

      switch (tag >>> 3) {
        case 1:
          message.base = MarketBaseEventV1.decode(reader, reader.uint32());
          break;

        case 2:
          message.exponent = reader.sint32();
          break;

        default:
          reader.skipType(tag & 7);
          break;
      }
    }

    return message;
  },

  fromPartial(object: DeepPartial<MarketCreateEventV1>): MarketCreateEventV1 {
    const message = createBaseMarketCreateEventV1();
    message.base = object.base !== undefined && object.base !== null ? MarketBaseEventV1.fromPartial(object.base) : undefined;
    message.exponent = object.exponent ?? 0;
    return message;
  }

};

function createBaseMarketModifyEventV1(): MarketModifyEventV1 {
  return {
    base: undefined
  };
}

export const MarketModifyEventV1 = {
  encode(message: MarketModifyEventV1, writer: _m0.Writer = _m0.Writer.create()): _m0.Writer {
    if (message.base !== undefined) {
      MarketBaseEventV1.encode(message.base, writer.uint32(10).fork()).ldelim();
    }

    return writer;
  },

  decode(input: _m0.Reader | Uint8Array, length?: number): MarketModifyEventV1 {
    const reader = input instanceof _m0.Reader ? input : new _m0.Reader(input);
    let end = length === undefined ? reader.len : reader.pos + length;
    const message = createBaseMarketModifyEventV1();

    while (reader.pos < end) {
      const tag = reader.uint32();

      switch (tag >>> 3) {
        case 1:
          message.base = MarketBaseEventV1.decode(reader, reader.uint32());
          break;

        default:
          reader.skipType(tag & 7);
          break;
      }
    }

    return message;
  },

  fromPartial(object: DeepPartial<MarketModifyEventV1>): MarketModifyEventV1 {
    const message = createBaseMarketModifyEventV1();
    message.base = object.base !== undefined && object.base !== null ? MarketBaseEventV1.fromPartial(object.base) : undefined;
    return message;
  }

};

function createBaseSourceOfFunds(): SourceOfFunds {
  return {
    subaccountId: undefined,
    address: undefined
  };
}

export const SourceOfFunds = {
  encode(message: SourceOfFunds, writer: _m0.Writer = _m0.Writer.create()): _m0.Writer {
    if (message.subaccountId !== undefined) {
      IndexerSubaccountId.encode(message.subaccountId, writer.uint32(10).fork()).ldelim();
    }

    if (message.address !== undefined) {
      writer.uint32(18).string(message.address);
    }

    return writer;
  },

  decode(input: _m0.Reader | Uint8Array, length?: number): SourceOfFunds {
    const reader = input instanceof _m0.Reader ? input : new _m0.Reader(input);
    let end = length === undefined ? reader.len : reader.pos + length;
    const message = createBaseSourceOfFunds();

    while (reader.pos < end) {
      const tag = reader.uint32();

      switch (tag >>> 3) {
        case 1:
          message.subaccountId = IndexerSubaccountId.decode(reader, reader.uint32());
          break;

        case 2:
          message.address = reader.string();
          break;

        default:
          reader.skipType(tag & 7);
          break;
      }
    }

    return message;
  },

  fromPartial(object: DeepPartial<SourceOfFunds>): SourceOfFunds {
    const message = createBaseSourceOfFunds();
    message.subaccountId = object.subaccountId !== undefined && object.subaccountId !== null ? IndexerSubaccountId.fromPartial(object.subaccountId) : undefined;
    message.address = object.address ?? undefined;
    return message;
  }

};

function createBaseTransferEventV1(): TransferEventV1 {
  return {
    senderSubaccountId: undefined,
    recipientSubaccountId: undefined,
    assetId: 0,
    amount: Long.UZERO,
    sender: undefined,
    recipient: undefined
  };
}

export const TransferEventV1 = {
  encode(message: TransferEventV1, writer: _m0.Writer = _m0.Writer.create()): _m0.Writer {
    if (message.senderSubaccountId !== undefined) {
      IndexerSubaccountId.encode(message.senderSubaccountId, writer.uint32(10).fork()).ldelim();
    }

    if (message.recipientSubaccountId !== undefined) {
      IndexerSubaccountId.encode(message.recipientSubaccountId, writer.uint32(18).fork()).ldelim();
    }

    if (message.assetId !== 0) {
      writer.uint32(24).uint32(message.assetId);
    }

    if (!message.amount.isZero()) {
      writer.uint32(32).uint64(message.amount);
    }

    if (message.sender !== undefined) {
      SourceOfFunds.encode(message.sender, writer.uint32(42).fork()).ldelim();
    }

    if (message.recipient !== undefined) {
      SourceOfFunds.encode(message.recipient, writer.uint32(50).fork()).ldelim();
    }

    return writer;
  },

  decode(input: _m0.Reader | Uint8Array, length?: number): TransferEventV1 {
    const reader = input instanceof _m0.Reader ? input : new _m0.Reader(input);
    let end = length === undefined ? reader.len : reader.pos + length;
    const message = createBaseTransferEventV1();

    while (reader.pos < end) {
      const tag = reader.uint32();

      switch (tag >>> 3) {
        case 1:
          message.senderSubaccountId = IndexerSubaccountId.decode(reader, reader.uint32());
          break;

        case 2:
          message.recipientSubaccountId = IndexerSubaccountId.decode(reader, reader.uint32());
          break;

        case 3:
          message.assetId = reader.uint32();
          break;

        case 4:
          message.amount = (reader.uint64() as Long);
          break;

        case 5:
          message.sender = SourceOfFunds.decode(reader, reader.uint32());
          break;

        case 6:
          message.recipient = SourceOfFunds.decode(reader, reader.uint32());
          break;

        default:
          reader.skipType(tag & 7);
          break;
      }
    }

    return message;
  },

  fromPartial(object: DeepPartial<TransferEventV1>): TransferEventV1 {
    const message = createBaseTransferEventV1();
    message.senderSubaccountId = object.senderSubaccountId !== undefined && object.senderSubaccountId !== null ? IndexerSubaccountId.fromPartial(object.senderSubaccountId) : undefined;
    message.recipientSubaccountId = object.recipientSubaccountId !== undefined && object.recipientSubaccountId !== null ? IndexerSubaccountId.fromPartial(object.recipientSubaccountId) : undefined;
    message.assetId = object.assetId ?? 0;
    message.amount = object.amount !== undefined && object.amount !== null ? Long.fromValue(object.amount) : Long.UZERO;
    message.sender = object.sender !== undefined && object.sender !== null ? SourceOfFunds.fromPartial(object.sender) : undefined;
    message.recipient = object.recipient !== undefined && object.recipient !== null ? SourceOfFunds.fromPartial(object.recipient) : undefined;
    return message;
  }

};

function createBaseOrderFillEventV1(): OrderFillEventV1 {
  return {
    makerOrder: undefined,
    order: undefined,
    liquidationOrder: undefined,
    fillAmount: Long.UZERO,
    makerFee: Long.ZERO,
    takerFee: Long.ZERO,
    totalFilledMaker: Long.UZERO,
    totalFilledTaker: Long.UZERO
  };
}

export const OrderFillEventV1 = {
  encode(message: OrderFillEventV1, writer: _m0.Writer = _m0.Writer.create()): _m0.Writer {
    if (message.makerOrder !== undefined) {
      IndexerOrder.encode(message.makerOrder, writer.uint32(10).fork()).ldelim();
    }

    if (message.order !== undefined) {
      IndexerOrder.encode(message.order, writer.uint32(18).fork()).ldelim();
    }

    if (message.liquidationOrder !== undefined) {
      LiquidationOrderV1.encode(message.liquidationOrder, writer.uint32(34).fork()).ldelim();
    }

    if (!message.fillAmount.isZero()) {
      writer.uint32(24).uint64(message.fillAmount);
    }

    if (!message.makerFee.isZero()) {
      writer.uint32(40).sint64(message.makerFee);
    }

    if (!message.takerFee.isZero()) {
      writer.uint32(48).sint64(message.takerFee);
    }

    if (!message.totalFilledMaker.isZero()) {
      writer.uint32(56).uint64(message.totalFilledMaker);
    }

    if (!message.totalFilledTaker.isZero()) {
      writer.uint32(64).uint64(message.totalFilledTaker);
    }

    return writer;
  },

  decode(input: _m0.Reader | Uint8Array, length?: number): OrderFillEventV1 {
    const reader = input instanceof _m0.Reader ? input : new _m0.Reader(input);
    let end = length === undefined ? reader.len : reader.pos + length;
    const message = createBaseOrderFillEventV1();

    while (reader.pos < end) {
      const tag = reader.uint32();

      switch (tag >>> 3) {
        case 1:
          message.makerOrder = IndexerOrder.decode(reader, reader.uint32());
          break;

        case 2:
          message.order = IndexerOrder.decode(reader, reader.uint32());
          break;

        case 4:
          message.liquidationOrder = LiquidationOrderV1.decode(reader, reader.uint32());
          break;

        case 3:
          message.fillAmount = (reader.uint64() as Long);
          break;

        case 5:
          message.makerFee = (reader.sint64() as Long);
          break;

        case 6:
          message.takerFee = (reader.sint64() as Long);
          break;

        case 7:
          message.totalFilledMaker = (reader.uint64() as Long);
          break;

        case 8:
          message.totalFilledTaker = (reader.uint64() as Long);
          break;

        default:
          reader.skipType(tag & 7);
          break;
      }
    }

    return message;
  },

  fromPartial(object: DeepPartial<OrderFillEventV1>): OrderFillEventV1 {
    const message = createBaseOrderFillEventV1();
    message.makerOrder = object.makerOrder !== undefined && object.makerOrder !== null ? IndexerOrder.fromPartial(object.makerOrder) : undefined;
    message.order = object.order !== undefined && object.order !== null ? IndexerOrder.fromPartial(object.order) : undefined;
    message.liquidationOrder = object.liquidationOrder !== undefined && object.liquidationOrder !== null ? LiquidationOrderV1.fromPartial(object.liquidationOrder) : undefined;
    message.fillAmount = object.fillAmount !== undefined && object.fillAmount !== null ? Long.fromValue(object.fillAmount) : Long.UZERO;
    message.makerFee = object.makerFee !== undefined && object.makerFee !== null ? Long.fromValue(object.makerFee) : Long.ZERO;
    message.takerFee = object.takerFee !== undefined && object.takerFee !== null ? Long.fromValue(object.takerFee) : Long.ZERO;
    message.totalFilledMaker = object.totalFilledMaker !== undefined && object.totalFilledMaker !== null ? Long.fromValue(object.totalFilledMaker) : Long.UZERO;
    message.totalFilledTaker = object.totalFilledTaker !== undefined && object.totalFilledTaker !== null ? Long.fromValue(object.totalFilledTaker) : Long.UZERO;
    return message;
  }

};

function createBaseDeleveragingEventV1(): DeleveragingEventV1 {
  return {
    liquidated: undefined,
    offsetting: undefined,
<<<<<<< HEAD
    clobPairId: 0,
    fillAmount: Long.UZERO,
    subticks: Long.UZERO,
=======
    perpetualId: 0,
    fillAmount: Long.UZERO,
    price: Long.UZERO,
>>>>>>> 6c6dcde9
    isBuy: false
  };
}

export const DeleveragingEventV1 = {
  encode(message: DeleveragingEventV1, writer: _m0.Writer = _m0.Writer.create()): _m0.Writer {
    if (message.liquidated !== undefined) {
      IndexerSubaccountId.encode(message.liquidated, writer.uint32(10).fork()).ldelim();
    }

    if (message.offsetting !== undefined) {
      IndexerSubaccountId.encode(message.offsetting, writer.uint32(18).fork()).ldelim();
    }

<<<<<<< HEAD
    if (message.clobPairId !== 0) {
      writer.uint32(24).uint32(message.clobPairId);
=======
    if (message.perpetualId !== 0) {
      writer.uint32(24).uint32(message.perpetualId);
>>>>>>> 6c6dcde9
    }

    if (!message.fillAmount.isZero()) {
      writer.uint32(32).uint64(message.fillAmount);
    }

<<<<<<< HEAD
    if (!message.subticks.isZero()) {
      writer.uint32(40).uint64(message.subticks);
=======
    if (!message.price.isZero()) {
      writer.uint32(40).uint64(message.price);
>>>>>>> 6c6dcde9
    }

    if (message.isBuy === true) {
      writer.uint32(48).bool(message.isBuy);
    }

    return writer;
  },

  decode(input: _m0.Reader | Uint8Array, length?: number): DeleveragingEventV1 {
    const reader = input instanceof _m0.Reader ? input : new _m0.Reader(input);
    let end = length === undefined ? reader.len : reader.pos + length;
    const message = createBaseDeleveragingEventV1();

    while (reader.pos < end) {
      const tag = reader.uint32();

      switch (tag >>> 3) {
        case 1:
          message.liquidated = IndexerSubaccountId.decode(reader, reader.uint32());
          break;

        case 2:
          message.offsetting = IndexerSubaccountId.decode(reader, reader.uint32());
          break;

        case 3:
<<<<<<< HEAD
          message.clobPairId = reader.uint32();
=======
          message.perpetualId = reader.uint32();
>>>>>>> 6c6dcde9
          break;

        case 4:
          message.fillAmount = (reader.uint64() as Long);
          break;

        case 5:
<<<<<<< HEAD
          message.subticks = (reader.uint64() as Long);
=======
          message.price = (reader.uint64() as Long);
>>>>>>> 6c6dcde9
          break;

        case 6:
          message.isBuy = reader.bool();
          break;

        default:
          reader.skipType(tag & 7);
          break;
      }
    }

    return message;
  },

  fromPartial(object: DeepPartial<DeleveragingEventV1>): DeleveragingEventV1 {
    const message = createBaseDeleveragingEventV1();
    message.liquidated = object.liquidated !== undefined && object.liquidated !== null ? IndexerSubaccountId.fromPartial(object.liquidated) : undefined;
    message.offsetting = object.offsetting !== undefined && object.offsetting !== null ? IndexerSubaccountId.fromPartial(object.offsetting) : undefined;
<<<<<<< HEAD
    message.clobPairId = object.clobPairId ?? 0;
    message.fillAmount = object.fillAmount !== undefined && object.fillAmount !== null ? Long.fromValue(object.fillAmount) : Long.UZERO;
    message.subticks = object.subticks !== undefined && object.subticks !== null ? Long.fromValue(object.subticks) : Long.UZERO;
=======
    message.perpetualId = object.perpetualId ?? 0;
    message.fillAmount = object.fillAmount !== undefined && object.fillAmount !== null ? Long.fromValue(object.fillAmount) : Long.UZERO;
    message.price = object.price !== undefined && object.price !== null ? Long.fromValue(object.price) : Long.UZERO;
>>>>>>> 6c6dcde9
    message.isBuy = object.isBuy ?? false;
    return message;
  }

};

function createBaseLiquidationOrderV1(): LiquidationOrderV1 {
  return {
    liquidated: undefined,
    clobPairId: 0,
    perpetualId: 0,
    totalSize: Long.UZERO,
    isBuy: false,
    subticks: Long.UZERO
  };
}

export const LiquidationOrderV1 = {
  encode(message: LiquidationOrderV1, writer: _m0.Writer = _m0.Writer.create()): _m0.Writer {
    if (message.liquidated !== undefined) {
      IndexerSubaccountId.encode(message.liquidated, writer.uint32(10).fork()).ldelim();
    }

    if (message.clobPairId !== 0) {
      writer.uint32(16).uint32(message.clobPairId);
    }

    if (message.perpetualId !== 0) {
      writer.uint32(24).uint32(message.perpetualId);
    }

    if (!message.totalSize.isZero()) {
      writer.uint32(32).uint64(message.totalSize);
    }

    if (message.isBuy === true) {
      writer.uint32(40).bool(message.isBuy);
    }

    if (!message.subticks.isZero()) {
      writer.uint32(48).uint64(message.subticks);
    }

    return writer;
  },

  decode(input: _m0.Reader | Uint8Array, length?: number): LiquidationOrderV1 {
    const reader = input instanceof _m0.Reader ? input : new _m0.Reader(input);
    let end = length === undefined ? reader.len : reader.pos + length;
    const message = createBaseLiquidationOrderV1();

    while (reader.pos < end) {
      const tag = reader.uint32();

      switch (tag >>> 3) {
        case 1:
          message.liquidated = IndexerSubaccountId.decode(reader, reader.uint32());
          break;

        case 2:
          message.clobPairId = reader.uint32();
          break;

        case 3:
          message.perpetualId = reader.uint32();
          break;

        case 4:
          message.totalSize = (reader.uint64() as Long);
          break;

        case 5:
          message.isBuy = reader.bool();
          break;

        case 6:
          message.subticks = (reader.uint64() as Long);
          break;

        default:
          reader.skipType(tag & 7);
          break;
      }
    }

    return message;
  },

  fromPartial(object: DeepPartial<LiquidationOrderV1>): LiquidationOrderV1 {
    const message = createBaseLiquidationOrderV1();
    message.liquidated = object.liquidated !== undefined && object.liquidated !== null ? IndexerSubaccountId.fromPartial(object.liquidated) : undefined;
    message.clobPairId = object.clobPairId ?? 0;
    message.perpetualId = object.perpetualId ?? 0;
    message.totalSize = object.totalSize !== undefined && object.totalSize !== null ? Long.fromValue(object.totalSize) : Long.UZERO;
    message.isBuy = object.isBuy ?? false;
    message.subticks = object.subticks !== undefined && object.subticks !== null ? Long.fromValue(object.subticks) : Long.UZERO;
    return message;
  }

};

function createBaseSubaccountUpdateEventV1(): SubaccountUpdateEventV1 {
  return {
    subaccountId: undefined,
    updatedPerpetualPositions: [],
    updatedAssetPositions: []
  };
}

export const SubaccountUpdateEventV1 = {
  encode(message: SubaccountUpdateEventV1, writer: _m0.Writer = _m0.Writer.create()): _m0.Writer {
    if (message.subaccountId !== undefined) {
      IndexerSubaccountId.encode(message.subaccountId, writer.uint32(10).fork()).ldelim();
    }

    for (const v of message.updatedPerpetualPositions) {
      IndexerPerpetualPosition.encode(v!, writer.uint32(26).fork()).ldelim();
    }

    for (const v of message.updatedAssetPositions) {
      IndexerAssetPosition.encode(v!, writer.uint32(34).fork()).ldelim();
    }

    return writer;
  },

  decode(input: _m0.Reader | Uint8Array, length?: number): SubaccountUpdateEventV1 {
    const reader = input instanceof _m0.Reader ? input : new _m0.Reader(input);
    let end = length === undefined ? reader.len : reader.pos + length;
    const message = createBaseSubaccountUpdateEventV1();

    while (reader.pos < end) {
      const tag = reader.uint32();

      switch (tag >>> 3) {
        case 1:
          message.subaccountId = IndexerSubaccountId.decode(reader, reader.uint32());
          break;

        case 3:
          message.updatedPerpetualPositions.push(IndexerPerpetualPosition.decode(reader, reader.uint32()));
          break;

        case 4:
          message.updatedAssetPositions.push(IndexerAssetPosition.decode(reader, reader.uint32()));
          break;

        default:
          reader.skipType(tag & 7);
          break;
      }
    }

    return message;
  },

  fromPartial(object: DeepPartial<SubaccountUpdateEventV1>): SubaccountUpdateEventV1 {
    const message = createBaseSubaccountUpdateEventV1();
    message.subaccountId = object.subaccountId !== undefined && object.subaccountId !== null ? IndexerSubaccountId.fromPartial(object.subaccountId) : undefined;
    message.updatedPerpetualPositions = object.updatedPerpetualPositions?.map(e => IndexerPerpetualPosition.fromPartial(e)) || [];
    message.updatedAssetPositions = object.updatedAssetPositions?.map(e => IndexerAssetPosition.fromPartial(e)) || [];
    return message;
  }

};

function createBaseStatefulOrderEventV1(): StatefulOrderEventV1 {
  return {
    orderPlace: undefined,
    orderRemoval: undefined,
    conditionalOrderPlacement: undefined,
    conditionalOrderTriggered: undefined,
    longTermOrderPlacement: undefined
  };
}

export const StatefulOrderEventV1 = {
  encode(message: StatefulOrderEventV1, writer: _m0.Writer = _m0.Writer.create()): _m0.Writer {
    if (message.orderPlace !== undefined) {
      StatefulOrderEventV1_StatefulOrderPlacementV1.encode(message.orderPlace, writer.uint32(10).fork()).ldelim();
    }

    if (message.orderRemoval !== undefined) {
      StatefulOrderEventV1_StatefulOrderRemovalV1.encode(message.orderRemoval, writer.uint32(34).fork()).ldelim();
    }

    if (message.conditionalOrderPlacement !== undefined) {
      StatefulOrderEventV1_ConditionalOrderPlacementV1.encode(message.conditionalOrderPlacement, writer.uint32(42).fork()).ldelim();
    }

    if (message.conditionalOrderTriggered !== undefined) {
      StatefulOrderEventV1_ConditionalOrderTriggeredV1.encode(message.conditionalOrderTriggered, writer.uint32(50).fork()).ldelim();
    }

    if (message.longTermOrderPlacement !== undefined) {
      StatefulOrderEventV1_LongTermOrderPlacementV1.encode(message.longTermOrderPlacement, writer.uint32(58).fork()).ldelim();
    }

    return writer;
  },

  decode(input: _m0.Reader | Uint8Array, length?: number): StatefulOrderEventV1 {
    const reader = input instanceof _m0.Reader ? input : new _m0.Reader(input);
    let end = length === undefined ? reader.len : reader.pos + length;
    const message = createBaseStatefulOrderEventV1();

    while (reader.pos < end) {
      const tag = reader.uint32();

      switch (tag >>> 3) {
        case 1:
          message.orderPlace = StatefulOrderEventV1_StatefulOrderPlacementV1.decode(reader, reader.uint32());
          break;

        case 4:
          message.orderRemoval = StatefulOrderEventV1_StatefulOrderRemovalV1.decode(reader, reader.uint32());
          break;

        case 5:
          message.conditionalOrderPlacement = StatefulOrderEventV1_ConditionalOrderPlacementV1.decode(reader, reader.uint32());
          break;

        case 6:
          message.conditionalOrderTriggered = StatefulOrderEventV1_ConditionalOrderTriggeredV1.decode(reader, reader.uint32());
          break;

        case 7:
          message.longTermOrderPlacement = StatefulOrderEventV1_LongTermOrderPlacementV1.decode(reader, reader.uint32());
          break;

        default:
          reader.skipType(tag & 7);
          break;
      }
    }

    return message;
  },

  fromPartial(object: DeepPartial<StatefulOrderEventV1>): StatefulOrderEventV1 {
    const message = createBaseStatefulOrderEventV1();
    message.orderPlace = object.orderPlace !== undefined && object.orderPlace !== null ? StatefulOrderEventV1_StatefulOrderPlacementV1.fromPartial(object.orderPlace) : undefined;
    message.orderRemoval = object.orderRemoval !== undefined && object.orderRemoval !== null ? StatefulOrderEventV1_StatefulOrderRemovalV1.fromPartial(object.orderRemoval) : undefined;
    message.conditionalOrderPlacement = object.conditionalOrderPlacement !== undefined && object.conditionalOrderPlacement !== null ? StatefulOrderEventV1_ConditionalOrderPlacementV1.fromPartial(object.conditionalOrderPlacement) : undefined;
    message.conditionalOrderTriggered = object.conditionalOrderTriggered !== undefined && object.conditionalOrderTriggered !== null ? StatefulOrderEventV1_ConditionalOrderTriggeredV1.fromPartial(object.conditionalOrderTriggered) : undefined;
    message.longTermOrderPlacement = object.longTermOrderPlacement !== undefined && object.longTermOrderPlacement !== null ? StatefulOrderEventV1_LongTermOrderPlacementV1.fromPartial(object.longTermOrderPlacement) : undefined;
    return message;
  }

};

function createBaseStatefulOrderEventV1_StatefulOrderPlacementV1(): StatefulOrderEventV1_StatefulOrderPlacementV1 {
  return {
    order: undefined
  };
}

export const StatefulOrderEventV1_StatefulOrderPlacementV1 = {
  encode(message: StatefulOrderEventV1_StatefulOrderPlacementV1, writer: _m0.Writer = _m0.Writer.create()): _m0.Writer {
    if (message.order !== undefined) {
      IndexerOrder.encode(message.order, writer.uint32(10).fork()).ldelim();
    }

    return writer;
  },

  decode(input: _m0.Reader | Uint8Array, length?: number): StatefulOrderEventV1_StatefulOrderPlacementV1 {
    const reader = input instanceof _m0.Reader ? input : new _m0.Reader(input);
    let end = length === undefined ? reader.len : reader.pos + length;
    const message = createBaseStatefulOrderEventV1_StatefulOrderPlacementV1();

    while (reader.pos < end) {
      const tag = reader.uint32();

      switch (tag >>> 3) {
        case 1:
          message.order = IndexerOrder.decode(reader, reader.uint32());
          break;

        default:
          reader.skipType(tag & 7);
          break;
      }
    }

    return message;
  },

  fromPartial(object: DeepPartial<StatefulOrderEventV1_StatefulOrderPlacementV1>): StatefulOrderEventV1_StatefulOrderPlacementV1 {
    const message = createBaseStatefulOrderEventV1_StatefulOrderPlacementV1();
    message.order = object.order !== undefined && object.order !== null ? IndexerOrder.fromPartial(object.order) : undefined;
    return message;
  }

};

function createBaseStatefulOrderEventV1_StatefulOrderRemovalV1(): StatefulOrderEventV1_StatefulOrderRemovalV1 {
  return {
    removedOrderId: undefined,
    reason: 0
  };
}

export const StatefulOrderEventV1_StatefulOrderRemovalV1 = {
  encode(message: StatefulOrderEventV1_StatefulOrderRemovalV1, writer: _m0.Writer = _m0.Writer.create()): _m0.Writer {
    if (message.removedOrderId !== undefined) {
      IndexerOrderId.encode(message.removedOrderId, writer.uint32(10).fork()).ldelim();
    }

    if (message.reason !== 0) {
      writer.uint32(16).int32(message.reason);
    }

    return writer;
  },

  decode(input: _m0.Reader | Uint8Array, length?: number): StatefulOrderEventV1_StatefulOrderRemovalV1 {
    const reader = input instanceof _m0.Reader ? input : new _m0.Reader(input);
    let end = length === undefined ? reader.len : reader.pos + length;
    const message = createBaseStatefulOrderEventV1_StatefulOrderRemovalV1();

    while (reader.pos < end) {
      const tag = reader.uint32();

      switch (tag >>> 3) {
        case 1:
          message.removedOrderId = IndexerOrderId.decode(reader, reader.uint32());
          break;

        case 2:
          message.reason = (reader.int32() as any);
          break;

        default:
          reader.skipType(tag & 7);
          break;
      }
    }

    return message;
  },

  fromPartial(object: DeepPartial<StatefulOrderEventV1_StatefulOrderRemovalV1>): StatefulOrderEventV1_StatefulOrderRemovalV1 {
    const message = createBaseStatefulOrderEventV1_StatefulOrderRemovalV1();
    message.removedOrderId = object.removedOrderId !== undefined && object.removedOrderId !== null ? IndexerOrderId.fromPartial(object.removedOrderId) : undefined;
    message.reason = object.reason ?? 0;
    return message;
  }

};

function createBaseStatefulOrderEventV1_ConditionalOrderPlacementV1(): StatefulOrderEventV1_ConditionalOrderPlacementV1 {
  return {
    order: undefined
  };
}

export const StatefulOrderEventV1_ConditionalOrderPlacementV1 = {
  encode(message: StatefulOrderEventV1_ConditionalOrderPlacementV1, writer: _m0.Writer = _m0.Writer.create()): _m0.Writer {
    if (message.order !== undefined) {
      IndexerOrder.encode(message.order, writer.uint32(10).fork()).ldelim();
    }

    return writer;
  },

  decode(input: _m0.Reader | Uint8Array, length?: number): StatefulOrderEventV1_ConditionalOrderPlacementV1 {
    const reader = input instanceof _m0.Reader ? input : new _m0.Reader(input);
    let end = length === undefined ? reader.len : reader.pos + length;
    const message = createBaseStatefulOrderEventV1_ConditionalOrderPlacementV1();

    while (reader.pos < end) {
      const tag = reader.uint32();

      switch (tag >>> 3) {
        case 1:
          message.order = IndexerOrder.decode(reader, reader.uint32());
          break;

        default:
          reader.skipType(tag & 7);
          break;
      }
    }

    return message;
  },

  fromPartial(object: DeepPartial<StatefulOrderEventV1_ConditionalOrderPlacementV1>): StatefulOrderEventV1_ConditionalOrderPlacementV1 {
    const message = createBaseStatefulOrderEventV1_ConditionalOrderPlacementV1();
    message.order = object.order !== undefined && object.order !== null ? IndexerOrder.fromPartial(object.order) : undefined;
    return message;
  }

};

function createBaseStatefulOrderEventV1_ConditionalOrderTriggeredV1(): StatefulOrderEventV1_ConditionalOrderTriggeredV1 {
  return {
    triggeredOrderId: undefined
  };
}

export const StatefulOrderEventV1_ConditionalOrderTriggeredV1 = {
  encode(message: StatefulOrderEventV1_ConditionalOrderTriggeredV1, writer: _m0.Writer = _m0.Writer.create()): _m0.Writer {
    if (message.triggeredOrderId !== undefined) {
      IndexerOrderId.encode(message.triggeredOrderId, writer.uint32(10).fork()).ldelim();
    }

    return writer;
  },

  decode(input: _m0.Reader | Uint8Array, length?: number): StatefulOrderEventV1_ConditionalOrderTriggeredV1 {
    const reader = input instanceof _m0.Reader ? input : new _m0.Reader(input);
    let end = length === undefined ? reader.len : reader.pos + length;
    const message = createBaseStatefulOrderEventV1_ConditionalOrderTriggeredV1();

    while (reader.pos < end) {
      const tag = reader.uint32();

      switch (tag >>> 3) {
        case 1:
          message.triggeredOrderId = IndexerOrderId.decode(reader, reader.uint32());
          break;

        default:
          reader.skipType(tag & 7);
          break;
      }
    }

    return message;
  },

  fromPartial(object: DeepPartial<StatefulOrderEventV1_ConditionalOrderTriggeredV1>): StatefulOrderEventV1_ConditionalOrderTriggeredV1 {
    const message = createBaseStatefulOrderEventV1_ConditionalOrderTriggeredV1();
    message.triggeredOrderId = object.triggeredOrderId !== undefined && object.triggeredOrderId !== null ? IndexerOrderId.fromPartial(object.triggeredOrderId) : undefined;
    return message;
  }

};

function createBaseStatefulOrderEventV1_LongTermOrderPlacementV1(): StatefulOrderEventV1_LongTermOrderPlacementV1 {
  return {
    order: undefined
  };
}

export const StatefulOrderEventV1_LongTermOrderPlacementV1 = {
  encode(message: StatefulOrderEventV1_LongTermOrderPlacementV1, writer: _m0.Writer = _m0.Writer.create()): _m0.Writer {
    if (message.order !== undefined) {
      IndexerOrder.encode(message.order, writer.uint32(10).fork()).ldelim();
    }

    return writer;
  },

  decode(input: _m0.Reader | Uint8Array, length?: number): StatefulOrderEventV1_LongTermOrderPlacementV1 {
    const reader = input instanceof _m0.Reader ? input : new _m0.Reader(input);
    let end = length === undefined ? reader.len : reader.pos + length;
    const message = createBaseStatefulOrderEventV1_LongTermOrderPlacementV1();

    while (reader.pos < end) {
      const tag = reader.uint32();

      switch (tag >>> 3) {
        case 1:
          message.order = IndexerOrder.decode(reader, reader.uint32());
          break;

        default:
          reader.skipType(tag & 7);
          break;
      }
    }

    return message;
  },

  fromPartial(object: DeepPartial<StatefulOrderEventV1_LongTermOrderPlacementV1>): StatefulOrderEventV1_LongTermOrderPlacementV1 {
    const message = createBaseStatefulOrderEventV1_LongTermOrderPlacementV1();
    message.order = object.order !== undefined && object.order !== null ? IndexerOrder.fromPartial(object.order) : undefined;
    return message;
  }

};

function createBaseAssetCreateEventV1(): AssetCreateEventV1 {
  return {
    id: 0,
    symbol: "",
    hasMarket: false,
    marketId: 0,
    atomicResolution: 0
  };
}

export const AssetCreateEventV1 = {
  encode(message: AssetCreateEventV1, writer: _m0.Writer = _m0.Writer.create()): _m0.Writer {
    if (message.id !== 0) {
      writer.uint32(8).uint32(message.id);
    }

    if (message.symbol !== "") {
      writer.uint32(18).string(message.symbol);
    }

    if (message.hasMarket === true) {
      writer.uint32(24).bool(message.hasMarket);
    }

    if (message.marketId !== 0) {
      writer.uint32(32).uint32(message.marketId);
    }

    if (message.atomicResolution !== 0) {
      writer.uint32(40).sint32(message.atomicResolution);
    }

    return writer;
  },

  decode(input: _m0.Reader | Uint8Array, length?: number): AssetCreateEventV1 {
    const reader = input instanceof _m0.Reader ? input : new _m0.Reader(input);
    let end = length === undefined ? reader.len : reader.pos + length;
    const message = createBaseAssetCreateEventV1();

    while (reader.pos < end) {
      const tag = reader.uint32();

      switch (tag >>> 3) {
        case 1:
          message.id = reader.uint32();
          break;

        case 2:
          message.symbol = reader.string();
          break;

        case 3:
          message.hasMarket = reader.bool();
          break;

        case 4:
          message.marketId = reader.uint32();
          break;

        case 5:
          message.atomicResolution = reader.sint32();
          break;

        default:
          reader.skipType(tag & 7);
          break;
      }
    }

    return message;
  },

  fromPartial(object: DeepPartial<AssetCreateEventV1>): AssetCreateEventV1 {
    const message = createBaseAssetCreateEventV1();
    message.id = object.id ?? 0;
    message.symbol = object.symbol ?? "";
    message.hasMarket = object.hasMarket ?? false;
    message.marketId = object.marketId ?? 0;
    message.atomicResolution = object.atomicResolution ?? 0;
    return message;
  }

};

function createBasePerpetualMarketCreateEventV1(): PerpetualMarketCreateEventV1 {
  return {
    id: 0,
    clobPairId: 0,
    ticker: "",
    marketId: 0,
    status: 0,
    quantumConversionExponent: 0,
    atomicResolution: 0,
    subticksPerTick: 0,
    stepBaseQuantums: Long.UZERO,
    liquidityTier: 0
  };
}

export const PerpetualMarketCreateEventV1 = {
  encode(message: PerpetualMarketCreateEventV1, writer: _m0.Writer = _m0.Writer.create()): _m0.Writer {
    if (message.id !== 0) {
      writer.uint32(8).uint32(message.id);
    }

    if (message.clobPairId !== 0) {
      writer.uint32(16).uint32(message.clobPairId);
    }

    if (message.ticker !== "") {
      writer.uint32(26).string(message.ticker);
    }

    if (message.marketId !== 0) {
      writer.uint32(32).uint32(message.marketId);
    }

    if (message.status !== 0) {
      writer.uint32(40).int32(message.status);
    }

    if (message.quantumConversionExponent !== 0) {
      writer.uint32(48).sint32(message.quantumConversionExponent);
    }

    if (message.atomicResolution !== 0) {
      writer.uint32(56).sint32(message.atomicResolution);
    }

    if (message.subticksPerTick !== 0) {
      writer.uint32(64).uint32(message.subticksPerTick);
    }

    if (!message.stepBaseQuantums.isZero()) {
      writer.uint32(72).uint64(message.stepBaseQuantums);
    }

    if (message.liquidityTier !== 0) {
      writer.uint32(80).uint32(message.liquidityTier);
    }

    return writer;
  },

  decode(input: _m0.Reader | Uint8Array, length?: number): PerpetualMarketCreateEventV1 {
    const reader = input instanceof _m0.Reader ? input : new _m0.Reader(input);
    let end = length === undefined ? reader.len : reader.pos + length;
    const message = createBasePerpetualMarketCreateEventV1();

    while (reader.pos < end) {
      const tag = reader.uint32();

      switch (tag >>> 3) {
        case 1:
          message.id = reader.uint32();
          break;

        case 2:
          message.clobPairId = reader.uint32();
          break;

        case 3:
          message.ticker = reader.string();
          break;

        case 4:
          message.marketId = reader.uint32();
          break;

        case 5:
          message.status = (reader.int32() as any);
          break;

        case 6:
          message.quantumConversionExponent = reader.sint32();
          break;

        case 7:
          message.atomicResolution = reader.sint32();
          break;

        case 8:
          message.subticksPerTick = reader.uint32();
          break;

        case 9:
          message.stepBaseQuantums = (reader.uint64() as Long);
          break;

        case 10:
          message.liquidityTier = reader.uint32();
          break;

        default:
          reader.skipType(tag & 7);
          break;
      }
    }

    return message;
  },

  fromPartial(object: DeepPartial<PerpetualMarketCreateEventV1>): PerpetualMarketCreateEventV1 {
    const message = createBasePerpetualMarketCreateEventV1();
    message.id = object.id ?? 0;
    message.clobPairId = object.clobPairId ?? 0;
    message.ticker = object.ticker ?? "";
    message.marketId = object.marketId ?? 0;
    message.status = object.status ?? 0;
    message.quantumConversionExponent = object.quantumConversionExponent ?? 0;
    message.atomicResolution = object.atomicResolution ?? 0;
    message.subticksPerTick = object.subticksPerTick ?? 0;
    message.stepBaseQuantums = object.stepBaseQuantums !== undefined && object.stepBaseQuantums !== null ? Long.fromValue(object.stepBaseQuantums) : Long.UZERO;
    message.liquidityTier = object.liquidityTier ?? 0;
    return message;
  }

};

function createBaseLiquidityTierUpsertEventV1(): LiquidityTierUpsertEventV1 {
  return {
    id: 0,
    name: "",
    initialMarginPpm: 0,
    maintenanceFractionPpm: 0,
    basePositionNotional: Long.UZERO
  };
}

export const LiquidityTierUpsertEventV1 = {
  encode(message: LiquidityTierUpsertEventV1, writer: _m0.Writer = _m0.Writer.create()): _m0.Writer {
    if (message.id !== 0) {
      writer.uint32(8).uint32(message.id);
    }

    if (message.name !== "") {
      writer.uint32(18).string(message.name);
    }

    if (message.initialMarginPpm !== 0) {
      writer.uint32(24).uint32(message.initialMarginPpm);
    }

    if (message.maintenanceFractionPpm !== 0) {
      writer.uint32(32).uint32(message.maintenanceFractionPpm);
    }

    if (!message.basePositionNotional.isZero()) {
      writer.uint32(40).uint64(message.basePositionNotional);
    }

    return writer;
  },

  decode(input: _m0.Reader | Uint8Array, length?: number): LiquidityTierUpsertEventV1 {
    const reader = input instanceof _m0.Reader ? input : new _m0.Reader(input);
    let end = length === undefined ? reader.len : reader.pos + length;
    const message = createBaseLiquidityTierUpsertEventV1();

    while (reader.pos < end) {
      const tag = reader.uint32();

      switch (tag >>> 3) {
        case 1:
          message.id = reader.uint32();
          break;

        case 2:
          message.name = reader.string();
          break;

        case 3:
          message.initialMarginPpm = reader.uint32();
          break;

        case 4:
          message.maintenanceFractionPpm = reader.uint32();
          break;

        case 5:
          message.basePositionNotional = (reader.uint64() as Long);
          break;

        default:
          reader.skipType(tag & 7);
          break;
      }
    }

    return message;
  },

  fromPartial(object: DeepPartial<LiquidityTierUpsertEventV1>): LiquidityTierUpsertEventV1 {
    const message = createBaseLiquidityTierUpsertEventV1();
    message.id = object.id ?? 0;
    message.name = object.name ?? "";
    message.initialMarginPpm = object.initialMarginPpm ?? 0;
    message.maintenanceFractionPpm = object.maintenanceFractionPpm ?? 0;
    message.basePositionNotional = object.basePositionNotional !== undefined && object.basePositionNotional !== null ? Long.fromValue(object.basePositionNotional) : Long.UZERO;
    return message;
  }

};

function createBaseUpdateClobPairEventV1(): UpdateClobPairEventV1 {
  return {
    clobPairId: 0,
    status: 0,
    quantumConversionExponent: 0,
    subticksPerTick: 0,
    stepBaseQuantums: Long.UZERO
  };
}

export const UpdateClobPairEventV1 = {
  encode(message: UpdateClobPairEventV1, writer: _m0.Writer = _m0.Writer.create()): _m0.Writer {
    if (message.clobPairId !== 0) {
      writer.uint32(8).uint32(message.clobPairId);
    }

    if (message.status !== 0) {
      writer.uint32(16).int32(message.status);
    }

    if (message.quantumConversionExponent !== 0) {
      writer.uint32(24).sint32(message.quantumConversionExponent);
    }

    if (message.subticksPerTick !== 0) {
      writer.uint32(32).uint32(message.subticksPerTick);
    }

    if (!message.stepBaseQuantums.isZero()) {
      writer.uint32(40).uint64(message.stepBaseQuantums);
    }

    return writer;
  },

  decode(input: _m0.Reader | Uint8Array, length?: number): UpdateClobPairEventV1 {
    const reader = input instanceof _m0.Reader ? input : new _m0.Reader(input);
    let end = length === undefined ? reader.len : reader.pos + length;
    const message = createBaseUpdateClobPairEventV1();

    while (reader.pos < end) {
      const tag = reader.uint32();

      switch (tag >>> 3) {
        case 1:
          message.clobPairId = reader.uint32();
          break;

        case 2:
          message.status = (reader.int32() as any);
          break;

        case 3:
          message.quantumConversionExponent = reader.sint32();
          break;

        case 4:
          message.subticksPerTick = reader.uint32();
          break;

        case 5:
          message.stepBaseQuantums = (reader.uint64() as Long);
          break;

        default:
          reader.skipType(tag & 7);
          break;
      }
    }

    return message;
  },

  fromPartial(object: DeepPartial<UpdateClobPairEventV1>): UpdateClobPairEventV1 {
    const message = createBaseUpdateClobPairEventV1();
    message.clobPairId = object.clobPairId ?? 0;
    message.status = object.status ?? 0;
    message.quantumConversionExponent = object.quantumConversionExponent ?? 0;
    message.subticksPerTick = object.subticksPerTick ?? 0;
    message.stepBaseQuantums = object.stepBaseQuantums !== undefined && object.stepBaseQuantums !== null ? Long.fromValue(object.stepBaseQuantums) : Long.UZERO;
    return message;
  }

};

function createBaseUpdatePerpetualEventV1(): UpdatePerpetualEventV1 {
  return {
    id: 0,
    ticker: "",
    marketId: 0,
    atomicResolution: 0,
    liquidityTier: 0
  };
}

export const UpdatePerpetualEventV1 = {
  encode(message: UpdatePerpetualEventV1, writer: _m0.Writer = _m0.Writer.create()): _m0.Writer {
    if (message.id !== 0) {
      writer.uint32(8).uint32(message.id);
    }

    if (message.ticker !== "") {
      writer.uint32(18).string(message.ticker);
    }

    if (message.marketId !== 0) {
      writer.uint32(24).uint32(message.marketId);
    }

    if (message.atomicResolution !== 0) {
      writer.uint32(32).sint32(message.atomicResolution);
    }

    if (message.liquidityTier !== 0) {
      writer.uint32(40).uint32(message.liquidityTier);
    }

    return writer;
  },

  decode(input: _m0.Reader | Uint8Array, length?: number): UpdatePerpetualEventV1 {
    const reader = input instanceof _m0.Reader ? input : new _m0.Reader(input);
    let end = length === undefined ? reader.len : reader.pos + length;
    const message = createBaseUpdatePerpetualEventV1();

    while (reader.pos < end) {
      const tag = reader.uint32();

      switch (tag >>> 3) {
        case 1:
          message.id = reader.uint32();
          break;

        case 2:
          message.ticker = reader.string();
          break;

        case 3:
          message.marketId = reader.uint32();
          break;

        case 4:
          message.atomicResolution = reader.sint32();
          break;

        case 5:
          message.liquidityTier = reader.uint32();
          break;

        default:
          reader.skipType(tag & 7);
          break;
      }
    }

    return message;
  },

  fromPartial(object: DeepPartial<UpdatePerpetualEventV1>): UpdatePerpetualEventV1 {
    const message = createBaseUpdatePerpetualEventV1();
    message.id = object.id ?? 0;
    message.ticker = object.ticker ?? "";
    message.marketId = object.marketId ?? 0;
    message.atomicResolution = object.atomicResolution ?? 0;
    message.liquidityTier = object.liquidityTier ?? 0;
    return message;
  }

};<|MERGE_RESOLUTION|>--- conflicted
+++ resolved
@@ -456,33 +456,18 @@
   /** ID of the subaccount that was used to offset the position. */
 
   offsetting?: IndexerSubaccountId;
-<<<<<<< HEAD
-  /** The ID of the clob pair that was liquidated. */
-
-  clobPairId: number;
-=======
   /** The ID of the perpetual that was liquidated. */
 
   perpetualId: number;
->>>>>>> 6c6dcde9
   /**
    * The amount filled between the liquidated and offsetting position, in
    * base quantums.
    */
 
   fillAmount: Long;
-<<<<<<< HEAD
-  /**
-   * The closing price in subticks. Bankruptcy price of liquidated subaccount
-   * is not guaranteed to be a multiple of subticks_per_tick.
-   */
-
-  subticks: Long;
-=======
   /** Bankruptcy price of liquidated subaccount, in USDC quote quantums. */
 
   price: Long;
->>>>>>> 6c6dcde9
   /** `true` if liquidating a short position, `false` otherwise. */
 
   isBuy: boolean;
@@ -499,33 +484,18 @@
   /** ID of the subaccount that was used to offset the position. */
 
   offsetting?: IndexerSubaccountIdSDKType;
-<<<<<<< HEAD
-  /** The ID of the clob pair that was liquidated. */
-
-  clob_pair_id: number;
-=======
   /** The ID of the perpetual that was liquidated. */
 
   perpetual_id: number;
->>>>>>> 6c6dcde9
   /**
    * The amount filled between the liquidated and offsetting position, in
    * base quantums.
    */
 
   fill_amount: Long;
-<<<<<<< HEAD
-  /**
-   * The closing price in subticks. Bankruptcy price of liquidated subaccount
-   * is not guaranteed to be a multiple of subticks_per_tick.
-   */
-
-  subticks: Long;
-=======
   /** Bankruptcy price of liquidated subaccount, in USDC quote quantums. */
 
   price: Long;
->>>>>>> 6c6dcde9
   /** `true` if liquidating a short position, `false` otherwise. */
 
   is_buy: boolean;
@@ -1809,15 +1779,9 @@
   return {
     liquidated: undefined,
     offsetting: undefined,
-<<<<<<< HEAD
-    clobPairId: 0,
-    fillAmount: Long.UZERO,
-    subticks: Long.UZERO,
-=======
     perpetualId: 0,
     fillAmount: Long.UZERO,
     price: Long.UZERO,
->>>>>>> 6c6dcde9
     isBuy: false
   };
 }
@@ -1832,26 +1796,16 @@
       IndexerSubaccountId.encode(message.offsetting, writer.uint32(18).fork()).ldelim();
     }
 
-<<<<<<< HEAD
-    if (message.clobPairId !== 0) {
-      writer.uint32(24).uint32(message.clobPairId);
-=======
     if (message.perpetualId !== 0) {
       writer.uint32(24).uint32(message.perpetualId);
->>>>>>> 6c6dcde9
     }
 
     if (!message.fillAmount.isZero()) {
       writer.uint32(32).uint64(message.fillAmount);
     }
 
-<<<<<<< HEAD
-    if (!message.subticks.isZero()) {
-      writer.uint32(40).uint64(message.subticks);
-=======
     if (!message.price.isZero()) {
       writer.uint32(40).uint64(message.price);
->>>>>>> 6c6dcde9
     }
 
     if (message.isBuy === true) {
@@ -1879,11 +1833,7 @@
           break;
 
         case 3:
-<<<<<<< HEAD
-          message.clobPairId = reader.uint32();
-=======
           message.perpetualId = reader.uint32();
->>>>>>> 6c6dcde9
           break;
 
         case 4:
@@ -1891,11 +1841,7 @@
           break;
 
         case 5:
-<<<<<<< HEAD
-          message.subticks = (reader.uint64() as Long);
-=======
           message.price = (reader.uint64() as Long);
->>>>>>> 6c6dcde9
           break;
 
         case 6:
@@ -1915,15 +1861,9 @@
     const message = createBaseDeleveragingEventV1();
     message.liquidated = object.liquidated !== undefined && object.liquidated !== null ? IndexerSubaccountId.fromPartial(object.liquidated) : undefined;
     message.offsetting = object.offsetting !== undefined && object.offsetting !== null ? IndexerSubaccountId.fromPartial(object.offsetting) : undefined;
-<<<<<<< HEAD
-    message.clobPairId = object.clobPairId ?? 0;
-    message.fillAmount = object.fillAmount !== undefined && object.fillAmount !== null ? Long.fromValue(object.fillAmount) : Long.UZERO;
-    message.subticks = object.subticks !== undefined && object.subticks !== null ? Long.fromValue(object.subticks) : Long.UZERO;
-=======
     message.perpetualId = object.perpetualId ?? 0;
     message.fillAmount = object.fillAmount !== undefined && object.fillAmount !== null ? Long.fromValue(object.fillAmount) : Long.UZERO;
     message.price = object.price !== undefined && object.price !== null ? Long.fromValue(object.price) : Long.UZERO;
->>>>>>> 6c6dcde9
     message.isBuy = object.isBuy ?? false;
     return message;
   }
