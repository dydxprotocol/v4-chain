import { IndexerSubaccountId, IndexerSubaccountIdSDKType, IndexerPerpetualPosition, IndexerPerpetualPositionSDKType, IndexerAssetPosition, IndexerAssetPositionSDKType } from "../protocol/v1/subaccount";
import { IndexerOrder, IndexerOrderSDKType, IndexerOrderId, IndexerOrderIdSDKType, ClobPairStatus, ClobPairStatusSDKType } from "../protocol/v1/clob";
import { OrderRemovalReason, OrderRemovalReasonSDKType } from "../shared/removal_reason";
import { PerpetualMarketType, PerpetualMarketTypeSDKType } from "../protocol/v1/perpetual";
import * as _m0 from "protobufjs/minimal";
import { DeepPartial, Long } from "../../../helpers";
/** Type is the type for funding values. */

export enum FundingEventV1_Type {
  /** TYPE_UNSPECIFIED - Unspecified type. */
  TYPE_UNSPECIFIED = 0,

  /**
   * TYPE_PREMIUM_SAMPLE - Premium sample is the combined value from all premium votes during a
   * `funding-sample` epoch.
   */
  TYPE_PREMIUM_SAMPLE = 1,

  /**
   * TYPE_FUNDING_RATE_AND_INDEX - Funding rate is the final funding rate combining all premium samples
   * during a `funding-tick` epoch.
   */
  TYPE_FUNDING_RATE_AND_INDEX = 2,

  /**
   * TYPE_PREMIUM_VOTE - TODO(DEC-1513): Investigate whether premium vote values need to be
   * sent to indexer.
   */
  TYPE_PREMIUM_VOTE = 3,
  UNRECOGNIZED = -1,
}
/** Type is the type for funding values. */

export enum FundingEventV1_TypeSDKType {
  /** TYPE_UNSPECIFIED - Unspecified type. */
  TYPE_UNSPECIFIED = 0,

  /**
   * TYPE_PREMIUM_SAMPLE - Premium sample is the combined value from all premium votes during a
   * `funding-sample` epoch.
   */
  TYPE_PREMIUM_SAMPLE = 1,

  /**
   * TYPE_FUNDING_RATE_AND_INDEX - Funding rate is the final funding rate combining all premium samples
   * during a `funding-tick` epoch.
   */
  TYPE_FUNDING_RATE_AND_INDEX = 2,

  /**
   * TYPE_PREMIUM_VOTE - TODO(DEC-1513): Investigate whether premium vote values need to be
   * sent to indexer.
   */
  TYPE_PREMIUM_VOTE = 3,
  UNRECOGNIZED = -1,
}
export function fundingEventV1_TypeFromJSON(object: any): FundingEventV1_Type {
  switch (object) {
    case 0:
    case "TYPE_UNSPECIFIED":
      return FundingEventV1_Type.TYPE_UNSPECIFIED;

    case 1:
    case "TYPE_PREMIUM_SAMPLE":
      return FundingEventV1_Type.TYPE_PREMIUM_SAMPLE;

    case 2:
    case "TYPE_FUNDING_RATE_AND_INDEX":
      return FundingEventV1_Type.TYPE_FUNDING_RATE_AND_INDEX;

    case 3:
    case "TYPE_PREMIUM_VOTE":
      return FundingEventV1_Type.TYPE_PREMIUM_VOTE;

    case -1:
    case "UNRECOGNIZED":
    default:
      return FundingEventV1_Type.UNRECOGNIZED;
  }
}
export function fundingEventV1_TypeToJSON(object: FundingEventV1_Type): string {
  switch (object) {
    case FundingEventV1_Type.TYPE_UNSPECIFIED:
      return "TYPE_UNSPECIFIED";

    case FundingEventV1_Type.TYPE_PREMIUM_SAMPLE:
      return "TYPE_PREMIUM_SAMPLE";

    case FundingEventV1_Type.TYPE_FUNDING_RATE_AND_INDEX:
      return "TYPE_FUNDING_RATE_AND_INDEX";

    case FundingEventV1_Type.TYPE_PREMIUM_VOTE:
      return "TYPE_PREMIUM_VOTE";

    case FundingEventV1_Type.UNRECOGNIZED:
    default:
      return "UNRECOGNIZED";
  }
}
/**
 * FundingUpdate is used for funding update events and includes a funding
 * value and an optional funding index that correspond to a perpetual market.
 */

export interface FundingUpdateV1 {
  /** The id of the perpetual market. */
  perpetualId: number;
  /**
   * funding value (in parts-per-million) can be premium vote, premium sample,
   * or funding rate.
   */

  fundingValuePpm: number;
  /**
   * funding index is required if and only if parent `FundingEvent` type is
   * `TYPE_FUNDING_RATE_AND_INDEX`.
   */

  fundingIndex: Uint8Array;
}
/**
 * FundingUpdate is used for funding update events and includes a funding
 * value and an optional funding index that correspond to a perpetual market.
 */

export interface FundingUpdateV1SDKType {
  /** The id of the perpetual market. */
  perpetual_id: number;
  /**
   * funding value (in parts-per-million) can be premium vote, premium sample,
   * or funding rate.
   */

  funding_value_ppm: number;
  /**
   * funding index is required if and only if parent `FundingEvent` type is
   * `TYPE_FUNDING_RATE_AND_INDEX`.
   */

  funding_index: Uint8Array;
}
/**
 * FundingEvent message contains a list of per-market funding values. The
 * funding values in the list is of the same type and the types are: which can
 * have one of the following types:
 * 1. Premium vote: votes on the premium values injected by block proposers.
 * 2. Premium sample: combined value from all premium votes during a
 *    `funding-sample` epoch.
 * 3. Funding rate and index: final funding rate combining all premium samples
 *    during a `funding-tick` epoch and funding index accordingly updated with
 *    `funding rate * price`.
 */

export interface FundingEventV1 {
  /**
   * updates is a list of per-market funding updates for all existing perpetual
   * markets. The list is sorted by `perpetualId`s which are unique.
   */
  updates: FundingUpdateV1[];
  /** type stores the type of funding updates. */

  type: FundingEventV1_Type;
}
/**
 * FundingEvent message contains a list of per-market funding values. The
 * funding values in the list is of the same type and the types are: which can
 * have one of the following types:
 * 1. Premium vote: votes on the premium values injected by block proposers.
 * 2. Premium sample: combined value from all premium votes during a
 *    `funding-sample` epoch.
 * 3. Funding rate and index: final funding rate combining all premium samples
 *    during a `funding-tick` epoch and funding index accordingly updated with
 *    `funding rate * price`.
 */

export interface FundingEventV1SDKType {
  /**
   * updates is a list of per-market funding updates for all existing perpetual
   * markets. The list is sorted by `perpetualId`s which are unique.
   */
  updates: FundingUpdateV1SDKType[];
  /** type stores the type of funding updates. */

  type: FundingEventV1_TypeSDKType;
}
/**
 * MarketEvent message contains all the information about a market event on
 * the dYdX chain.
 */

export interface MarketEventV1 {
  /** market id. */
  marketId: number;
  priceUpdate?: MarketPriceUpdateEventV1;
  marketCreate?: MarketCreateEventV1;
  marketModify?: MarketModifyEventV1;
}
/**
 * MarketEvent message contains all the information about a market event on
 * the dYdX chain.
 */

export interface MarketEventV1SDKType {
  /** market id. */
  market_id: number;
  price_update?: MarketPriceUpdateEventV1SDKType;
  market_create?: MarketCreateEventV1SDKType;
  market_modify?: MarketModifyEventV1SDKType;
}
/**
 * MarketPriceUpdateEvent message contains all the information about a price
 * update on the dYdX chain.
 */

export interface MarketPriceUpdateEventV1 {
  /**
   * price_with_exponent. Multiply by 10 ^ Exponent to get the human readable
   * price in dollars. For example if `Exponent == -5` then a `exponent_price`
   * of `1,000,000,000` represents “$10,000`.
   */
  spotPriceWithExponent: Long;
  /**
   * pnl_price_with_exponent. Multiply by 10 ^ Exponent to get the human readable
   * price in dollars. For example if `Exponent == -5` then a `exponent_price`
   * of `1,000,000,000` represents “$10,000`.
   */

  pnlPriceWithExponent: Long;
}
/**
 * MarketPriceUpdateEvent message contains all the information about a price
 * update on the dYdX chain.
 */

export interface MarketPriceUpdateEventV1SDKType {
  /**
   * price_with_exponent. Multiply by 10 ^ Exponent to get the human readable
   * price in dollars. For example if `Exponent == -5` then a `exponent_price`
   * of `1,000,000,000` represents “$10,000`.
   */
  spot_price_with_exponent: Long;
  /**
   * pnl_price_with_exponent. Multiply by 10 ^ Exponent to get the human readable
   * price in dollars. For example if `Exponent == -5` then a `exponent_price`
   * of `1,000,000,000` represents “$10,000`.
   */

  pnl_price_with_exponent: Long;
}
/** shared fields between MarketCreateEvent and MarketModifyEvent */

export interface MarketBaseEventV1 {
  /** String representation of the market pair, e.g. `BTC-USD` */
  pair: string;
  /**
   * The minimum allowable change in the Price value for a given update.
   * Measured as 1e-6.
   */

  minPriceChangePpm: number;
}
/** shared fields between MarketCreateEvent and MarketModifyEvent */

export interface MarketBaseEventV1SDKType {
  /** String representation of the market pair, e.g. `BTC-USD` */
  pair: string;
  /**
   * The minimum allowable change in the Price value for a given update.
   * Measured as 1e-6.
   */

  min_price_change_ppm: number;
}
/**
 * MarketCreateEvent message contains all the information about a new market on
 * the dYdX chain.
 */

export interface MarketCreateEventV1 {
  base?: MarketBaseEventV1;
  /**
   * Static value. The exponent of the price.
   * For example if Exponent == -5 then a `exponent_price` of 1,000,000,000
   * represents $10,000. Therefore 10 ^ Exponent represents the smallest
   * price step (in dollars) that can be recorded.
   */

  exponent: number;
}
/**
 * MarketCreateEvent message contains all the information about a new market on
 * the dYdX chain.
 */

export interface MarketCreateEventV1SDKType {
  base?: MarketBaseEventV1SDKType;
  /**
   * Static value. The exponent of the price.
   * For example if Exponent == -5 then a `exponent_price` of 1,000,000,000
   * represents $10,000. Therefore 10 ^ Exponent represents the smallest
   * price step (in dollars) that can be recorded.
   */

  exponent: number;
}
/**
 * MarketModifyEvent message contains all the information about a market update
 * on the dYdX chain
 */

export interface MarketModifyEventV1 {
  /**
   * MarketModifyEvent message contains all the information about a market update
   * on the dYdX chain
   */
  base?: MarketBaseEventV1;
}
/**
 * MarketModifyEvent message contains all the information about a market update
 * on the dYdX chain
 */

export interface MarketModifyEventV1SDKType {
  /**
   * MarketModifyEvent message contains all the information about a market update
   * on the dYdX chain
   */
  base?: MarketBaseEventV1SDKType;
}
/** SourceOfFunds is the source of funds in a transfer event. */

export interface SourceOfFunds {
  subaccountId?: IndexerSubaccountId;
  address?: string;
}
/** SourceOfFunds is the source of funds in a transfer event. */

export interface SourceOfFundsSDKType {
  subaccount_id?: IndexerSubaccountIdSDKType;
  address?: string;
}
/**
 * TransferEvent message contains all the information about a transfer,
 * deposit-to-subaccount, or withdraw-from-subaccount on the dYdX chain.
 * When a subaccount is involved, a SubaccountUpdateEvent message will
 * be produced with the updated asset positions.
 */

export interface TransferEventV1 {
  senderSubaccountId?: IndexerSubaccountId;
  recipientSubaccountId?: IndexerSubaccountId;
  /** Id of the asset transfered. */

  assetId: number;
  /** The amount of asset in quantums to transfer. */

  amount: Long;
  /**
   * The sender is one of below
   * - a subaccount ID (in transfer and withdraw events).
   * - a wallet address (in deposit events).
   */

  sender?: SourceOfFunds;
  /**
   * The recipient is one of below
   * - a subaccount ID (in transfer and deposit events).
   * - a wallet address (in withdraw events).
   */

  recipient?: SourceOfFunds;
}
/**
 * TransferEvent message contains all the information about a transfer,
 * deposit-to-subaccount, or withdraw-from-subaccount on the dYdX chain.
 * When a subaccount is involved, a SubaccountUpdateEvent message will
 * be produced with the updated asset positions.
 */

export interface TransferEventV1SDKType {
  sender_subaccount_id?: IndexerSubaccountIdSDKType;
  recipient_subaccount_id?: IndexerSubaccountIdSDKType;
  /** Id of the asset transfered. */

  asset_id: number;
  /** The amount of asset in quantums to transfer. */

  amount: Long;
  /**
   * The sender is one of below
   * - a subaccount ID (in transfer and withdraw events).
   * - a wallet address (in deposit events).
   */

  sender?: SourceOfFundsSDKType;
  /**
   * The recipient is one of below
   * - a subaccount ID (in transfer and deposit events).
   * - a wallet address (in withdraw events).
   */

  recipient?: SourceOfFundsSDKType;
}
/**
 * OrderFillEvent message contains all the information from an order match in
 * the dYdX chain. This includes the maker/taker orders that matched and the
 * amount filled.
 */

export interface OrderFillEventV1 {
  makerOrder?: IndexerOrder;
  order?: IndexerOrder;
  liquidationOrder?: LiquidationOrderV1;
  /** Fill amount in base quantums. */

  fillAmount: Long;
  /** Maker fee in TDAI quantums. */

  makerFee: Long;
  /**
   * Taker fee in TDAI quantums. If the taker order is a liquidation, then this
   * represents the special liquidation fee, not the standard taker fee.
   */

  takerFee: Long;
  /** Total filled of the maker order in base quantums. */

  totalFilledMaker: Long;
  /** Total filled of the taker order in base quantums. */

  totalFilledTaker: Long;
}
/**
 * OrderFillEvent message contains all the information from an order match in
 * the dYdX chain. This includes the maker/taker orders that matched and the
 * amount filled.
 */

export interface OrderFillEventV1SDKType {
  maker_order?: IndexerOrderSDKType;
  order?: IndexerOrderSDKType;
  liquidation_order?: LiquidationOrderV1SDKType;
  /** Fill amount in base quantums. */

  fill_amount: Long;
  /** Maker fee in TDAI quantums. */

  maker_fee: Long;
  /**
   * Taker fee in TDAI quantums. If the taker order is a liquidation, then this
   * represents the special liquidation fee, not the standard taker fee.
   */

  taker_fee: Long;
  /** Total filled of the maker order in base quantums. */

  total_filled_maker: Long;
  /** Total filled of the taker order in base quantums. */

  total_filled_taker: Long;
}
/**
 * DeleveragingEvent message contains all the information for a deleveraging
 * on the dYdX chain. This includes the liquidated/offsetting subaccounts and
 * the amount filled.
 */

export interface DeleveragingEventV1 {
  /** ID of the subaccount that was liquidated. */
  liquidated?: IndexerSubaccountId;
  /** ID of the subaccount that was used to offset the position. */

  offsetting?: IndexerSubaccountId;
  /** The ID of the perpetual that was liquidated. */

  perpetualId: number;
  /**
   * The amount filled between the liquidated and offsetting position, in
   * base quantums.
   */

  fillAmount: Long;
  /** Total quote quantums filled. */

  totalQuoteQuantums: Long;
  /** `true` if liquidating a short position, `false` otherwise. */

  isBuy: boolean;
  /**
   * `true` if the deleveraging event is for final settlement, indicating
   * the match occurred at the oracle price rather than bankruptcy price.
   * When this flag is `false`, the fill price is the bankruptcy price
   * of the liquidated subaccount.
   */

  isFinalSettlement: boolean;
}
/**
 * DeleveragingEvent message contains all the information for a deleveraging
 * on the dYdX chain. This includes the liquidated/offsetting subaccounts and
 * the amount filled.
 */

export interface DeleveragingEventV1SDKType {
  /** ID of the subaccount that was liquidated. */
  liquidated?: IndexerSubaccountIdSDKType;
  /** ID of the subaccount that was used to offset the position. */

  offsetting?: IndexerSubaccountIdSDKType;
  /** The ID of the perpetual that was liquidated. */

  perpetual_id: number;
  /**
   * The amount filled between the liquidated and offsetting position, in
   * base quantums.
   */

  fill_amount: Long;
  /** Total quote quantums filled. */

  total_quote_quantums: Long;
  /** `true` if liquidating a short position, `false` otherwise. */

  is_buy: boolean;
  /**
   * `true` if the deleveraging event is for final settlement, indicating
   * the match occurred at the oracle price rather than bankruptcy price.
   * When this flag is `false`, the fill price is the bankruptcy price
   * of the liquidated subaccount.
   */

  is_final_settlement: boolean;
}
/**
 * LiquidationOrder represents the liquidation taker order to be included in a
 * liquidation order fill event.
 */

export interface LiquidationOrderV1 {
  /** ID of the subaccount that was liquidated. */
  liquidated?: IndexerSubaccountId;
  /** The ID of the clob pair involved in the liquidation. */

  clobPairId: number;
  /** The ID of the perpetual involved in the liquidation. */

  perpetualId: number;
  /**
   * The total size of the liquidation order including any unfilled size,
   * in base quantums.
   */

  totalSize: Long;
  /** `true` if liquidating a short position, `false` otherwise. */

  isBuy: boolean;
  /**
   * The fillable price in subticks.
   * This represents the lower-price-bound for liquidating longs
   * and the upper-price-bound for liquidating shorts.
   * Must be a multiple of ClobPair.SubticksPerTick
   * (where `ClobPair.Id = orderId.ClobPairId`).
   */

  subticks: Long;
}
/**
 * LiquidationOrder represents the liquidation taker order to be included in a
 * liquidation order fill event.
 */

export interface LiquidationOrderV1SDKType {
  /** ID of the subaccount that was liquidated. */
  liquidated?: IndexerSubaccountIdSDKType;
  /** The ID of the clob pair involved in the liquidation. */

  clob_pair_id: number;
  /** The ID of the perpetual involved in the liquidation. */

  perpetual_id: number;
  /**
   * The total size of the liquidation order including any unfilled size,
   * in base quantums.
   */

  total_size: Long;
  /** `true` if liquidating a short position, `false` otherwise. */

  is_buy: boolean;
  /**
   * The fillable price in subticks.
   * This represents the lower-price-bound for liquidating longs
   * and the upper-price-bound for liquidating shorts.
   * Must be a multiple of ClobPair.SubticksPerTick
   * (where `ClobPair.Id = orderId.ClobPairId`).
   */

  subticks: Long;
}
/**
 * SubaccountUpdateEvent message contains information about an update to a
 * subaccount in the dYdX chain. This includes the list of updated perpetual
 * and asset positions for the subaccount.
 * Note: This event message will contain all the updates to a subaccount
 * at the end of a block which is why multiple asset/perpetual position
 * updates may exist.
 */

export interface SubaccountUpdateEventV1 {
  subaccountId?: IndexerSubaccountId;
  updatedPerpetualPositions: IndexerPerpetualPosition[];
  updatedAssetPositions: IndexerAssetPosition[];
  yieldIndex: string;
}
/**
 * SubaccountUpdateEvent message contains information about an update to a
 * subaccount in the dYdX chain. This includes the list of updated perpetual
 * and asset positions for the subaccount.
 * Note: This event message will contain all the updates to a subaccount
 * at the end of a block which is why multiple asset/perpetual position
 * updates may exist.
 */

export interface SubaccountUpdateEventV1SDKType {
  subaccount_id?: IndexerSubaccountIdSDKType;
  updated_perpetual_positions: IndexerPerpetualPositionSDKType[];
  updated_asset_positions: IndexerAssetPositionSDKType[];
  yield_index: string;
}
/**
 * StatefulOrderEvent message contains information about a change to a stateful
 * order. Currently, this is either the placement of a long-term order, the
 * placement or triggering of a conditional order, or the removal of a
 * stateful order.
 */

export interface StatefulOrderEventV1 {
  orderPlace?: StatefulOrderEventV1_StatefulOrderPlacementV1;
  orderRemoval?: StatefulOrderEventV1_StatefulOrderRemovalV1;
  conditionalOrderPlacement?: StatefulOrderEventV1_ConditionalOrderPlacementV1;
  conditionalOrderTriggered?: StatefulOrderEventV1_ConditionalOrderTriggeredV1;
  longTermOrderPlacement?: StatefulOrderEventV1_LongTermOrderPlacementV1;
}
/**
 * StatefulOrderEvent message contains information about a change to a stateful
 * order. Currently, this is either the placement of a long-term order, the
 * placement or triggering of a conditional order, or the removal of a
 * stateful order.
 */

export interface StatefulOrderEventV1SDKType {
  order_place?: StatefulOrderEventV1_StatefulOrderPlacementV1SDKType;
  order_removal?: StatefulOrderEventV1_StatefulOrderRemovalV1SDKType;
  conditional_order_placement?: StatefulOrderEventV1_ConditionalOrderPlacementV1SDKType;
  conditional_order_triggered?: StatefulOrderEventV1_ConditionalOrderTriggeredV1SDKType;
  long_term_order_placement?: StatefulOrderEventV1_LongTermOrderPlacementV1SDKType;
}
/** A stateful order placement contains an order. */

export interface StatefulOrderEventV1_StatefulOrderPlacementV1 {
  order?: IndexerOrder;
}
/** A stateful order placement contains an order. */

export interface StatefulOrderEventV1_StatefulOrderPlacementV1SDKType {
  order?: IndexerOrderSDKType;
}
/**
 * A stateful order removal contains the id of an order that was already
 * placed and is now removed and the reason for the removal.
 */

export interface StatefulOrderEventV1_StatefulOrderRemovalV1 {
  removedOrderId?: IndexerOrderId;
  reason: OrderRemovalReason;
}
/**
 * A stateful order removal contains the id of an order that was already
 * placed and is now removed and the reason for the removal.
 */

export interface StatefulOrderEventV1_StatefulOrderRemovalV1SDKType {
  removed_order_id?: IndexerOrderIdSDKType;
  reason: OrderRemovalReasonSDKType;
}
/**
 * A conditional order placement contains an order. The order is newly-placed
 * and untriggered when this event is emitted.
 */

export interface StatefulOrderEventV1_ConditionalOrderPlacementV1 {
  order?: IndexerOrder;
}
/**
 * A conditional order placement contains an order. The order is newly-placed
 * and untriggered when this event is emitted.
 */

export interface StatefulOrderEventV1_ConditionalOrderPlacementV1SDKType {
  order?: IndexerOrderSDKType;
}
/**
 * A conditional order trigger event contains an order id and is emitted when
 * an order is triggered.
 */

export interface StatefulOrderEventV1_ConditionalOrderTriggeredV1 {
  triggeredOrderId?: IndexerOrderId;
}
/**
 * A conditional order trigger event contains an order id and is emitted when
 * an order is triggered.
 */

export interface StatefulOrderEventV1_ConditionalOrderTriggeredV1SDKType {
  triggered_order_id?: IndexerOrderIdSDKType;
}
/** A long term order placement contains an order. */

export interface StatefulOrderEventV1_LongTermOrderPlacementV1 {
  order?: IndexerOrder;
}
/** A long term order placement contains an order. */

export interface StatefulOrderEventV1_LongTermOrderPlacementV1SDKType {
  order?: IndexerOrderSDKType;
}
/**
 * AssetCreateEventV1 message contains all the information about an new Asset on
 * the dYdX chain.
 */

export interface AssetCreateEventV1 {
  /** Unique, sequentially-generated. */
  id: number;
  /**
   * The human readable symbol of the `Asset` (e.g. `TDAI`, `ATOM`).
   * Must be uppercase, unique and correspond to the canonical symbol of the
   * full coin.
   */

  symbol: string;
  /** `true` if this `Asset` has a valid `MarketId` value. */

  hasMarket: boolean;
  /**
   * The `Id` of the `Market` associated with this `Asset`. It acts as the
   * oracle price for the purposes of calculating collateral
   * and margin requirements.
   */

  marketId: number;
  /**
   * The exponent for converting an atomic amount (1 'quantum')
   * to a full coin. For example, if `atomic_resolution = -8`
   * then an `asset_position` with `base_quantums = 1e8` is equivalent to
   * a position size of one full coin.
   */

  atomicResolution: number;
}
/**
 * AssetCreateEventV1 message contains all the information about an new Asset on
 * the dYdX chain.
 */

export interface AssetCreateEventV1SDKType {
  /** Unique, sequentially-generated. */
  id: number;
  /**
   * The human readable symbol of the `Asset` (e.g. `TDAI`, `ATOM`).
   * Must be uppercase, unique and correspond to the canonical symbol of the
   * full coin.
   */

  symbol: string;
  /** `true` if this `Asset` has a valid `MarketId` value. */

  has_market: boolean;
  /**
   * The `Id` of the `Market` associated with this `Asset`. It acts as the
   * oracle price for the purposes of calculating collateral
   * and margin requirements.
   */

  market_id: number;
  /**
   * The exponent for converting an atomic amount (1 'quantum')
   * to a full coin. For example, if `atomic_resolution = -8`
   * then an `asset_position` with `base_quantums = 1e8` is equivalent to
   * a position size of one full coin.
   */

  atomic_resolution: number;
}
/**
 * Deprecated. See PerpetualMarketCreateEventV2 for the most up to date message
 * for the event to create a new Perpetual Market.
 */

/** @deprecated */

export interface PerpetualMarketCreateEventV1 {
  /**
   * Unique Perpetual id.
   * Defined in perpetuals.perpetual
   */
  id: number;
  /**
   * Unique clob pair Id associated with this perpetual market
   * Defined in clob.clob_pair
   */

  clobPairId: number;
  /**
   * The name of the `Perpetual` (e.g. `BTC-USD`).
   * Defined in perpetuals.perpetual
   */

  ticker: string;
  /**
   * Unique id of market param associated with this perpetual market.
   * Defined in perpetuals.perpetual
   */

  marketId: number;
  /** Status of the CLOB */

  status: ClobPairStatus;
  /**
   * `10^Exponent` gives the number of QuoteQuantums traded per BaseQuantum
   * per Subtick.
   * Defined in clob.clob_pair
   */

  quantumConversionExponent: number;
  /**
   * The exponent for converting an atomic amount (`size = 1`)
   * to a full coin. For example, if `AtomicResolution = -8`
   * then a `PerpetualPosition` with `size = 1e8` is equivalent to
   * a position size of one full coin.
   * Defined in perpetuals.perpetual
   */

  atomicResolution: number;
  /**
   * Defines the tick size of the orderbook by defining how many subticks
   * are in one tick. That is, the subticks of any valid order must be a
   * multiple of this value. Generally this value should start `>= 100`to
   * allow room for decreasing it.
   * Defined in clob.clob_pair
   */

  subticksPerTick: number;
  /**
   * Minimum increment in the size of orders on the CLOB, in base quantums.
   * Defined in clob.clob_pair
   */

  stepBaseQuantums: Long;
  /**
   * The liquidity_tier that this perpetual is associated with.
   * Defined in perpetuals.perpetual
   */

  liquidityTier: number;
}
/**
 * Deprecated. See PerpetualMarketCreateEventV2 for the most up to date message
 * for the event to create a new Perpetual Market.
 */

/** @deprecated */

export interface PerpetualMarketCreateEventV1SDKType {
  /**
   * Unique Perpetual id.
   * Defined in perpetuals.perpetual
   */
  id: number;
  /**
   * Unique clob pair Id associated with this perpetual market
   * Defined in clob.clob_pair
   */

  clob_pair_id: number;
  /**
   * The name of the `Perpetual` (e.g. `BTC-USD`).
   * Defined in perpetuals.perpetual
   */

  ticker: string;
  /**
   * Unique id of market param associated with this perpetual market.
   * Defined in perpetuals.perpetual
   */

  market_id: number;
  /** Status of the CLOB */

  status: ClobPairStatusSDKType;
  /**
   * `10^Exponent` gives the number of QuoteQuantums traded per BaseQuantum
   * per Subtick.
   * Defined in clob.clob_pair
   */

  quantum_conversion_exponent: number;
  /**
   * The exponent for converting an atomic amount (`size = 1`)
   * to a full coin. For example, if `AtomicResolution = -8`
   * then a `PerpetualPosition` with `size = 1e8` is equivalent to
   * a position size of one full coin.
   * Defined in perpetuals.perpetual
   */

  atomic_resolution: number;
  /**
   * Defines the tick size of the orderbook by defining how many subticks
   * are in one tick. That is, the subticks of any valid order must be a
   * multiple of this value. Generally this value should start `>= 100`to
   * allow room for decreasing it.
   * Defined in clob.clob_pair
   */

  subticks_per_tick: number;
  /**
   * Minimum increment in the size of orders on the CLOB, in base quantums.
   * Defined in clob.clob_pair
   */

  step_base_quantums: Long;
  /**
   * The liquidity_tier that this perpetual is associated with.
   * Defined in perpetuals.perpetual
   */

  liquidity_tier: number;
}
/**
 * PerpetualMarketCreateEventV2 message contains all the information about a
 * new Perpetual Market on the dYdX chain.
 */

export interface PerpetualMarketCreateEventV2 {
  /**
   * Unique Perpetual id.
   * Defined in perpetuals.perpetual
   */
  id: number;
  /**
   * Unique clob pair Id associated with this perpetual market
   * Defined in clob.clob_pair
   */

  clobPairId: number;
  /**
   * The name of the `Perpetual` (e.g. `BTC-USD`).
   * Defined in perpetuals.perpetual
   */

  ticker: string;
  /**
   * Unique id of market param associated with this perpetual market.
   * Defined in perpetuals.perpetual
   */

  marketId: number;
  /** Status of the CLOB */

  status: ClobPairStatus;
  /**
   * `10^Exponent` gives the number of QuoteQuantums traded per BaseQuantum
   * per Subtick.
   * Defined in clob.clob_pair
   */

  quantumConversionExponent: number;
  /**
   * The exponent for converting an atomic amount (`size = 1`)
   * to a full coin. For example, if `AtomicResolution = -8`
   * then a `PerpetualPosition` with `size = 1e8` is equivalent to
   * a position size of one full coin.
   * Defined in perpetuals.perpetual
   */

  atomicResolution: number;
  /**
   * Defines the tick size of the orderbook by defining how many subticks
   * are in one tick. That is, the subticks of any valid order must be a
   * multiple of this value. Generally this value should start `>= 100`to
   * allow room for decreasing it.
   * Defined in clob.clob_pair
   */

  subticksPerTick: number;
  /**
   * Minimum increment in the size of orders on the CLOB, in base quantums.
   * Defined in clob.clob_pair
   */

  stepBaseQuantums: Long;
  /**
   * The liquidity_tier that this perpetual is associated with.
   * Defined in perpetuals.perpetual
   */

  liquidityTier: number;
  /** Market type of the perpetual. */

  marketType: PerpetualMarketType;
  /** The danger index is used to prioritze certain accounts and positions in liquidations */

  dangerIndexPpm: number;
}
/**
 * PerpetualMarketCreateEventV2 message contains all the information about a
 * new Perpetual Market on the dYdX chain.
 */

export interface PerpetualMarketCreateEventV2SDKType {
  /**
   * Unique Perpetual id.
   * Defined in perpetuals.perpetual
   */
  id: number;
  /**
   * Unique clob pair Id associated with this perpetual market
   * Defined in clob.clob_pair
   */

  clob_pair_id: number;
  /**
   * The name of the `Perpetual` (e.g. `BTC-USD`).
   * Defined in perpetuals.perpetual
   */

  ticker: string;
  /**
   * Unique id of market param associated with this perpetual market.
   * Defined in perpetuals.perpetual
   */

  market_id: number;
  /** Status of the CLOB */

  status: ClobPairStatusSDKType;
  /**
   * `10^Exponent` gives the number of QuoteQuantums traded per BaseQuantum
   * per Subtick.
   * Defined in clob.clob_pair
   */

  quantum_conversion_exponent: number;
  /**
   * The exponent for converting an atomic amount (`size = 1`)
   * to a full coin. For example, if `AtomicResolution = -8`
   * then a `PerpetualPosition` with `size = 1e8` is equivalent to
   * a position size of one full coin.
   * Defined in perpetuals.perpetual
   */

  atomic_resolution: number;
  /**
   * Defines the tick size of the orderbook by defining how many subticks
   * are in one tick. That is, the subticks of any valid order must be a
   * multiple of this value. Generally this value should start `>= 100`to
   * allow room for decreasing it.
   * Defined in clob.clob_pair
   */

  subticks_per_tick: number;
  /**
   * Minimum increment in the size of orders on the CLOB, in base quantums.
   * Defined in clob.clob_pair
   */

  step_base_quantums: Long;
  /**
   * The liquidity_tier that this perpetual is associated with.
   * Defined in perpetuals.perpetual
   */

  liquidity_tier: number;
  /** Market type of the perpetual. */

  market_type: PerpetualMarketTypeSDKType;
  /** The danger index is used to prioritze certain accounts and positions in liquidations */

  danger_index_ppm: number;
}
/**
 * LiquidityTierUpsertEventV1 message contains all the information to
 * create/update a Liquidity Tier on the dYdX chain.
 */

export interface LiquidityTierUpsertEventV1 {
  /** Unique id. */
  id: number;
  /** The name of the tier purely for mnemonic purposes, e.g. "Gold". */

  name: string;
  /**
   * The margin fraction needed to open a position.
   * In parts-per-million.
   */

  initialMarginPpm: number;
  /**
   * The fraction of the initial-margin that the maintenance-margin is,
   * e.g. 50%. In parts-per-million.
   */

  maintenanceFractionPpm: number;
  /**
   * The maximum position size at which the margin requirements are
   * not increased over the default values. Above this position size,
   * the margin requirements increase at a rate of sqrt(size).
   * 
   * Deprecated since v3.x.
   */

  /** @deprecated */

  basePositionNotional: Long;
}
/**
 * LiquidityTierUpsertEventV1 message contains all the information to
 * create/update a Liquidity Tier on the dYdX chain.
 */

export interface LiquidityTierUpsertEventV1SDKType {
  /** Unique id. */
  id: number;
  /** The name of the tier purely for mnemonic purposes, e.g. "Gold". */

  name: string;
  /**
   * The margin fraction needed to open a position.
   * In parts-per-million.
   */

  initial_margin_ppm: number;
  /**
   * The fraction of the initial-margin that the maintenance-margin is,
   * e.g. 50%. In parts-per-million.
   */

  maintenance_fraction_ppm: number;
  /**
   * The maximum position size at which the margin requirements are
   * not increased over the default values. Above this position size,
   * the margin requirements increase at a rate of sqrt(size).
   * 
   * Deprecated since v3.x.
   */

  /** @deprecated */

  base_position_notional: Long;
}
/** OpenInterestUpdateEventV1 is used for open interest update events */

export interface OpenInterestUpdateEventV1 {
  /** The list of all open interest updates in the block. */
  openInterestUpdates: OpenInterestUpdate[];
}
/** OpenInterestUpdateEventV1 is used for open interest update events */

export interface OpenInterestUpdateEventV1SDKType {
  /** The list of all open interest updates in the block. */
  open_interest_updates: OpenInterestUpdateSDKType[];
}
/** OpenInterestUpdate contains a single open interest update for a perpetual */

export interface OpenInterestUpdate {
  /** The ID of the perpetual market. */
  perpetualId: number;
  /** The new open interest value for the perpetual market. */

  openInterest: Uint8Array;
}
/** OpenInterestUpdate contains a single open interest update for a perpetual */

export interface OpenInterestUpdateSDKType {
  /** The ID of the perpetual market. */
  perpetual_id: number;
  /** The new open interest value for the perpetual market. */

  open_interest: Uint8Array;
}
/**
 * LiquidationEventV2 message contains all the information needed to update
 * the liquidity tiers. It contains all the fields from V1 along with the
 * open interest caps.
 */

export interface LiquidityTierUpsertEventV2 {
  /** Unique id. */
  id: number;
  /** The name of the tier purely for mnemonic purposes, e.g. "Gold". */

  name: string;
  /**
   * The margin fraction needed to open a position.
   * In parts-per-million.
   */

  initialMarginPpm: number;
  /**
   * The fraction of the initial-margin that the maintenance-margin is,
   * e.g. 50%. In parts-per-million.
   */

  maintenanceFractionPpm: number;
  /**
   * The maximum position size at which the margin requirements are
   * not increased over the default values. Above this position size,
   * the margin requirements increase at a rate of sqrt(size).
   * 
   * Deprecated since v3.x.
   */

  /** @deprecated */

  basePositionNotional: Long;
  /** Lower cap of open interest in quote quantums. optional */

  openInterestLowerCap: Long;
  /** Upper cap of open interest in quote quantums. */

  openInterestUpperCap: Long;
}
/**
 * LiquidationEventV2 message contains all the information needed to update
 * the liquidity tiers. It contains all the fields from V1 along with the
 * open interest caps.
 */

export interface LiquidityTierUpsertEventV2SDKType {
  /** Unique id. */
  id: number;
  /** The name of the tier purely for mnemonic purposes, e.g. "Gold". */

  name: string;
  /**
   * The margin fraction needed to open a position.
   * In parts-per-million.
   */

  initial_margin_ppm: number;
  /**
   * The fraction of the initial-margin that the maintenance-margin is,
   * e.g. 50%. In parts-per-million.
   */

  maintenance_fraction_ppm: number;
  /**
   * The maximum position size at which the margin requirements are
   * not increased over the default values. Above this position size,
   * the margin requirements increase at a rate of sqrt(size).
   * 
   * Deprecated since v3.x.
   */

  /** @deprecated */

  base_position_notional: Long;
  /** Lower cap of open interest in quote quantums. optional */

  open_interest_lower_cap: Long;
  /** Upper cap of open interest in quote quantums. */

  open_interest_upper_cap: Long;
}
/**
 * UpdateClobPairEventV1 message contains all the information about an update to
 * a clob pair on the dYdX chain.
 */

export interface UpdateClobPairEventV1 {
  /**
   * Unique clob pair Id associated with this perpetual market
   * Defined in clob.clob_pair
   */
  clobPairId: number;
  /** Status of the CLOB */

  status: ClobPairStatus;
  /**
   * `10^Exponent` gives the number of QuoteQuantums traded per BaseQuantum
   * per Subtick.
   * Defined in clob.clob_pair
   */

  quantumConversionExponent: number;
  /**
   * Defines the tick size of the orderbook by defining how many subticks
   * are in one tick. That is, the subticks of any valid order must be a
   * multiple of this value. Generally this value should start `>= 100`to
   * allow room for decreasing it.
   * Defined in clob.clob_pair
   */

  subticksPerTick: number;
  /**
   * Minimum increment in the size of orders on the CLOB, in base quantums.
   * Defined in clob.clob_pair
   */

  stepBaseQuantums: Long;
}
/**
 * UpdateClobPairEventV1 message contains all the information about an update to
 * a clob pair on the dYdX chain.
 */

export interface UpdateClobPairEventV1SDKType {
  /**
   * Unique clob pair Id associated with this perpetual market
   * Defined in clob.clob_pair
   */
  clob_pair_id: number;
  /** Status of the CLOB */

  status: ClobPairStatusSDKType;
  /**
   * `10^Exponent` gives the number of QuoteQuantums traded per BaseQuantum
   * per Subtick.
   * Defined in clob.clob_pair
   */

  quantum_conversion_exponent: number;
  /**
   * Defines the tick size of the orderbook by defining how many subticks
   * are in one tick. That is, the subticks of any valid order must be a
   * multiple of this value. Generally this value should start `>= 100`to
   * allow room for decreasing it.
   * Defined in clob.clob_pair
   */

  subticks_per_tick: number;
  /**
   * Minimum increment in the size of orders on the CLOB, in base quantums.
   * Defined in clob.clob_pair
   */

  step_base_quantums: Long;
}
/**
 * UpdatePerpetualEventV1 message contains all the information about an update
 * to a perpetual on the dYdX chain.
 */

export interface UpdatePerpetualEventV1 {
  /**
   * Unique Perpetual id.
   * Defined in perpetuals.perpetual
   */
  id: number;
  /**
   * The name of the `Perpetual` (e.g. `BTC-USD`).
   * Defined in perpetuals.perpetual
   */

  ticker: string;
  /**
   * Unique id of market param associated with this perpetual market.
   * Defined in perpetuals.perpetual
   */

  marketId: number;
  /**
   * The exponent for converting an atomic amount (`size = 1`)
   * to a full coin. For example, if `AtomicResolution = -8`
   * then a `PerpetualPosition` with `size = 1e8` is equivalent to
   * a position size of one full coin.
   * Defined in perpetuals.perpetual
   */

  atomicResolution: number;
  /**
   * The liquidity_tier that this perpetual is associated with.
   * Defined in perpetuals.perpetual
   */

  liquidityTier: number;
<<<<<<< HEAD
  /** The perp yield index of this perpetual market */

  perpYieldIndex: string;
=======
  /** The danger index is used to prioritze certain accounts and positions in liquidations */

  dangerIndexPpm: number;
>>>>>>> 17fc528a
}
/**
 * UpdatePerpetualEventV1 message contains all the information about an update
 * to a perpetual on the dYdX chain.
 */

export interface UpdatePerpetualEventV1SDKType {
  /**
   * Unique Perpetual id.
   * Defined in perpetuals.perpetual
   */
  id: number;
  /**
   * The name of the `Perpetual` (e.g. `BTC-USD`).
   * Defined in perpetuals.perpetual
   */

  ticker: string;
  /**
   * Unique id of market param associated with this perpetual market.
   * Defined in perpetuals.perpetual
   */

  market_id: number;
  /**
   * The exponent for converting an atomic amount (`size = 1`)
   * to a full coin. For example, if `AtomicResolution = -8`
   * then a `PerpetualPosition` with `size = 1e8` is equivalent to
   * a position size of one full coin.
   * Defined in perpetuals.perpetual
   */

  atomic_resolution: number;
  /**
   * The liquidity_tier that this perpetual is associated with.
   * Defined in perpetuals.perpetual
   */

  liquidity_tier: number;
<<<<<<< HEAD
  /** The perp yield index of this perpetual market */

  perp_yield_index: string;
}
/**
 * UpdateYieldParamsV1 message contains all the information about an update
 * to the yield params on the Stream Chain.
 */

export interface UpdateYieldParamsEventV1 {
  /** The current price of sDAI in tDAI as seen by the protocol */
  sdaiPrice: string;
  /** The current generalized asset yield index in the protocol. */

  assetYieldIndex: string;
}
/**
 * UpdateYieldParamsV1 message contains all the information about an update
 * to the yield params on the Stream Chain.
 */

export interface UpdateYieldParamsEventV1SDKType {
  /** The current price of sDAI in tDAI as seen by the protocol */
  sdai_price: string;
  /** The current generalized asset yield index in the protocol. */

  asset_yield_index: string;
=======
  /** The danger index is used to prioritze certain accounts and positions in liquidations */

  danger_index_ppm: number;
>>>>>>> 17fc528a
}

function createBaseFundingUpdateV1(): FundingUpdateV1 {
  return {
    perpetualId: 0,
    fundingValuePpm: 0,
    fundingIndex: new Uint8Array()
  };
}

export const FundingUpdateV1 = {
  encode(message: FundingUpdateV1, writer: _m0.Writer = _m0.Writer.create()): _m0.Writer {
    if (message.perpetualId !== 0) {
      writer.uint32(8).uint32(message.perpetualId);
    }

    if (message.fundingValuePpm !== 0) {
      writer.uint32(16).int32(message.fundingValuePpm);
    }

    if (message.fundingIndex.length !== 0) {
      writer.uint32(26).bytes(message.fundingIndex);
    }

    return writer;
  },

  decode(input: _m0.Reader | Uint8Array, length?: number): FundingUpdateV1 {
    const reader = input instanceof _m0.Reader ? input : new _m0.Reader(input);
    let end = length === undefined ? reader.len : reader.pos + length;
    const message = createBaseFundingUpdateV1();

    while (reader.pos < end) {
      const tag = reader.uint32();

      switch (tag >>> 3) {
        case 1:
          message.perpetualId = reader.uint32();
          break;

        case 2:
          message.fundingValuePpm = reader.int32();
          break;

        case 3:
          message.fundingIndex = reader.bytes();
          break;

        default:
          reader.skipType(tag & 7);
          break;
      }
    }

    return message;
  },

  fromPartial(object: DeepPartial<FundingUpdateV1>): FundingUpdateV1 {
    const message = createBaseFundingUpdateV1();
    message.perpetualId = object.perpetualId ?? 0;
    message.fundingValuePpm = object.fundingValuePpm ?? 0;
    message.fundingIndex = object.fundingIndex ?? new Uint8Array();
    return message;
  }

};

function createBaseFundingEventV1(): FundingEventV1 {
  return {
    updates: [],
    type: 0
  };
}

export const FundingEventV1 = {
  encode(message: FundingEventV1, writer: _m0.Writer = _m0.Writer.create()): _m0.Writer {
    for (const v of message.updates) {
      FundingUpdateV1.encode(v!, writer.uint32(10).fork()).ldelim();
    }

    if (message.type !== 0) {
      writer.uint32(16).int32(message.type);
    }

    return writer;
  },

  decode(input: _m0.Reader | Uint8Array, length?: number): FundingEventV1 {
    const reader = input instanceof _m0.Reader ? input : new _m0.Reader(input);
    let end = length === undefined ? reader.len : reader.pos + length;
    const message = createBaseFundingEventV1();

    while (reader.pos < end) {
      const tag = reader.uint32();

      switch (tag >>> 3) {
        case 1:
          message.updates.push(FundingUpdateV1.decode(reader, reader.uint32()));
          break;

        case 2:
          message.type = (reader.int32() as any);
          break;

        default:
          reader.skipType(tag & 7);
          break;
      }
    }

    return message;
  },

  fromPartial(object: DeepPartial<FundingEventV1>): FundingEventV1 {
    const message = createBaseFundingEventV1();
    message.updates = object.updates?.map(e => FundingUpdateV1.fromPartial(e)) || [];
    message.type = object.type ?? 0;
    return message;
  }

};

function createBaseMarketEventV1(): MarketEventV1 {
  return {
    marketId: 0,
    priceUpdate: undefined,
    marketCreate: undefined,
    marketModify: undefined
  };
}

export const MarketEventV1 = {
  encode(message: MarketEventV1, writer: _m0.Writer = _m0.Writer.create()): _m0.Writer {
    if (message.marketId !== 0) {
      writer.uint32(8).uint32(message.marketId);
    }

    if (message.priceUpdate !== undefined) {
      MarketPriceUpdateEventV1.encode(message.priceUpdate, writer.uint32(18).fork()).ldelim();
    }

    if (message.marketCreate !== undefined) {
      MarketCreateEventV1.encode(message.marketCreate, writer.uint32(26).fork()).ldelim();
    }

    if (message.marketModify !== undefined) {
      MarketModifyEventV1.encode(message.marketModify, writer.uint32(34).fork()).ldelim();
    }

    return writer;
  },

  decode(input: _m0.Reader | Uint8Array, length?: number): MarketEventV1 {
    const reader = input instanceof _m0.Reader ? input : new _m0.Reader(input);
    let end = length === undefined ? reader.len : reader.pos + length;
    const message = createBaseMarketEventV1();

    while (reader.pos < end) {
      const tag = reader.uint32();

      switch (tag >>> 3) {
        case 1:
          message.marketId = reader.uint32();
          break;

        case 2:
          message.priceUpdate = MarketPriceUpdateEventV1.decode(reader, reader.uint32());
          break;

        case 3:
          message.marketCreate = MarketCreateEventV1.decode(reader, reader.uint32());
          break;

        case 4:
          message.marketModify = MarketModifyEventV1.decode(reader, reader.uint32());
          break;

        default:
          reader.skipType(tag & 7);
          break;
      }
    }

    return message;
  },

  fromPartial(object: DeepPartial<MarketEventV1>): MarketEventV1 {
    const message = createBaseMarketEventV1();
    message.marketId = object.marketId ?? 0;
    message.priceUpdate = object.priceUpdate !== undefined && object.priceUpdate !== null ? MarketPriceUpdateEventV1.fromPartial(object.priceUpdate) : undefined;
    message.marketCreate = object.marketCreate !== undefined && object.marketCreate !== null ? MarketCreateEventV1.fromPartial(object.marketCreate) : undefined;
    message.marketModify = object.marketModify !== undefined && object.marketModify !== null ? MarketModifyEventV1.fromPartial(object.marketModify) : undefined;
    return message;
  }

};

function createBaseMarketPriceUpdateEventV1(): MarketPriceUpdateEventV1 {
  return {
    spotPriceWithExponent: Long.UZERO,
    pnlPriceWithExponent: Long.UZERO
  };
}

export const MarketPriceUpdateEventV1 = {
  encode(message: MarketPriceUpdateEventV1, writer: _m0.Writer = _m0.Writer.create()): _m0.Writer {
    if (!message.spotPriceWithExponent.isZero()) {
      writer.uint32(8).uint64(message.spotPriceWithExponent);
    }

    if (!message.pnlPriceWithExponent.isZero()) {
      writer.uint32(16).uint64(message.pnlPriceWithExponent);
    }

    return writer;
  },

  decode(input: _m0.Reader | Uint8Array, length?: number): MarketPriceUpdateEventV1 {
    const reader = input instanceof _m0.Reader ? input : new _m0.Reader(input);
    let end = length === undefined ? reader.len : reader.pos + length;
    const message = createBaseMarketPriceUpdateEventV1();

    while (reader.pos < end) {
      const tag = reader.uint32();

      switch (tag >>> 3) {
        case 1:
          message.spotPriceWithExponent = (reader.uint64() as Long);
          break;

        case 2:
          message.pnlPriceWithExponent = (reader.uint64() as Long);
          break;

        default:
          reader.skipType(tag & 7);
          break;
      }
    }

    return message;
  },

  fromPartial(object: DeepPartial<MarketPriceUpdateEventV1>): MarketPriceUpdateEventV1 {
    const message = createBaseMarketPriceUpdateEventV1();
    message.spotPriceWithExponent = object.spotPriceWithExponent !== undefined && object.spotPriceWithExponent !== null ? Long.fromValue(object.spotPriceWithExponent) : Long.UZERO;
    message.pnlPriceWithExponent = object.pnlPriceWithExponent !== undefined && object.pnlPriceWithExponent !== null ? Long.fromValue(object.pnlPriceWithExponent) : Long.UZERO;
    return message;
  }

};

function createBaseMarketBaseEventV1(): MarketBaseEventV1 {
  return {
    pair: "",
    minPriceChangePpm: 0
  };
}

export const MarketBaseEventV1 = {
  encode(message: MarketBaseEventV1, writer: _m0.Writer = _m0.Writer.create()): _m0.Writer {
    if (message.pair !== "") {
      writer.uint32(10).string(message.pair);
    }

    if (message.minPriceChangePpm !== 0) {
      writer.uint32(16).uint32(message.minPriceChangePpm);
    }

    return writer;
  },

  decode(input: _m0.Reader | Uint8Array, length?: number): MarketBaseEventV1 {
    const reader = input instanceof _m0.Reader ? input : new _m0.Reader(input);
    let end = length === undefined ? reader.len : reader.pos + length;
    const message = createBaseMarketBaseEventV1();

    while (reader.pos < end) {
      const tag = reader.uint32();

      switch (tag >>> 3) {
        case 1:
          message.pair = reader.string();
          break;

        case 2:
          message.minPriceChangePpm = reader.uint32();
          break;

        default:
          reader.skipType(tag & 7);
          break;
      }
    }

    return message;
  },

  fromPartial(object: DeepPartial<MarketBaseEventV1>): MarketBaseEventV1 {
    const message = createBaseMarketBaseEventV1();
    message.pair = object.pair ?? "";
    message.minPriceChangePpm = object.minPriceChangePpm ?? 0;
    return message;
  }

};

function createBaseMarketCreateEventV1(): MarketCreateEventV1 {
  return {
    base: undefined,
    exponent: 0
  };
}

export const MarketCreateEventV1 = {
  encode(message: MarketCreateEventV1, writer: _m0.Writer = _m0.Writer.create()): _m0.Writer {
    if (message.base !== undefined) {
      MarketBaseEventV1.encode(message.base, writer.uint32(10).fork()).ldelim();
    }

    if (message.exponent !== 0) {
      writer.uint32(16).sint32(message.exponent);
    }

    return writer;
  },

  decode(input: _m0.Reader | Uint8Array, length?: number): MarketCreateEventV1 {
    const reader = input instanceof _m0.Reader ? input : new _m0.Reader(input);
    let end = length === undefined ? reader.len : reader.pos + length;
    const message = createBaseMarketCreateEventV1();

    while (reader.pos < end) {
      const tag = reader.uint32();

      switch (tag >>> 3) {
        case 1:
          message.base = MarketBaseEventV1.decode(reader, reader.uint32());
          break;

        case 2:
          message.exponent = reader.sint32();
          break;

        default:
          reader.skipType(tag & 7);
          break;
      }
    }

    return message;
  },

  fromPartial(object: DeepPartial<MarketCreateEventV1>): MarketCreateEventV1 {
    const message = createBaseMarketCreateEventV1();
    message.base = object.base !== undefined && object.base !== null ? MarketBaseEventV1.fromPartial(object.base) : undefined;
    message.exponent = object.exponent ?? 0;
    return message;
  }

};

function createBaseMarketModifyEventV1(): MarketModifyEventV1 {
  return {
    base: undefined
  };
}

export const MarketModifyEventV1 = {
  encode(message: MarketModifyEventV1, writer: _m0.Writer = _m0.Writer.create()): _m0.Writer {
    if (message.base !== undefined) {
      MarketBaseEventV1.encode(message.base, writer.uint32(10).fork()).ldelim();
    }

    return writer;
  },

  decode(input: _m0.Reader | Uint8Array, length?: number): MarketModifyEventV1 {
    const reader = input instanceof _m0.Reader ? input : new _m0.Reader(input);
    let end = length === undefined ? reader.len : reader.pos + length;
    const message = createBaseMarketModifyEventV1();

    while (reader.pos < end) {
      const tag = reader.uint32();

      switch (tag >>> 3) {
        case 1:
          message.base = MarketBaseEventV1.decode(reader, reader.uint32());
          break;

        default:
          reader.skipType(tag & 7);
          break;
      }
    }

    return message;
  },

  fromPartial(object: DeepPartial<MarketModifyEventV1>): MarketModifyEventV1 {
    const message = createBaseMarketModifyEventV1();
    message.base = object.base !== undefined && object.base !== null ? MarketBaseEventV1.fromPartial(object.base) : undefined;
    return message;
  }

};

function createBaseSourceOfFunds(): SourceOfFunds {
  return {
    subaccountId: undefined,
    address: undefined
  };
}

export const SourceOfFunds = {
  encode(message: SourceOfFunds, writer: _m0.Writer = _m0.Writer.create()): _m0.Writer {
    if (message.subaccountId !== undefined) {
      IndexerSubaccountId.encode(message.subaccountId, writer.uint32(10).fork()).ldelim();
    }

    if (message.address !== undefined) {
      writer.uint32(18).string(message.address);
    }

    return writer;
  },

  decode(input: _m0.Reader | Uint8Array, length?: number): SourceOfFunds {
    const reader = input instanceof _m0.Reader ? input : new _m0.Reader(input);
    let end = length === undefined ? reader.len : reader.pos + length;
    const message = createBaseSourceOfFunds();

    while (reader.pos < end) {
      const tag = reader.uint32();

      switch (tag >>> 3) {
        case 1:
          message.subaccountId = IndexerSubaccountId.decode(reader, reader.uint32());
          break;

        case 2:
          message.address = reader.string();
          break;

        default:
          reader.skipType(tag & 7);
          break;
      }
    }

    return message;
  },

  fromPartial(object: DeepPartial<SourceOfFunds>): SourceOfFunds {
    const message = createBaseSourceOfFunds();
    message.subaccountId = object.subaccountId !== undefined && object.subaccountId !== null ? IndexerSubaccountId.fromPartial(object.subaccountId) : undefined;
    message.address = object.address ?? undefined;
    return message;
  }

};

function createBaseTransferEventV1(): TransferEventV1 {
  return {
    senderSubaccountId: undefined,
    recipientSubaccountId: undefined,
    assetId: 0,
    amount: Long.UZERO,
    sender: undefined,
    recipient: undefined
  };
}

export const TransferEventV1 = {
  encode(message: TransferEventV1, writer: _m0.Writer = _m0.Writer.create()): _m0.Writer {
    if (message.senderSubaccountId !== undefined) {
      IndexerSubaccountId.encode(message.senderSubaccountId, writer.uint32(10).fork()).ldelim();
    }

    if (message.recipientSubaccountId !== undefined) {
      IndexerSubaccountId.encode(message.recipientSubaccountId, writer.uint32(18).fork()).ldelim();
    }

    if (message.assetId !== 0) {
      writer.uint32(24).uint32(message.assetId);
    }

    if (!message.amount.isZero()) {
      writer.uint32(32).uint64(message.amount);
    }

    if (message.sender !== undefined) {
      SourceOfFunds.encode(message.sender, writer.uint32(42).fork()).ldelim();
    }

    if (message.recipient !== undefined) {
      SourceOfFunds.encode(message.recipient, writer.uint32(50).fork()).ldelim();
    }

    return writer;
  },

  decode(input: _m0.Reader | Uint8Array, length?: number): TransferEventV1 {
    const reader = input instanceof _m0.Reader ? input : new _m0.Reader(input);
    let end = length === undefined ? reader.len : reader.pos + length;
    const message = createBaseTransferEventV1();

    while (reader.pos < end) {
      const tag = reader.uint32();

      switch (tag >>> 3) {
        case 1:
          message.senderSubaccountId = IndexerSubaccountId.decode(reader, reader.uint32());
          break;

        case 2:
          message.recipientSubaccountId = IndexerSubaccountId.decode(reader, reader.uint32());
          break;

        case 3:
          message.assetId = reader.uint32();
          break;

        case 4:
          message.amount = (reader.uint64() as Long);
          break;

        case 5:
          message.sender = SourceOfFunds.decode(reader, reader.uint32());
          break;

        case 6:
          message.recipient = SourceOfFunds.decode(reader, reader.uint32());
          break;

        default:
          reader.skipType(tag & 7);
          break;
      }
    }

    return message;
  },

  fromPartial(object: DeepPartial<TransferEventV1>): TransferEventV1 {
    const message = createBaseTransferEventV1();
    message.senderSubaccountId = object.senderSubaccountId !== undefined && object.senderSubaccountId !== null ? IndexerSubaccountId.fromPartial(object.senderSubaccountId) : undefined;
    message.recipientSubaccountId = object.recipientSubaccountId !== undefined && object.recipientSubaccountId !== null ? IndexerSubaccountId.fromPartial(object.recipientSubaccountId) : undefined;
    message.assetId = object.assetId ?? 0;
    message.amount = object.amount !== undefined && object.amount !== null ? Long.fromValue(object.amount) : Long.UZERO;
    message.sender = object.sender !== undefined && object.sender !== null ? SourceOfFunds.fromPartial(object.sender) : undefined;
    message.recipient = object.recipient !== undefined && object.recipient !== null ? SourceOfFunds.fromPartial(object.recipient) : undefined;
    return message;
  }

};

function createBaseOrderFillEventV1(): OrderFillEventV1 {
  return {
    makerOrder: undefined,
    order: undefined,
    liquidationOrder: undefined,
    fillAmount: Long.UZERO,
    makerFee: Long.ZERO,
    takerFee: Long.ZERO,
    totalFilledMaker: Long.UZERO,
    totalFilledTaker: Long.UZERO
  };
}

export const OrderFillEventV1 = {
  encode(message: OrderFillEventV1, writer: _m0.Writer = _m0.Writer.create()): _m0.Writer {
    if (message.makerOrder !== undefined) {
      IndexerOrder.encode(message.makerOrder, writer.uint32(10).fork()).ldelim();
    }

    if (message.order !== undefined) {
      IndexerOrder.encode(message.order, writer.uint32(18).fork()).ldelim();
    }

    if (message.liquidationOrder !== undefined) {
      LiquidationOrderV1.encode(message.liquidationOrder, writer.uint32(34).fork()).ldelim();
    }

    if (!message.fillAmount.isZero()) {
      writer.uint32(24).uint64(message.fillAmount);
    }

    if (!message.makerFee.isZero()) {
      writer.uint32(40).sint64(message.makerFee);
    }

    if (!message.takerFee.isZero()) {
      writer.uint32(48).sint64(message.takerFee);
    }

    if (!message.totalFilledMaker.isZero()) {
      writer.uint32(56).uint64(message.totalFilledMaker);
    }

    if (!message.totalFilledTaker.isZero()) {
      writer.uint32(64).uint64(message.totalFilledTaker);
    }

    return writer;
  },

  decode(input: _m0.Reader | Uint8Array, length?: number): OrderFillEventV1 {
    const reader = input instanceof _m0.Reader ? input : new _m0.Reader(input);
    let end = length === undefined ? reader.len : reader.pos + length;
    const message = createBaseOrderFillEventV1();

    while (reader.pos < end) {
      const tag = reader.uint32();

      switch (tag >>> 3) {
        case 1:
          message.makerOrder = IndexerOrder.decode(reader, reader.uint32());
          break;

        case 2:
          message.order = IndexerOrder.decode(reader, reader.uint32());
          break;

        case 4:
          message.liquidationOrder = LiquidationOrderV1.decode(reader, reader.uint32());
          break;

        case 3:
          message.fillAmount = (reader.uint64() as Long);
          break;

        case 5:
          message.makerFee = (reader.sint64() as Long);
          break;

        case 6:
          message.takerFee = (reader.sint64() as Long);
          break;

        case 7:
          message.totalFilledMaker = (reader.uint64() as Long);
          break;

        case 8:
          message.totalFilledTaker = (reader.uint64() as Long);
          break;

        default:
          reader.skipType(tag & 7);
          break;
      }
    }

    return message;
  },

  fromPartial(object: DeepPartial<OrderFillEventV1>): OrderFillEventV1 {
    const message = createBaseOrderFillEventV1();
    message.makerOrder = object.makerOrder !== undefined && object.makerOrder !== null ? IndexerOrder.fromPartial(object.makerOrder) : undefined;
    message.order = object.order !== undefined && object.order !== null ? IndexerOrder.fromPartial(object.order) : undefined;
    message.liquidationOrder = object.liquidationOrder !== undefined && object.liquidationOrder !== null ? LiquidationOrderV1.fromPartial(object.liquidationOrder) : undefined;
    message.fillAmount = object.fillAmount !== undefined && object.fillAmount !== null ? Long.fromValue(object.fillAmount) : Long.UZERO;
    message.makerFee = object.makerFee !== undefined && object.makerFee !== null ? Long.fromValue(object.makerFee) : Long.ZERO;
    message.takerFee = object.takerFee !== undefined && object.takerFee !== null ? Long.fromValue(object.takerFee) : Long.ZERO;
    message.totalFilledMaker = object.totalFilledMaker !== undefined && object.totalFilledMaker !== null ? Long.fromValue(object.totalFilledMaker) : Long.UZERO;
    message.totalFilledTaker = object.totalFilledTaker !== undefined && object.totalFilledTaker !== null ? Long.fromValue(object.totalFilledTaker) : Long.UZERO;
    return message;
  }

};

function createBaseDeleveragingEventV1(): DeleveragingEventV1 {
  return {
    liquidated: undefined,
    offsetting: undefined,
    perpetualId: 0,
    fillAmount: Long.UZERO,
    totalQuoteQuantums: Long.UZERO,
    isBuy: false,
    isFinalSettlement: false
  };
}

export const DeleveragingEventV1 = {
  encode(message: DeleveragingEventV1, writer: _m0.Writer = _m0.Writer.create()): _m0.Writer {
    if (message.liquidated !== undefined) {
      IndexerSubaccountId.encode(message.liquidated, writer.uint32(10).fork()).ldelim();
    }

    if (message.offsetting !== undefined) {
      IndexerSubaccountId.encode(message.offsetting, writer.uint32(18).fork()).ldelim();
    }

    if (message.perpetualId !== 0) {
      writer.uint32(24).uint32(message.perpetualId);
    }

    if (!message.fillAmount.isZero()) {
      writer.uint32(32).uint64(message.fillAmount);
    }

    if (!message.totalQuoteQuantums.isZero()) {
      writer.uint32(40).uint64(message.totalQuoteQuantums);
    }

    if (message.isBuy === true) {
      writer.uint32(48).bool(message.isBuy);
    }

    if (message.isFinalSettlement === true) {
      writer.uint32(56).bool(message.isFinalSettlement);
    }

    return writer;
  },

  decode(input: _m0.Reader | Uint8Array, length?: number): DeleveragingEventV1 {
    const reader = input instanceof _m0.Reader ? input : new _m0.Reader(input);
    let end = length === undefined ? reader.len : reader.pos + length;
    const message = createBaseDeleveragingEventV1();

    while (reader.pos < end) {
      const tag = reader.uint32();

      switch (tag >>> 3) {
        case 1:
          message.liquidated = IndexerSubaccountId.decode(reader, reader.uint32());
          break;

        case 2:
          message.offsetting = IndexerSubaccountId.decode(reader, reader.uint32());
          break;

        case 3:
          message.perpetualId = reader.uint32();
          break;

        case 4:
          message.fillAmount = (reader.uint64() as Long);
          break;

        case 5:
          message.totalQuoteQuantums = (reader.uint64() as Long);
          break;

        case 6:
          message.isBuy = reader.bool();
          break;

        case 7:
          message.isFinalSettlement = reader.bool();
          break;

        default:
          reader.skipType(tag & 7);
          break;
      }
    }

    return message;
  },

  fromPartial(object: DeepPartial<DeleveragingEventV1>): DeleveragingEventV1 {
    const message = createBaseDeleveragingEventV1();
    message.liquidated = object.liquidated !== undefined && object.liquidated !== null ? IndexerSubaccountId.fromPartial(object.liquidated) : undefined;
    message.offsetting = object.offsetting !== undefined && object.offsetting !== null ? IndexerSubaccountId.fromPartial(object.offsetting) : undefined;
    message.perpetualId = object.perpetualId ?? 0;
    message.fillAmount = object.fillAmount !== undefined && object.fillAmount !== null ? Long.fromValue(object.fillAmount) : Long.UZERO;
    message.totalQuoteQuantums = object.totalQuoteQuantums !== undefined && object.totalQuoteQuantums !== null ? Long.fromValue(object.totalQuoteQuantums) : Long.UZERO;
    message.isBuy = object.isBuy ?? false;
    message.isFinalSettlement = object.isFinalSettlement ?? false;
    return message;
  }

};

function createBaseLiquidationOrderV1(): LiquidationOrderV1 {
  return {
    liquidated: undefined,
    clobPairId: 0,
    perpetualId: 0,
    totalSize: Long.UZERO,
    isBuy: false,
    subticks: Long.UZERO
  };
}

export const LiquidationOrderV1 = {
  encode(message: LiquidationOrderV1, writer: _m0.Writer = _m0.Writer.create()): _m0.Writer {
    if (message.liquidated !== undefined) {
      IndexerSubaccountId.encode(message.liquidated, writer.uint32(10).fork()).ldelim();
    }

    if (message.clobPairId !== 0) {
      writer.uint32(16).uint32(message.clobPairId);
    }

    if (message.perpetualId !== 0) {
      writer.uint32(24).uint32(message.perpetualId);
    }

    if (!message.totalSize.isZero()) {
      writer.uint32(32).uint64(message.totalSize);
    }

    if (message.isBuy === true) {
      writer.uint32(40).bool(message.isBuy);
    }

    if (!message.subticks.isZero()) {
      writer.uint32(48).uint64(message.subticks);
    }

    return writer;
  },

  decode(input: _m0.Reader | Uint8Array, length?: number): LiquidationOrderV1 {
    const reader = input instanceof _m0.Reader ? input : new _m0.Reader(input);
    let end = length === undefined ? reader.len : reader.pos + length;
    const message = createBaseLiquidationOrderV1();

    while (reader.pos < end) {
      const tag = reader.uint32();

      switch (tag >>> 3) {
        case 1:
          message.liquidated = IndexerSubaccountId.decode(reader, reader.uint32());
          break;

        case 2:
          message.clobPairId = reader.uint32();
          break;

        case 3:
          message.perpetualId = reader.uint32();
          break;

        case 4:
          message.totalSize = (reader.uint64() as Long);
          break;

        case 5:
          message.isBuy = reader.bool();
          break;

        case 6:
          message.subticks = (reader.uint64() as Long);
          break;

        default:
          reader.skipType(tag & 7);
          break;
      }
    }

    return message;
  },

  fromPartial(object: DeepPartial<LiquidationOrderV1>): LiquidationOrderV1 {
    const message = createBaseLiquidationOrderV1();
    message.liquidated = object.liquidated !== undefined && object.liquidated !== null ? IndexerSubaccountId.fromPartial(object.liquidated) : undefined;
    message.clobPairId = object.clobPairId ?? 0;
    message.perpetualId = object.perpetualId ?? 0;
    message.totalSize = object.totalSize !== undefined && object.totalSize !== null ? Long.fromValue(object.totalSize) : Long.UZERO;
    message.isBuy = object.isBuy ?? false;
    message.subticks = object.subticks !== undefined && object.subticks !== null ? Long.fromValue(object.subticks) : Long.UZERO;
    return message;
  }

};

function createBaseSubaccountUpdateEventV1(): SubaccountUpdateEventV1 {
  return {
    subaccountId: undefined,
    updatedPerpetualPositions: [],
    updatedAssetPositions: [],
    yieldIndex: ""
  };
}

export const SubaccountUpdateEventV1 = {
  encode(message: SubaccountUpdateEventV1, writer: _m0.Writer = _m0.Writer.create()): _m0.Writer {
    if (message.subaccountId !== undefined) {
      IndexerSubaccountId.encode(message.subaccountId, writer.uint32(10).fork()).ldelim();
    }

    for (const v of message.updatedPerpetualPositions) {
      IndexerPerpetualPosition.encode(v!, writer.uint32(26).fork()).ldelim();
    }

    for (const v of message.updatedAssetPositions) {
      IndexerAssetPosition.encode(v!, writer.uint32(34).fork()).ldelim();
    }

    if (message.yieldIndex !== "") {
      writer.uint32(42).string(message.yieldIndex);
    }

    return writer;
  },

  decode(input: _m0.Reader | Uint8Array, length?: number): SubaccountUpdateEventV1 {
    const reader = input instanceof _m0.Reader ? input : new _m0.Reader(input);
    let end = length === undefined ? reader.len : reader.pos + length;
    const message = createBaseSubaccountUpdateEventV1();

    while (reader.pos < end) {
      const tag = reader.uint32();

      switch (tag >>> 3) {
        case 1:
          message.subaccountId = IndexerSubaccountId.decode(reader, reader.uint32());
          break;

        case 3:
          message.updatedPerpetualPositions.push(IndexerPerpetualPosition.decode(reader, reader.uint32()));
          break;

        case 4:
          message.updatedAssetPositions.push(IndexerAssetPosition.decode(reader, reader.uint32()));
          break;

        case 5:
          message.yieldIndex = reader.string();
          break;

        default:
          reader.skipType(tag & 7);
          break;
      }
    }

    return message;
  },

  fromPartial(object: DeepPartial<SubaccountUpdateEventV1>): SubaccountUpdateEventV1 {
    const message = createBaseSubaccountUpdateEventV1();
    message.subaccountId = object.subaccountId !== undefined && object.subaccountId !== null ? IndexerSubaccountId.fromPartial(object.subaccountId) : undefined;
    message.updatedPerpetualPositions = object.updatedPerpetualPositions?.map(e => IndexerPerpetualPosition.fromPartial(e)) || [];
    message.updatedAssetPositions = object.updatedAssetPositions?.map(e => IndexerAssetPosition.fromPartial(e)) || [];
    message.yieldIndex = object.yieldIndex ?? "";
    return message;
  }

};

function createBaseStatefulOrderEventV1(): StatefulOrderEventV1 {
  return {
    orderPlace: undefined,
    orderRemoval: undefined,
    conditionalOrderPlacement: undefined,
    conditionalOrderTriggered: undefined,
    longTermOrderPlacement: undefined
  };
}

export const StatefulOrderEventV1 = {
  encode(message: StatefulOrderEventV1, writer: _m0.Writer = _m0.Writer.create()): _m0.Writer {
    if (message.orderPlace !== undefined) {
      StatefulOrderEventV1_StatefulOrderPlacementV1.encode(message.orderPlace, writer.uint32(10).fork()).ldelim();
    }

    if (message.orderRemoval !== undefined) {
      StatefulOrderEventV1_StatefulOrderRemovalV1.encode(message.orderRemoval, writer.uint32(34).fork()).ldelim();
    }

    if (message.conditionalOrderPlacement !== undefined) {
      StatefulOrderEventV1_ConditionalOrderPlacementV1.encode(message.conditionalOrderPlacement, writer.uint32(42).fork()).ldelim();
    }

    if (message.conditionalOrderTriggered !== undefined) {
      StatefulOrderEventV1_ConditionalOrderTriggeredV1.encode(message.conditionalOrderTriggered, writer.uint32(50).fork()).ldelim();
    }

    if (message.longTermOrderPlacement !== undefined) {
      StatefulOrderEventV1_LongTermOrderPlacementV1.encode(message.longTermOrderPlacement, writer.uint32(58).fork()).ldelim();
    }

    return writer;
  },

  decode(input: _m0.Reader | Uint8Array, length?: number): StatefulOrderEventV1 {
    const reader = input instanceof _m0.Reader ? input : new _m0.Reader(input);
    let end = length === undefined ? reader.len : reader.pos + length;
    const message = createBaseStatefulOrderEventV1();

    while (reader.pos < end) {
      const tag = reader.uint32();

      switch (tag >>> 3) {
        case 1:
          message.orderPlace = StatefulOrderEventV1_StatefulOrderPlacementV1.decode(reader, reader.uint32());
          break;

        case 4:
          message.orderRemoval = StatefulOrderEventV1_StatefulOrderRemovalV1.decode(reader, reader.uint32());
          break;

        case 5:
          message.conditionalOrderPlacement = StatefulOrderEventV1_ConditionalOrderPlacementV1.decode(reader, reader.uint32());
          break;

        case 6:
          message.conditionalOrderTriggered = StatefulOrderEventV1_ConditionalOrderTriggeredV1.decode(reader, reader.uint32());
          break;

        case 7:
          message.longTermOrderPlacement = StatefulOrderEventV1_LongTermOrderPlacementV1.decode(reader, reader.uint32());
          break;

        default:
          reader.skipType(tag & 7);
          break;
      }
    }

    return message;
  },

  fromPartial(object: DeepPartial<StatefulOrderEventV1>): StatefulOrderEventV1 {
    const message = createBaseStatefulOrderEventV1();
    message.orderPlace = object.orderPlace !== undefined && object.orderPlace !== null ? StatefulOrderEventV1_StatefulOrderPlacementV1.fromPartial(object.orderPlace) : undefined;
    message.orderRemoval = object.orderRemoval !== undefined && object.orderRemoval !== null ? StatefulOrderEventV1_StatefulOrderRemovalV1.fromPartial(object.orderRemoval) : undefined;
    message.conditionalOrderPlacement = object.conditionalOrderPlacement !== undefined && object.conditionalOrderPlacement !== null ? StatefulOrderEventV1_ConditionalOrderPlacementV1.fromPartial(object.conditionalOrderPlacement) : undefined;
    message.conditionalOrderTriggered = object.conditionalOrderTriggered !== undefined && object.conditionalOrderTriggered !== null ? StatefulOrderEventV1_ConditionalOrderTriggeredV1.fromPartial(object.conditionalOrderTriggered) : undefined;
    message.longTermOrderPlacement = object.longTermOrderPlacement !== undefined && object.longTermOrderPlacement !== null ? StatefulOrderEventV1_LongTermOrderPlacementV1.fromPartial(object.longTermOrderPlacement) : undefined;
    return message;
  }

};

function createBaseStatefulOrderEventV1_StatefulOrderPlacementV1(): StatefulOrderEventV1_StatefulOrderPlacementV1 {
  return {
    order: undefined
  };
}

export const StatefulOrderEventV1_StatefulOrderPlacementV1 = {
  encode(message: StatefulOrderEventV1_StatefulOrderPlacementV1, writer: _m0.Writer = _m0.Writer.create()): _m0.Writer {
    if (message.order !== undefined) {
      IndexerOrder.encode(message.order, writer.uint32(10).fork()).ldelim();
    }

    return writer;
  },

  decode(input: _m0.Reader | Uint8Array, length?: number): StatefulOrderEventV1_StatefulOrderPlacementV1 {
    const reader = input instanceof _m0.Reader ? input : new _m0.Reader(input);
    let end = length === undefined ? reader.len : reader.pos + length;
    const message = createBaseStatefulOrderEventV1_StatefulOrderPlacementV1();

    while (reader.pos < end) {
      const tag = reader.uint32();

      switch (tag >>> 3) {
        case 1:
          message.order = IndexerOrder.decode(reader, reader.uint32());
          break;

        default:
          reader.skipType(tag & 7);
          break;
      }
    }

    return message;
  },

  fromPartial(object: DeepPartial<StatefulOrderEventV1_StatefulOrderPlacementV1>): StatefulOrderEventV1_StatefulOrderPlacementV1 {
    const message = createBaseStatefulOrderEventV1_StatefulOrderPlacementV1();
    message.order = object.order !== undefined && object.order !== null ? IndexerOrder.fromPartial(object.order) : undefined;
    return message;
  }

};

function createBaseStatefulOrderEventV1_StatefulOrderRemovalV1(): StatefulOrderEventV1_StatefulOrderRemovalV1 {
  return {
    removedOrderId: undefined,
    reason: 0
  };
}

export const StatefulOrderEventV1_StatefulOrderRemovalV1 = {
  encode(message: StatefulOrderEventV1_StatefulOrderRemovalV1, writer: _m0.Writer = _m0.Writer.create()): _m0.Writer {
    if (message.removedOrderId !== undefined) {
      IndexerOrderId.encode(message.removedOrderId, writer.uint32(10).fork()).ldelim();
    }

    if (message.reason !== 0) {
      writer.uint32(16).int32(message.reason);
    }

    return writer;
  },

  decode(input: _m0.Reader | Uint8Array, length?: number): StatefulOrderEventV1_StatefulOrderRemovalV1 {
    const reader = input instanceof _m0.Reader ? input : new _m0.Reader(input);
    let end = length === undefined ? reader.len : reader.pos + length;
    const message = createBaseStatefulOrderEventV1_StatefulOrderRemovalV1();

    while (reader.pos < end) {
      const tag = reader.uint32();

      switch (tag >>> 3) {
        case 1:
          message.removedOrderId = IndexerOrderId.decode(reader, reader.uint32());
          break;

        case 2:
          message.reason = (reader.int32() as any);
          break;

        default:
          reader.skipType(tag & 7);
          break;
      }
    }

    return message;
  },

  fromPartial(object: DeepPartial<StatefulOrderEventV1_StatefulOrderRemovalV1>): StatefulOrderEventV1_StatefulOrderRemovalV1 {
    const message = createBaseStatefulOrderEventV1_StatefulOrderRemovalV1();
    message.removedOrderId = object.removedOrderId !== undefined && object.removedOrderId !== null ? IndexerOrderId.fromPartial(object.removedOrderId) : undefined;
    message.reason = object.reason ?? 0;
    return message;
  }

};

function createBaseStatefulOrderEventV1_ConditionalOrderPlacementV1(): StatefulOrderEventV1_ConditionalOrderPlacementV1 {
  return {
    order: undefined
  };
}

export const StatefulOrderEventV1_ConditionalOrderPlacementV1 = {
  encode(message: StatefulOrderEventV1_ConditionalOrderPlacementV1, writer: _m0.Writer = _m0.Writer.create()): _m0.Writer {
    if (message.order !== undefined) {
      IndexerOrder.encode(message.order, writer.uint32(10).fork()).ldelim();
    }

    return writer;
  },

  decode(input: _m0.Reader | Uint8Array, length?: number): StatefulOrderEventV1_ConditionalOrderPlacementV1 {
    const reader = input instanceof _m0.Reader ? input : new _m0.Reader(input);
    let end = length === undefined ? reader.len : reader.pos + length;
    const message = createBaseStatefulOrderEventV1_ConditionalOrderPlacementV1();

    while (reader.pos < end) {
      const tag = reader.uint32();

      switch (tag >>> 3) {
        case 1:
          message.order = IndexerOrder.decode(reader, reader.uint32());
          break;

        default:
          reader.skipType(tag & 7);
          break;
      }
    }

    return message;
  },

  fromPartial(object: DeepPartial<StatefulOrderEventV1_ConditionalOrderPlacementV1>): StatefulOrderEventV1_ConditionalOrderPlacementV1 {
    const message = createBaseStatefulOrderEventV1_ConditionalOrderPlacementV1();
    message.order = object.order !== undefined && object.order !== null ? IndexerOrder.fromPartial(object.order) : undefined;
    return message;
  }

};

function createBaseStatefulOrderEventV1_ConditionalOrderTriggeredV1(): StatefulOrderEventV1_ConditionalOrderTriggeredV1 {
  return {
    triggeredOrderId: undefined
  };
}

export const StatefulOrderEventV1_ConditionalOrderTriggeredV1 = {
  encode(message: StatefulOrderEventV1_ConditionalOrderTriggeredV1, writer: _m0.Writer = _m0.Writer.create()): _m0.Writer {
    if (message.triggeredOrderId !== undefined) {
      IndexerOrderId.encode(message.triggeredOrderId, writer.uint32(10).fork()).ldelim();
    }

    return writer;
  },

  decode(input: _m0.Reader | Uint8Array, length?: number): StatefulOrderEventV1_ConditionalOrderTriggeredV1 {
    const reader = input instanceof _m0.Reader ? input : new _m0.Reader(input);
    let end = length === undefined ? reader.len : reader.pos + length;
    const message = createBaseStatefulOrderEventV1_ConditionalOrderTriggeredV1();

    while (reader.pos < end) {
      const tag = reader.uint32();

      switch (tag >>> 3) {
        case 1:
          message.triggeredOrderId = IndexerOrderId.decode(reader, reader.uint32());
          break;

        default:
          reader.skipType(tag & 7);
          break;
      }
    }

    return message;
  },

  fromPartial(object: DeepPartial<StatefulOrderEventV1_ConditionalOrderTriggeredV1>): StatefulOrderEventV1_ConditionalOrderTriggeredV1 {
    const message = createBaseStatefulOrderEventV1_ConditionalOrderTriggeredV1();
    message.triggeredOrderId = object.triggeredOrderId !== undefined && object.triggeredOrderId !== null ? IndexerOrderId.fromPartial(object.triggeredOrderId) : undefined;
    return message;
  }

};

function createBaseStatefulOrderEventV1_LongTermOrderPlacementV1(): StatefulOrderEventV1_LongTermOrderPlacementV1 {
  return {
    order: undefined
  };
}

export const StatefulOrderEventV1_LongTermOrderPlacementV1 = {
  encode(message: StatefulOrderEventV1_LongTermOrderPlacementV1, writer: _m0.Writer = _m0.Writer.create()): _m0.Writer {
    if (message.order !== undefined) {
      IndexerOrder.encode(message.order, writer.uint32(10).fork()).ldelim();
    }

    return writer;
  },

  decode(input: _m0.Reader | Uint8Array, length?: number): StatefulOrderEventV1_LongTermOrderPlacementV1 {
    const reader = input instanceof _m0.Reader ? input : new _m0.Reader(input);
    let end = length === undefined ? reader.len : reader.pos + length;
    const message = createBaseStatefulOrderEventV1_LongTermOrderPlacementV1();

    while (reader.pos < end) {
      const tag = reader.uint32();

      switch (tag >>> 3) {
        case 1:
          message.order = IndexerOrder.decode(reader, reader.uint32());
          break;

        default:
          reader.skipType(tag & 7);
          break;
      }
    }

    return message;
  },

  fromPartial(object: DeepPartial<StatefulOrderEventV1_LongTermOrderPlacementV1>): StatefulOrderEventV1_LongTermOrderPlacementV1 {
    const message = createBaseStatefulOrderEventV1_LongTermOrderPlacementV1();
    message.order = object.order !== undefined && object.order !== null ? IndexerOrder.fromPartial(object.order) : undefined;
    return message;
  }

};

function createBaseAssetCreateEventV1(): AssetCreateEventV1 {
  return {
    id: 0,
    symbol: "",
    hasMarket: false,
    marketId: 0,
    atomicResolution: 0
  };
}

export const AssetCreateEventV1 = {
  encode(message: AssetCreateEventV1, writer: _m0.Writer = _m0.Writer.create()): _m0.Writer {
    if (message.id !== 0) {
      writer.uint32(8).uint32(message.id);
    }

    if (message.symbol !== "") {
      writer.uint32(18).string(message.symbol);
    }

    if (message.hasMarket === true) {
      writer.uint32(24).bool(message.hasMarket);
    }

    if (message.marketId !== 0) {
      writer.uint32(32).uint32(message.marketId);
    }

    if (message.atomicResolution !== 0) {
      writer.uint32(40).sint32(message.atomicResolution);
    }

    return writer;
  },

  decode(input: _m0.Reader | Uint8Array, length?: number): AssetCreateEventV1 {
    const reader = input instanceof _m0.Reader ? input : new _m0.Reader(input);
    let end = length === undefined ? reader.len : reader.pos + length;
    const message = createBaseAssetCreateEventV1();

    while (reader.pos < end) {
      const tag = reader.uint32();

      switch (tag >>> 3) {
        case 1:
          message.id = reader.uint32();
          break;

        case 2:
          message.symbol = reader.string();
          break;

        case 3:
          message.hasMarket = reader.bool();
          break;

        case 4:
          message.marketId = reader.uint32();
          break;

        case 5:
          message.atomicResolution = reader.sint32();
          break;

        default:
          reader.skipType(tag & 7);
          break;
      }
    }

    return message;
  },

  fromPartial(object: DeepPartial<AssetCreateEventV1>): AssetCreateEventV1 {
    const message = createBaseAssetCreateEventV1();
    message.id = object.id ?? 0;
    message.symbol = object.symbol ?? "";
    message.hasMarket = object.hasMarket ?? false;
    message.marketId = object.marketId ?? 0;
    message.atomicResolution = object.atomicResolution ?? 0;
    return message;
  }

};

function createBasePerpetualMarketCreateEventV1(): PerpetualMarketCreateEventV1 {
  return {
    id: 0,
    clobPairId: 0,
    ticker: "",
    marketId: 0,
    status: 0,
    quantumConversionExponent: 0,
    atomicResolution: 0,
    subticksPerTick: 0,
    stepBaseQuantums: Long.UZERO,
    liquidityTier: 0
  };
}

export const PerpetualMarketCreateEventV1 = {
  encode(message: PerpetualMarketCreateEventV1, writer: _m0.Writer = _m0.Writer.create()): _m0.Writer {
    if (message.id !== 0) {
      writer.uint32(8).uint32(message.id);
    }

    if (message.clobPairId !== 0) {
      writer.uint32(16).uint32(message.clobPairId);
    }

    if (message.ticker !== "") {
      writer.uint32(26).string(message.ticker);
    }

    if (message.marketId !== 0) {
      writer.uint32(32).uint32(message.marketId);
    }

    if (message.status !== 0) {
      writer.uint32(40).int32(message.status);
    }

    if (message.quantumConversionExponent !== 0) {
      writer.uint32(48).sint32(message.quantumConversionExponent);
    }

    if (message.atomicResolution !== 0) {
      writer.uint32(56).sint32(message.atomicResolution);
    }

    if (message.subticksPerTick !== 0) {
      writer.uint32(64).uint32(message.subticksPerTick);
    }

    if (!message.stepBaseQuantums.isZero()) {
      writer.uint32(72).uint64(message.stepBaseQuantums);
    }

    if (message.liquidityTier !== 0) {
      writer.uint32(80).uint32(message.liquidityTier);
    }

    return writer;
  },

  decode(input: _m0.Reader | Uint8Array, length?: number): PerpetualMarketCreateEventV1 {
    const reader = input instanceof _m0.Reader ? input : new _m0.Reader(input);
    let end = length === undefined ? reader.len : reader.pos + length;
    const message = createBasePerpetualMarketCreateEventV1();

    while (reader.pos < end) {
      const tag = reader.uint32();

      switch (tag >>> 3) {
        case 1:
          message.id = reader.uint32();
          break;

        case 2:
          message.clobPairId = reader.uint32();
          break;

        case 3:
          message.ticker = reader.string();
          break;

        case 4:
          message.marketId = reader.uint32();
          break;

        case 5:
          message.status = (reader.int32() as any);
          break;

        case 6:
          message.quantumConversionExponent = reader.sint32();
          break;

        case 7:
          message.atomicResolution = reader.sint32();
          break;

        case 8:
          message.subticksPerTick = reader.uint32();
          break;

        case 9:
          message.stepBaseQuantums = (reader.uint64() as Long);
          break;

        case 10:
          message.liquidityTier = reader.uint32();
          break;

        default:
          reader.skipType(tag & 7);
          break;
      }
    }

    return message;
  },

  fromPartial(object: DeepPartial<PerpetualMarketCreateEventV1>): PerpetualMarketCreateEventV1 {
    const message = createBasePerpetualMarketCreateEventV1();
    message.id = object.id ?? 0;
    message.clobPairId = object.clobPairId ?? 0;
    message.ticker = object.ticker ?? "";
    message.marketId = object.marketId ?? 0;
    message.status = object.status ?? 0;
    message.quantumConversionExponent = object.quantumConversionExponent ?? 0;
    message.atomicResolution = object.atomicResolution ?? 0;
    message.subticksPerTick = object.subticksPerTick ?? 0;
    message.stepBaseQuantums = object.stepBaseQuantums !== undefined && object.stepBaseQuantums !== null ? Long.fromValue(object.stepBaseQuantums) : Long.UZERO;
    message.liquidityTier = object.liquidityTier ?? 0;
    return message;
  }

};

function createBasePerpetualMarketCreateEventV2(): PerpetualMarketCreateEventV2 {
  return {
    id: 0,
    clobPairId: 0,
    ticker: "",
    marketId: 0,
    status: 0,
    quantumConversionExponent: 0,
    atomicResolution: 0,
    subticksPerTick: 0,
    stepBaseQuantums: Long.UZERO,
    liquidityTier: 0,
    marketType: 0,
    dangerIndexPpm: 0
  };
}

export const PerpetualMarketCreateEventV2 = {
  encode(message: PerpetualMarketCreateEventV2, writer: _m0.Writer = _m0.Writer.create()): _m0.Writer {
    if (message.id !== 0) {
      writer.uint32(8).uint32(message.id);
    }

    if (message.clobPairId !== 0) {
      writer.uint32(16).uint32(message.clobPairId);
    }

    if (message.ticker !== "") {
      writer.uint32(26).string(message.ticker);
    }

    if (message.marketId !== 0) {
      writer.uint32(32).uint32(message.marketId);
    }

    if (message.status !== 0) {
      writer.uint32(40).int32(message.status);
    }

    if (message.quantumConversionExponent !== 0) {
      writer.uint32(48).sint32(message.quantumConversionExponent);
    }

    if (message.atomicResolution !== 0) {
      writer.uint32(56).sint32(message.atomicResolution);
    }

    if (message.subticksPerTick !== 0) {
      writer.uint32(64).uint32(message.subticksPerTick);
    }

    if (!message.stepBaseQuantums.isZero()) {
      writer.uint32(72).uint64(message.stepBaseQuantums);
    }

    if (message.liquidityTier !== 0) {
      writer.uint32(80).uint32(message.liquidityTier);
    }

    if (message.marketType !== 0) {
      writer.uint32(88).int32(message.marketType);
    }

    if (message.dangerIndexPpm !== 0) {
      writer.uint32(96).uint32(message.dangerIndexPpm);
    }

    return writer;
  },

  decode(input: _m0.Reader | Uint8Array, length?: number): PerpetualMarketCreateEventV2 {
    const reader = input instanceof _m0.Reader ? input : new _m0.Reader(input);
    let end = length === undefined ? reader.len : reader.pos + length;
    const message = createBasePerpetualMarketCreateEventV2();

    while (reader.pos < end) {
      const tag = reader.uint32();

      switch (tag >>> 3) {
        case 1:
          message.id = reader.uint32();
          break;

        case 2:
          message.clobPairId = reader.uint32();
          break;

        case 3:
          message.ticker = reader.string();
          break;

        case 4:
          message.marketId = reader.uint32();
          break;

        case 5:
          message.status = (reader.int32() as any);
          break;

        case 6:
          message.quantumConversionExponent = reader.sint32();
          break;

        case 7:
          message.atomicResolution = reader.sint32();
          break;

        case 8:
          message.subticksPerTick = reader.uint32();
          break;

        case 9:
          message.stepBaseQuantums = (reader.uint64() as Long);
          break;

        case 10:
          message.liquidityTier = reader.uint32();
          break;

        case 11:
          message.marketType = (reader.int32() as any);
          break;

        case 12:
          message.dangerIndexPpm = reader.uint32();
          break;

        default:
          reader.skipType(tag & 7);
          break;
      }
    }

    return message;
  },

  fromPartial(object: DeepPartial<PerpetualMarketCreateEventV2>): PerpetualMarketCreateEventV2 {
    const message = createBasePerpetualMarketCreateEventV2();
    message.id = object.id ?? 0;
    message.clobPairId = object.clobPairId ?? 0;
    message.ticker = object.ticker ?? "";
    message.marketId = object.marketId ?? 0;
    message.status = object.status ?? 0;
    message.quantumConversionExponent = object.quantumConversionExponent ?? 0;
    message.atomicResolution = object.atomicResolution ?? 0;
    message.subticksPerTick = object.subticksPerTick ?? 0;
    message.stepBaseQuantums = object.stepBaseQuantums !== undefined && object.stepBaseQuantums !== null ? Long.fromValue(object.stepBaseQuantums) : Long.UZERO;
    message.liquidityTier = object.liquidityTier ?? 0;
    message.marketType = object.marketType ?? 0;
    message.dangerIndexPpm = object.dangerIndexPpm ?? 0;
    return message;
  }

};

function createBaseLiquidityTierUpsertEventV1(): LiquidityTierUpsertEventV1 {
  return {
    id: 0,
    name: "",
    initialMarginPpm: 0,
    maintenanceFractionPpm: 0,
    basePositionNotional: Long.UZERO
  };
}

export const LiquidityTierUpsertEventV1 = {
  encode(message: LiquidityTierUpsertEventV1, writer: _m0.Writer = _m0.Writer.create()): _m0.Writer {
    if (message.id !== 0) {
      writer.uint32(8).uint32(message.id);
    }

    if (message.name !== "") {
      writer.uint32(18).string(message.name);
    }

    if (message.initialMarginPpm !== 0) {
      writer.uint32(24).uint32(message.initialMarginPpm);
    }

    if (message.maintenanceFractionPpm !== 0) {
      writer.uint32(32).uint32(message.maintenanceFractionPpm);
    }

    if (!message.basePositionNotional.isZero()) {
      writer.uint32(40).uint64(message.basePositionNotional);
    }

    return writer;
  },

  decode(input: _m0.Reader | Uint8Array, length?: number): LiquidityTierUpsertEventV1 {
    const reader = input instanceof _m0.Reader ? input : new _m0.Reader(input);
    let end = length === undefined ? reader.len : reader.pos + length;
    const message = createBaseLiquidityTierUpsertEventV1();

    while (reader.pos < end) {
      const tag = reader.uint32();

      switch (tag >>> 3) {
        case 1:
          message.id = reader.uint32();
          break;

        case 2:
          message.name = reader.string();
          break;

        case 3:
          message.initialMarginPpm = reader.uint32();
          break;

        case 4:
          message.maintenanceFractionPpm = reader.uint32();
          break;

        case 5:
          message.basePositionNotional = (reader.uint64() as Long);
          break;

        default:
          reader.skipType(tag & 7);
          break;
      }
    }

    return message;
  },

  fromPartial(object: DeepPartial<LiquidityTierUpsertEventV1>): LiquidityTierUpsertEventV1 {
    const message = createBaseLiquidityTierUpsertEventV1();
    message.id = object.id ?? 0;
    message.name = object.name ?? "";
    message.initialMarginPpm = object.initialMarginPpm ?? 0;
    message.maintenanceFractionPpm = object.maintenanceFractionPpm ?? 0;
    message.basePositionNotional = object.basePositionNotional !== undefined && object.basePositionNotional !== null ? Long.fromValue(object.basePositionNotional) : Long.UZERO;
    return message;
  }

};

function createBaseOpenInterestUpdateEventV1(): OpenInterestUpdateEventV1 {
  return {
    openInterestUpdates: []
  };
}

export const OpenInterestUpdateEventV1 = {
  encode(message: OpenInterestUpdateEventV1, writer: _m0.Writer = _m0.Writer.create()): _m0.Writer {
    for (const v of message.openInterestUpdates) {
      OpenInterestUpdate.encode(v!, writer.uint32(10).fork()).ldelim();
    }

    return writer;
  },

  decode(input: _m0.Reader | Uint8Array, length?: number): OpenInterestUpdateEventV1 {
    const reader = input instanceof _m0.Reader ? input : new _m0.Reader(input);
    let end = length === undefined ? reader.len : reader.pos + length;
    const message = createBaseOpenInterestUpdateEventV1();

    while (reader.pos < end) {
      const tag = reader.uint32();

      switch (tag >>> 3) {
        case 1:
          message.openInterestUpdates.push(OpenInterestUpdate.decode(reader, reader.uint32()));
          break;

        default:
          reader.skipType(tag & 7);
          break;
      }
    }

    return message;
  },

  fromPartial(object: DeepPartial<OpenInterestUpdateEventV1>): OpenInterestUpdateEventV1 {
    const message = createBaseOpenInterestUpdateEventV1();
    message.openInterestUpdates = object.openInterestUpdates?.map(e => OpenInterestUpdate.fromPartial(e)) || [];
    return message;
  }

};

function createBaseOpenInterestUpdate(): OpenInterestUpdate {
  return {
    perpetualId: 0,
    openInterest: new Uint8Array()
  };
}

export const OpenInterestUpdate = {
  encode(message: OpenInterestUpdate, writer: _m0.Writer = _m0.Writer.create()): _m0.Writer {
    if (message.perpetualId !== 0) {
      writer.uint32(8).uint32(message.perpetualId);
    }

    if (message.openInterest.length !== 0) {
      writer.uint32(18).bytes(message.openInterest);
    }

    return writer;
  },

  decode(input: _m0.Reader | Uint8Array, length?: number): OpenInterestUpdate {
    const reader = input instanceof _m0.Reader ? input : new _m0.Reader(input);
    let end = length === undefined ? reader.len : reader.pos + length;
    const message = createBaseOpenInterestUpdate();

    while (reader.pos < end) {
      const tag = reader.uint32();

      switch (tag >>> 3) {
        case 1:
          message.perpetualId = reader.uint32();
          break;

        case 2:
          message.openInterest = reader.bytes();
          break;

        default:
          reader.skipType(tag & 7);
          break;
      }
    }

    return message;
  },

  fromPartial(object: DeepPartial<OpenInterestUpdate>): OpenInterestUpdate {
    const message = createBaseOpenInterestUpdate();
    message.perpetualId = object.perpetualId ?? 0;
    message.openInterest = object.openInterest ?? new Uint8Array();
    return message;
  }

};

function createBaseLiquidityTierUpsertEventV2(): LiquidityTierUpsertEventV2 {
  return {
    id: 0,
    name: "",
    initialMarginPpm: 0,
    maintenanceFractionPpm: 0,
    basePositionNotional: Long.UZERO,
    openInterestLowerCap: Long.UZERO,
    openInterestUpperCap: Long.UZERO
  };
}

export const LiquidityTierUpsertEventV2 = {
  encode(message: LiquidityTierUpsertEventV2, writer: _m0.Writer = _m0.Writer.create()): _m0.Writer {
    if (message.id !== 0) {
      writer.uint32(8).uint32(message.id);
    }

    if (message.name !== "") {
      writer.uint32(18).string(message.name);
    }

    if (message.initialMarginPpm !== 0) {
      writer.uint32(24).uint32(message.initialMarginPpm);
    }

    if (message.maintenanceFractionPpm !== 0) {
      writer.uint32(32).uint32(message.maintenanceFractionPpm);
    }

    if (!message.basePositionNotional.isZero()) {
      writer.uint32(40).uint64(message.basePositionNotional);
    }

    if (!message.openInterestLowerCap.isZero()) {
      writer.uint32(48).uint64(message.openInterestLowerCap);
    }

    if (!message.openInterestUpperCap.isZero()) {
      writer.uint32(56).uint64(message.openInterestUpperCap);
    }

    return writer;
  },

  decode(input: _m0.Reader | Uint8Array, length?: number): LiquidityTierUpsertEventV2 {
    const reader = input instanceof _m0.Reader ? input : new _m0.Reader(input);
    let end = length === undefined ? reader.len : reader.pos + length;
    const message = createBaseLiquidityTierUpsertEventV2();

    while (reader.pos < end) {
      const tag = reader.uint32();

      switch (tag >>> 3) {
        case 1:
          message.id = reader.uint32();
          break;

        case 2:
          message.name = reader.string();
          break;

        case 3:
          message.initialMarginPpm = reader.uint32();
          break;

        case 4:
          message.maintenanceFractionPpm = reader.uint32();
          break;

        case 5:
          message.basePositionNotional = (reader.uint64() as Long);
          break;

        case 6:
          message.openInterestLowerCap = (reader.uint64() as Long);
          break;

        case 7:
          message.openInterestUpperCap = (reader.uint64() as Long);
          break;

        default:
          reader.skipType(tag & 7);
          break;
      }
    }

    return message;
  },

  fromPartial(object: DeepPartial<LiquidityTierUpsertEventV2>): LiquidityTierUpsertEventV2 {
    const message = createBaseLiquidityTierUpsertEventV2();
    message.id = object.id ?? 0;
    message.name = object.name ?? "";
    message.initialMarginPpm = object.initialMarginPpm ?? 0;
    message.maintenanceFractionPpm = object.maintenanceFractionPpm ?? 0;
    message.basePositionNotional = object.basePositionNotional !== undefined && object.basePositionNotional !== null ? Long.fromValue(object.basePositionNotional) : Long.UZERO;
    message.openInterestLowerCap = object.openInterestLowerCap !== undefined && object.openInterestLowerCap !== null ? Long.fromValue(object.openInterestLowerCap) : Long.UZERO;
    message.openInterestUpperCap = object.openInterestUpperCap !== undefined && object.openInterestUpperCap !== null ? Long.fromValue(object.openInterestUpperCap) : Long.UZERO;
    return message;
  }

};

function createBaseUpdateClobPairEventV1(): UpdateClobPairEventV1 {
  return {
    clobPairId: 0,
    status: 0,
    quantumConversionExponent: 0,
    subticksPerTick: 0,
    stepBaseQuantums: Long.UZERO
  };
}

export const UpdateClobPairEventV1 = {
  encode(message: UpdateClobPairEventV1, writer: _m0.Writer = _m0.Writer.create()): _m0.Writer {
    if (message.clobPairId !== 0) {
      writer.uint32(8).uint32(message.clobPairId);
    }

    if (message.status !== 0) {
      writer.uint32(16).int32(message.status);
    }

    if (message.quantumConversionExponent !== 0) {
      writer.uint32(24).sint32(message.quantumConversionExponent);
    }

    if (message.subticksPerTick !== 0) {
      writer.uint32(32).uint32(message.subticksPerTick);
    }

    if (!message.stepBaseQuantums.isZero()) {
      writer.uint32(40).uint64(message.stepBaseQuantums);
    }

    return writer;
  },

  decode(input: _m0.Reader | Uint8Array, length?: number): UpdateClobPairEventV1 {
    const reader = input instanceof _m0.Reader ? input : new _m0.Reader(input);
    let end = length === undefined ? reader.len : reader.pos + length;
    const message = createBaseUpdateClobPairEventV1();

    while (reader.pos < end) {
      const tag = reader.uint32();

      switch (tag >>> 3) {
        case 1:
          message.clobPairId = reader.uint32();
          break;

        case 2:
          message.status = (reader.int32() as any);
          break;

        case 3:
          message.quantumConversionExponent = reader.sint32();
          break;

        case 4:
          message.subticksPerTick = reader.uint32();
          break;

        case 5:
          message.stepBaseQuantums = (reader.uint64() as Long);
          break;

        default:
          reader.skipType(tag & 7);
          break;
      }
    }

    return message;
  },

  fromPartial(object: DeepPartial<UpdateClobPairEventV1>): UpdateClobPairEventV1 {
    const message = createBaseUpdateClobPairEventV1();
    message.clobPairId = object.clobPairId ?? 0;
    message.status = object.status ?? 0;
    message.quantumConversionExponent = object.quantumConversionExponent ?? 0;
    message.subticksPerTick = object.subticksPerTick ?? 0;
    message.stepBaseQuantums = object.stepBaseQuantums !== undefined && object.stepBaseQuantums !== null ? Long.fromValue(object.stepBaseQuantums) : Long.UZERO;
    return message;
  }

};

function createBaseUpdatePerpetualEventV1(): UpdatePerpetualEventV1 {
  return {
    id: 0,
    ticker: "",
    marketId: 0,
    atomicResolution: 0,
    liquidityTier: 0,
<<<<<<< HEAD
    perpYieldIndex: ""
=======
    dangerIndexPpm: 0
>>>>>>> 17fc528a
  };
}

export const UpdatePerpetualEventV1 = {
  encode(message: UpdatePerpetualEventV1, writer: _m0.Writer = _m0.Writer.create()): _m0.Writer {
    if (message.id !== 0) {
      writer.uint32(8).uint32(message.id);
    }

    if (message.ticker !== "") {
      writer.uint32(18).string(message.ticker);
    }

    if (message.marketId !== 0) {
      writer.uint32(24).uint32(message.marketId);
    }

    if (message.atomicResolution !== 0) {
      writer.uint32(32).sint32(message.atomicResolution);
    }

    if (message.liquidityTier !== 0) {
      writer.uint32(40).uint32(message.liquidityTier);
    }

<<<<<<< HEAD
    if (message.perpYieldIndex !== "") {
      writer.uint32(50).string(message.perpYieldIndex);
=======
    if (message.dangerIndexPpm !== 0) {
      writer.uint32(48).uint32(message.dangerIndexPpm);
>>>>>>> 17fc528a
    }

    return writer;
  },

  decode(input: _m0.Reader | Uint8Array, length?: number): UpdatePerpetualEventV1 {
    const reader = input instanceof _m0.Reader ? input : new _m0.Reader(input);
    let end = length === undefined ? reader.len : reader.pos + length;
    const message = createBaseUpdatePerpetualEventV1();

    while (reader.pos < end) {
      const tag = reader.uint32();

      switch (tag >>> 3) {
        case 1:
          message.id = reader.uint32();
          break;

        case 2:
          message.ticker = reader.string();
          break;

        case 3:
          message.marketId = reader.uint32();
          break;

        case 4:
          message.atomicResolution = reader.sint32();
          break;

        case 5:
          message.liquidityTier = reader.uint32();
          break;

        case 6:
<<<<<<< HEAD
          message.perpYieldIndex = reader.string();
=======
          message.dangerIndexPpm = reader.uint32();
>>>>>>> 17fc528a
          break;

        default:
          reader.skipType(tag & 7);
          break;
      }
    }

    return message;
  },

  fromPartial(object: DeepPartial<UpdatePerpetualEventV1>): UpdatePerpetualEventV1 {
    const message = createBaseUpdatePerpetualEventV1();
    message.id = object.id ?? 0;
    message.ticker = object.ticker ?? "";
    message.marketId = object.marketId ?? 0;
    message.atomicResolution = object.atomicResolution ?? 0;
    message.liquidityTier = object.liquidityTier ?? 0;
<<<<<<< HEAD
    message.perpYieldIndex = object.perpYieldIndex ?? "";
    return message;
  }

};

function createBaseUpdateYieldParamsEventV1(): UpdateYieldParamsEventV1 {
  return {
    sdaiPrice: "",
    assetYieldIndex: ""
  };
}

export const UpdateYieldParamsEventV1 = {
  encode(message: UpdateYieldParamsEventV1, writer: _m0.Writer = _m0.Writer.create()): _m0.Writer {
    if (message.sdaiPrice !== "") {
      writer.uint32(10).string(message.sdaiPrice);
    }

    if (message.assetYieldIndex !== "") {
      writer.uint32(18).string(message.assetYieldIndex);
    }

    return writer;
  },

  decode(input: _m0.Reader | Uint8Array, length?: number): UpdateYieldParamsEventV1 {
    const reader = input instanceof _m0.Reader ? input : new _m0.Reader(input);
    let end = length === undefined ? reader.len : reader.pos + length;
    const message = createBaseUpdateYieldParamsEventV1();

    while (reader.pos < end) {
      const tag = reader.uint32();

      switch (tag >>> 3) {
        case 1:
          message.sdaiPrice = reader.string();
          break;

        case 2:
          message.assetYieldIndex = reader.string();
          break;

        default:
          reader.skipType(tag & 7);
          break;
      }
    }

    return message;
  },

  fromPartial(object: DeepPartial<UpdateYieldParamsEventV1>): UpdateYieldParamsEventV1 {
    const message = createBaseUpdateYieldParamsEventV1();
    message.sdaiPrice = object.sdaiPrice ?? "";
    message.assetYieldIndex = object.assetYieldIndex ?? "";
=======
    message.dangerIndexPpm = object.dangerIndexPpm ?? 0;
>>>>>>> 17fc528a
    return message;
  }

};<|MERGE_RESOLUTION|>--- conflicted
+++ resolved
@@ -1385,15 +1385,12 @@
    */
 
   liquidityTier: number;
-<<<<<<< HEAD
+  /** The danger index is used to prioritze certain accounts and positions in liquidations */
+
+  dangerIndexPpm: number;
   /** The perp yield index of this perpetual market */
 
   perpYieldIndex: string;
-=======
-  /** The danger index is used to prioritze certain accounts and positions in liquidations */
-
-  dangerIndexPpm: number;
->>>>>>> 17fc528a
 }
 /**
  * UpdatePerpetualEventV1 message contains all the information about an update
@@ -1433,7 +1430,9 @@
    */
 
   liquidity_tier: number;
-<<<<<<< HEAD
+  /** The danger index is used to prioritze certain accounts and positions in liquidations */
+
+  danger_index_ppm: number;
   /** The perp yield index of this perpetual market */
 
   perp_yield_index: string;
@@ -1461,11 +1460,6 @@
   /** The current generalized asset yield index in the protocol. */
 
   asset_yield_index: string;
-=======
-  /** The danger index is used to prioritze certain accounts and positions in liquidations */
-
-  danger_index_ppm: number;
->>>>>>> 17fc528a
 }
 
 function createBaseFundingUpdateV1(): FundingUpdateV1 {
@@ -3490,11 +3484,8 @@
     marketId: 0,
     atomicResolution: 0,
     liquidityTier: 0,
-<<<<<<< HEAD
+    dangerIndexPpm: 0,
     perpYieldIndex: ""
-=======
-    dangerIndexPpm: 0
->>>>>>> 17fc528a
   };
 }
 
@@ -3520,13 +3511,12 @@
       writer.uint32(40).uint32(message.liquidityTier);
     }
 
-<<<<<<< HEAD
-    if (message.perpYieldIndex !== "") {
-      writer.uint32(50).string(message.perpYieldIndex);
-=======
     if (message.dangerIndexPpm !== 0) {
       writer.uint32(48).uint32(message.dangerIndexPpm);
->>>>>>> 17fc528a
+    }
+
+    if (message.perpYieldIndex !== "") {
+      writer.uint32(58).string(message.perpYieldIndex);
     }
 
     return writer;
@@ -3562,11 +3552,11 @@
           break;
 
         case 6:
-<<<<<<< HEAD
+          message.dangerIndexPpm = reader.uint32();
+          break;
+
+        case 7:
           message.perpYieldIndex = reader.string();
-=======
-          message.dangerIndexPpm = reader.uint32();
->>>>>>> 17fc528a
           break;
 
         default:
@@ -3585,7 +3575,7 @@
     message.marketId = object.marketId ?? 0;
     message.atomicResolution = object.atomicResolution ?? 0;
     message.liquidityTier = object.liquidityTier ?? 0;
-<<<<<<< HEAD
+    message.dangerIndexPpm = object.dangerIndexPpm ?? 0;
     message.perpYieldIndex = object.perpYieldIndex ?? "";
     return message;
   }
@@ -3642,9 +3632,6 @@
     const message = createBaseUpdateYieldParamsEventV1();
     message.sdaiPrice = object.sdaiPrice ?? "";
     message.assetYieldIndex = object.assetYieldIndex ?? "";
-=======
-    message.dangerIndexPpm = object.dangerIndexPpm ?? 0;
->>>>>>> 17fc528a
     return message;
   }
 
