--- conflicted
+++ resolved
@@ -1394,15 +1394,12 @@
   /** The danger index is used to prioritze certain accounts and positions in liquidations */
 
   dangerIndexPpm: number;
-<<<<<<< HEAD
+  /** The maximum cumulative insurance fund delta per block for isolated markets. */
+
+  isolatedMarketMaxCumulativeInsuranceFundDeltaPerBlock: Long;
   /** The perp yield index of this perpetual market */
 
   perpYieldIndex: string;
-=======
-  /** The maximum cumulative insurance fund delta per block for isolated markets. */
-
-  isolatedMarketMaxCumulativeInsuranceFundDeltaPerBlock: Long;
->>>>>>> 99676d0c
 }
 /**
  * UpdatePerpetualEventV1 message contains all the information about an update
@@ -1445,7 +1442,9 @@
   /** The danger index is used to prioritze certain accounts and positions in liquidations */
 
   danger_index_ppm: number;
-<<<<<<< HEAD
+  /** The maximum cumulative insurance fund delta per block for isolated markets. */
+
+  isolated_market_max_cumulative_insurance_fund_delta_per_block: Long;
   /** The perp yield index of this perpetual market */
 
   perp_yield_index: string;
@@ -1473,11 +1472,6 @@
   /** The current generalized asset yield index in the protocol. */
 
   asset_yield_index: string;
-=======
-  /** The maximum cumulative insurance fund delta per block for isolated markets. */
-
-  isolated_market_max_cumulative_insurance_fund_delta_per_block: Long;
->>>>>>> 99676d0c
 }
 
 function createBaseFundingUpdateV1(): FundingUpdateV1 {
@@ -3513,11 +3507,8 @@
     atomicResolution: 0,
     liquidityTier: 0,
     dangerIndexPpm: 0,
-<<<<<<< HEAD
+    isolatedMarketMaxCumulativeInsuranceFundDeltaPerBlock: Long.UZERO,
     perpYieldIndex: ""
-=======
-    isolatedMarketMaxCumulativeInsuranceFundDeltaPerBlock: Long.UZERO
->>>>>>> 99676d0c
   };
 }
 
@@ -3547,13 +3538,12 @@
       writer.uint32(48).uint32(message.dangerIndexPpm);
     }
 
-<<<<<<< HEAD
-    if (message.perpYieldIndex !== "") {
-      writer.uint32(58).string(message.perpYieldIndex);
-=======
     if (!message.isolatedMarketMaxCumulativeInsuranceFundDeltaPerBlock.isZero()) {
       writer.uint32(56).uint64(message.isolatedMarketMaxCumulativeInsuranceFundDeltaPerBlock);
->>>>>>> 99676d0c
+    }
+
+    if (message.perpYieldIndex !== "") {
+      writer.uint32(66).string(message.perpYieldIndex);
     }
 
     return writer;
@@ -3593,11 +3583,11 @@
           break;
 
         case 7:
-<<<<<<< HEAD
+          message.isolatedMarketMaxCumulativeInsuranceFundDeltaPerBlock = (reader.uint64() as Long);
+          break;
+
+        case 8:
           message.perpYieldIndex = reader.string();
-=======
-          message.isolatedMarketMaxCumulativeInsuranceFundDeltaPerBlock = (reader.uint64() as Long);
->>>>>>> 99676d0c
           break;
 
         default:
@@ -3617,7 +3607,7 @@
     message.atomicResolution = object.atomicResolution ?? 0;
     message.liquidityTier = object.liquidityTier ?? 0;
     message.dangerIndexPpm = object.dangerIndexPpm ?? 0;
-<<<<<<< HEAD
+    message.isolatedMarketMaxCumulativeInsuranceFundDeltaPerBlock = object.isolatedMarketMaxCumulativeInsuranceFundDeltaPerBlock !== undefined && object.isolatedMarketMaxCumulativeInsuranceFundDeltaPerBlock !== null ? Long.fromValue(object.isolatedMarketMaxCumulativeInsuranceFundDeltaPerBlock) : Long.UZERO;
     message.perpYieldIndex = object.perpYieldIndex ?? "";
     return message;
   }
@@ -3674,9 +3664,6 @@
     const message = createBaseUpdateYieldParamsEventV1();
     message.sdaiPrice = object.sdaiPrice ?? "";
     message.assetYieldIndex = object.assetYieldIndex ?? "";
-=======
-    message.isolatedMarketMaxCumulativeInsuranceFundDeltaPerBlock = object.isolatedMarketMaxCumulativeInsuranceFundDeltaPerBlock !== undefined && object.isolatedMarketMaxCumulativeInsuranceFundDeltaPerBlock !== null ? Long.fromValue(object.isolatedMarketMaxCumulativeInsuranceFundDeltaPerBlock) : Long.UZERO;
->>>>>>> 99676d0c
     return message;
   }
 
