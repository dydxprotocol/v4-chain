--- conflicted
+++ resolved
@@ -1,33 +1,16 @@
-<<<<<<< HEAD
-import * as _124 from "./api/annotations";
-import * as _125 from "./api/http";
-import * as _126 from "./protobuf/descriptor";
-import * as _127 from "./protobuf/duration";
-import * as _128 from "./protobuf/timestamp";
-import * as _129 from "./protobuf/any";
+import * as _128 from "./api/annotations";
+import * as _129 from "./api/http";
+import * as _130 from "./protobuf/descriptor";
+import * as _131 from "./protobuf/duration";
+import * as _132 from "./protobuf/timestamp";
+import * as _133 from "./protobuf/any";
 export namespace google {
-  export const api = { ..._124,
-    ..._125
+  export const api = { ..._128,
+    ..._129
   };
-  export const protobuf = { ..._126,
-    ..._127,
-    ..._128,
-    ..._129
-=======
-import * as _127 from "./api/annotations";
-import * as _128 from "./api/http";
-import * as _129 from "./protobuf/descriptor";
-import * as _130 from "./protobuf/duration";
-import * as _131 from "./protobuf/timestamp";
-import * as _132 from "./protobuf/any";
-export namespace google {
-  export const api = { ..._127,
-    ..._128
->>>>>>> cbd23b1a
-  };
-  export const protobuf = { ..._129,
-    ..._130,
+  export const protobuf = { ..._130,
     ..._131,
-    ..._132
+    ..._132,
+    ..._133
   };
 }