--- conflicted
+++ resolved
@@ -943,13 +943,13 @@
   rank: 1,
 };
 
-<<<<<<< HEAD
 // ============== Affiliate referred users data ==============
 export const defaultAffiliateReferredUser: AffiliateReferredUsersCreateObject = {
   affiliateAddress: defaultAddress,
   refereeAddress: defaultAddress2,
   referredAtBlock: 1,
-=======
+};
+
 // ============== Persistent cache Data ==============
 
 export const defaultKV: PersistentCacheCreateObject = {
@@ -960,5 +960,4 @@
 export const defaultKV2: PersistentCacheCreateObject = {
   key: 'otherKey',
   value: 'otherValue',
->>>>>>> abfec2a2
 };