--- conflicted
+++ resolved
@@ -992,11 +992,7 @@
   totalReferredUsers: 5,
   referredNetProtocolEarnings: '20',
   firstReferralBlockHeight: '1',
-<<<<<<< HEAD
-  totalReferredVolume: '1000.00',
-=======
   referredTotalVolume: '1000',
->>>>>>> dd9d66ca
 };
 
 export const defaultAffiliateInfo2: AffiliateInfoCreateObject = {
@@ -1008,9 +1004,6 @@
   totalReferredUsers: 5,
   referredNetProtocolEarnings: '21',
   firstReferralBlockHeight: '11',
-<<<<<<< HEAD
-  totalReferredVolume: '1100.00',
-=======
   referredTotalVolume: '1000',
 };
 
@@ -1024,7 +1017,6 @@
   referredNetProtocolEarnings: '22',
   firstReferralBlockHeight: '12',
   referredTotalVolume: '1111111',
->>>>>>> dd9d66ca
 };
 
 // ==============  Tokens  =============
