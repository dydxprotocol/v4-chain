import { knexPrimary } from '../../../src/helpers/knex';
import { seed } from '../../../src/db/seeds/01_genesis_seeds';
import { clearData, migrate, teardown } from '../../../src/helpers/db-helpers';
<<<<<<< HEAD
import { MarketFromDatabase } from '../../../src/types';
import * as MarketTable from '../../../src/stores/market-table';
import { expectMarketParamAndPrice } from '../helpers';
import { getMarketParamsFromGenesis, getMarketPricesFromGenesis } from '../../../src/db/helpers';
=======
import {
  LiquidityTiersFromDatabase, MarketColumns, MarketFromDatabase, Ordering,
} from '../../../src/types';
import * as MarketTable from '../../../src/stores/market-table';
import * as LiquidityTiersTable from '../../../src/stores/liquidity-tiers-table';
import { expectLiquidityTier } from '../helpers';
import { getLiquidityTiersFromGenesis } from '../../../src/db/helpers';
>>>>>>> 4e8f29a0

describe('seed', () => {
  beforeAll(async () => {
    await migrate();
  });

  afterEach(async () => {
    await clearData();
  });

  afterAll(async () => {
    await clearData();
    await teardown();
  });

  it('seeds database', async () => {
    await seed(knexPrimary);

    const markets: MarketFromDatabase[] = await MarketTable.findAll(
      {},
      [],
      { readReplica: true, orderBy: [[MarketColumns.id, Ordering.ASC]] },
    );

    expect(markets).toHaveLength(35);
<<<<<<< HEAD
    markets.forEach((marketFromDb: MarketFromDatabase, index: number) => {
      expectMarketParamAndPrice(
        marketFromDb,
        getMarketParamsFromGenesis()[index],
        getMarketPricesFromGenesis()[index],
=======

    expect(liquidityTiers).toHaveLength(3);
    liquidityTiers.forEach((liquidityTier: LiquidityTiersFromDatabase, index: number) => {
      expectLiquidityTier(
        liquidityTier,
        getLiquidityTiersFromGenesis()[index],
>>>>>>> 4e8f29a0
      );
    });
  });

  it('can be run multiple times', async () => {
    await seed(knexPrimary);
    await seed(knexPrimary);

    const markets: MarketFromDatabase[] = await MarketTable.findAll(
      {},
      [],
      { readReplica: true },
    );
    expect(markets).toHaveLength(35);
  });
});<|MERGE_RESOLUTION|>--- conflicted
+++ resolved
@@ -1,20 +1,8 @@
 import { knexPrimary } from '../../../src/helpers/knex';
 import { seed } from '../../../src/db/seeds/01_genesis_seeds';
 import { clearData, migrate, teardown } from '../../../src/helpers/db-helpers';
-<<<<<<< HEAD
-import { MarketFromDatabase } from '../../../src/types';
+import { MarketColumns, MarketFromDatabase, Ordering } from '../../../src/types';
 import * as MarketTable from '../../../src/stores/market-table';
-import { expectMarketParamAndPrice } from '../helpers';
-import { getMarketParamsFromGenesis, getMarketPricesFromGenesis } from '../../../src/db/helpers';
-=======
-import {
-  LiquidityTiersFromDatabase, MarketColumns, MarketFromDatabase, Ordering,
-} from '../../../src/types';
-import * as MarketTable from '../../../src/stores/market-table';
-import * as LiquidityTiersTable from '../../../src/stores/liquidity-tiers-table';
-import { expectLiquidityTier } from '../helpers';
-import { getLiquidityTiersFromGenesis } from '../../../src/db/helpers';
->>>>>>> 4e8f29a0
 
 describe('seed', () => {
   beforeAll(async () => {
@@ -40,22 +28,6 @@
     );
 
     expect(markets).toHaveLength(35);
-<<<<<<< HEAD
-    markets.forEach((marketFromDb: MarketFromDatabase, index: number) => {
-      expectMarketParamAndPrice(
-        marketFromDb,
-        getMarketParamsFromGenesis()[index],
-        getMarketPricesFromGenesis()[index],
-=======
-
-    expect(liquidityTiers).toHaveLength(3);
-    liquidityTiers.forEach((liquidityTier: LiquidityTiersFromDatabase, index: number) => {
-      expectLiquidityTier(
-        liquidityTier,
-        getLiquidityTiersFromGenesis()[index],
->>>>>>> 4e8f29a0
-      );
-    });
   });
 
   it('can be run multiple times', async () => {
