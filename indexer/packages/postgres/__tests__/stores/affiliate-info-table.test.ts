--- conflicted
+++ resolved
@@ -1,6 +1,5 @@
 import { PersistentCacheKeys, AffiliateInfoFromDatabase, Liquidity } from '../../src/types';
 import { clearData, migrate, teardown } from '../../src/helpers/db-helpers';
-<<<<<<< HEAD
 import {
   defaultOrder,
   defaultWallet,
@@ -14,9 +13,6 @@
   defaultTendermintEventId4,
   vaultAddress,
 } from '../helpers/constants';
-=======
-import { defaultAffiliateInfo, defaultAffiliateInfo2 } from '../helpers/constants';
->>>>>>> 3cb2978b
 import * as AffiliateInfoTable from '../../src/stores/affiliate-info-table';
 import * as OrderTable from '../../src/stores/order-table';
 import * as AffiliateReferredUsersTable from '../../src/stores/affiliate-referred-users-table';
@@ -80,18 +76,13 @@
 
   it('Successfully finds affiliate info by Id', async () => {
     await AffiliateInfoTable.create(defaultAffiliateInfo);
-<<<<<<< HEAD
-    const info: AffiliateInfoFromDatabase | undefined = await AffiliateInfoTable.findById(
-=======
 
     const info: AffiliateInfoFromDatabase = await AffiliateInfoTable.findById(
->>>>>>> 3cb2978b
       defaultAffiliateInfo.address,
     );
     expect(info).toEqual(expect.objectContaining(defaultAffiliateInfo));
   });
 
-<<<<<<< HEAD
   describe('Affiliate info .updateInfo()', () => {
     it('Successfully creates new affiliate info', async () => {
       const referenceDt = await populateFillsAndReferrals();
@@ -297,29 +288,6 @@
         10,
         false,
       );
-=======
-  describe('paginatedFindWithAddressFilter', () => {
-    beforeEach(async () => {
-      await migrate();
-      await Promise.all(
-        Array.from({ length: 10 }, (_, i) => AffiliateInfoTable.create({
-          ...defaultAffiliateInfo,
-          address: `address_${i}`,
-          affiliateEarnings: i.toString(),
-        }),
-        ),
-      );
-    });
-
-    it('Successfully filters by address', async () => {
-      const infos: AffiliateInfoFromDatabase[] = await AffiliateInfoTable
-        .paginatedFindWithAddressFilter(
-          ['address_0'],
-          0,
-          10,
-          false,
-        );
->>>>>>> 3cb2978b
       expect(infos).toBeDefined();
       expect(infos!.length).toEqual(1);
       expect(infos![0]).toEqual(expect.objectContaining({
@@ -330,15 +298,6 @@
     });
 
     it('Successfully sorts by affiliate earning', async () => {
-<<<<<<< HEAD
-      // eslint-disable-next-line max-len
-      const infos: AffiliateInfoFromDatabase[] | undefined = await AffiliateInfoTable.paginatedFindWithAddressFilter(
-        [],
-        0,
-        10,
-        true,
-      );
-=======
       const infos: AffiliateInfoFromDatabase[] = await AffiliateInfoTable
         .paginatedFindWithAddressFilter(
           [],
@@ -346,7 +305,6 @@
           10,
           true,
         );
->>>>>>> 3cb2978b
       expect(infos).toBeDefined();
       expect(infos!.length).toEqual(10);
       expect(infos![0]).toEqual(expect.objectContaining({
@@ -362,15 +320,6 @@
     });
 
     it('Successfully uses offset and limit', async () => {
-<<<<<<< HEAD
-      // eslint-disable-next-line max-len
-      const infos: AffiliateInfoFromDatabase[] | undefined = await AffiliateInfoTable.paginatedFindWithAddressFilter(
-        [],
-        5,
-        2,
-        false,
-      );
-=======
       const infos: AffiliateInfoFromDatabase[] = await AffiliateInfoTable
         .paginatedFindWithAddressFilter(
           [],
@@ -378,7 +327,6 @@
           2,
           false,
         );
->>>>>>> 3cb2978b
       expect(infos).toBeDefined();
       expect(infos!.length).toEqual(2);
       expect(infos![0]).toEqual(expect.objectContaining({
@@ -394,15 +342,6 @@
     });
 
     it('Successfully filters, sorts, offsets, and limits', async () => {
-<<<<<<< HEAD
-      // eslint-disable-next-line max-len
-      const infos: AffiliateInfoFromDatabase[] | undefined = await AffiliateInfoTable.paginatedFindWithAddressFilter(
-        [],
-        3,
-        2,
-        true,
-      );
-=======
       const infos: AffiliateInfoFromDatabase[] = await AffiliateInfoTable
         .paginatedFindWithAddressFilter(
           [],
@@ -410,7 +349,6 @@
           2,
           true,
         );
->>>>>>> 3cb2978b
       expect(infos).toBeDefined();
       expect(infos!.length).toEqual(2);
       expect(infos![0]).toEqual(expect.objectContaining({
@@ -424,7 +362,18 @@
         affiliateEarnings: '5',
       }));
     });
-<<<<<<< HEAD
+
+    it('Returns empty array if no results', async () => {
+      const infos: AffiliateInfoFromDatabase[] = await AffiliateInfoTable
+        .paginatedFindWithAddressFilter(
+          ['address_11'],
+          0,
+          10,
+          false,
+        );
+      expect(infos).toBeDefined();
+      expect(infos!.length).toEqual(0);
+    });
   });
 });
 
@@ -489,20 +438,4 @@
   });
 
   return referenceDt;
-}
-=======
-
-    it('Returns empty array if no results', async () => {
-      const infos: AffiliateInfoFromDatabase[] = await AffiliateInfoTable
-        .paginatedFindWithAddressFilter(
-          ['address_11'],
-          0,
-          10,
-          false,
-        );
-      expect(infos).toBeDefined();
-      expect(infos!.length).toEqual(0);
-    });
-  });
-});
->>>>>>> 3cb2978b
+}