import {
  AffiliateInfoFromDatabase, Liquidity,
} from '../../src/types';
import { clearData, migrate, teardown } from '../../src/helpers/db-helpers';
import {
  defaultOrder,
  defaultWallet,
  defaultFill,
  defaultWallet2,
  defaultAffiliateInfo,
  defaultAffiliateInfo2,
  defaultTendermintEventId,
  defaultTendermintEventId2,
  defaultTendermintEventId3,
  defaultTendermintEventId4,
  vaultAddress,
} from '../helpers/constants';
import * as AffiliateInfoTable from '../../src/stores/affiliate-info-table';
import * as OrderTable from '../../src/stores/order-table';
import * as AffiliateReferredUsersTable from '../../src/stores/affiliate-referred-users-table';
import * as FillTable from '../../src/stores/fill-table';
import { seedData } from '../helpers/mock-generators';
import { DateTime } from 'luxon';

describe('Affiliate info store', () => {
  beforeAll(async () => {
    await migrate();
  });

  afterEach(async () => {
    await clearData();
  });

  afterAll(async () => {
    await teardown();
  });

  it('Successfully creates affiliate info', async () => {
    await AffiliateInfoTable.create(defaultAffiliateInfo);
  });

  it('Cannot create duplicate info for duplicate address', async () => {
    await AffiliateInfoTable.create(defaultAffiliateInfo);
    await expect(AffiliateInfoTable.create(defaultAffiliateInfo)).rejects.toThrowError();
  });

  it('Can upsert affiliate info multiple times', async () => {
    await AffiliateInfoTable.upsert(defaultAffiliateInfo);
    let info: AffiliateInfoFromDatabase | undefined = await AffiliateInfoTable.findById(
      defaultAffiliateInfo.address,
    );
    expect(info).toEqual(expect.objectContaining(defaultAffiliateInfo));

    await AffiliateInfoTable.upsert(defaultAffiliateInfo2);
    info = await AffiliateInfoTable.findById(defaultAffiliateInfo2.address);
    expect(info).toEqual(expect.objectContaining(defaultAffiliateInfo2));
  });

  it('Successfully finds all affiliate infos', async () => {
    await Promise.all([
      AffiliateInfoTable.create(defaultAffiliateInfo),
      AffiliateInfoTable.create(defaultAffiliateInfo2),
    ]);

    const infos: AffiliateInfoFromDatabase[] = await AffiliateInfoTable.findAll(
      {},
      [],
      { readReplica: true },
    );

    expect(infos.length).toEqual(2);
    expect(infos).toEqual(expect.arrayContaining([
      expect.objectContaining(defaultAffiliateInfo),
      expect.objectContaining(defaultAffiliateInfo2),
    ]));
  });

  it('Successfully finds affiliate info by Id', async () => {
    await AffiliateInfoTable.create(defaultAffiliateInfo);

    const info: AffiliateInfoFromDatabase | undefined = await AffiliateInfoTable.findById(
      defaultAffiliateInfo.address,
    );
    expect(info).toEqual(expect.objectContaining(defaultAffiliateInfo));
  });

  it('Returns undefined if affiliate info not found by Id', async () => {
    await AffiliateInfoTable.create(defaultAffiliateInfo);

    const info: AffiliateInfoFromDatabase | undefined = await AffiliateInfoTable.findById(
      'non_existent_address',
    );
    expect(info).toBeUndefined();
  });

<<<<<<< HEAD
  describe('Affiliate info .updateInfo()', () => {
=======
  describe('updateInfo', () => {
>>>>>>> 5a02618c
    it('Successfully creates new affiliate info', async () => {
      const referenceDt: DateTime = await populateFillsAndReferrals();

      // Perform update
      await AffiliateInfoTable.updateInfo(
        referenceDt.minus({ minutes: 2 }).toISO(),
        referenceDt.toISO(),
      );

      // Get affiliate info (wallet2 is affiliate)
      const updatedInfo: AffiliateInfoFromDatabase | undefined = await AffiliateInfoTable.findById(
        defaultWallet2.address,
      );

      const expectedAffiliateInfo: AffiliateInfoFromDatabase = {
        address: defaultWallet2.address,
        affiliateEarnings: '1000',
        referredMakerTrades: 1,
        referredTakerTrades: 1,
        totalReferredFees: '2000',
        totalReferredUsers: 1,
        referredNetProtocolEarnings: '1000',
        firstReferralBlockHeight: '1',
        referredTotalVolume: '2',
      };

      expect(updatedInfo).toEqual(expectedAffiliateInfo);
    });

    it('Successfully updates/increments affiliate info for stats and new referrals', async () => {
      const referenceDt: DateTime = await populateFillsAndReferrals();

      // Perform update: catches first 2 fills
      await AffiliateInfoTable.updateInfo(
        referenceDt.minus({ minutes: 3 }).toISO(),
        referenceDt.minus({ minutes: 2 }).toISO(),
      );

<<<<<<< HEAD
      let updatedInfo: AffiliateInfoFromDatabase | undefined = await AffiliateInfoTable.findById(
        defaultWallet2.address,
      );
      let expectedAffiliateInfo: AffiliateInfoFromDatabase = {
=======
      const updatedInfo1: AffiliateInfoFromDatabase | undefined = await AffiliateInfoTable.findById(
        defaultWallet2.address,
      );
      const expectedAffiliateInfo1: AffiliateInfoFromDatabase = {
>>>>>>> 5a02618c
        address: defaultWallet2.address,
        affiliateEarnings: '1000',
        referredMakerTrades: 2,
        referredTakerTrades: 0,
        totalReferredFees: '2000',
        totalReferredUsers: 1,
        referredNetProtocolEarnings: '1000',
        firstReferralBlockHeight: '1',
        referredTotalVolume: '2',
      };
<<<<<<< HEAD
      expect(updatedInfo).toEqual(expectedAffiliateInfo);
=======
      expect(updatedInfo1).toEqual(expectedAffiliateInfo1);
>>>>>>> 5a02618c

      // Perform update: catches next 2 fills
      await AffiliateInfoTable.updateInfo(
        referenceDt.minus({ minutes: 2 }).toISO(),
        referenceDt.minus({ minutes: 1 }).toISO(),
      );

<<<<<<< HEAD
      updatedInfo = await AffiliateInfoTable.findById(
        defaultWallet2.address,
      );
      expectedAffiliateInfo = {
=======
      const updatedInfo2 = await AffiliateInfoTable.findById(
        defaultWallet2.address,
      );
      const expectedAffiliateInfo2 = {
>>>>>>> 5a02618c
        address: defaultWallet2.address,
        affiliateEarnings: '2000',
        referredMakerTrades: 3,
        referredTakerTrades: 1,
        totalReferredFees: '4000',
        totalReferredUsers: 1,
        referredNetProtocolEarnings: '2000',
        firstReferralBlockHeight: '1',
        referredTotalVolume: '4',
      };
<<<<<<< HEAD
      expect(updatedInfo).toEqual(expectedAffiliateInfo);
=======
      expect(updatedInfo2).toEqual(expectedAffiliateInfo2);
>>>>>>> 5a02618c

      // Perform update: catches no fills but new affiliate referral
      await AffiliateReferredUsersTable.create({
        affiliateAddress: defaultWallet2.address,
        refereeAddress: vaultAddress,
        referredAtBlock: '2',
      });
      await AffiliateInfoTable.updateInfo(
        referenceDt.minus({ minutes: 1 }).toISO(),
        referenceDt.toISO(),
      );
<<<<<<< HEAD
      updatedInfo = await AffiliateInfoTable.findById(
        defaultWallet2.address,
      );
      expectedAffiliateInfo = {
=======
      const updatedInfo3 = await AffiliateInfoTable.findById(
        defaultWallet2.address,
      );
      const expectedAffiliateInfo3 = {
>>>>>>> 5a02618c
        address: defaultWallet2.address,
        affiliateEarnings: '2000',
        referredMakerTrades: 3,
        referredTakerTrades: 1,
        totalReferredFees: '4000',
        totalReferredUsers: 2,
        referredNetProtocolEarnings: '2000',
        firstReferralBlockHeight: '1',
        referredTotalVolume: '4',
      };
<<<<<<< HEAD
      expect(updatedInfo).toEqual(expectedAffiliateInfo);
=======
      expect(updatedInfo3).toEqual(expectedAffiliateInfo3);
>>>>>>> 5a02618c
    });

    it('Does not use fills from before referal block height', async () => {
      const referenceDt: DateTime = DateTime.utc();

      await seedData();
      await OrderTable.create(defaultOrder);

      // Referal at block 2 but fill is at block 1
      await AffiliateReferredUsersTable.create({
        affiliateAddress: defaultWallet2.address,
        refereeAddress: defaultWallet.address,
        referredAtBlock: '2',
      });
      await FillTable.create({
        ...defaultFill,
        liquidity: Liquidity.TAKER,
        subaccountId: defaultOrder.subaccountId,
        createdAt: referenceDt.toISO(),
        createdAtHeight: '1',
        eventId: defaultTendermintEventId,
        price: '1',
        size: '1',
        fee: '1000',
        affiliateRevShare: '500',
      });

      await AffiliateInfoTable.updateInfo(
        referenceDt.minus({ minutes: 1 }).toISO(),
        referenceDt.toISO(),
      );

      const updatedInfo: AffiliateInfoFromDatabase | undefined = await AffiliateInfoTable.findById(
        defaultWallet2.address,
      );
      // expect one referred user but no fill stats
      const expectedAffiliateInfo: AffiliateInfoFromDatabase = {
        address: defaultWallet2.address,
        affiliateEarnings: '0',
        referredMakerTrades: 0,
        referredTakerTrades: 0,
        totalReferredFees: '0',
        totalReferredUsers: 1,
        referredNetProtocolEarnings: '0',
        firstReferralBlockHeight: '2',
        referredTotalVolume: '0',
      };
      expect(updatedInfo).toEqual(expectedAffiliateInfo);
    });
  });

  describe('paginatedFindWithAddressFilter', () => {
    beforeEach(async () => {
      await migrate();
      await Promise.all(
        Array.from({ length: 10 }, (_, i) => AffiliateInfoTable.create({
          ...defaultAffiliateInfo,
          address: `address_${i}`,
          affiliateEarnings: i.toString(),
        }),
        ),
      );
    });

    it('Successfully filters by address', async () => {
      const infos: AffiliateInfoFromDatabase[] = await AffiliateInfoTable
        .paginatedFindWithAddressFilter(
          ['address_0'],
          0,
          10,
          false,
        );
      expect(infos).toBeDefined();
      expect(infos!.length).toEqual(1);
      expect(infos![0]).toEqual(expect.objectContaining({
        ...defaultAffiliateInfo,
        address: 'address_0',
        affiliateEarnings: '0',
      }));
    });

    it('Successfully sorts by affiliate earning', async () => {
      const infos: AffiliateInfoFromDatabase[] = await AffiliateInfoTable
        .paginatedFindWithAddressFilter(
          [],
          0,
          10,
          true,
        );
      expect(infos).toBeDefined();
      expect(infos!.length).toEqual(10);
      expect(infos![0]).toEqual(expect.objectContaining({
        ...defaultAffiliateInfo,
        address: 'address_9',
        affiliateEarnings: '9',
      }));
      expect(infos![9]).toEqual(expect.objectContaining({
        ...defaultAffiliateInfo,
        address: 'address_0',
        affiliateEarnings: '0',
      }));
    });

    it('Successfully uses offset and limit', async () => {
      const infos: AffiliateInfoFromDatabase[] = await AffiliateInfoTable
        .paginatedFindWithAddressFilter(
          [],
          5,
          2,
          false,
        );
      expect(infos).toBeDefined();
      expect(infos!.length).toEqual(2);
      expect(infos![0]).toEqual(expect.objectContaining({
        ...defaultAffiliateInfo,
        address: 'address_5',
        affiliateEarnings: '5',
      }));
      expect(infos![1]).toEqual(expect.objectContaining({
        ...defaultAffiliateInfo,
        address: 'address_6',
        affiliateEarnings: '6',
      }));
    });

    it('Successfully filters, sorts, offsets, and limits', async () => {
      const infos: AffiliateInfoFromDatabase[] = await AffiliateInfoTable
        .paginatedFindWithAddressFilter(
          [],
          3,
          2,
          true,
        );
      expect(infos).toBeDefined();
      expect(infos!.length).toEqual(2);
      expect(infos![0]).toEqual(expect.objectContaining({
        ...defaultAffiliateInfo,
        address: 'address_6',
        affiliateEarnings: '6',
      }));
      expect(infos![1]).toEqual(expect.objectContaining({
        ...defaultAffiliateInfo,
        address: 'address_5',
        affiliateEarnings: '5',
      }));
    });

    it('Returns empty array if no results', async () => {
      const infos: AffiliateInfoFromDatabase[] = await AffiliateInfoTable
        .paginatedFindWithAddressFilter(
          ['address_11'],
          0,
          10,
          false,
        );
      expect(infos).toBeDefined();
      expect(infos!.length).toEqual(0);
    });
  });
});

async function populateFillsAndReferrals(): Promise<DateTime> {
  const referenceDt = DateTime.utc();

  await seedData();

  // defaultWallet2 will be affiliate and defaultWallet will be referee
  await AffiliateReferredUsersTable.create({
    affiliateAddress: defaultWallet2.address,
    refereeAddress: defaultWallet.address,
    referredAtBlock: '1',
  });

  // Create order and fils for defaultWallet (referee)
  await OrderTable.create(defaultOrder);

  await Promise.all([
    FillTable.create({
      ...defaultFill,
      liquidity: Liquidity.TAKER,
      subaccountId: defaultOrder.subaccountId,
      createdAt: referenceDt.minus({ minutes: 1 }).toISO(),
      eventId: defaultTendermintEventId,
      price: '1',
      size: '1',
      fee: '1000',
      affiliateRevShare: '500',
    }),
    FillTable.create({
      ...defaultFill,
      liquidity: Liquidity.MAKER,
      subaccountId: defaultOrder.subaccountId,
      createdAt: referenceDt.minus({ minutes: 1 }).toISO(),
      eventId: defaultTendermintEventId2,
      price: '1',
      size: '1',
      fee: '1000',
      affiliateRevShare: '500',
    }),
    FillTable.create({
      ...defaultFill,
      liquidity: Liquidity.MAKER, // use uneven number of maker/taker
      subaccountId: defaultOrder.subaccountId,
      createdAt: referenceDt.minus({ minutes: 2 }).toISO(),
      eventId: defaultTendermintEventId3,
      price: '1',
      size: '1',
      fee: '1000',
      affiliateRevShare: '500',
    }),
    FillTable.create({
      ...defaultFill,
      liquidity: Liquidity.MAKER,
      subaccountId: defaultOrder.subaccountId,
      createdAt: referenceDt.minus({ minutes: 2 }).toISO(),
      eventId: defaultTendermintEventId4,
      price: '1',
      size: '1',
      fee: '1000',
      affiliateRevShare: '500',
    }),
  ]);

  return referenceDt;
}<|MERGE_RESOLUTION|>--- conflicted
+++ resolved
@@ -93,11 +93,7 @@
     expect(info).toBeUndefined();
   });
 
-<<<<<<< HEAD
-  describe('Affiliate info .updateInfo()', () => {
-=======
   describe('updateInfo', () => {
->>>>>>> 5a02618c
     it('Successfully creates new affiliate info', async () => {
       const referenceDt: DateTime = await populateFillsAndReferrals();
 
@@ -136,17 +132,10 @@
         referenceDt.minus({ minutes: 2 }).toISO(),
       );
 
-<<<<<<< HEAD
-      let updatedInfo: AffiliateInfoFromDatabase | undefined = await AffiliateInfoTable.findById(
-        defaultWallet2.address,
-      );
-      let expectedAffiliateInfo: AffiliateInfoFromDatabase = {
-=======
       const updatedInfo1: AffiliateInfoFromDatabase | undefined = await AffiliateInfoTable.findById(
         defaultWallet2.address,
       );
       const expectedAffiliateInfo1: AffiliateInfoFromDatabase = {
->>>>>>> 5a02618c
         address: defaultWallet2.address,
         affiliateEarnings: '1000',
         referredMakerTrades: 2,
@@ -157,11 +146,7 @@
         firstReferralBlockHeight: '1',
         referredTotalVolume: '2',
       };
-<<<<<<< HEAD
-      expect(updatedInfo).toEqual(expectedAffiliateInfo);
-=======
       expect(updatedInfo1).toEqual(expectedAffiliateInfo1);
->>>>>>> 5a02618c
 
       // Perform update: catches next 2 fills
       await AffiliateInfoTable.updateInfo(
@@ -169,17 +154,10 @@
         referenceDt.minus({ minutes: 1 }).toISO(),
       );
 
-<<<<<<< HEAD
-      updatedInfo = await AffiliateInfoTable.findById(
-        defaultWallet2.address,
-      );
-      expectedAffiliateInfo = {
-=======
       const updatedInfo2 = await AffiliateInfoTable.findById(
         defaultWallet2.address,
       );
       const expectedAffiliateInfo2 = {
->>>>>>> 5a02618c
         address: defaultWallet2.address,
         affiliateEarnings: '2000',
         referredMakerTrades: 3,
@@ -190,11 +168,7 @@
         firstReferralBlockHeight: '1',
         referredTotalVolume: '4',
       };
-<<<<<<< HEAD
-      expect(updatedInfo).toEqual(expectedAffiliateInfo);
-=======
       expect(updatedInfo2).toEqual(expectedAffiliateInfo2);
->>>>>>> 5a02618c
 
       // Perform update: catches no fills but new affiliate referral
       await AffiliateReferredUsersTable.create({
@@ -206,17 +180,10 @@
         referenceDt.minus({ minutes: 1 }).toISO(),
         referenceDt.toISO(),
       );
-<<<<<<< HEAD
-      updatedInfo = await AffiliateInfoTable.findById(
-        defaultWallet2.address,
-      );
-      expectedAffiliateInfo = {
-=======
       const updatedInfo3 = await AffiliateInfoTable.findById(
         defaultWallet2.address,
       );
       const expectedAffiliateInfo3 = {
->>>>>>> 5a02618c
         address: defaultWallet2.address,
         affiliateEarnings: '2000',
         referredMakerTrades: 3,
@@ -227,11 +194,7 @@
         firstReferralBlockHeight: '1',
         referredTotalVolume: '4',
       };
-<<<<<<< HEAD
-      expect(updatedInfo).toEqual(expectedAffiliateInfo);
-=======
       expect(updatedInfo3).toEqual(expectedAffiliateInfo3);
->>>>>>> 5a02618c
     });
 
     it('Does not use fills from before referal block height', async () => {
