import { WalletFromDatabase } from '../../src/types';
import { clearData, migrate, teardown } from '../../src/helpers/db-helpers';
import { DateTime } from 'luxon';
import {
  defaultFill,
  defaultOrder,
  defaultTendermintEventId,
  defaultTendermintEventId2,
  defaultTendermintEventId3,
  defaultTendermintEventId4,
  defaultWallet,
  defaultWallet2,
  isolatedMarketOrder,
  defaultSubaccountId,
  isolatedSubaccountId,
} from '../helpers/constants';
import * as FillTable from '../../src/stores/fill-table';
import * as OrderTable from '../../src/stores/order-table';
import * as WalletTable from '../../src/stores/wallet-table';
import { seedData } from '../helpers/mock-generators';

describe('Wallet store', () => {
  beforeAll(async () => {
    await migrate();
  });

  afterEach(async () => {
    await clearData();
  });

  afterAll(async () => {
    await teardown();
  });

  it('Successfully creates a Wallet', async () => {
    await WalletTable.create(defaultWallet2);
  });

  it('Successfully upserts a Wallet multiple times', async () => {
    await WalletTable.upsert(defaultWallet2);
    let wallet: WalletFromDatabase | undefined = await WalletTable.findById(
      defaultWallet2.address,
    );

    expect(wallet).toEqual(expect.objectContaining(defaultWallet2));
    await WalletTable.upsert({
      ...defaultWallet2,
      totalVolume: '100.1',
    });
    wallet = await WalletTable.findById(defaultWallet2.address);

    expect(wallet).toEqual(expect.objectContaining({
      ...defaultWallet2,
      totalVolume: '100.1',
    }));
  });

  it('Successfully finds all Wallets', async () => {
    await Promise.all([
      WalletTable.create(defaultWallet2),
      WalletTable.create({
        address: 'fake_address',
        totalTradingRewards: '0',
        totalVolume: '0',
      }),
    ]);

    const wallets: WalletFromDatabase[] = await WalletTable.findAll(
      {},
      [],
      { readReplica: true },
    );

    expect(wallets.length).toEqual(2);
    expect(wallets[0]).toEqual(expect.objectContaining(defaultWallet2));
    expect(wallets[1]).toEqual(expect.objectContaining({
      address: 'fake_address',
    }));
  });

  it('Successfully finds a Wallet', async () => {
    await WalletTable.create(defaultWallet2);

    const wallet: WalletFromDatabase | undefined = await WalletTable.findById(
      defaultWallet2.address,
    );

    expect(wallet).toEqual(expect.objectContaining(defaultWallet2));
  });

  describe('updateTotalVolume', () => {
    it('Successfully updates totalVolume for time window multiple times', async () => {
      const firstFillTime: DateTime = await populateWalletSubaccountFill();

      // Update totalVolume for a time window that covers all fills
      await WalletTable.updateTotalVolume(
        firstFillTime.minus({ hours: 1 }).toISO(), // need to minus because left bound is exclusive
        firstFillTime.plus({ hours: 1 }).toISO(),
      );
<<<<<<< HEAD
      let wallet: WalletFromDatabase | undefined = await WalletTable
        .findById(defaultWallet.address);
      expect(wallet).toEqual(expect.objectContaining({
=======
      const wallet1: WalletFromDatabase | undefined = await WalletTable
        .findById(defaultWallet.address);
      expect(wallet1).toEqual(expect.objectContaining({
>>>>>>> 4db9ad71
        ...defaultWallet,
        totalVolume: '103',
      }));

      // Update totalVolume for a time window that excludes some fills
      // For convenience, we will reuse the existing fills data. The total volume calculated in this
      // window should be added to the total volume above.
      await WalletTable.updateTotalVolume(
        firstFillTime.toISO(), // exclusive -> filters out first fill from each subaccount
        firstFillTime.plus({ minutes: 2 }).toISO(),
      );
      const wallet2 = await WalletTable.findById(defaultWallet.address);
      expect(wallet2).toEqual(expect.objectContaining({
        ...defaultWallet,
        totalVolume: '105', // 103 + 2
      }));
    });
<<<<<<< HEAD

    it('Successfully upserts persistent cache', async () => {
      const referenceDt = DateTime.utc();

      // Sets initial persistent cache value
      let leftBound: DateTime = referenceDt.minus({ hours: 2 });
      let rightBound: DateTime = referenceDt.minus({ hours: 1 });

      await WalletTable.updateTotalVolume(leftBound.toISO(), rightBound.toISO());

      let persistentCache: PersistentCacheFromDatabase | undefined = await PersistentCacheTable
        .findById(PersistentCacheKeys.TOTAL_VOLUME_UPDATE_TIME);
      let lastUpdateTime: string | undefined = persistentCache?.value;
      expect(lastUpdateTime).not.toBeUndefined();
      if (lastUpdateTime !== undefined) {
        expect(lastUpdateTime).toEqual(rightBound.toISO());
      }

      // Updates persistent cache value
      leftBound = referenceDt.minus({ hours: 1 });
      rightBound = referenceDt;

      await WalletTable.updateTotalVolume(leftBound.toISO(), rightBound.toISO());

      persistentCache = await PersistentCacheTable.findById(
        PersistentCacheKeys.TOTAL_VOLUME_UPDATE_TIME,
      );
      lastUpdateTime = persistentCache?.value;
      expect(lastUpdateTime).not.toBeUndefined();
      if (lastUpdateTime !== undefined) {
        expect(lastUpdateTime).toEqual(rightBound.toISO());
      }
    });
=======
>>>>>>> 4db9ad71
  });
});

/**
 * Helper function to add entries into wallet, subaccount, fill tables.
 * Create a wallet with 2 subaccounts; one subaccount has 3 fills and the other has 1 fill.
 * The fills are at t=0,1,2 and t=1 for the subaccounts respectively.
 * This setup allows us to test that the totalVolume is correctly calculated for a time window.
 * @returns first fill time in ISO format
 */
async function populateWalletSubaccountFill(): Promise<DateTime> {
  await seedData();
  await Promise.all([
    OrderTable.create(defaultOrder),
    OrderTable.create(isolatedMarketOrder),
  ]);

  const referenceDt: DateTime = DateTime.utc().minus({ hours: 1 });
  const eventIds = [
    defaultTendermintEventId,
    defaultTendermintEventId2,
    defaultTendermintEventId3,
    defaultTendermintEventId4,
  ];
  let eventIdx = 0;

  const fillPromises: Promise<any>[] = [];
  // Create 3 fills with 1 min increments for defaultSubaccount
  for (let i = 0; i < 3; i++) {
    fillPromises.push(
      FillTable.create({
        ...defaultFill,
        subaccountId: defaultSubaccountId,
        createdAt: referenceDt.plus({ minutes: i }).toISO(),
        eventId: eventIds[eventIdx],
        price: '1',
        size: '1',
      }),
    );
    eventIdx += 1;
  }
  // Create 1 fill at referenceDt for isolatedSubaccount
  fillPromises.push(
    FillTable.create({
      ...defaultFill,
      subaccountId: isolatedSubaccountId,
      createdAt: referenceDt.toISO(),
      eventId: eventIds[eventIdx],
      price: '10',
      size: '10',
    }),
  );
  await Promise.all(fillPromises);

  return referenceDt;
}<|MERGE_RESOLUTION|>--- conflicted
+++ resolved
@@ -97,15 +97,9 @@
         firstFillTime.minus({ hours: 1 }).toISO(), // need to minus because left bound is exclusive
         firstFillTime.plus({ hours: 1 }).toISO(),
       );
-<<<<<<< HEAD
-      let wallet: WalletFromDatabase | undefined = await WalletTable
-        .findById(defaultWallet.address);
-      expect(wallet).toEqual(expect.objectContaining({
-=======
       const wallet1: WalletFromDatabase | undefined = await WalletTable
         .findById(defaultWallet.address);
       expect(wallet1).toEqual(expect.objectContaining({
->>>>>>> 4db9ad71
         ...defaultWallet,
         totalVolume: '103',
       }));
@@ -123,42 +117,6 @@
         totalVolume: '105', // 103 + 2
       }));
     });
-<<<<<<< HEAD
-
-    it('Successfully upserts persistent cache', async () => {
-      const referenceDt = DateTime.utc();
-
-      // Sets initial persistent cache value
-      let leftBound: DateTime = referenceDt.minus({ hours: 2 });
-      let rightBound: DateTime = referenceDt.minus({ hours: 1 });
-
-      await WalletTable.updateTotalVolume(leftBound.toISO(), rightBound.toISO());
-
-      let persistentCache: PersistentCacheFromDatabase | undefined = await PersistentCacheTable
-        .findById(PersistentCacheKeys.TOTAL_VOLUME_UPDATE_TIME);
-      let lastUpdateTime: string | undefined = persistentCache?.value;
-      expect(lastUpdateTime).not.toBeUndefined();
-      if (lastUpdateTime !== undefined) {
-        expect(lastUpdateTime).toEqual(rightBound.toISO());
-      }
-
-      // Updates persistent cache value
-      leftBound = referenceDt.minus({ hours: 1 });
-      rightBound = referenceDt;
-
-      await WalletTable.updateTotalVolume(leftBound.toISO(), rightBound.toISO());
-
-      persistentCache = await PersistentCacheTable.findById(
-        PersistentCacheKeys.TOTAL_VOLUME_UPDATE_TIME,
-      );
-      lastUpdateTime = persistentCache?.value;
-      expect(lastUpdateTime).not.toBeUndefined();
-      if (lastUpdateTime !== undefined) {
-        expect(lastUpdateTime).toEqual(rightBound.toISO());
-      }
-    });
-=======
->>>>>>> 4db9ad71
   });
 });
 
