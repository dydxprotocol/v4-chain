--- conflicted
+++ resolved
@@ -86,11 +86,7 @@
     }));
   });
 
-<<<<<<< HEAD
-  it('Successfully upserts a liquidity tier', async () => {
-=======
   it('Successfully upserts an existing liquidity tier', async () => {
->>>>>>> b03ea0b8
     await LiquidityTierTable.create(defaultLiquidityTier);
 
     const liquidityTier: LiquidityTiersFromDatabase | undefined = await LiquidityTierTable.upsert({
@@ -103,8 +99,6 @@
       initialMarginPpm: '1000',
     }));
   });
-<<<<<<< HEAD
-=======
 
   it('Successfully upserts a liquidity tier', async () => {
     const liquidityTier: LiquidityTiersFromDatabase | undefined = await
@@ -112,5 +106,4 @@
 
     expect(liquidityTier).toEqual(expect.objectContaining(defaultLiquidityTier));
   });
->>>>>>> b03ea0b8
 });