--- conflicted
+++ resolved
@@ -10,11 +10,7 @@
   'fills',
   'leaderboard_pnl',
   'funding_payments',
-<<<<<<< HEAD
   'turnkey_users',
-=======
-  'subaccounts',
->>>>>>> 7129761c
 ];
 
 const layer1Tables = [
