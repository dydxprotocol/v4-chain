--- conflicted
+++ resolved
@@ -97,7 +97,6 @@
     .returning('*');
 }
 
-<<<<<<< HEAD
 export async function updateInfo(
   windowStartTs: string, // exclusive
   windowEndTs: string, // inclusive
@@ -184,7 +183,7 @@
       SUM(affiliate_fills."fee") - SUM(affiliate_fills."affiliateRevShare") AS "referredNetProtocolEarnings",
       COUNT(CASE WHEN affiliate_fills."liquidity" = '${Liquidity.MAKER}' THEN 1 END) AS "referredMakerTrades",
       COUNT(CASE WHEN affiliate_fills."liquidity" = '${Liquidity.TAKER}' THEN 1 END) AS "referredTakerTrades",
-      SUM(affiliate_fills."price" * affiliate_fills."size") AS "totalReferredVolume"
+      SUM(affiliate_fills."price" * affiliate_fills."size") AS "referredTotalVolume"
   FROM
       affiliate_fills
   GROUP BY
@@ -204,7 +203,7 @@
     COALESCE(affiliate_stats."referredNetProtocolEarnings", 0) AS "referredNetProtocolEarnings",
     COALESCE(affiliate_stats."referredMakerTrades", 0) AS "referredMakerTrades",
     COALESCE(affiliate_stats."referredTakerTrades", 0) AS "referredTakerTrades",
-    COALESCE(affiliate_stats."totalReferredVolume", 0) AS "totalReferredVolume"
+    COALESCE(affiliate_stats."referredTotalVolume", 0) AS "referredTotalVolume"
   FROM
     affiliate_metadata
   LEFT JOIN
@@ -222,7 +221,7 @@
     "referredTakerTrades", 
     "totalReferredFees", 
     "referredNetProtocolEarnings",
-    "totalReferredVolume"
+    "referredTotalVolume"
 )
 SELECT
     "affiliateAddress",
@@ -233,7 +232,7 @@
     "referredTakerTrades",
     "totalReferredFees",
     "referredNetProtocolEarnings",
-    "totalReferredVolume"
+    "referredTotalVolume"
 FROM 
     affiliate_info_update
 ON CONFLICT ("address")
@@ -245,7 +244,7 @@
     "referredTakerTrades" = affiliate_info."referredTakerTrades" + EXCLUDED."referredTakerTrades",
     "totalReferredFees" = affiliate_info."totalReferredFees" + EXCLUDED."totalReferredFees",
     "referredNetProtocolEarnings" = affiliate_info."referredNetProtocolEarnings" + EXCLUDED."referredNetProtocolEarnings",
-    "totalReferredVolume" = affiliate_info."totalReferredVolume" + EXCLUDED."totalReferredVolume";
+    "referredTotalVolume" = affiliate_info."referredTotalVolume" + EXCLUDED."referredTotalVolume";
 
 -- Step 5: Upsert new affiliateInfoLastUpdateTime to persistent_cache table
 INSERT INTO persistent_cache (key, value)
@@ -256,7 +255,7 @@
 COMMIT;
     `,
   );
-=======
+}
 export async function paginatedFindWithAddressFilter(
   addressFilter: string[],
   offset: number,
@@ -284,5 +283,4 @@
 
   // Returning all fields
   return baseQuery.returning('*');
->>>>>>> dd9d66ca
 }