import { QueryBuilder } from 'objection';

import { DEFAULT_POSTGRES_OPTIONS } from '../constants';
import { knexReadReplica } from '../helpers/knex';
import { setupBaseQuery, verifyAllRequiredFields } from '../helpers/stores-helpers';
import Transaction from '../helpers/transaction';
import AffiliateInfoModel from '../models/affiliate-info-model';
import {
  Options,
  Ordering,
  QueryableField,
  QueryConfig,
  AffiliateInfoColumns,
  AffiliateInfoCreateObject,
  AffiliateInfoFromDatabase,
  AffiliateInfoQueryConfig,
  Liquidity,
  PersistentCacheKeys,
} from '../types';

export async function findAll(
  {
    address,
    limit,
  }: AffiliateInfoQueryConfig,
  requiredFields: QueryableField[],
  options: Options = DEFAULT_POSTGRES_OPTIONS,
): Promise<AffiliateInfoFromDatabase[]> {
  verifyAllRequiredFields(
    {
      address,
      limit,
    } as QueryConfig,
    requiredFields,
  );

  let baseQuery: QueryBuilder<AffiliateInfoModel> = setupBaseQuery<AffiliateInfoModel>(
    AffiliateInfoModel,
    options,
  );

  if (address) {
    baseQuery = baseQuery.where(AffiliateInfoColumns.address, address);
  }

  if (options.orderBy !== undefined) {
    for (const [column, order] of options.orderBy) {
      baseQuery = baseQuery.orderBy(
        column,
        order,
      );
    }
  } else {
    baseQuery = baseQuery.orderBy(
      AffiliateInfoColumns.address,
      Ordering.ASC,
    );
  }

  if (limit) {
    baseQuery = baseQuery.limit(limit);
  }

  return baseQuery.returning('*');
}

export async function create(
  AffiliateInfoToCreate: AffiliateInfoCreateObject,
  options: Options = { txId: undefined },
): Promise<AffiliateInfoFromDatabase> {
  return AffiliateInfoModel.query(
    Transaction.get(options.txId),
  ).insert(AffiliateInfoToCreate).returning('*');
}

export async function upsert(
  AffiliateInfoToUpsert: AffiliateInfoCreateObject,
  options: Options = { txId: undefined },
): Promise<AffiliateInfoFromDatabase> {
  const AffiliateInfos: AffiliateInfoModel[] = await AffiliateInfoModel.query(
    Transaction.get(options.txId),
  ).upsert(AffiliateInfoToUpsert).returning('*');
  // should only ever be one AffiliateInfo
  return AffiliateInfos[0];
}

export async function findById(
  address: string,
  options: Options = DEFAULT_POSTGRES_OPTIONS,
): Promise<AffiliateInfoFromDatabase> {
  const baseQuery: QueryBuilder<AffiliateInfoModel> = setupBaseQuery<AffiliateInfoModel>(
    AffiliateInfoModel,
    options,
  );
  return baseQuery
    .findById(address)
    .returning('*');
}

<<<<<<< HEAD
export async function updateInfo(
  windowStartTs: string, // exclusive
  windowEndTs: string, // inclusive
) : Promise<void> {

  await knexReadReplica.getConnection().raw(
    `
BEGIN;

-- Get metadata for all affiliates
-- STEP 1: Aggregate affiliate_referred_users
WITH affiliate_metadata AS (
  SELECT 
      "affiliateAddress", 
      COUNT(*) AS "totalReferredUsers",
      MIN("referredAtBlock") AS "firstReferralBlockHeight"
  FROM 
      affiliate_referred_users
  GROUP BY 
      "affiliateAddress"
),

-- Calculate fill related stats for affiliates
-- Step 2a: Inner join affiliate_referred_users with subaccounts to get subaccounts referred by the affiliate
affiliate_referred_subaccounts AS (
  SELECT 
      affiliate_referred_users."affiliateAddress",
      affiliate_referred_users."referredAtBlock",
      subaccounts."id"
  FROM 
      affiliate_referred_users
  INNER JOIN 
      subaccounts
  ON 
      affiliate_referred_users."refereeAddress" = subaccounts."address"
),

-- Step 2b: Filter fills by time window
filtered_fills AS (
  SELECT
      fills."subaccountId",
      fills."liquidity",
      fills."createdAt",
      CAST(fills."fee" AS decimal) AS "fee",
      fills."affiliateRevShare",
      fills."createdAtHeight",
      fills."price",
      fills."size"
  FROM 
      fills
  WHERE 
      fills."createdAt" > '${windowStartTs}'
      AND fills."createdAt" <= '${windowEndTs}'
),

-- Step 2c: Inner join filtered_fills with affiliate_referred_subaccounts and filter
affiliate_fills AS (
  SELECT
      filtered_fills."subaccountId",
      filtered_fills."liquidity",
      filtered_fills."createdAt",
      filtered_fills."fee",
      filtered_fills."affiliateRevShare",
      filtered_fills."price",
      filtered_fills."size",
      affiliate_referred_subaccounts."affiliateAddress",
      affiliate_referred_subaccounts."referredAtBlock"
  FROM 
      filtered_fills
  INNER JOIN
      affiliate_referred_subaccounts
  ON
      filtered_fills."subaccountId" = affiliate_referred_subaccounts."id"
  WHERE 
      filtered_fills."createdAtHeight" >= affiliate_referred_subaccounts."referredAtBlock"
),

-- Step 2d: Groupby to get affiliate level stats
affiliate_stats AS (
  SELECT
      affiliate_fills."affiliateAddress",
      SUM(affiliate_fills."fee") AS "totalReferredFees",
      SUM(affiliate_fills."affiliateRevShare") AS "affiliateEarnings",
      SUM(affiliate_fills."fee") - SUM(affiliate_fills."affiliateRevShare") AS "referredNetProtocolEarnings",
      COUNT(CASE WHEN affiliate_fills."liquidity" = '${Liquidity.MAKER}' THEN 1 END) AS "referredMakerTrades",
      COUNT(CASE WHEN affiliate_fills."liquidity" = '${Liquidity.TAKER}' THEN 1 END) AS "referredTakerTrades",
      SUM(affiliate_fills."price" * affiliate_fills."size") AS "referredTotalVolume"
  FROM
      affiliate_fills
  GROUP BY
      affiliate_fills."affiliateAddress"
),

-- Prepare to update affiliate_info
-- STEP 3a: Left join affiliate_stats onto affiliate_metadata. affiliate_stats only has values for
-- addresses with fills in the time window
affiliate_info_update AS (
  SELECT
    affiliate_metadata."affiliateAddress",
    affiliate_metadata."totalReferredUsers",    
    affiliate_metadata."firstReferralBlockHeight",
    COALESCE(affiliate_stats."totalReferredFees", 0) AS "totalReferredFees",
    COALESCE(affiliate_stats."affiliateEarnings", 0) AS "affiliateEarnings",
    COALESCE(affiliate_stats."referredNetProtocolEarnings", 0) AS "referredNetProtocolEarnings",
    COALESCE(affiliate_stats."referredMakerTrades", 0) AS "referredMakerTrades",
    COALESCE(affiliate_stats."referredTakerTrades", 0) AS "referredTakerTrades",
    COALESCE(affiliate_stats."referredTotalVolume", 0) AS "referredTotalVolume"
  FROM
    affiliate_metadata
  LEFT JOIN
    affiliate_stats
  ON affiliate_metadata."affiliateAddress" = affiliate_stats."affiliateAddress"
)

-- Step 3b: Update/upsert the affiliate info table with the new stats
INSERT INTO affiliate_info (
    "address", 
    "totalReferredUsers",
    "firstReferralBlockHeight",
    "affiliateEarnings", 
    "referredMakerTrades", 
    "referredTakerTrades", 
    "totalReferredFees", 
    "referredNetProtocolEarnings",
    "referredTotalVolume"
)
SELECT
    "affiliateAddress",
    "totalReferredUsers",
    "firstReferralBlockHeight",
    "affiliateEarnings",
    "referredMakerTrades",
    "referredTakerTrades",
    "totalReferredFees",
    "referredNetProtocolEarnings",
    "referredTotalVolume"
FROM 
    affiliate_info_update
ON CONFLICT ("address")
DO UPDATE SET
    "totalReferredUsers" = EXCLUDED."totalReferredUsers",
    "firstReferralBlockHeight" = EXCLUDED."firstReferralBlockHeight",
    "affiliateEarnings" = affiliate_info."affiliateEarnings" + EXCLUDED."affiliateEarnings",
    "referredMakerTrades" = affiliate_info."referredMakerTrades" + EXCLUDED."referredMakerTrades",
    "referredTakerTrades" = affiliate_info."referredTakerTrades" + EXCLUDED."referredTakerTrades",
    "totalReferredFees" = affiliate_info."totalReferredFees" + EXCLUDED."totalReferredFees",
    "referredNetProtocolEarnings" = affiliate_info."referredNetProtocolEarnings" + EXCLUDED."referredNetProtocolEarnings",
    "referredTotalVolume" = affiliate_info."referredTotalVolume" + EXCLUDED."referredTotalVolume";

-- Step 5: Upsert new affiliateInfoLastUpdateTime to persistent_cache table
INSERT INTO persistent_cache (key, value)
VALUES ('${PersistentCacheKeys.AFFILIATE_INFO_UPDATE_TIME}', '${windowEndTs}')
ON CONFLICT (key) 
DO UPDATE SET value = EXCLUDED.value;

COMMIT;
    `,
  );
}
=======
>>>>>>> 3cb2978b
export async function paginatedFindWithAddressFilter(
  addressFilter: string[],
  offset: number,
  limit: number,
  sortByAffiliateEarning: boolean,
  options: Options = DEFAULT_POSTGRES_OPTIONS,
<<<<<<< HEAD
): Promise<AffiliateInfoFromDatabase[] | undefined> {
=======
): Promise<AffiliateInfoFromDatabase[]> {
>>>>>>> 3cb2978b
  let baseQuery: QueryBuilder<AffiliateInfoModel> = setupBaseQuery<AffiliateInfoModel>(
    AffiliateInfoModel,
    options,
  );

  // Apply address filter if provided
  if (addressFilter.length > 0) {
    baseQuery = baseQuery.whereIn(AffiliateInfoColumns.address, addressFilter);
  }

  // Sorting by affiliate earnings or default sorting by address
  if (sortByAffiliateEarning) {
    baseQuery = baseQuery.orderBy(AffiliateInfoColumns.affiliateEarnings, Ordering.DESC);
  }

  // Apply pagination using offset and limit
  baseQuery = baseQuery.offset(offset).limit(limit);

<<<<<<< HEAD
  // Returning all fields
=======
>>>>>>> 3cb2978b
  return baseQuery.returning('*');
}<|MERGE_RESOLUTION|>--- conflicted
+++ resolved
@@ -97,7 +97,6 @@
     .returning('*');
 }
 
-<<<<<<< HEAD
 export async function updateInfo(
   windowStartTs: string, // exclusive
   windowEndTs: string, // inclusive
@@ -257,19 +256,13 @@
     `,
   );
 }
-=======
->>>>>>> 3cb2978b
 export async function paginatedFindWithAddressFilter(
   addressFilter: string[],
   offset: number,
   limit: number,
   sortByAffiliateEarning: boolean,
   options: Options = DEFAULT_POSTGRES_OPTIONS,
-<<<<<<< HEAD
-): Promise<AffiliateInfoFromDatabase[] | undefined> {
-=======
 ): Promise<AffiliateInfoFromDatabase[]> {
->>>>>>> 3cb2978b
   let baseQuery: QueryBuilder<AffiliateInfoModel> = setupBaseQuery<AffiliateInfoModel>(
     AffiliateInfoModel,
     options,
@@ -288,9 +281,5 @@
   // Apply pagination using offset and limit
   baseQuery = baseQuery.offset(offset).limit(limit);
 
-<<<<<<< HEAD
-  // Returning all fields
-=======
->>>>>>> 3cb2978b
   return baseQuery.returning('*');
 }