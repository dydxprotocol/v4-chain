import Knex from 'knex';
import { QueryBuilder } from 'objection';

import { DEFAULT_POSTGRES_OPTIONS } from '../constants';
import { knexPrimary } from '../helpers/knex';
import { setupBaseQuery, verifyAllRequiredFields } from '../helpers/stores-helpers';
import Transaction from '../helpers/transaction';
import AffiliateInfoModel from '../models/affiliate-info-model';
import {
  Options,
  Ordering,
  QueryableField,
  QueryConfig,
  AffiliateInfoColumns,
  AffiliateInfoCreateObject,
  AffiliateInfoFromDatabase,
  AffiliateInfoQueryConfig,
  Liquidity,
} from '../types';

export async function findAll(
  {
    address,
    limit,
  }: AffiliateInfoQueryConfig,
  requiredFields: QueryableField[],
  options: Options = DEFAULT_POSTGRES_OPTIONS,
): Promise<AffiliateInfoFromDatabase[]> {
  verifyAllRequiredFields(
    {
      address,
      limit,
    } as QueryConfig,
    requiredFields,
  );

  let baseQuery: QueryBuilder<AffiliateInfoModel> = setupBaseQuery<AffiliateInfoModel>(
    AffiliateInfoModel,
    options,
  );

  if (address) {
    baseQuery = baseQuery.where(AffiliateInfoColumns.address, address);
  }

  if (options.orderBy !== undefined) {
    for (const [column, order] of options.orderBy) {
      baseQuery = baseQuery.orderBy(
        column,
        order,
      );
    }
  } else {
    baseQuery = baseQuery.orderBy(
      AffiliateInfoColumns.address,
      Ordering.ASC,
    );
  }

  if (limit) {
    baseQuery = baseQuery.limit(limit);
  }

  return baseQuery.returning('*');
}

export async function create(
  AffiliateInfoToCreate: AffiliateInfoCreateObject,
  options: Options = { txId: undefined },
): Promise<AffiliateInfoFromDatabase> {
  return AffiliateInfoModel.query(
    Transaction.get(options.txId),
  ).insert(AffiliateInfoToCreate).returning('*');
}

export async function upsert(
  AffiliateInfoToUpsert: AffiliateInfoCreateObject,
  options: Options = { txId: undefined },
): Promise<AffiliateInfoFromDatabase> {
  const AffiliateInfos: AffiliateInfoModel[] = await AffiliateInfoModel.query(
    Transaction.get(options.txId),
  ).upsert(AffiliateInfoToUpsert).returning('*');
  // should only ever be one AffiliateInfo
  return AffiliateInfos[0];
}

export async function findById(
  address: string,
  options: Options = DEFAULT_POSTGRES_OPTIONS,
): Promise<AffiliateInfoFromDatabase | undefined> {
  const baseQuery: QueryBuilder<AffiliateInfoModel> = setupBaseQuery<AffiliateInfoModel>(
    AffiliateInfoModel,
    options,
  );
  return baseQuery
    .findById(address)
    .returning('*');
}

/**
 * Updates affiliate information in the database based on the provided time window.
 *
 * This function aggregates affiliate-related metadata and fill statistics
 * from various tables. Then it upserts the aggregated data into the `affiliate_info` table.
 *
 * @async
 * @function updateInfo
 * @param {string} windowStartTs - The exclusive start timestamp for filtering fills.
 * @param {string} windowEndTs - The inclusive end timestamp for filtering fill.
 * @param {Options} [options={ txId: undefined }] - Optional transaction ID or additional options.
 * @returns {Promise<void>}
 */
export async function updateInfo(
<<<<<<< HEAD
  windowStartTs: string,
  windowEndTs: string,
  options: Options = { txId: undefined },
) : Promise<void> {
  const transaction: Knex.Transaction | undefined = Transaction.get(options.txId);
=======
  windowStartTs: string, // exclusive
  windowEndTs: string, // inclusive
  txId: number | undefined = undefined,
) : Promise<void> {
  const transaction: Knex.Transaction | undefined = Transaction.get(txId);
>>>>>>> 5a02618c

  const query = `
-- Get metadata for all affiliates
-- STEP 1: Aggregate affiliate_referred_users
WITH affiliate_metadata AS (
  SELECT 
      "affiliateAddress", 
      COUNT(*) AS "totalReferredUsers",
      MIN("referredAtBlock") AS "firstReferralBlockHeight"
  FROM 
      affiliate_referred_users
  GROUP BY 
      "affiliateAddress"
),

-- Calculate fill related stats for affiliates
-- Step 2a: Inner join affiliate_referred_users with subaccounts to get subaccounts referred by the affiliate
affiliate_referred_subaccounts AS (
  SELECT 
      affiliate_referred_users."affiliateAddress",
      affiliate_referred_users."referredAtBlock",
      subaccounts."id"
  FROM 
      affiliate_referred_users
  INNER JOIN 
      subaccounts
  ON 
      affiliate_referred_users."refereeAddress" = subaccounts."address"
),

-- Step 2b: Filter fills by time window
filtered_fills AS (
  SELECT
      fills."subaccountId",
      fills."liquidity",
      fills."createdAt",
      CAST(fills."fee" AS decimal) AS "fee",
      fills."affiliateRevShare",
      fills."createdAtHeight",
      fills."price",
      fills."size"
  FROM 
      fills
  WHERE 
      fills."createdAt" > '${windowStartTs}'
      AND fills."createdAt" <= '${windowEndTs}'
),

-- Step 2c: Inner join filtered_fills with affiliate_referred_subaccounts and filter
affiliate_fills AS (
  SELECT
      filtered_fills."subaccountId",
      filtered_fills."liquidity",
      filtered_fills."createdAt",
      filtered_fills."fee",
      filtered_fills."affiliateRevShare",
      filtered_fills."price",
      filtered_fills."size",
      affiliate_referred_subaccounts."affiliateAddress",
      affiliate_referred_subaccounts."referredAtBlock"
  FROM 
      filtered_fills
  INNER JOIN
      affiliate_referred_subaccounts
  ON
      filtered_fills."subaccountId" = affiliate_referred_subaccounts."id"
  WHERE 
      filtered_fills."createdAtHeight" >= affiliate_referred_subaccounts."referredAtBlock"
),

-- Step 2d: Groupby to get affiliate level stats
affiliate_stats AS (
  SELECT
      affiliate_fills."affiliateAddress",
      SUM(affiliate_fills."fee") AS "totalReferredFees",
      SUM(affiliate_fills."affiliateRevShare") AS "affiliateEarnings",
      SUM(affiliate_fills."fee") - SUM(affiliate_fills."affiliateRevShare") AS "referredNetProtocolEarnings",
      COUNT(CASE WHEN affiliate_fills."liquidity" = '${Liquidity.MAKER}' THEN 1 END) AS "referredMakerTrades",
      COUNT(CASE WHEN affiliate_fills."liquidity" = '${Liquidity.TAKER}' THEN 1 END) AS "referredTakerTrades",
      SUM(affiliate_fills."price" * affiliate_fills."size") AS "referredTotalVolume"
  FROM
      affiliate_fills
  GROUP BY
      affiliate_fills."affiliateAddress"
),

-- Prepare to update affiliate_info
-- STEP 3a: Left join affiliate_stats onto affiliate_metadata. affiliate_stats only has values for
-- addresses with fills in the time window
affiliate_info_update AS (
  SELECT
    affiliate_metadata."affiliateAddress",
    affiliate_metadata."totalReferredUsers",    
    affiliate_metadata."firstReferralBlockHeight",
    COALESCE(affiliate_stats."totalReferredFees", 0) AS "totalReferredFees",
    COALESCE(affiliate_stats."affiliateEarnings", 0) AS "affiliateEarnings",
    COALESCE(affiliate_stats."referredNetProtocolEarnings", 0) AS "referredNetProtocolEarnings",
    COALESCE(affiliate_stats."referredMakerTrades", 0) AS "referredMakerTrades",
    COALESCE(affiliate_stats."referredTakerTrades", 0) AS "referredTakerTrades",
    COALESCE(affiliate_stats."referredTotalVolume", 0) AS "referredTotalVolume"
  FROM
    affiliate_metadata
  LEFT JOIN
    affiliate_stats
  ON affiliate_metadata."affiliateAddress" = affiliate_stats."affiliateAddress"
)

-- Step 3b: Update/upsert the affiliate info table with the new stats
INSERT INTO affiliate_info (
    "address", 
    "totalReferredUsers",
    "firstReferralBlockHeight",
    "affiliateEarnings", 
    "referredMakerTrades", 
    "referredTakerTrades", 
    "totalReferredFees", 
    "referredNetProtocolEarnings",
    "referredTotalVolume"
)
SELECT
    "affiliateAddress",
    "totalReferredUsers",
    "firstReferralBlockHeight",
    "affiliateEarnings",
    "referredMakerTrades",
    "referredTakerTrades",
    "totalReferredFees",
    "referredNetProtocolEarnings",
    "referredTotalVolume"
FROM 
    affiliate_info_update
ON CONFLICT ("address")
DO UPDATE SET
    "totalReferredUsers" = EXCLUDED."totalReferredUsers",
    "firstReferralBlockHeight" = EXCLUDED."firstReferralBlockHeight",
    "affiliateEarnings" = affiliate_info."affiliateEarnings" + EXCLUDED."affiliateEarnings",
    "referredMakerTrades" = affiliate_info."referredMakerTrades" + EXCLUDED."referredMakerTrades",
    "referredTakerTrades" = affiliate_info."referredTakerTrades" + EXCLUDED."referredTakerTrades",
    "totalReferredFees" = affiliate_info."totalReferredFees" + EXCLUDED."totalReferredFees",
    "referredNetProtocolEarnings" = affiliate_info."referredNetProtocolEarnings" + EXCLUDED."referredNetProtocolEarnings",
    "referredTotalVolume" = affiliate_info."referredTotalVolume" + EXCLUDED."referredTotalVolume";
    `;

  return transaction
    ? knexPrimary.raw(query).transacting(transaction)
    : knexPrimary.raw(query);
}

/**
 * Finds affiliate information from the database with optional address filtering, sorting,
 * and offset based pagination.
 *
 * @async
 * @function paginatedFindWithAddressFilter
 * @param {string[]} addressFilter - An array of affiliate addresses to filter by.
 * @param {number} offset - The offset for pagination.
 * @param {number} limit - The maximum number of records to return.
 * @param {boolean} sortByAffiliateEarning - Sort the results by affiliate earnings in desc order.
 * @param {Options} [options=DEFAULT_POSTGRES_OPTIONS] - Optional config for database interaction.
 * @returns {Promise<AffiliateInfoFromDatabase[]>}
 */
export async function paginatedFindWithAddressFilter(
  addressFilter: string[],
  offset: number,
  limit: number,
  sortByAffiliateEarning: boolean,
  options: Options = DEFAULT_POSTGRES_OPTIONS,
): Promise<AffiliateInfoFromDatabase[]> {
  let baseQuery: QueryBuilder<AffiliateInfoModel> = setupBaseQuery<AffiliateInfoModel>(
    AffiliateInfoModel,
    options,
  );

  // Apply address filter if provided
  if (addressFilter.length > 0) {
    baseQuery = baseQuery.whereIn(AffiliateInfoColumns.address, addressFilter);
  }

  // Sorting by affiliate earnings or default sorting by address
  if (sortByAffiliateEarning) {
    baseQuery = baseQuery.orderBy(AffiliateInfoColumns.affiliateEarnings, Ordering.DESC);
  }

  // Apply pagination using offset and limit
  baseQuery = baseQuery.offset(offset).limit(limit);

  return baseQuery.returning('*');
}<|MERGE_RESOLUTION|>--- conflicted
+++ resolved
@@ -111,19 +111,11 @@
  * @returns {Promise<void>}
  */
 export async function updateInfo(
-<<<<<<< HEAD
-  windowStartTs: string,
-  windowEndTs: string,
-  options: Options = { txId: undefined },
-) : Promise<void> {
-  const transaction: Knex.Transaction | undefined = Transaction.get(options.txId);
-=======
   windowStartTs: string, // exclusive
   windowEndTs: string, // inclusive
   txId: number | undefined = undefined,
 ) : Promise<void> {
   const transaction: Knex.Transaction | undefined = Transaction.get(txId);
->>>>>>> 5a02618c
 
   const query = `
 -- Get metadata for all affiliates
