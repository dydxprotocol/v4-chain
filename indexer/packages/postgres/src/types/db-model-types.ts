--- conflicted
+++ resolved
@@ -98,7 +98,6 @@
 }
 
 export interface FillFromDatabase {
-<<<<<<< HEAD
   id: string;
   subaccountId: string;
   side: OrderSide;
@@ -116,24 +115,6 @@
   clientMetadata?: string;
   fee: string;
   affiliateEarnedRevShare: string;
-=======
-  id: string,
-  subaccountId: string,
-  side: OrderSide,
-  liquidity: Liquidity,
-  type: FillType,
-  clobPairId: string,
-  size: string,
-  price: string,
-  quoteAmount: string,
-  eventId: Buffer,
-  transactionHash: string,
-  createdAt: IsoString,
-  createdAtHeight: string,
-  orderId?: string,
-  clientMetadata?: string,
-  fee: string,
->>>>>>> b0ebc7cc
 }
 
 export interface BlockFromDatabase {
