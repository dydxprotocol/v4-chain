--- conflicted
+++ resolved
@@ -343,7 +343,6 @@
   fundingIndex: string,
 }
 
-<<<<<<< HEAD
 export interface TurnkeyUserFromDatabase {
   suborg_id: string,
   username?: string,
@@ -354,7 +353,8 @@
   salt: string,
   dydx_address?: string,
   created_at: string,
-=======
+}
+
 export interface PnlFromDatabase {
   subaccountId: string,
   createdAt: IsoString,
@@ -362,7 +362,6 @@
   equity: string,
   netTransfers: string,
   totalPnl: string,
->>>>>>> effc21fb
 }
 
 export type SubaccountAssetNetTransferMap = { [subaccountId: string]:
