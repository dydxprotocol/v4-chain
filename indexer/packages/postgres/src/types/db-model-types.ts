--- conflicted
+++ resolved
@@ -291,11 +291,7 @@
   totalReferredUsers: number,
   referredNetProtocolEarnings: string,
   firstReferralBlockHeight: string,
-<<<<<<< HEAD
-  totalReferredVolume: string,
-=======
   referredTotalVolume: string,
->>>>>>> dd9d66ca
 }
 
 export interface AffiliateReferredUserFromDatabase {
