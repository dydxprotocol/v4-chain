/* ------- DATABASE MODEL TYPES ------- */
import Big from 'big.js';

import { CandleResolution } from './candle-types';
import { ComplianceReason, ComplianceStatus } from './compliance-status-types';
import { FillType, Liquidity } from './fill-types';
import {
  OrderSide, OrderStatus, OrderType, TimeInForce,
} from './order-types';
import { PerpetualMarketStatus, PerpetualMarketType } from './perpetual-market-types';
import { PerpetualPositionStatus } from './perpetual-position-types';
import { PositionSide } from './position-types';
import { TradingRewardAggregationPeriod } from './trading-reward-aggregation-types';
import { VaultStatus } from './vault-types';

type IsoString = string;

export interface IdBasedModelFromDatabase {
  id: string,
}

export interface SubaccountFromDatabase extends IdBasedModelFromDatabase {
  address: string,
  subaccountNumber: number,
  updatedAt: IsoString,
  updatedAtHeight: string,
}

export interface WalletFromDatabase {
  address: string,
  totalTradingRewards: string,
  totalVolume: string,
}

export interface PerpetualPositionFromDatabase extends IdBasedModelFromDatabase {
  id: string,
  subaccountId: string,
  perpetualId: string,
  side: PositionSide,
  status: PerpetualPositionStatus,
  size: string,  // The size of the position. Positive for long, negative for short.
  maxSize: string,
  entryPrice: string,
  exitPrice?: string,
  sumOpen: string,
  sumClose: string,
  createdAt: IsoString,
  closedAt?: IsoString,
  createdAtHeight: string,
  closedAtHeight?: string,
  openEventId: Buffer,
  closeEventId?: Buffer,
  lastEventId: Buffer,
  settledFunding: string,
}

export interface OrderFromDatabase extends IdBasedModelFromDatabase {
  subaccountId: string,
  clientId: string,
  clobPairId: string,
  side: OrderSide,
  size: string,
  totalFilled: string,
  price: string,
  type: OrderType,
  status: OrderStatus,
  timeInForce: TimeInForce,
  reduceOnly: boolean,
  orderFlags: string,
  updatedAt: IsoString,
  updatedAtHeight: string,
  goodTilBlock?: string,
  goodTilBlockTime?: string,
  // createdAtHeight is optional because short term orders do not have a createdAtHeight.
  createdAtHeight?: string,
  clientMetadata: string,
  triggerPrice?: string,
  builderAddress?: string,
  feePpm?: string,
  orderRouterAddress?: string,
  // these fields only exist for twap orders
  duration?: string,
  interval?: string,
  priceTolerance?: string,
}

export interface PerpetualMarketFromDatabase {
  id: string,
  clobPairId: string,
  ticker: string,
  marketId: number,
  status: PerpetualMarketStatus,
  priceChange24H: string,
  volume24H: string,
  trades24H: number,
  nextFundingRate: string,
  openInterest: string,
  quantumConversionExponent: number,
  atomicResolution: number,
  subticksPerTick: number,
  stepBaseQuantums: number,
  liquidityTierId: number,
  marketType: PerpetualMarketType,
  baseOpenInterest: string,
  defaultFundingRate1H?: string,
}

export interface FillFromDatabase {
  id: string,
  subaccountId: string,
  side: OrderSide,
  liquidity: Liquidity,
  type: FillType,
  clobPairId: string,
  size: string,
  price: string,
  quoteAmount: string,
  eventId: Buffer,
  transactionHash: string,
  createdAt: IsoString,
  createdAtHeight: string,
  orderId?: string,
  clientMetadata?: string,
  fee: string,
  affiliateRevShare: string,
  builderAddress?: string,
  builderFee?: string,
  orderRouterAddress?: string,
  orderRouterFee?: string,
}

export interface BlockFromDatabase {
  blockHeight: string,
  time: IsoString,
}

export interface TendermintEventFromDatabase {
  id: Buffer,
  blockHeight: string,
  transactionIndex: number,
  eventIndex: number,
}

export interface TransactionFromDatabase extends IdBasedModelFromDatabase {
  id: string,
  blockHeight: string,
  transactionIndex: number,
  transactionHash: string,
}

export interface AssetFromDatabase {
  id: string,
  symbol: string,
  atomicResolution: number,
  hasMarket: boolean,
  marketId?: number,
}

export interface AssetPositionFromDatabase {
  id: string,
  assetId: string,
  subaccountId: string,
  size: string,
  isLong: boolean,
}

export interface TransferFromDatabase extends IdBasedModelFromDatabase {
  senderSubaccountId?: string,
  recipientSubaccountId?: string,
  senderWalletAddress?: string,
  recipientWalletAddress?: string,
  assetId: string,
  size: string,
  eventId: Buffer,
  transactionHash: string,
  createdAt: IsoString,
  createdAtHeight: string,
}

export interface MarketFromDatabase {
  id: number,
  pair: string,
  exponent: number,
  minPriceChangePpm: number,
  oraclePrice?: string,
}

export interface OraclePriceFromDatabase extends IdBasedModelFromDatabase {
  marketId: number,
  price: string,
  effectiveAt: IsoString,
  effectiveAtHeight: string,
}

export interface LiquidityTiersFromDatabase {
  id: number,
  name: string,
  initialMarginPpm: string,
  maintenanceFractionPpm: string,
  openInterestLowerCap?: string,
  openInterestUpperCap?: string,
}

export interface CandleFromDatabase extends IdBasedModelFromDatabase {
  startedAt: IsoString,
  ticker: string,
  resolution: CandleResolution,
  low: string,
  high: string,
  open: string,
  close: string,
  baseTokenVolume: string,
  usdVolume: string,
  trades: number,
  startingOpenInterest: string,
  orderbookMidPriceOpen?: string | null,
  orderbookMidPriceClose?: string | null,
}

export interface PnlTicksFromDatabase extends IdBasedModelFromDatabase {
  subaccountId: string,
  equity: string,
  totalPnl: string,
  netTransfers: string,
  createdAt: IsoString,
  blockHeight: string,
  blockTime: IsoString,
}

export interface FundingIndexUpdatesFromDatabase extends IdBasedModelFromDatabase {
  perpetualId: string,
  eventId: Buffer,
  rate: string,
  oraclePrice: string,
  fundingIndex: string,
  effectiveAt: string,
  effectiveAtHeight: string,
}

export interface ComplianceDataFromDatabase {
  address: string,
  chain?: string,
  blocked: boolean,
  riskScore?: string,
  updatedAt: string,
}

export interface ComplianceStatusFromDatabase {
  address: string,
  status: ComplianceStatus,
  reason?: ComplianceReason,
  createdAt: IsoString,
  updatedAt: IsoString,
}

export interface TradingRewardFromDatabase {
  id: string,
  address: string,
  blockTime: IsoString,
  blockHeight: string,
  amount: string,
}

export interface TradingRewardAggregationFromDatabase {
  id: string,
  address: string,
  startedAt: IsoString,
  startedAtHeight: string,
  endedAt?: IsoString,
  endedAtHeight?: string,
  period: TradingRewardAggregationPeriod,
  amount: string,
}

export interface SubaccountUsernamesFromDatabase {
  username: string,
  subaccountId: string,
}

export interface AddressUsername {
  address: string,
  username: string,
}

export interface LeaderboardPnlFromDatabase {
  address: string,
  timeSpan: string,
  pnl: string,
  currentEquity: string,
  rank: number,
}

export interface PersistentCacheFromDatabase {
  key: string,
  value: string,
}

export interface AffiliateInfoFromDatabase {
  address: string,
  affiliateEarnings: string,
  referredMakerTrades: number,
  referredTakerTrades: number,
  totalReferredMakerFees: string,
  totalReferredTakerFees: string,
  totalReferredMakerRebates: string,
  totalReferredUsers: number,
  firstReferralBlockHeight: string,
  referredTotalVolume: string,
}

export interface AffiliateReferredUserFromDatabase {
  affiliateAddress: string,
  refereeAddress: string,
  referredAtBlock: string,
}

export interface FirebaseNotificationTokenFromDatabase {
  address: string,
  token: string,
  updatedAt: IsoString,
  language: string,
}

export interface VaultFromDatabase {
  address: string,
  clobPairId: string,
  status: VaultStatus,
  createdAt: IsoString,
  updatedAt: IsoString,
}

export interface FundingPaymentsFromDatabase {
  subaccountId: string,
  perpetualId: string,
  ticker: string,
  createdAt: string,
  createdAtHeight: string,
  oraclePrice: string,
  size: string,
  side: PositionSide,
  rate: string,
  payment: string,
  fundingIndex: string,
}

export interface PnlFromDatabase {
  subaccountId: string,
  createdAt: IsoString,
  createdAtHeight: string,
<<<<<<< HEAD
  deltaFundingPayments: string,
  deltaPositionEffects: string,
=======
  equity: string,
  netTransfers: string,
>>>>>>> f2d3f4c6
  totalPnl: string,
}

export type SubaccountAssetNetTransferMap = { [subaccountId: string]:
{ [assetId: string]: string }, };
export type SubaccountToPerpetualPositionsMap = { [subaccountId: string]:
{ [perpetualId: string]: PerpetualPositionFromDatabase }, };
export type PerpetualPositionsMap = { [perpetualMarketId: string]: PerpetualPositionFromDatabase };
export type PerpetualMarketsMap = { [perpetualMarketId: string]: PerpetualMarketFromDatabase };
export type AssetsMap = { [assetId: string]: AssetFromDatabase };
export type LiquidityTiersMap = { [liquidityTierId: number]: LiquidityTiersFromDatabase };
export type SubaccountUsdcMap = { [subaccountId: string]: Big };
export type AssetPositionsMap = { [subaccountId: string]: AssetPositionFromDatabase[] };
export type MarketsMap = { [marketId: number]: MarketFromDatabase };
export type OraclePricesMap = { [marketId: number]: OraclePriceFromDatabase[] };
export type PriceMap = { [marketId: number]: string };
export type FundingIndexMap = { [perpetualId: string]: Big };
export type CandlesResolutionMap = { [resolution: string]: CandleFromDatabase };
export type CandlesMap = { [ticker: string]: CandlesResolutionMap };<|MERGE_RESOLUTION|>--- conflicted
+++ resolved
@@ -347,13 +347,8 @@
   subaccountId: string,
   createdAt: IsoString,
   createdAtHeight: string,
-<<<<<<< HEAD
-  deltaFundingPayments: string,
-  deltaPositionEffects: string,
-=======
   equity: string,
   netTransfers: string,
->>>>>>> f2d3f4c6
   totalPnl: string,
 }
 
