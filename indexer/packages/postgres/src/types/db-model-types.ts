--- conflicted
+++ resolved
@@ -265,11 +265,7 @@
   subaccountId: string,
 }
 
-<<<<<<< HEAD
-export interface AddressUsernameFromDatabase {
-=======
 export interface AddressUsername {
->>>>>>> 3cb2978b
   address: string,
   username: string,
 }
