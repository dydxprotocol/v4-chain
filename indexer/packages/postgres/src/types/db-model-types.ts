--- conflicted
+++ resolved
@@ -343,9 +343,6 @@
   fundingIndex: string,
 }
 
-<<<<<<< HEAD
-<<<<<<< HEAD
-=======
 export interface TurnkeyUserFromDatabase {
   suborg_id: string,
   username?: string,
@@ -358,8 +355,6 @@
   created_at: string,
 }
 
-=======
->>>>>>> 8bfb7077
 export interface PnlFromDatabase {
   subaccountId: string,
   createdAt: IsoString,
@@ -369,10 +364,6 @@
   totalPnl: string,
 }
 
-<<<<<<< HEAD
->>>>>>> bf95b5d9 (Turnkey + Autobridge integration (#3065))
-=======
->>>>>>> 8bfb7077
 export type SubaccountAssetNetTransferMap = { [subaccountId: string]:
 { [assetId: string]: string }, };
 export type SubaccountToPerpetualPositionsMap = { [subaccountId: string]:
