/* ------- QUERY TYPES ------- */

import { CandleResolution } from './candle-types';
import { Liquidity } from './fill-types';
import { OrderSide, OrderStatus, OrderType } from './order-types';
import { PerpetualPositionStatus } from './perpetual-position-types';
import { PositionSide } from './position-types';
import { ParentSubaccount } from './subaccount-types';
import { TradingRewardAggregationPeriod } from './trading-reward-aggregation-types';
import { IsoString } from './utility-types';

export enum QueryableField {
  LIMIT = 'limit',
  PAGE = 'page',
  ID = 'id',
  ADDRESS = 'address',
  SUBACCOUNT_NUMBER = 'subaccountNumber',
  SUBACCOUNT_ID = 'subaccountId',
  SENDER_SUBACCOUNT_ID = 'senderSubaccountId',
  RECIPIENT_SUBACCOUNT_ID = 'recipientSubaccountId',
  SENDER_WALLET_ADDRESS = 'senderWalletAddress',
  RECIPIENT_WALLET_ADDRESS = 'recipientWalletAddress',
  CLIENT_ID = 'clientId',
  CLOB_PAIR_ID = 'clobPairId',
  SIDE = 'side',
  SIZE = 'size',
  TOTAL_FILLED = 'totalFilled',
  PRICE = 'price',
  TYPE = 'type',
  STATUS = 'status',
  STATUSES = 'statuses',
  POST_ONLY = 'postOnly',
  REDUCE_ONLY = 'reduceOnly',
  PERPETUAL_ID = 'perpetualId',
  LIQUIDITY = 'liquidity',
  CREATED_BEFORE_OR_AT = 'createdBeforeOrAt',
  CREATED_BEFORE_OR_AT_HEIGHT = 'createdBeforeOrAtHeight',
  CREATED_ON_OR_AFTER = 'createdOnOrAfter',
  CREATED_ON_OR_AFTER_HEIGHT = 'createdOnOrAfterHeight',
  CREATED_AFTER = 'createdAfter',
  CREATED_AFTER_HEIGHT = 'createdAfterHeight',
  CREATED_AT = 'createdAt',
  CREATED_AT_HEIGHT = 'createdAtHeight',
  EVENT_ID = 'eventId',
  TRANSACTION_HASH = 'transactionHash',
  BLOCK_HEIGHT = 'blockHeight',
  BLOCK_TIME = 'blockTime',
  TRANSACTION_INDEX = 'transactionIndex',
  EVENT_INDEX = 'eventIndex',
  SYMBOL = 'symbol',
  ATOMIC_RESOLUTION = 'atomicResolution',
  HAS_MARKET = 'hasMarket',
  MARKET_ID = 'marketId',
  ASSET_ID = 'assetId',
  IS_LONG = 'isLong',
  PAIR = 'pair',
  EFFECTIVE_AT = 'effectiveAt',
  EFFECTIVE_AT_HEIGHT = 'effectiveAtHeight',
  EFFECTIVE_BEFORE_OR_AT = 'effectiveBeforeOrAt',
  EFFECTIVE_BEFORE_OR_AT_HEIGHT = 'effectiveBeforeOrAtHeight',
  EFFECTIVE_AT_OR_AFTER_HEIGHT = 'effectiveAtOrAfterHeight',
  GOOD_TIL_BLOCK_BEFORE_OR_AT = 'goodTilBlockBeforeOrAt',
  GOOD_TIL_BLOCK_AFTER = 'goodTilBlockAfter',
  GOOD_TIL_BLOCK_TIME_BEFORE_OR_AT = 'goodTilBlockTimeBeforeOrAt',
  GOOD_TIL_BLOCK_TIME_AFTER = 'goodTilBlockTimeAfter',
  TICKER = 'ticker',
  RESOLUTION = 'resolution',
  FROM_ISO = 'fromISO',
  TO_ISO = 'toISO',
  CREATED_BEFORE_OR_AT_BLOCK_HEIGHT = 'createdBeforeOrAtBlockHeight',
  CREATED_ON_OR_AFTER_BLOCK_HEIGHT = 'createdOnOrAfterBlockHeight',
  ORDER_FLAGS = 'orderFlags',
  CLIENT_METADATA = 'clientMetadata',
  LIQUIDITY_TIER_ID = 'liquidityTierId',
  FEE = 'fee',
  TRIGGER_PRICE = 'triggerPrice',
  UPDATED_BEFORE_OR_AT = 'updatedBeforeOrAt',
  UPDATED_ON_OR_AFTER = 'updatedOnOrAfter',
  PROVIDER = 'provider',
  BLOCKED = 'blocked',
  BLOCK_TIME_BEFORE_OR_AT = 'blockTimeBeforeOrAt',
  STARTED_AT_HEIGHT = 'startedAtHeight',
  PERIOD = 'period',
  STARTED_AT_HEIGHT_OR_AFTER = 'startedAtHeightOrAfter',
  BLOCK_TIME_AFTER_OR_AT = 'blockTimeAfterOrAt',
  BLOCK_TIME_BEFORE = 'blockTimeBefore',
  ADDRESSES = 'addresses',
  BLOCK_HEIGHT_BEFORE_OR_AT = 'blockHeightBeforeOrAt',
  STARTED_AT_BEFORE_OR_AT = 'startedAtBeforeOrAt',
  STARTED_AT_HEIGHT_BEFORE_OR_AT = 'startedAtHeightBeforeOrAt',
  REASON = 'reason',
  USERNAME = 'username',
  TIMESPAN = 'timeSpan',
  RANK = 'rank',
  AFFILIATE_ADDRESS = 'affiliateAddress',
  REFEREE_ADDRESS = 'refereeAddress',
  KEY = 'key',
  TOKEN = 'token',
  ADDRESS_IN_WALLETS_TABLE = 'addressInWalletsTable',
  PARENT_SUBACCOUNT = 'parentSubaccount',
  DISTINCT_FIELDS = 'distinctFields',
  ZERO_PAYMENTS = 'zeroPayments',
}

export interface QueryConfig {
  [QueryableField.LIMIT]?: number,
  [QueryableField.PAGE]?: number,
}

export interface SubaccountQueryConfig extends QueryConfig {
  [QueryableField.ID]?: string[],
  [QueryableField.ADDRESS]?: string,
  [QueryableField.SUBACCOUNT_NUMBER]?: number,
  [QueryableField.UPDATED_BEFORE_OR_AT]?: string,
  [QueryableField.UPDATED_ON_OR_AFTER]?: string,
}

export interface SubaccountUsernamesQueryConfig extends QueryConfig {
  [QueryableField.USERNAME]?: string[],
  [QueryableField.SUBACCOUNT_ID]?: string[],
}

export interface WalletQueryConfig extends QueryConfig {
  [QueryableField.ADDRESS]?: string,
}

export interface PerpetualPositionQueryConfig extends QueryConfig {
  [QueryableField.ID]?: string[],
  [QueryableField.SUBACCOUNT_ID]?: string[],
  [QueryableField.PERPETUAL_ID]?: string[],
  [QueryableField.SIDE]?: PositionSide,
  [QueryableField.STATUS]?: PerpetualPositionStatus[],
  [QueryableField.CREATED_BEFORE_OR_AT_HEIGHT]?: string,
  [QueryableField.CREATED_BEFORE_OR_AT]?: string,
}

export interface OrderQueryConfig extends QueryConfig {
  [QueryableField.ID]?: string[],
  [QueryableField.SUBACCOUNT_ID]?: string[],
  [QueryableField.CLIENT_ID]?: string,
  [QueryableField.CLOB_PAIR_ID]?: string,
  [QueryableField.SIDE]?: OrderSide,
  [QueryableField.SIZE]?: string,
  [QueryableField.TOTAL_FILLED]?: string,
  [QueryableField.PRICE]?: string,
  [QueryableField.TYPE]?: OrderType,
  [QueryableField.STATUSES]?: OrderStatus[],
  [QueryableField.POST_ONLY]?: boolean,
  [QueryableField.REDUCE_ONLY]?: boolean,
  [QueryableField.GOOD_TIL_BLOCK_BEFORE_OR_AT]?: string,
  [QueryableField.GOOD_TIL_BLOCK_AFTER]?: string,
  [QueryableField.GOOD_TIL_BLOCK_TIME_BEFORE_OR_AT]?: string,
  [QueryableField.GOOD_TIL_BLOCK_TIME_AFTER]?: string,
  [QueryableField.ORDER_FLAGS]?: string,
  [QueryableField.CLIENT_METADATA]?: string,
  [QueryableField.TRIGGER_PRICE]?: string,
  [QueryableField.PARENT_SUBACCOUNT]?: ParentSubaccount,
}

export interface PerpetualMarketQueryConfig extends QueryConfig {
  [QueryableField.ID]?: string[],
  [QueryableField.MARKET_ID]?: number[],
  [QueryableField.LIQUIDITY_TIER_ID]?: number[],
}

export interface FillQueryConfig extends QueryConfig {
  [QueryableField.ID]?: string[],
  [QueryableField.SUBACCOUNT_ID]?: string[],
  [QueryableField.SIDE]?: OrderSide,
  [QueryableField.LIQUIDITY]?: Liquidity,
  [QueryableField.TYPE]?: OrderType,
  [QueryableField.CLOB_PAIR_ID]?: string,
  [QueryableField.EVENT_ID]?: Buffer,
  [QueryableField.TRANSACTION_HASH]?: string,
  [QueryableField.CREATED_BEFORE_OR_AT_HEIGHT]?: string,
  [QueryableField.CREATED_BEFORE_OR_AT]?: string,
  [QueryableField.CREATED_ON_OR_AFTER_HEIGHT]?: string,
  [QueryableField.CREATED_ON_OR_AFTER]?: string,
  [QueryableField.CLIENT_METADATA]?: string,
  [QueryableField.FEE]?: string,
  [QueryableField.PARENT_SUBACCOUNT]?: ParentSubaccount,
}

export interface BlockQueryConfig extends QueryConfig {
  [QueryableField.BLOCK_HEIGHT]?: string[],
  [QueryableField.CREATED_ON_OR_AFTER]?: string,
}

export interface TendermintEventQueryConfig extends QueryConfig {
  [QueryableField.ID]?: Buffer[],
  [QueryableField.BLOCK_HEIGHT]?: string[],
  [QueryableField.TRANSACTION_INDEX]?: number[],
  [QueryableField.EVENT_INDEX]?: number[],
}

export interface TransactionQueryConfig extends QueryConfig {
  [QueryableField.ID]?: string[],
  [QueryableField.BLOCK_HEIGHT]?: string[],
  [QueryableField.TRANSACTION_INDEX]?: number[],
  [QueryableField.TRANSACTION_HASH]?: string[],
}

export interface AssetQueryConfig extends QueryConfig {
  [QueryableField.ID]?: string[],
  [QueryableField.SYMBOL]?: string,
  [QueryableField.ATOMIC_RESOLUTION]?: number,
  [QueryableField.HAS_MARKET]?: boolean,
  [QueryableField.MARKET_ID]?: number,
}

export interface AssetPositionQueryConfig extends QueryConfig {
  [QueryableField.ID]?: string[],
  [QueryableField.ASSET_ID]?: string[],
  [QueryableField.SUBACCOUNT_ID]?: string[],
  [QueryableField.SIZE]?: string,
  [QueryableField.IS_LONG]?: boolean,
}

export interface TransferQueryConfig extends QueryConfig {
  [QueryableField.ID]?: string[],
  [QueryableField.SENDER_SUBACCOUNT_ID]?: string[],
  [QueryableField.RECIPIENT_SUBACCOUNT_ID]?: string[],
  [QueryableField.SENDER_WALLET_ADDRESS]?: string[],
  [QueryableField.RECIPIENT_WALLET_ADDRESS]?: string[],
  [QueryableField.ASSET_ID]?: string[],
  [QueryableField.SIZE]?: string,
  [QueryableField.EVENT_ID]?: Buffer[],
  [QueryableField.TRANSACTION_HASH]?: string[],
  [QueryableField.CREATED_AT]?: string,
  [QueryableField.CREATED_AT_HEIGHT]?: string[],
  [QueryableField.CREATED_BEFORE_OR_AT_HEIGHT]?: string,
  [QueryableField.CREATED_BEFORE_OR_AT]?: string,
  [QueryableField.CREATED_AFTER]?: string,
  [QueryableField.CREATED_AFTER_HEIGHT]?: string,
}

export interface ToAndFromSubaccountTransferQueryConfig extends QueryConfig {
  [QueryableField.ID]?: string[],
  [QueryableField.SUBACCOUNT_ID]?: string[],
  [QueryableField.ASSET_ID]?: string[],
  [QueryableField.SIZE]?: string,
  [QueryableField.EVENT_ID]?: Buffer[],
  [QueryableField.TRANSACTION_HASH]?: string[],
  [QueryableField.CREATED_AT]?: string,
  [QueryableField.CREATED_AT_HEIGHT]?: string[],
  [QueryableField.CREATED_BEFORE_OR_AT_HEIGHT]?: string | undefined,
  [QueryableField.CREATED_BEFORE_OR_AT]?: string | undefined,
  [QueryableField.CREATED_AFTER_HEIGHT]?: string | undefined,
  [QueryableField.CREATED_AFTER]?: string | undefined,
}

export interface OraclePriceQueryConfig extends QueryConfig {
  [QueryableField.ID]?: string[],
  [QueryableField.MARKET_ID]?: number[],
  [QueryableField.PRICE]?: string[],
  [QueryableField.EFFECTIVE_AT]?: string,
  [QueryableField.EFFECTIVE_AT_HEIGHT]?: string,
  [QueryableField.EFFECTIVE_BEFORE_OR_AT]?: string,
  [QueryableField.EFFECTIVE_BEFORE_OR_AT_HEIGHT]?: string,
}

export interface MarketQueryConfig extends QueryConfig {
  [QueryableField.ID]?: number[],
  [QueryableField.PAIR]?: string[],
}

export interface CandleQueryConfig extends QueryConfig {
  [QueryableField.ID]?: number[],
  [QueryableField.TICKER]?: string[],
  [QueryableField.RESOLUTION]?: CandleResolution,
  [QueryableField.FROM_ISO]?: IsoString,
  [QueryableField.TO_ISO]?: IsoString,
}

export interface PnlTicksQueryConfig extends QueryConfig {
  [QueryableField.ID]?: string[],
  [QueryableField.SUBACCOUNT_ID]?: string[],
  [QueryableField.CREATED_AT]?: string,
  [QueryableField.BLOCK_HEIGHT]?: string,
  [QueryableField.BLOCK_TIME]?: string,
  [QueryableField.CREATED_BEFORE_OR_AT]?: string,
  [QueryableField.CREATED_BEFORE_OR_AT_BLOCK_HEIGHT]?: string,
  [QueryableField.CREATED_ON_OR_AFTER]?: string,
  [QueryableField.CREATED_ON_OR_AFTER_BLOCK_HEIGHT]?: string,
  [QueryableField.PARENT_SUBACCOUNT]?: ParentSubaccount,
}

export interface FundingIndexUpdatesQueryConfig extends QueryConfig {
  [QueryableField.ID]?: string[],
  [QueryableField.PERPETUAL_ID]?: string[],
  [QueryableField.EVENT_ID]?: Buffer,
  [QueryableField.EFFECTIVE_AT]?: string,
  [QueryableField.EFFECTIVE_AT_HEIGHT]?: string,
  [QueryableField.EFFECTIVE_BEFORE_OR_AT]?: string,
  [QueryableField.EFFECTIVE_BEFORE_OR_AT_HEIGHT]?: string,
  [QueryableField.EFFECTIVE_AT_OR_AFTER_HEIGHT]?: string,
  [QueryableField.DISTINCT_FIELDS]?: string[],
}

export interface LiquidityTiersQueryConfig extends QueryConfig {
  [QueryableField.ID]?: string[],
}

export interface ComplianceDataQueryConfig extends QueryConfig {
  [QueryableField.ADDRESS]?: string[],
  [QueryableField.UPDATED_BEFORE_OR_AT]?: string,
  [QueryableField.PROVIDER]?: string,
  [QueryableField.BLOCKED]?: boolean,
  [QueryableField.ADDRESS_IN_WALLETS_TABLE]?: boolean,
}

export interface ComplianceStatusQueryConfig extends QueryConfig {
  [QueryableField.ADDRESS]?: string[],
  [QueryableField.STATUS]?: string[],
  [QueryableField.CREATED_BEFORE_OR_AT]?: string,
  [QueryableField.UPDATED_BEFORE_OR_AT]?: string,
  [QueryableField.REASON]?: string,
}

export interface TradingRewardQueryConfig extends QueryConfig {
  [QueryableField.ADDRESS]?: string,
  [QueryableField.BLOCK_HEIGHT]?: string,
  [QueryableField.BLOCK_TIME_BEFORE_OR_AT]?: IsoString,
  [QueryableField.BLOCK_TIME_AFTER_OR_AT]?: IsoString,
  [QueryableField.BLOCK_TIME_BEFORE]?: IsoString,
  [QueryableField.BLOCK_HEIGHT_BEFORE_OR_AT]?: IsoString,
}

export interface TradingRewardAggregationQueryConfig extends QueryConfig {
  [QueryableField.ADDRESS]?: string,
  [QueryableField.ADDRESSES]?: string[],
  [QueryableField.STARTED_AT_HEIGHT]?: string,
  [QueryableField.STARTED_AT_HEIGHT_OR_AFTER]?: string,
  [QueryableField.PERIOD]?: TradingRewardAggregationPeriod,
  [QueryableField.STARTED_AT_BEFORE_OR_AT]?: IsoString,
  [QueryableField.STARTED_AT_HEIGHT_BEFORE_OR_AT]?: string,
}

export interface AffiliateReferredUsersQueryConfig extends QueryConfig {
  [QueryableField.AFFILIATE_ADDRESS]?: string[],
  [QueryableField.REFEREE_ADDRESS]?: string[],
}

export interface LeaderboardPnlQueryConfig extends QueryConfig {
  [QueryableField.ADDRESS]?: string[],
  [QueryableField.TIMESPAN]?: string[],
  [QueryableField.RANK]?: number[],
}

export interface PersistentCacheQueryConfig extends QueryConfig {
  [QueryableField.KEY]?: string,
}

export interface AffiliateInfoQueryConfig extends QueryConfig {
  [QueryableField.ADDRESS]?: string,
}

export interface FirebaseNotificationTokenQueryConfig extends QueryConfig {
  [QueryableField.ADDRESS]?: string,
  [QueryableField.TOKEN]?: string,
  [QueryableField.UPDATED_BEFORE_OR_AT]?: IsoString,
}

export interface VaultQueryConfig extends QueryConfig {
  [QueryableField.ADDRESS]?: string[],
  [QueryableField.CLOB_PAIR_ID]?: string[],
  [QueryableField.STATUS]?: string[],
}

export interface FundingPaymentsQueryConfig extends QueryConfig {
  [QueryableField.SUBACCOUNT_ID]?: string[],
  [QueryableField.PERPETUAL_ID]?: string[],
  [QueryableField.TICKER]?: string,
  [QueryableField.CREATED_AT_HEIGHT]?: string,
  [QueryableField.CREATED_AT]?: string,
  [QueryableField.CREATED_BEFORE_OR_AT_HEIGHT]?: string,
  [QueryableField.CREATED_BEFORE_OR_AT]?: string,
  [QueryableField.CREATED_ON_OR_AFTER_HEIGHT]?: string,
  [QueryableField.CREATED_ON_OR_AFTER]?: string,
  [QueryableField.PARENT_SUBACCOUNT]?: ParentSubaccount,
  [QueryableField.ZERO_PAYMENTS]?: boolean,
<<<<<<< HEAD
  [QueryableField.DISTINCT_FIELDS]?: string[],
}
<<<<<<< HEAD
=======
=======
}
>>>>>>> 8bfb7077

export interface PnlQueryConfig extends QueryConfig {
  [QueryableField.SUBACCOUNT_ID]?: string[],
  [QueryableField.CREATED_AT_HEIGHT]?: string,
  [QueryableField.CREATED_AT]?: string,
  [QueryableField.CREATED_BEFORE_OR_AT_HEIGHT]?: string,
  [QueryableField.CREATED_BEFORE_OR_AT]?: string,
  [QueryableField.CREATED_ON_OR_AFTER_HEIGHT]?: string,
  [QueryableField.CREATED_ON_OR_AFTER]?: string,
  [QueryableField.PARENT_SUBACCOUNT]?: ParentSubaccount,
<<<<<<< HEAD
}
>>>>>>> 3d1a0b8d (New PnL job to compute recursively based on latest PnL values (#3046))
=======
  [QueryableField.ZERO_PAYMENTS]?: boolean,
}
>>>>>>> 8bfb7077
<|MERGE_RESOLUTION|>--- conflicted
+++ resolved
@@ -379,14 +379,8 @@
   [QueryableField.CREATED_ON_OR_AFTER]?: string,
   [QueryableField.PARENT_SUBACCOUNT]?: ParentSubaccount,
   [QueryableField.ZERO_PAYMENTS]?: boolean,
-<<<<<<< HEAD
   [QueryableField.DISTINCT_FIELDS]?: string[],
 }
-<<<<<<< HEAD
-=======
-=======
-}
->>>>>>> 8bfb7077
 
 export interface PnlQueryConfig extends QueryConfig {
   [QueryableField.SUBACCOUNT_ID]?: string[],
@@ -397,10 +391,4 @@
   [QueryableField.CREATED_ON_OR_AFTER_HEIGHT]?: string,
   [QueryableField.CREATED_ON_OR_AFTER]?: string,
   [QueryableField.PARENT_SUBACCOUNT]?: ParentSubaccount,
-<<<<<<< HEAD
-}
->>>>>>> 3d1a0b8d (New PnL job to compute recursively based on latest PnL values (#3046))
-=======
-  [QueryableField.ZERO_PAYMENTS]?: boolean,
-}
->>>>>>> 8bfb7077
+}