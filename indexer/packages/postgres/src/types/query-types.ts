--- conflicted
+++ resolved
@@ -88,13 +88,10 @@
   USERNAME = 'username',
   TIMESPAN = 'timeSpan',
   RANK = 'rank',
-<<<<<<< HEAD
   AFFILIATE_ADDRESS = 'affiliateAddress',
   REFEREE_ADDRESS = 'refereeAddress',
-=======
   KEY = 'key',
   IS_WHITELIST_AFFILIATE = 'isWhitelistAffiliate',
->>>>>>> abfec2a2
 }
 
 export interface QueryConfig {
