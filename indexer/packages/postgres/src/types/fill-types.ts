--- conflicted
+++ resolved
@@ -30,7 +30,6 @@
 }
 
 export interface FillCreateObject {
-<<<<<<< HEAD
   subaccountId: string;
   side: OrderSide;
   liquidity: Liquidity;
@@ -47,23 +46,6 @@
   clientMetadata?: string;
   fee: string;
   affiliateEarnedRevShare: string;
-=======
-  subaccountId: string,
-  side: OrderSide,
-  liquidity: Liquidity,
-  type: FillType,
-  clobPairId: string,
-  orderId?: string,
-  size: string,
-  price: string,
-  quoteAmount: string,
-  eventId: Buffer,
-  transactionHash: string,
-  createdAt: string,
-  createdAtHeight: string,
-  clientMetadata?: string,
-  fee: string,
->>>>>>> b0ebc7cc
 }
 
 export interface FillUpdateObject {
