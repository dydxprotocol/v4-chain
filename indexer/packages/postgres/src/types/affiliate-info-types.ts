export interface AffiliateInfoCreateObject {
  address: string,
  affiliateEarnings: string,
  referredMakerTrades: number,
  referredTakerTrades: number,
  totalReferredFees: string,
  totalReferredUsers: number,
  referredNetProtocolEarnings: string,
  firstReferralBlockHeight: string,
<<<<<<< HEAD
  totalReferredVolume: string,
=======
  referredTotalVolume: string,
>>>>>>> dd9d66ca
}

export enum AffiliateInfoColumns {
  address = 'address',
  affiliateEarnings = 'affiliateEarnings',
  referredMakerTrades = 'referredMakerTrades',
  referredTakerTrades = 'referredTakerTrades',
  totalReferredFees = 'totalReferredFees',
  totalReferredUsers = 'totalReferredUsers',
  referredNetProtocolEarnings = 'referredNetProtocolEarnings',
  firstReferralBlockHeight = 'firstReferralBlockHeight',
<<<<<<< HEAD
  totalReferredVolume = 'totalReferredVolume',
=======
  referredTotalVolume = 'referredTotalVolume',
>>>>>>> dd9d66ca
}<|MERGE_RESOLUTION|>--- conflicted
+++ resolved
@@ -7,11 +7,7 @@
   totalReferredUsers: number,
   referredNetProtocolEarnings: string,
   firstReferralBlockHeight: string,
-<<<<<<< HEAD
-  totalReferredVolume: string,
-=======
   referredTotalVolume: string,
->>>>>>> dd9d66ca
 }
 
 export enum AffiliateInfoColumns {
@@ -23,9 +19,5 @@
   totalReferredUsers = 'totalReferredUsers',
   referredNetProtocolEarnings = 'referredNetProtocolEarnings',
   firstReferralBlockHeight = 'firstReferralBlockHeight',
-<<<<<<< HEAD
-  totalReferredVolume = 'totalReferredVolume',
-=======
   referredTotalVolume = 'referredTotalVolume',
->>>>>>> dd9d66ca
 }