--- conflicted
+++ resolved
@@ -36,14 +36,10 @@
 USER dydx
 
 # Install npm modules using pnpm
-<<<<<<< HEAD
-RUN pnpm i --loglevel warn  --frozen-lockfile
-=======
 
 # NOTE: For prod testing, use "RUN pnpm i --loglevel warn --production --frozen-lockfile"
 RUN pnpm i --loglevel warn --frozen-lockfile
 
->>>>>>> 88658220
 
 WORKDIR /home/dydx/app/packages/postgres
 
