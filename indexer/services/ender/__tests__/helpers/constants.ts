--- conflicted
+++ resolved
@@ -205,11 +205,8 @@
   atomicResolution: -8,
   liquidityTier: 1,
   dangerIndexPpm: 1000000,
-<<<<<<< HEAD
+  isolatedMarketMaxCumulativeInsuranceFundDeltaPerBlock: Long.fromValue(0, true),
   perpYieldIndex: '0/1',
-=======
-  isolatedMarketMaxCumulativeInsuranceFundDeltaPerBlock: Long.fromValue(0, true),
->>>>>>> 99676d0c
 };
 
 export const defaultUpdateClobPairEvent: UpdateClobPairEventV1 = {
