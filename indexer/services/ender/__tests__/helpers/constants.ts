--- conflicted
+++ resolved
@@ -283,15 +283,9 @@
 export const defaultDeleveragingEvent: DeleveragingEventV1 = {
   liquidated: defaultSenderSubaccountId,
   offsetting: defaultRecipientSubaccountId,
-<<<<<<< HEAD
-  clobPairId: 1,
-  fillAmount: Long.fromValue(10_000, true),
-  subticks: Long.fromValue(1_000_000_000, true),
-=======
   perpetualId: 1,
   fillAmount: Long.fromValue(10_000, true),
   price: Long.fromValue(1_000_000_000, true),
->>>>>>> 6c6dcde9
   isBuy: true,
 };
 export const defaultDepositEvent: TransferEventV1 = {
