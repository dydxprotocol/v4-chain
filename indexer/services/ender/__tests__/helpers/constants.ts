--- conflicted
+++ resolved
@@ -203,11 +203,8 @@
   marketId: 1,
   atomicResolution: -8,
   liquidityTier: 1,
-<<<<<<< HEAD
+  dangerIndexPpm: 1000000,
   perpYieldIndex: '0/1',
-=======
-  dangerIndexPpm: 1000000,
->>>>>>> 17fc528a
 };
 
 export const defaultUpdateClobPairEvent: UpdateClobPairEventV1 = {
