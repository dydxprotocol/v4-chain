--- conflicted
+++ resolved
@@ -109,11 +109,8 @@
       marketId: defaultUpdatePerpetualEvent.marketId,
       atomicResolution: defaultUpdatePerpetualEvent.atomicResolution,
       liquidityTierId: defaultUpdatePerpetualEvent.liquidityTier,
-<<<<<<< HEAD
+      dangerIndexPpm: defaultUpdatePerpetualEvent.dangerIndexPpm,
       perpYieldIndex: defaultUpdatePerpetualEvent.perpYieldIndex,
-=======
-      dangerIndexPpm: defaultUpdatePerpetualEvent.dangerIndexPpm,
->>>>>>> 17fc528a
     }));
     expect(perpetualMarket).toEqual(
       perpetualMarketRefresher.getPerpetualMarketFromId(
