--- conflicted
+++ resolved
@@ -182,7 +182,6 @@
           orderBy: [[PerpetualMarketColumns.id, Ordering.ASC]],
         });
 
-<<<<<<< HEAD
     expect(newPerpetualMarkets.length).toEqual(1);
     expectPerpetualMarketMatchesEvent(event, newPerpetualMarkets[0]);
     const perpetualMarket: PerpetualMarketFromDatabase | undefined = perpetualMarketRefresher.getPerpetualMarketFromId('0');
@@ -190,16 +189,8 @@
     expectPerpetualMarket(perpetualMarket!, event);
     expect(perpetualMarket!.perpYieldIndex).toEqual('0/1')
     expectPerpetualMarketKafkaMessage(producerSendMock, [perpetualMarket!]);
-=======
-      expect(newPerpetualMarkets.length).toEqual(1);
-      expectPerpetualMarketMatchesEvent(event, newPerpetualMarkets[0]);
-      const perpetualMarket: PerpetualMarketFromDatabase | undefined = perpetualMarketRefresher.getPerpetualMarketFromId('0');
-      expect(perpetualMarket).toBeDefined();
-      expectPerpetualMarket(perpetualMarket!, event);
-      expectPerpetualMarketKafkaMessage(producerSendMock, [perpetualMarket!]);
-    });
->>>>>>> 17fc528a
-  });
+  });
+});
 });
 
 function createKafkaMessageFromPerpetualMarketEvent({
