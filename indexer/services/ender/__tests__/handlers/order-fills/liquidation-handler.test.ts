import { logger, stats } from '@dydxprotocol-indexer/base';
import {
  IndexerTendermintBlock, IndexerTendermintEvent, Timestamp,
  LiquidationOrderV1,
  IndexerOrder,
  IndexerOrder_Side,
  OrderFillEventV1,
  IndexerSubaccountId,
  IndexerOrder_TimeInForce,
  OffChainUpdateV1,
  OrderRemovalReason, OrderRemoveV1_OrderRemovalStatus,
} from '@dydxprotocol-indexer/v4-protos';
import {
  assetRefresher,
  CandleFromDatabase,
  CandleTable,
  dbHelpers,
  FillTable,
  FillType,
  Liquidity,
  OrderCreateObject,
  OrderSide,
  OrderStatus,
  OrderTable,
  OrderType,
  perpetualMarketRefresher,
  PerpetualPositionCreateObject,
  PerpetualPositionStatus,
  PerpetualPositionTable,
  PositionSide,
  protocolTranslations,
  SubaccountTable,
  TendermintEventTable,
  testConstants,
  testMocks,
  TimeInForce,
} from '@dydxprotocol-indexer/postgres';
import { KafkaMessage } from 'kafkajs';
import { DateTime } from 'luxon';
import {
  MILLIS_IN_NANOS,
  SECONDS_IN_MILLIS,
  STATEFUL_ORDER_ORDER_FILL_EVENT_TYPE,
  SUBACCOUNT_ORDER_FILL_EVENT_TYPE,
} from '../../../src/constants';
import { producer } from '@dydxprotocol-indexer/kafka';
import { onMessage } from '../../../src/lib/on-message';
import {
  createKafkaMessageFromOrderFillEvent,
  createLiquidationOrder,
  createOrder,
  expectFillInDatabase,
  expectFillSubaccountKafkaMessageFromLiquidationEvent,
  expectNoOrdersExistForSubaccountClobPairId,
  expectOrderFillAndPositionSubaccountKafkaMessageFromIds,
  expectOrderInDatabase,
  expectPerpetualPosition,
  expectDefaultTradeKafkaMessageFromTakerFillId,
  liquidationOrderToOrderSide,
  createIndexerTendermintBlock,
  createIndexerTendermintEvent,
  expectVulcanKafkaMessage,
} from '../../helpers/indexer-proto-helpers';
import Big from 'big.js';
import { getWeightedAverage } from '../../../src/lib/helper';
import { ORDER_FLAG_SHORT_TERM, ORDER_FLAG_LONG_TERM } from '@dydxprotocol-indexer/v4-proto-parser';
import { updateBlockCache } from '../../../src/caches/block-cache';
import { defaultLiquidation, defaultLiquidationEvent, defaultPreviousHeight } from '../../helpers/constants';
import { DydxIndexerSubtypes } from '../../../src/lib/types';
import { LiquidationHandler } from '../../../src/handlers/order-fills/liquidation-handler';
import { clearCandlesMap } from '../../../src/caches/candle-cache';
import Long from 'long';
import { createPostgresFunctions } from '../../../src/helpers/postgres/postgres-functions';
import { expectStateFilledQuantums } from '../../helpers/redis-helpers';

const defaultClobPairId: string = testConstants.defaultPerpetualMarket.clobPairId;
const defaultMakerFeeQuantum: number = 1_000_000;
const defaultTakerFeeQuantum: number = 2_000_000;
const defaultAffiliateRevShareQuantum: number = 3_000_000;
const defaultMakerFee: string = protocolTranslations.quantumsToHumanFixedString(
  defaultMakerFeeQuantum.toString(),
  testConstants.defaultAsset.atomicResolution,
);
const defaultTakerFee: string = protocolTranslations.quantumsToHumanFixedString(
  defaultTakerFeeQuantum.toString(),
  testConstants.defaultAsset.atomicResolution,
);
const defaultAffiliateRevShare: string = protocolTranslations.quantumsToHumanFixedString(
  defaultAffiliateRevShareQuantum.toString(),
  testConstants.defaultAsset.atomicResolution,
);

describe('LiquidationHandler', () => {
  beforeAll(async () => {
    await dbHelpers.migrate();
    await createPostgresFunctions();
    jest.spyOn(stats, 'increment');
    jest.spyOn(stats, 'timing');
    jest.spyOn(stats, 'gauge');
  });

  beforeEach(async () => {
    await testMocks.seedData();
    await perpetualMarketRefresher.updatePerpetualMarkets();
    await assetRefresher.updateAssets();
    updateBlockCache(defaultPreviousHeight);
  });

  afterEach(async () => {
    await dbHelpers.clearData();
    jest.clearAllMocks();
    clearCandlesMap();
  });

  afterAll(async () => {
    await dbHelpers.teardown();
    jest.resetAllMocks();
  });

  const defaultHeight: string = '3';
  const defaultDateTime: DateTime = DateTime.utc(2022, 6, 1, 12, 1, 1, 2);
  const defaultTime: Timestamp = {
    seconds: Long.fromValue(Math.floor(defaultDateTime.toSeconds()), true),
    nanos: (defaultDateTime.toMillis() % SECONDS_IN_MILLIS) * MILLIS_IN_NANOS,
  };
  const defaultTxHash: string = '0x32343534306431622d306461302d343831322d613730372d3965613162336162';
  const defaultSubaccountId: IndexerSubaccountId = IndexerSubaccountId.fromPartial({
    owner: testConstants.defaultSubaccount.address,
    number: testConstants.defaultSubaccount.subaccountNumber,
  });
  const defaultSubaccountId2: IndexerSubaccountId = IndexerSubaccountId.fromPartial({
    owner: testConstants.defaultSubaccount2.address,
    number: testConstants.defaultSubaccount2.subaccountNumber,
  });
  const defaultPerpetualPosition: PerpetualPositionCreateObject = {
    subaccountId: testConstants.defaultSubaccountId,
    perpetualId: testConstants.defaultPerpetualMarket.id,
    side: PositionSide.LONG,
    status: PerpetualPositionStatus.OPEN,
    size: '10',
    maxSize: '25',
    sumOpen: '10',
    entryPrice: '15000',
    createdAt: DateTime.utc().toISO(),
    createdAtHeight: '1',
    openEventId: testConstants.defaultTendermintEventId4,
    lastEventId: testConstants.defaultTendermintEventId4,
    settledFunding: '200000',
  };

  describe('getParallelizationIds', () => {
    it.each([
      [
        'maker',
        Liquidity.MAKER,
        OrderTable.orderIdToUuid(defaultLiquidationEvent.makerOrder!.orderId!),
        defaultLiquidationEvent.makerOrder!.orderId!.subaccountId!,
      ],
      [
        'taker',
        Liquidity.TAKER,
        undefined,
        defaultSubaccountId,
      ],
    ])('returns the correct %s parallelization ids', (
      _name: string,
      liquidity: Liquidity,
      orderId: string | undefined,
      subaccountId: IndexerSubaccountId,
    ) => {
      const transactionIndex: number = 0;
      const eventIndex: number = 0;

      const indexerTendermintEvent: IndexerTendermintEvent = createIndexerTendermintEvent(
        DydxIndexerSubtypes.ORDER_FILL,
        Uint8Array.from(OrderFillEventV1.encode(defaultLiquidationEvent).finish()),
        transactionIndex,
        eventIndex,
      );
      const block: IndexerTendermintBlock = createIndexerTendermintBlock(
        0,
        defaultTime,
        [indexerTendermintEvent],
        [defaultTxHash],
      );

      const handler: LiquidationHandler = new LiquidationHandler(
        block,
        0,
        indexerTendermintEvent,
        0,
        {
          ...defaultLiquidation,
          liquidity,
        },
      );

      const parallelizationIds: string[] = [
        `${handler.eventType}_${SubaccountTable.subaccountIdToUuid(subaccountId)}_${defaultLiquidationEvent.makerOrder!.orderId!.clobPairId}`,
        `${SUBACCOUNT_ORDER_FILL_EVENT_TYPE}_${SubaccountTable.subaccountIdToUuid(subaccountId)}`,
      ];
      if (orderId !== undefined) {
        parallelizationIds.push(`${STATEFUL_ORDER_ORDER_FILL_EVENT_TYPE}_${orderId}`);
      }
      expect(handler.getParallelizationIds()).toEqual(parallelizationIds);
    });
  });

  it.each([
    [
      'goodTilBlock',
      {
        goodTilBlock: 10,
      },
    ],
    [
      'goodTilBlockTime',
      {
        goodTilBlockTime: 1_000_000_000,
      },
    ],
  ])(
    'creates fills and orders (with %s), sends vulcan message for maker order update and updates ' +
    'perpetualPosition',
    async (
      _name: string,
      goodTilOneof: Partial<IndexerOrder>,
    ) => {
      const transactionIndex: number = 0;
      const eventIndex: number = 0;
      const makerQuantums: number = 10_000_000;
      const makerSubticks: number = 100_000_000;

      const makerOrderProto: IndexerOrder = createOrder({
        subaccountId: defaultSubaccountId,
        clientId: 0,
        side: IndexerOrder_Side.SIDE_BUY,
        quantums: makerQuantums,
        subticks: makerSubticks,
        goodTilOneof,
        clobPairId: defaultClobPairId,
        orderFlags: ORDER_FLAG_SHORT_TERM.toString(),
        timeInForce: IndexerOrder_TimeInForce.TIME_IN_FORCE_UNSPECIFIED,
        reduceOnly: true,
        clientMetadata: 0,
      });

      const takerSubticks: number = 15_000_000;
      const takerQuantums: number = 1_000_000;
      const liquidationOrder: LiquidationOrderV1 = createLiquidationOrder({
        subaccountId: defaultSubaccountId2,
        clobPairId: defaultClobPairId,
        perpetualId: defaultPerpetualPosition.perpetualId,
        quantums: takerQuantums,
        isBuy: false,
        subticks: takerSubticks,
      });

      const fillAmount: number = 1_000_000;
      const orderFillEvent: OrderFillEventV1 = createLiquidationOrderFillEvent(
        makerOrderProto,
        liquidationOrder,
        fillAmount,
        fillAmount,
      );
      const kafkaMessage: KafkaMessage = createKafkaMessageFromOrderFillEvent({
        orderFillEvent,
        transactionIndex,
        eventIndex,
        height: parseInt(defaultHeight, 10),
        time: defaultTime,
        txHash: defaultTxHash,
      });

      // create PerpetualPositions
      await Promise.all([
        PerpetualPositionTable.create(defaultPerpetualPosition),
        PerpetualPositionTable.create({
          ...defaultPerpetualPosition,
          subaccountId: testConstants.defaultSubaccountId2,
        }),
        // older perpetual position to ensure that the correct perpetual position is being updated
        PerpetualPositionTable.create({
          ...defaultPerpetualPosition,
          openEventId: testConstants.defaultTendermintEventId,
        }),
      ]);

      const producerSendMock: jest.SpyInstance = jest.spyOn(producer, 'send');
      await onMessage(kafkaMessage);

      const makerOrderSize: string = '0.001'; // quantums in human = 1e7 * 1e-10 = 1e-3
      const makerPrice: string = '10000'; // quote currency / base currency = 1e8 * 1e-8 * 1e-6 / 1e-10 = 1e4
      const totalFilled: string = '0.0001'; // fillAmount in human = 1e6 * 1e-10 = 1e-4
      await expectOrderInDatabase({
        subaccountId: testConstants.defaultSubaccountId,
        clientId: '0',
        size: makerOrderSize,
        totalFilled,
        price: makerPrice,
        status: OrderStatus.OPEN, // orderSize > totalFilled so status is open
        clobPairId: defaultClobPairId,
        side: makerOrderProto.side === IndexerOrder_Side.SIDE_BUY ? OrderSide.BUY : OrderSide.SELL,
        orderFlags: makerOrderProto.orderId!.orderFlags.toString(),
        timeInForce: TimeInForce.GTT,
        reduceOnly: true,
        goodTilBlock: protocolTranslations.getGoodTilBlock(makerOrderProto)?.toString(),
        goodTilBlockTime: protocolTranslations.getGoodTilBlockTime(makerOrderProto),
        clientMetadata: makerOrderProto.clientMetadata.toString(),
        updatedAt: defaultDateTime.toISO(),
        updatedAtHeight: defaultHeight.toString(),
      });

      // No orders should exist for the liquidated account since none are created, and there
      // are no orders to begin with.
      await expectNoOrdersExistForSubaccountClobPairId({
        subaccountId: testConstants.defaultSubaccountId2,
        clobPairId: defaultClobPairId,
      });

      const eventId: Buffer = TendermintEventTable.createEventId(
        defaultHeight,
        transactionIndex,
        eventIndex,
      );
      const quoteAmount: string = '1'; // quote amount is price * fillAmount = 1e4 * 1e-4 = 1
      await expectFillInDatabase({
        subaccountId: testConstants.defaultSubaccountId,
        clientId: '0',
        liquidity: Liquidity.MAKER,
        size: totalFilled,
        price: makerPrice,
        quoteAmount,
        eventId,
        transactionHash: defaultTxHash,
        createdAt: defaultDateTime.toISO(),
        createdAtHeight: defaultHeight,
        type: FillType.LIQUIDATION,
        clobPairId: makerOrderProto.orderId!.clobPairId.toString(),
        side: protocolTranslations.protocolOrderSideToOrderSide(makerOrderProto.side),
        orderFlags: makerOrderProto.orderId!.orderFlags.toString(),
        clientMetadata: makerOrderProto.clientMetadata.toString(),
        fee: defaultMakerFee,
        affiliateRevShare: defaultAffiliateRevShare,
      });
      await expectFillInDatabase({
        subaccountId: testConstants.defaultSubaccountId2,
        clientId: '0',
        liquidity: Liquidity.TAKER,
        size: totalFilled,
        price: makerPrice,
        quoteAmount,
        eventId,
        transactionHash: defaultTxHash,
        createdAt: defaultDateTime.toISO(),
        createdAtHeight: defaultHeight,
        type: FillType.LIQUIDATED,
        clobPairId: liquidationOrder.clobPairId.toString(),
        side: liquidationOrderToOrderSide(liquidationOrder),
        orderFlags: ORDER_FLAG_SHORT_TERM.toString(),
        clientMetadata: null,
        fee: defaultTakerFee,
        affiliateRevShare: defaultAffiliateRevShare,
        hasOrderId: false,
      });

      const expectedMakerOffchainUpdate: OffChainUpdateV1 = {
        orderUpdate: {
          orderId: makerOrderProto.orderId,
          totalFilledQuantums: orderFillEvent.totalFilledMaker,
        },
      };

      await Promise.all([
        expectVulcanKafkaMessage({
          producerSendMock,
          orderId: makerOrderProto.orderId!,
          offchainUpdate: expectedMakerOffchainUpdate,
        }),
        expectDefaultOrderFillAndPositionSubaccountKafkaMessages(
          producerSendMock,
          eventId,
          ORDER_FLAG_SHORT_TERM,
        ),
        expectDefaultTradeKafkaMessageFromTakerFillId(
          producerSendMock,
          eventId,
        ),
        expectPerpetualPosition(
          PerpetualPositionTable.uuid(
            testConstants.defaultSubaccountId,
            defaultPerpetualPosition.openEventId,
          ),
          {
            sumOpen: Big(defaultPerpetualPosition.size).plus(totalFilled).toFixed(),
            entryPrice: getWeightedAverage(
              defaultPerpetualPosition.entryPrice!,
              defaultPerpetualPosition.size,
              makerPrice,
              totalFilled,
            ),
          },
        ),
        expectPerpetualPosition(
          PerpetualPositionTable.uuid(
            testConstants.defaultSubaccountId2,
            defaultPerpetualPosition.openEventId,
          ),
          {
            sumClose: totalFilled,
            exitPrice: makerPrice,
          },
        ),
        expectStateFilledQuantums(
          OrderTable.orderIdToUuid(makerOrderProto.orderId!),
          orderFillEvent.totalFilledMaker.toString(),
        ),
        expectCandlesUpdated(),
      ]);
    });

  it.each([
    [
      'goodTilBlock',
      {
        goodTilBlock: 10,
      },
      '5',
      undefined,
    ],
    [
      'goodTilBlockTime',
      {
        goodTilBlockTime: 1_000_000,
      },
      undefined,
      '1970-01-11T13:46:40.000Z',
    ],
  ])(
    'updates existing maker order (with %s), and sends vulcan message for maker order update and ' +
    'order removal for maker order fully-filled',
    async (
      _name: string,
      goodTilOneof: Partial<IndexerOrder>,
      existingGoodTilBlock?: string,
      existingGoodTilBlockTime?: string,
    ) => {

      // create initial orders
      const existingMakerOrder: OrderCreateObject = {
        subaccountId: testConstants.defaultSubaccountId,
        clientId: '0',
        clobPairId: defaultClobPairId,
        side: OrderSide.BUY,
        size: '1',
        totalFilled: '0.1',
        price: '10000',
        type: OrderType.LIMIT,
        status: OrderStatus.OPEN,
        timeInForce: TimeInForce.GTT,
        reduceOnly: false,
        orderFlags: ORDER_FLAG_LONG_TERM.toString(),
        goodTilBlock: existingGoodTilBlock,
        goodTilBlockTime: existingGoodTilBlockTime,
        clientMetadata: '0',
        updatedAt: DateTime.fromMillis(0).toISO(),
        updatedAtHeight: '0',
      };

      await Promise.all([
      // maker order
        OrderTable.create(existingMakerOrder),
      ]);

      // create initial PerpetualPositions
      await Promise.all([
        PerpetualPositionTable.create(defaultPerpetualPosition),
        PerpetualPositionTable.create({
          ...defaultPerpetualPosition,
          subaccountId: testConstants.defaultSubaccountId2,
        }),
      ]);

      const transactionIndex: number = 0;
      const eventIndex: number = 0;
      const makerQuantums: number = 1_001_000_000;
      const subticks: number = 100_000_000;
      const takerQuantums: number = 10_000_000_000;

      const makerOrderProto: IndexerOrder = createOrder({
        subaccountId: defaultSubaccountId,
        clientId: 0,
        side: IndexerOrder_Side.SIDE_BUY,
        quantums: makerQuantums,
        subticks,
        goodTilOneof,
        clobPairId: defaultClobPairId,
        orderFlags: ORDER_FLAG_LONG_TERM.toString(),
        timeInForce: IndexerOrder_TimeInForce.TIME_IN_FORCE_POST_ONLY,
        reduceOnly: true,
        clientMetadata: 0,
      });
      const liquidationOrder: LiquidationOrderV1 = createLiquidationOrder({
        subaccountId: defaultSubaccountId2,
        clobPairId: defaultClobPairId,
        perpetualId: defaultPerpetualPosition.perpetualId,
        quantums: takerQuantums,
        isBuy: false,
        subticks,
      });

      const fillAmount: number = 1_000_000;
      const makerTotalFilled: number = 1_001_000_000;
      const orderFillEvent: OrderFillEventV1 = createLiquidationOrderFillEvent(
        makerOrderProto,
        liquidationOrder,
        fillAmount,
        makerTotalFilled,
      );
      const kafkaMessage: KafkaMessage = createKafkaMessageFromOrderFillEvent({
        orderFillEvent,
        transactionIndex,
        eventIndex,
        height: parseInt(defaultHeight, 10),
        time: defaultTime,
        txHash: defaultTxHash,
      });
      const producerSendMock: jest.SpyInstance = jest.spyOn(producer, 'send');
      await onMessage(kafkaMessage);

      const makerOrderSize: string = '0.1001'; // quantums in human = (1e9 + 1e6) * 1e-10 = 0.1001
      const price: string = '10000'; // quote currency / base currency = 1e8 * 1e-8 * 1e-6 / 1e-10 = 1e4
      const totalMakerOrderFilled: string = '0.1001';
      await expectOrderInDatabase({
        subaccountId: testConstants.defaultSubaccountId,
        clientId: '0',
        size: makerOrderSize,
        totalFilled: totalMakerOrderFilled,
        price,
        status: OrderStatus.FILLED, // orderSize == totalFilled so status is open
        clobPairId: defaultClobPairId,
        side: makerOrderProto.side === IndexerOrder_Side.SIDE_BUY ? OrderSide.BUY : OrderSide.SELL,
        orderFlags: makerOrderProto.orderId!.orderFlags.toString(),
        timeInForce: TimeInForce.POST_ONLY,
        reduceOnly: true,
        goodTilBlock: protocolTranslations.getGoodTilBlock(makerOrderProto)?.toString(),
        goodTilBlockTime: protocolTranslations.getGoodTilBlockTime(makerOrderProto),
        clientMetadata: makerOrderProto.clientMetadata.toString(),
        updatedAt: defaultDateTime.toISO(),
        updatedAtHeight: defaultHeight.toString(),
      });

      const eventId: Buffer = TendermintEventTable.createEventId(
        defaultHeight,
        transactionIndex,
        eventIndex,
      );
      const quoteAmount: string = '1'; // quote amount is price * fillAmount = 1e4 * 1e-4 = 1
      const fillAmountInHuman: string = '0.0001'; // fillAmount in human = 1e6 * 1e-10 = 1e-4
      await expectFillInDatabase({
        subaccountId: testConstants.defaultSubaccountId,
        clientId: '0',
        liquidity: Liquidity.MAKER,
        size: fillAmountInHuman,
        price,
        quoteAmount,
        eventId,
        transactionHash: defaultTxHash,
        createdAt: defaultDateTime.toISO(),
        createdAtHeight: defaultHeight,
        type: FillType.LIQUIDATION,
        clobPairId: defaultClobPairId,
        side: protocolTranslations.protocolOrderSideToOrderSide(makerOrderProto.side),
        orderFlags: ORDER_FLAG_LONG_TERM.toString(),
        clientMetadata: makerOrderProto.clientMetadata.toString(),
        fee: defaultMakerFee,
        affiliateRevShare: defaultAffiliateRevShare,
      });
      await expectFillInDatabase({
        subaccountId: testConstants.defaultSubaccountId2,
        clientId: '0',
        liquidity: Liquidity.TAKER,
        size: fillAmountInHuman,
        price,
        quoteAmount,
        eventId,
        transactionHash: defaultTxHash,
        createdAt: defaultDateTime.toISO(),
        createdAtHeight: defaultHeight,
        type: FillType.LIQUIDATED,
        clobPairId: liquidationOrder.clobPairId.toString(),
        side: liquidationOrderToOrderSide(liquidationOrder),
        orderFlags: ORDER_FLAG_SHORT_TERM.toString(),
        clientMetadata: null,
        fee: defaultTakerFee,
        affiliateRevShare: defaultAffiliateRevShare,
        hasOrderId: false,
      });

      const expectedMakerUpdateOffchainUpdate: OffChainUpdateV1 = {
        orderUpdate: {
          orderId: makerOrderProto.orderId,
          totalFilledQuantums: orderFillEvent.totalFilledMaker,
        },
      };

      const expectedMakerRemoveOffchainUpdate: OffChainUpdateV1 = {
        orderRemove: {
          removedOrderId: makerOrderProto.orderId,
          reason: OrderRemovalReason.ORDER_REMOVAL_REASON_FULLY_FILLED,
          removalStatus: OrderRemoveV1_OrderRemovalStatus.ORDER_REMOVAL_STATUS_FILLED,
        },
      };

      await Promise.all([
        expectVulcanKafkaMessage({
          producerSendMock,
          orderId: makerOrderProto.orderId!,
          offchainUpdate: expectedMakerUpdateOffchainUpdate,
        }),
        expectVulcanKafkaMessage({
          producerSendMock,
          orderId: makerOrderProto.orderId!,
          offchainUpdate: expectedMakerRemoveOffchainUpdate,
        }),
        expectDefaultOrderFillAndPositionSubaccountKafkaMessages(
          producerSendMock,
          eventId,
          ORDER_FLAG_LONG_TERM,
        ),
        expectDefaultTradeKafkaMessageFromTakerFillId(
          producerSendMock,
          eventId,
        ),
        expectCandlesUpdated(),
        expectStateFilledQuantums(
          OrderTable.orderIdToUuid(makerOrderProto.orderId!),
          orderFillEvent.totalFilledMaker.toString(),
        ),
      ]);
    });

  it.each([
    [
      'goodTilBlock',
      {
        goodTilBlock: 10,
      },
      '5',
      undefined,
    ],
    [
      'goodTilBlockTime',
      {
        goodTilBlockTime: 1_000_000,
      },
      undefined,
      '1970-01-11T13:46:40.000Z',
    ],
  ])(
    'replaces existing maker order (with %s), upserting a new order with the same order id',
    async (
      _name: string,
      goodTilOneof: Partial<IndexerOrder>,
      existingGoodTilBlock?: string,
      existingGoodTilBlockTime?: string,
    ) => {

      // create initial orders
      const existingMakerOrder: OrderCreateObject = {
        subaccountId: testConstants.defaultSubaccountId,
        clientId: '0',
        clobPairId: defaultClobPairId,
        side: OrderSide.BUY,
        size: '1',
        totalFilled: '0.1',
        price: '10000',
        type: OrderType.LIMIT,
        status: OrderStatus.OPEN,
        timeInForce: TimeInForce.GTT,
        reduceOnly: false,
        orderFlags: ORDER_FLAG_LONG_TERM.toString(),
        goodTilBlock: existingGoodTilBlock,
        goodTilBlockTime: existingGoodTilBlockTime,
        clientMetadata: '0',
        updatedAt: DateTime.fromMillis(0).toISO(),
        updatedAtHeight: '0',
      };

      await Promise.all([
        // maker order
        OrderTable.create(existingMakerOrder),
      ]);

      // create initial PerpetualPositions
      await Promise.all([
        PerpetualPositionTable.create(defaultPerpetualPosition),
        PerpetualPositionTable.create({
          ...defaultPerpetualPosition,
          subaccountId: testConstants.defaultSubaccountId2,
        }),
      ]);

      const transactionIndex: number = 0;
      const eventIndex: number = 0;
      const newMakerQuantums: number = 2_001_000_000;
      const newSubticks: number = 200_000_000;
      const takerQuantums: number = 10_000_000_000;

      const makerOrderProto: IndexerOrder = createOrder({
        subaccountId: defaultSubaccountId,
        clientId: 0,
        side: IndexerOrder_Side.SIDE_SELL,
        quantums: newMakerQuantums,
        subticks: newSubticks,
        goodTilOneof,
        clobPairId: defaultClobPairId,
        orderFlags: ORDER_FLAG_LONG_TERM.toString(),
        timeInForce: IndexerOrder_TimeInForce.TIME_IN_FORCE_POST_ONLY,
        reduceOnly: true,
        clientMetadata: 0,
      });
      const liquidationOrder: LiquidationOrderV1 = createLiquidationOrder({
        subaccountId: defaultSubaccountId2,
        clobPairId: defaultClobPairId,
        perpetualId: defaultPerpetualPosition.perpetualId,
        quantums: takerQuantums,
        isBuy: true,
        subticks: newSubticks,
      });

      const fillAmount: number = 1_000_000;
      const makerTotalFilled: number = 1_000_000;
      const orderFillEvent: OrderFillEventV1 = createLiquidationOrderFillEvent(
        makerOrderProto,
        liquidationOrder,
        fillAmount,
        makerTotalFilled,
      );
      const kafkaMessage: KafkaMessage = createKafkaMessageFromOrderFillEvent({
        orderFillEvent,
        transactionIndex,
        eventIndex,
        height: parseInt(defaultHeight, 10),
        time: defaultTime,
        txHash: defaultTxHash,
      });
      const producerSendMock: jest.SpyInstance = jest.spyOn(producer, 'send');
      await onMessage(kafkaMessage);

      const makerOrderSize: string = '0.2001'; // quantums in human = (2e9 + 1e6) * 1e-10 = 0.1001
      const price: string = '20000'; // quote currency / base currency = 2e8 * 1e-8 * 1e-6 / 1e-10 = 1e4
      const totalMakerOrderFilled: string = '0.0001';
      await expectOrderInDatabase({
        subaccountId: testConstants.defaultSubaccountId,
        clientId: '0',
        size: makerOrderSize,
        totalFilled: totalMakerOrderFilled,
        price,
        status: OrderStatus.OPEN, // orderSize > totalFilled so status is open
        clobPairId: defaultClobPairId,
        side: makerOrderProto.side === IndexerOrder_Side.SIDE_BUY ? OrderSide.BUY : OrderSide.SELL,
        orderFlags: makerOrderProto.orderId!.orderFlags.toString(),
        timeInForce: TimeInForce.POST_ONLY,
        reduceOnly: true,
        goodTilBlock: protocolTranslations.getGoodTilBlock(makerOrderProto)?.toString(),
        goodTilBlockTime: protocolTranslations.getGoodTilBlockTime(makerOrderProto),
        clientMetadata: makerOrderProto.clientMetadata.toString(),
        updatedAt: defaultDateTime.toISO(),
        updatedAtHeight: defaultHeight.toString(),
      });

      const eventId: Buffer = TendermintEventTable.createEventId(
        defaultHeight,
        transactionIndex,
        eventIndex,
      );
      const quoteAmount: string = '2'; // quote amount is price * fillAmount = 2e4 * 1e-4 = 1
      const fillAmountInHuman: string = '0.0001'; // fillAmount in human = 1e6 * 1e-10 = 1e-4
      await expectFillInDatabase({
        subaccountId: testConstants.defaultSubaccountId,
        clientId: '0',
        liquidity: Liquidity.MAKER,
        size: fillAmountInHuman,
        price,
        quoteAmount,
        eventId,
        transactionHash: defaultTxHash,
        createdAt: defaultDateTime.toISO(),
        createdAtHeight: defaultHeight,
        type: FillType.LIQUIDATION,
        clobPairId: defaultClobPairId,
        side: protocolTranslations.protocolOrderSideToOrderSide(makerOrderProto.side),
        orderFlags: ORDER_FLAG_LONG_TERM.toString(),
        clientMetadata: makerOrderProto.clientMetadata.toString(),
        fee: defaultMakerFee,
        affiliateRevShare: defaultAffiliateRevShare,
      });
      await expectFillInDatabase({
        subaccountId: testConstants.defaultSubaccountId2,
        clientId: '0',
        liquidity: Liquidity.TAKER,
        size: fillAmountInHuman,
        price,
        quoteAmount,
        eventId,
        transactionHash: defaultTxHash,
        createdAt: defaultDateTime.toISO(),
        createdAtHeight: defaultHeight,
        type: FillType.LIQUIDATED,
        clobPairId: liquidationOrder.clobPairId.toString(),
        side: liquidationOrderToOrderSide(liquidationOrder),
        orderFlags: ORDER_FLAG_SHORT_TERM.toString(),
        clientMetadata: null,
        fee: defaultTakerFee,
        affiliateRevShare: defaultAffiliateRevShare,
        hasOrderId: false,
      });

      const expectedMakerUpdateOffchainUpdate: OffChainUpdateV1 = {
        orderUpdate: {
          orderId: makerOrderProto.orderId,
          totalFilledQuantums: orderFillEvent.totalFilledMaker,
        },
      };

      await Promise.all([
        expectVulcanKafkaMessage({
          producerSendMock,
          orderId: makerOrderProto.orderId!,
          offchainUpdate: expectedMakerUpdateOffchainUpdate,
        }),
        expectDefaultOrderFillAndPositionSubaccountKafkaMessages(
          producerSendMock,
          eventId,
          ORDER_FLAG_LONG_TERM,
        ),
        expectDefaultTradeKafkaMessageFromTakerFillId(
          producerSendMock,
          eventId,
        ),
        expectCandlesUpdated(),
        expectStateFilledQuantums(
          OrderTable.orderIdToUuid(makerOrderProto.orderId!),
          orderFillEvent.totalFilledMaker.toString(),
        ),
      ]);
    });

  it('creates fills and orders with fixed-point notation quoteAmount', async () => {
    const transactionIndex: number = 0;
    const eventIndex: number = 0;
    const makerQuantums: number = 100;
    const makerSubticks: number = 1_000_000;

    const makerOrderProto: IndexerOrder = createOrder({
      subaccountId: defaultSubaccountId,
      clientId: 0,
      side: IndexerOrder_Side.SIDE_BUY,
      quantums: makerQuantums,
      subticks: makerSubticks,
      goodTilOneof: { goodTilBlock: 10 },
      clobPairId: defaultClobPairId,
      orderFlags: ORDER_FLAG_SHORT_TERM.toString(),
      timeInForce: IndexerOrder_TimeInForce.TIME_IN_FORCE_UNSPECIFIED,
      reduceOnly: false,
      clientMetadata: 0,
    });

    const takerSubticks: number = 150_000;
    const takerQuantums: number = 10;
    const liquidationOrder: LiquidationOrderV1 = createLiquidationOrder({
      subaccountId: defaultSubaccountId2,
      clobPairId: defaultClobPairId,
      perpetualId: defaultPerpetualPosition.perpetualId,
      quantums: takerQuantums,
      isBuy: false,
      subticks: takerSubticks,
    });

    const fillAmount: number = 10;
    const orderFillEvent: OrderFillEventV1 = createLiquidationOrderFillEvent(
      makerOrderProto,
      liquidationOrder,
      fillAmount,
      fillAmount,
    );
    const kafkaMessage: KafkaMessage = createKafkaMessageFromOrderFillEvent({
      orderFillEvent,
      transactionIndex,
      eventIndex,
      height: parseInt(defaultHeight, 10),
      time: defaultTime,
      txHash: defaultTxHash,
    });

    // create initial PerpetualPositions
    await Promise.all([
      PerpetualPositionTable.create(defaultPerpetualPosition),
      PerpetualPositionTable.create({
        ...defaultPerpetualPosition,
        subaccountId: testConstants.defaultSubaccountId2,
      }),
    ]);

    const producerSendMock: jest.SpyInstance = jest.spyOn(producer, 'send');
    await onMessage(kafkaMessage);

    // This size should be in fixed-point notation rather than exponential notation (1e-8)
    const makerOrderSize: string = '0.00000001'; // quantums in human = 1e2 * 1e-10 = 1e-8
    const makerPrice: string = '100'; // quote currency / base currency = 1e6 * 1e-8 * 1e-6 / 1e-10 = 1e2
    const totalFilled: string = '0.000000001'; // fillAmount in human = 1e1 * 1e-10 = 1e-9
    await expectOrderInDatabase({
      subaccountId: testConstants.defaultSubaccountId,
      clientId: '0',
      size: makerOrderSize,
      totalFilled,
      price: makerPrice,
      status: OrderStatus.OPEN, // orderSize > totalFilled so status is open
      clobPairId: defaultClobPairId,
      side: makerOrderProto.side === IndexerOrder_Side.SIDE_BUY ? OrderSide.BUY : OrderSide.SELL,
      orderFlags: makerOrderProto.orderId!.orderFlags.toString(),
      timeInForce: TimeInForce.GTT,
      reduceOnly: false,
      goodTilBlock: protocolTranslations.getGoodTilBlock(makerOrderProto)?.toString(),
      goodTilBlockTime: protocolTranslations.getGoodTilBlockTime(makerOrderProto),
      clientMetadata: makerOrderProto.clientMetadata.toString(),
      updatedAt: defaultDateTime.toISO(),
      updatedAtHeight: defaultHeight.toString(),
    });

    const eventId: Buffer = TendermintEventTable.createEventId(
      defaultHeight,
      transactionIndex,
      eventIndex,
    );

    // This size should be in fixed-point notation rather than exponential notation (1e-5)
    const quoteAmount: string = '0.0000001'; // quote amount is price * fillAmount = 1e2 * 1e-9 = 1e-7
    await expectFillInDatabase({
      subaccountId: testConstants.defaultSubaccountId,
      clientId: '0',
      liquidity: Liquidity.MAKER,
      size: totalFilled,
      price: makerPrice,
      quoteAmount,
      eventId,
      transactionHash: defaultTxHash,
      createdAt: defaultDateTime.toISO(),
      createdAtHeight: defaultHeight,
      type: FillType.LIQUIDATION,
      clobPairId: defaultClobPairId,
      side: protocolTranslations.protocolOrderSideToOrderSide(makerOrderProto.side),
      orderFlags: ORDER_FLAG_SHORT_TERM.toString(),
      clientMetadata: makerOrderProto.clientMetadata.toString(),
      fee: defaultMakerFee,
      affiliateRevShare: defaultAffiliateRevShare,
    });
    await expectFillInDatabase({
      subaccountId: testConstants.defaultSubaccountId2,
      clientId: '0',
      liquidity: Liquidity.TAKER,
      size: totalFilled,
      price: makerPrice,
      quoteAmount,
      eventId,
      transactionHash: defaultTxHash,
      createdAt: defaultDateTime.toISO(),
      createdAtHeight: defaultHeight,
      type: FillType.LIQUIDATED,
      clobPairId: defaultClobPairId,
      side: liquidationOrderToOrderSide(liquidationOrder),
      orderFlags: ORDER_FLAG_SHORT_TERM.toString(),
      clientMetadata: null,
      fee: defaultTakerFee,
      affiliateRevShare: defaultAffiliateRevShare,
      hasOrderId: false,
    });

    await Promise.all([
      expectDefaultOrderFillAndPositionSubaccountKafkaMessages(
        producerSendMock,
        eventId,
        ORDER_FLAG_SHORT_TERM,
      ),
      expectDefaultTradeKafkaMessageFromTakerFillId(
        producerSendMock,
        eventId,
      ),
      expectCandlesUpdated(),
      expectStateFilledQuantums(
        OrderTable.orderIdToUuid(makerOrderProto.orderId!),
        orderFillEvent.totalFilledMaker.toString(),
      ),
      expectTimingStats(),
    ]);
  });

  it('LiquidationOrderFillEvent fails liquidationOrder validation', async () => {
    const makerQuantums: number = 10_000_000;
    const makerSubticks: number = 100_000_000;

    const makerOrderProto: IndexerOrder = createOrder({
      subaccountId: defaultSubaccountId,
      clientId: 0,
      side: IndexerOrder_Side.SIDE_BUY,
      quantums: makerQuantums,
      subticks: makerSubticks,
      goodTilOneof: { goodTilBlock: 10 },
      clobPairId: defaultClobPairId,
      orderFlags: ORDER_FLAG_SHORT_TERM.toString(),
      timeInForce: IndexerOrder_TimeInForce.TIME_IN_FORCE_FILL_OR_KILL,
      reduceOnly: true,
      clientMetadata: 0,
    });

    const liquidationOrder: LiquidationOrderV1 = LiquidationOrderV1
      .fromPartial({ // no liquidated subaccount
        liquidated: undefined,
        clobPairId: 0,
        perpetualId: 0,
        totalSize: 1,
        subticks: 1,
        isBuy: false,
      });

    const fillAmount: number = 1_000_000;
    const orderFillEvent: OrderFillEventV1 = createLiquidationOrderFillEvent(
      makerOrderProto,
      liquidationOrder,
      fillAmount,
      fillAmount,
    );

    const transactionIndex: number = 0;
    const eventIndex: number = 0;
    const kafkaMessage: KafkaMessage = createKafkaMessageFromOrderFillEvent({
      orderFillEvent,
      transactionIndex,
      eventIndex,
      height: parseInt(defaultHeight, 10),
      time: defaultTime,
      txHash: defaultTxHash,
    });
    const loggerCrit = jest.spyOn(logger, 'crit');
    await expect(onMessage(kafkaMessage)).rejects.toThrowError();

    expect(loggerCrit).toHaveBeenCalledWith(expect.objectContaining({
      at: 'onMessage#onMessage',
      message: 'Error: Unable to parse message, this must be due to a bug in V4 node',
    }));
    await expectNoCandles();
  });

  it.each([
    [
      IndexerOrder.fromPartial({ // no orderId
        orderId: undefined,
        side: IndexerOrder_Side.SIDE_BUY,
        quantums: 1,
        subticks: 1,
        goodTilBlock: 10,
      }),
    ],
    [
      IndexerOrder.fromPartial({ // no subaccountId
        orderId: {
          clientId: 0,
          clobPairId: Number(defaultClobPairId),
        },
        side: IndexerOrder_Side.SIDE_BUY,
        quantums: 1,
        subticks: 1,
        goodTilBlock: 10,
      }),
    ],
    [
      createOrder({ // Unspecified Order_Side
        subaccountId: defaultSubaccountId,
        clientId: 0,
        side: IndexerOrder_Side.SIDE_UNSPECIFIED,
        quantums: 10_000_000_000,
        subticks: 1,
        goodTilOneof: { goodTilBlock: 10 },
        clobPairId: defaultClobPairId,
        orderFlags: ORDER_FLAG_SHORT_TERM.toString(),
        timeInForce: IndexerOrder_TimeInForce.TIME_IN_FORCE_IOC,
        reduceOnly: false,
        clientMetadata: 0,
      }),
    ],
    [
      createOrder({ // Undefined goodTilOneof oneofKind
        subaccountId: defaultSubaccountId,
        clientId: 0,
        side: IndexerOrder_Side.SIDE_UNSPECIFIED,
        quantums: 10_000_000_000,
        subticks: 1,
        goodTilOneof: {},
        clobPairId: defaultClobPairId,
        orderFlags: ORDER_FLAG_SHORT_TERM.toString(),
        timeInForce: IndexerOrder_TimeInForce.TIME_IN_FORCE_IOC,
        reduceOnly: false,
        clientMetadata: 0,
      }),
    ],
  ])('LiquidationOrderFillEvent fails makerOrder validation', async (
    makerOrderProto: IndexerOrder,
  ) => {
    const subticks: number = 1_000_000_000_000_000_000;
    const quantums: number = 1_000;
    const liquidationOrder: LiquidationOrderV1 = createLiquidationOrder({
      subaccountId: defaultSubaccountId2,
      clobPairId: defaultClobPairId,
      perpetualId: defaultPerpetualPosition.perpetualId,
      quantums,
      isBuy: false,
      subticks,
    });

    const fillAmount: number = 1_000_000;
    const orderFillEvent: OrderFillEventV1 = createLiquidationOrderFillEvent(
      makerOrderProto,
      liquidationOrder,
      fillAmount,
      fillAmount,
    );

    const transactionIndex: number = 0;
    const eventIndex: number = 0;
    const kafkaMessage: KafkaMessage = createKafkaMessageFromOrderFillEvent({
      orderFillEvent,
      transactionIndex,
      eventIndex,
      height: parseInt(defaultHeight, 10),
      time: defaultTime,
      txHash: defaultTxHash,
    });
    const loggerCrit = jest.spyOn(logger, 'crit');
    await expect(onMessage(kafkaMessage)).rejects.toThrowError();

    expect(loggerCrit).toHaveBeenCalledWith(expect.objectContaining({
      at: 'onMessage#onMessage',
      message: 'Error: Unable to parse message, this must be due to a bug in V4 node',
    }));
    await expectNoCandles();
  });

  async function expectDefaultOrderFillAndPositionSubaccountKafkaMessages(
    producerSendMock: jest.SpyInstance,
    eventId: Buffer,
    makerOrderFlag: number,
  ) {
    const positionId: string = (
      await PerpetualPositionTable.findOpenPositionForSubaccountPerpetual(
        testConstants.defaultSubaccountId,
        testConstants.defaultPerpetualMarket.id,
      )
    )!.id;
    const positionId2: string = (
      await PerpetualPositionTable.findOpenPositionForSubaccountPerpetual(
        testConstants.defaultSubaccountId2,
        testConstants.defaultPerpetualMarket.id,
      )
    )!.id;

    await Promise.all([
      expectOrderFillAndPositionSubaccountKafkaMessageFromIds(
        producerSendMock,
        defaultSubaccountId,
        OrderTable.uuid(
          testConstants.defaultSubaccountId,
          '0',
          defaultClobPairId,
          makerOrderFlag.toString(),
        ),
        FillTable.uuid(eventId, Liquidity.MAKER),
        positionId,
      ),
      expectFillSubaccountKafkaMessageFromLiquidationEvent(
        producerSendMock,
        defaultSubaccountId2,
        FillTable.uuid(eventId, Liquidity.TAKER),
        positionId2,
      ),
    ]);
  }
});

function createLiquidationOrderFillEvent(
  makerOrderProto: IndexerOrder,
  liquidationOrderProto: LiquidationOrderV1,
  fillAmount: number,
  totalFilledMaker: number,
): OrderFillEventV1 {
  return {
    makerOrder: makerOrderProto,
    liquidationOrder: liquidationOrderProto,
    fillAmount: Long.fromValue(fillAmount, true),
    makerFee: Long.fromValue(defaultMakerFeeQuantum, false),
    takerFee: Long.fromValue(defaultTakerFeeQuantum, false),
    totalFilledMaker: Long.fromValue(totalFilledMaker, true),
    totalFilledTaker: Long.fromValue(fillAmount, true),
    affiliateRevShare: Long.fromValue(defaultAffiliateRevShareQuantum, false),
    makerBuilderFee: Long.fromValue(0, false),
    takerBuilderFee: Long.fromValue(0, false),
    makerBuilderAddress: testConstants.noBuilderAddress,
    takerBuilderAddress: testConstants.noBuilderAddress,
<<<<<<< HEAD
    makerOrderRouterAddress: testConstants.noOrderRouterAddress,
    takerOrderRouterAddress: testConstants.noOrderRouterAddress,
    makerOrderRouterFee: Long.fromValue(0, false),
    takerOrderRouterFee: Long.fromValue(0, false),
=======
    makerOrderRouterFee: Long.fromValue(0, true),
    takerOrderRouterFee: Long.fromValue(0, true),
    makerOrderRouterAddress: testConstants.noOrderRouterAddress,
    takerOrderRouterAddress: testConstants.noOrderRouterAddress,
>>>>>>> 896b05d3
  } as OrderFillEventV1;
}

async function expectCandlesUpdated() {
  const candles: CandleFromDatabase[] = await CandleTable.findAll({}, []);
  expect(candles.length).toBeGreaterThan(0);
}

async function expectNoCandles() {
  const candles: CandleFromDatabase[] = await CandleTable.findAll({}, []);
  expect(candles.length).toEqual(0);
}

function expectTimingStats() {
  expect(stats.timing).toHaveBeenCalledWith(
    'ender.handle_event.timing',
    expect.any(Number),
    {
      className: 'LiquidationHandler',
      eventType: 'LiquidationEvent',
    },
  );
}<|MERGE_RESOLUTION|>--- conflicted
+++ resolved
@@ -1206,17 +1206,10 @@
     takerBuilderFee: Long.fromValue(0, false),
     makerBuilderAddress: testConstants.noBuilderAddress,
     takerBuilderAddress: testConstants.noBuilderAddress,
-<<<<<<< HEAD
-    makerOrderRouterAddress: testConstants.noOrderRouterAddress,
-    takerOrderRouterAddress: testConstants.noOrderRouterAddress,
-    makerOrderRouterFee: Long.fromValue(0, false),
-    takerOrderRouterFee: Long.fromValue(0, false),
-=======
     makerOrderRouterFee: Long.fromValue(0, true),
     takerOrderRouterFee: Long.fromValue(0, true),
     makerOrderRouterAddress: testConstants.noOrderRouterAddress,
     takerOrderRouterAddress: testConstants.noOrderRouterAddress,
->>>>>>> 896b05d3
   } as OrderFillEventV1;
 }
 
