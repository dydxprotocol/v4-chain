--- conflicted
+++ resolved
@@ -17,11 +17,8 @@
     perpetual_market_record."marketId" = (event_data->'marketId')::integer;
     perpetual_market_record."atomicResolution" = (event_data->'atomicResolution')::integer;
     perpetual_market_record."liquidityTierId" = (event_data->'liquidityTier')::integer;
-<<<<<<< HEAD
+    perpetual_market_record."dangerIndexPpm" = (event_data->'dangerIndexPpm')::integer;
     perpetual_market_record."perpYieldIndex" = jsonb_extract_path_text(event_data, 'perpYieldIndex');
-=======
-    perpetual_market_record."dangerIndexPpm" = (event_data->'dangerIndexPpm')::integer;
->>>>>>> 17fc528a
 
     UPDATE perpetual_markets
     SET
@@ -29,11 +26,8 @@
         "marketId" = perpetual_market_record."marketId",
         "atomicResolution" = perpetual_market_record."atomicResolution",
         "liquidityTierId" = perpetual_market_record."liquidityTierId",
-<<<<<<< HEAD
+        "dangerIndexPpm" = perpetual_market_record."dangerIndexPpm",
         "perpYieldIndex" = perpetual_market_record."perpYieldIndex"
-=======
-        "dangerIndexPpm" = perpetual_market_record."dangerIndexPpm"
->>>>>>> 17fc528a
     WHERE "id" = perpetual_market_id
     RETURNING * INTO perpetual_market_record;
 
