--- conflicted
+++ resolved
@@ -18,11 +18,8 @@
     perpetual_market_record."atomicResolution" = (event_data->'atomicResolution')::integer;
     perpetual_market_record."liquidityTierId" = (event_data->'liquidityTier')::integer;
     perpetual_market_record."dangerIndexPpm" = (event_data->'dangerIndexPpm')::integer;
-<<<<<<< HEAD
+    perpetual_market_record."isolatedMarketMaxCumulativeInsuranceFundDeltaPerBlock" = (event_data->'isolatedMarketMaxCumulativeInsuranceFundDeltaPerBlock')::bigint;
     perpetual_market_record."perpYieldIndex" = jsonb_extract_path_text(event_data, 'perpYieldIndex');
-=======
-    perpetual_market_record."isolatedMarketMaxCumulativeInsuranceFundDeltaPerBlock" = (event_data->'isolatedMarketMaxCumulativeInsuranceFundDeltaPerBlock')::bigint;
->>>>>>> 99676d0c
 
     UPDATE perpetual_markets
     SET
@@ -31,11 +28,9 @@
         "atomicResolution" = perpetual_market_record."atomicResolution",
         "liquidityTierId" = perpetual_market_record."liquidityTierId",
         "dangerIndexPpm" = perpetual_market_record."dangerIndexPpm",
-<<<<<<< HEAD
+        "isolatedMarketMaxCumulativeInsuranceFundDeltaPerBlock" = perpetual_market_record."isolatedMarketMaxCumulativeInsuranceFundDeltaPerBlock",
         "perpYieldIndex" = perpetual_market_record."perpYieldIndex"
-=======
-        "isolatedMarketMaxCumulativeInsuranceFundDeltaPerBlock" = perpetual_market_record."isolatedMarketMaxCumulativeInsuranceFundDeltaPerBlock"
->>>>>>> 99676d0c
+
     WHERE "id" = perpetual_market_id
     RETURNING * INTO perpetual_market_record;
 
