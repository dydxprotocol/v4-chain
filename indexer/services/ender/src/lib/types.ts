--- conflicted
+++ resolved
@@ -25,11 +25,8 @@
   FundingEventV1_Type,
   FundingEventV1,
   FundingUpdateV1,
-<<<<<<< HEAD
   AssetCreateEventV1,
-=======
   PerpetualMarketCreateEventV1,
->>>>>>> 6b10046b
 } from '@dydxprotocol-indexer/v4-protos';
 import Long from 'long';
 import { DateTime } from 'luxon';
@@ -86,13 +83,12 @@
   eventProto: FundingEventV1,
   indexerTendermintEvent: IndexerTendermintEvent,
 } | {
-<<<<<<< HEAD
   type: DydxIndexerSubtypes.ASSET,
   eventProto: AssetCreateEventV1,
-=======
+  indexerTendermintEvent: IndexerTendermintEvent,
+} | {
   type: DydxIndexerSubtypes.PERPETUAL_MARKET,
   eventProto: PerpetualMarketCreateEventV1,
->>>>>>> 6b10046b
   indexerTendermintEvent: IndexerTendermintEvent,
 });
 
