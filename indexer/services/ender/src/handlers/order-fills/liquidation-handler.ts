import { logger } from '@dydxprotocol-indexer/base';
import {
  FillFromDatabase,
  Liquidity,
  OrderFromDatabase,
  OrderTable,
  PerpetualMarketFromDatabase,
  perpetualMarketRefresher,
  PerpetualPositionFromDatabase,
  SubaccountTable,
  OrderStatus,
} from '@dydxprotocol-indexer/postgres';
import { CanceledOrderStatus, StateFilledQuantumsCache } from '@dydxprotocol-indexer/redis';
import { isStatefulOrder } from '@dydxprotocol-indexer/v4-proto-parser';
import {
  LiquidationOrderV1, IndexerOrderId,
} from '@dydxprotocol-indexer/v4-protos';
import Long from 'long';

<<<<<<< HEAD
=======
import config from '../../config';
import { STATEFUL_ORDER_ORDER_FILL_EVENT_TYPE, SUBACCOUNT_ORDER_FILL_EVENT_TYPE } from '../../constants';
import { convertPerpetualPosition } from '../../helpers/kafka-helper';
import { redisClient } from '../../helpers/redis/redis-controller';
>>>>>>> c1c7595f
import {
  DELEVERAGING_EVENT_TYPE,
  STATEFUL_ORDER_ORDER_FILL_EVENT_TYPE,
  SUBACCOUNT_ORDER_FILL_EVENT_TYPE,
} from '../../constants';
import { convertPerpetualPosition } from '../../helpers/kafka-helper';
import { orderFillWithLiquidityToOrderFillEventWithLiquidation } from '../../helpers/translation-helper';
import { OrderFillWithLiquidity } from '../../lib/translated-types';
import {
  ConsolidatedKafkaEvent,
  OrderFillEventWithLiquidation,
} from '../../lib/types';
import { AbstractOrderFillHandler, OrderFillEventBase } from './abstract-order-fill-handler';

export class LiquidationHandler extends AbstractOrderFillHandler<OrderFillWithLiquidity> {
  eventType: string = 'OrderFillEvent';

  /**
   * @returns the parallelizationIds for the this.event.liquidity order
   */
  public getParallelizationIds(): string[] {
    // OrderFillEvents with the same subaccountId and clobPairId cannot be processed in parallel.
    const liquidatedOrderFill:
    OrderFillEventWithLiquidation = orderFillWithLiquidityToOrderFillEventWithLiquidation(
      this.event,
    );
    if (this.event.liquidity === Liquidity.MAKER) {
      const orderId: IndexerOrderId = liquidatedOrderFill.makerOrder!.orderId!;
      const orderUuid: string = OrderTable.orderIdToUuid(orderId);
      const subaccountUuid: string = SubaccountTable.subaccountIdToUuid(orderId.subaccountId!);
      return [
        `${this.eventType}_${subaccountUuid}_${orderId!.clobPairId}`,
        // To ensure that SubaccountUpdateEvents and OrderFillEvents for the same subaccount are not
        // processed in parallel
        `${SUBACCOUNT_ORDER_FILL_EVENT_TYPE}_${subaccountUuid}`,
        // To ensure that StatefulOrderEvents and OrderFillEvents for the same order are not
        // processed in parallel
        `${STATEFUL_ORDER_ORDER_FILL_EVENT_TYPE}_${orderUuid}`,
        // To ensure that DeleveragingEvents for the same subaccount are not
        // processed in parallel
        `${DELEVERAGING_EVENT_TYPE}_${subaccountUuid}`,
      ];
    } else {
      const liquidationOrder: LiquidationOrderV1 = liquidatedOrderFill.liquidationOrder!;
      const subaccountUuid: string = SubaccountTable.subaccountIdToUuid(
        liquidationOrder.liquidated!,
      );
      return [
        `${this.eventType}_${subaccountUuid}_${liquidationOrder.clobPairId}`,
        // To ensure that SubaccountUpdateEvents and OrderFillEvents for the same subaccount are not
        // processed in parallel
        `${SUBACCOUNT_ORDER_FILL_EVENT_TYPE}_${subaccountUuid}`,
        // To ensure that DeleveragingEvents for the same subaccount are not
        // processed in parallel
        `${DELEVERAGING_EVENT_TYPE}_${subaccountUuid}`,
        // We do not need to add the StatefulOrderEvent parallelizationId here, because liquidation
        // fills have no order in postgres
      ];
    }
  }

  protected getTotalFilled(castedOrderFillEventMessage: OrderFillEventWithLiquidation): Long {
    return this.event.liquidity === Liquidity.TAKER
      ? castedOrderFillEventMessage.totalFilledTaker
      : castedOrderFillEventMessage.totalFilledMaker;
  }

<<<<<<< HEAD
=======
  public async handleViaSqlFunction(): Promise<ConsolidatedKafkaEvent[]> {
    const eventDataBinary: Uint8Array = this.indexerTendermintEvent.dataBytes;
    const transactionIndex: number = indexerTendermintEventToTransactionIndex(
      this.indexerTendermintEvent,
    );

    const castedLiquidationFillEventMessage:
    OrderFillEventWithLiquidation = orderFillWithLiquidityToOrderFillEventWithLiquidation(
      this.event,
    );
    const field: string = this.event.liquidity === Liquidity.MAKER
      ? 'makerOrder' : 'liquidationOrder';
    const fillType: string = this.event.liquidity === Liquidity.MAKER
      ? FillType.LIQUIDATION : FillType.LIQUIDATED;

    const result: pg.QueryResult = await storeHelpers.rawQuery(
      `SELECT dydx_liquidation_fill_handler_per_order(
        '${field}', 
        ${this.block.height}, 
        '${this.block.time?.toISOString()}', 
        '${JSON.stringify(OrderFillEventV1.decode(eventDataBinary))}', 
        ${this.indexerTendermintEvent.eventIndex}, 
        ${transactionIndex}, 
        '${this.block.txHashes[transactionIndex]}', 
        '${this.event.liquidity}', 
        '${fillType}',
        '${USDC_ASSET_ID}'
      ) AS result;`,
      { txId: this.txId },
    ).catch((error: Error) => {
      logger.error({
        at: 'liquidationHandler#handleViaSqlFunction',
        message: 'Failed to handle OrderFillEventV1',
        error,
      });
      throw error;
    });

    const fill: FillFromDatabase = FillModel.fromJson(
      result.rows[0].result.fill) as FillFromDatabase;
    const perpetualMarket: PerpetualMarketFromDatabase = PerpetualMarketModel.fromJson(
      result.rows[0].result.perpetual_market) as PerpetualMarketFromDatabase;
    const position: PerpetualPositionFromDatabase = PerpetualPositionModel.fromJson(
      result.rows[0].result.perpetual_position) as PerpetualPositionFromDatabase;

    if (this.event.liquidity === Liquidity.MAKER) {
      // Must be done in this order, because fills refer to an order
      // We do not create a taker order for liquidations.
      const makerOrder: OrderFromDatabase = OrderModel.fromJson(
        result.rows[0].result.order) as OrderFromDatabase;

      // Update the cache tracking the state-filled amount per order for use in vulcan
      await StateFilledQuantumsCache.updateStateFilledQuantums(
        makerOrder!.id,
        this.getTotalFilled(castedLiquidationFillEventMessage).toString(),
        redisClient,
      );

      const kafkaEvents: ConsolidatedKafkaEvent[] = [
        this.generateConsolidatedKafkaEvent(
          castedLiquidationFillEventMessage.makerOrder.orderId!.subaccountId!,
          makerOrder,
          convertPerpetualPosition(position),
          fill,
          perpetualMarket,
        ),
        // Update vulcan with the total filled amount of the maker order.
        this.getOrderUpdateKafkaEvent(
          castedLiquidationFillEventMessage.makerOrder!.orderId!,
          castedLiquidationFillEventMessage.totalFilledMaker,
        ),
      ];

      // If the order is stateful and fully-filled, send an order removal to vulcan. We only do this
      // for stateful orders as we are guaranteed a stateful order cannot be replaced until the next
      // block.
      if (makerOrder?.status === OrderStatus.FILLED && isStatefulOrder(makerOrder?.orderFlags)) {
        kafkaEvents.push(
          this.getOrderRemoveKafkaEvent(castedLiquidationFillEventMessage.makerOrder!.orderId!),
        );
      }
      return kafkaEvents;
    } else {
      return [
        this.generateConsolidatedKafkaEvent(
          castedLiquidationFillEventMessage.liquidationOrder.liquidated!,
          undefined,
          convertPerpetualPosition(position),
          fill,
          perpetualMarket,
        ),
        this.generateTradeKafkaEventFromTakerOrderFill(
          fill,
        ),
      ];
    }
  }

>>>>>>> c1c7595f
  // eslint-disable-next-line @typescript-eslint/require-await
  public async internalHandle(): Promise<ConsolidatedKafkaEvent[]> {
    const castedLiquidationFillEventMessage:
    OrderFillEventWithLiquidation = orderFillWithLiquidityToOrderFillEventWithLiquidation(
      this.event,
    );
    const clobPairId:
    string = castedLiquidationFillEventMessage.makerOrder.orderId!.clobPairId.toString();
    const perpetualMarket: PerpetualMarketFromDatabase | undefined = perpetualMarketRefresher
      .getPerpetualMarketFromClobPairId(clobPairId);
    if (perpetualMarket === undefined) {
      logger.error({
        at: 'liquidationHandler#internalHandle',
        message: 'Unable to find perpetual market',
        clobPairId,
        castedLiquidationFillEventMessage,
      });
      throw new Error(`Unable to find perpetual market with clobPairId: ${clobPairId}`);
    }

    const orderFillBaseEventBase: OrderFillEventBase = this.createEventBaseFromLiquidation(
      castedLiquidationFillEventMessage,
      this.event.liquidity,
    );

    // Must be done in this order, because fills refer to an order
    // We do not create a taker order for liquidations.
    let makerOrder: OrderFromDatabase | undefined;
    if (this.event.liquidity === Liquidity.MAKER) {
      makerOrder = await this.runFuncWithTimingStatAndErrorLogging(
        this.upsertOrderFromEvent(
          perpetualMarket,
          castedLiquidationFillEventMessage.makerOrder,
          this.getTotalFilled(castedLiquidationFillEventMessage),
          CanceledOrderStatus.NOT_CANCELED,
        ), this.generateTimingStatsOptions('upsert_maker_order'));
    }

    const fill: FillFromDatabase = await this.runFuncWithTimingStatAndErrorLogging(
      this.createFillFromEvent(perpetualMarket, orderFillBaseEventBase),
      this.generateTimingStatsOptions('create_fill'),
    );

    const position: PerpetualPositionFromDatabase = await this.runFuncWithTimingStatAndErrorLogging(
      this.updatePerpetualPosition(perpetualMarket, orderFillBaseEventBase),
      this.generateTimingStatsOptions('update_perpetual_position'),
    );

    if (this.event.liquidity === Liquidity.MAKER) {
      // Update the cache tracking the state-filled amount per order for use in vulcan
      await StateFilledQuantumsCache.updateStateFilledQuantums(
        makerOrder!.id,
        this.getTotalFilled(castedLiquidationFillEventMessage).toString(),
        redisClient,
      );

      const kafkaEvents: ConsolidatedKafkaEvent[] = [
        this.generateConsolidatedKafkaEvent(
          castedLiquidationFillEventMessage.makerOrder.orderId!.subaccountId!,
          makerOrder,
          convertPerpetualPosition(position),
          fill,
          perpetualMarket,
        ),
        // Update vulcan with the total filled amount of the maker order.
        this.getOrderUpdateKafkaEvent(
          castedLiquidationFillEventMessage.makerOrder!.orderId!,
          castedLiquidationFillEventMessage.totalFilledMaker,
        ),
      ];

      // If the order is stateful and fully-filled, send an order removal to vulcan. We only do this
      // for stateful orders as we are guaranteed a stateful order cannot be replaced until the next
      // block.
      if (makerOrder?.status === OrderStatus.FILLED && isStatefulOrder(makerOrder?.orderFlags)) {
        kafkaEvents.push(
          this.getOrderRemoveKafkaEvent(castedLiquidationFillEventMessage.makerOrder!.orderId!),
        );
      }
      return kafkaEvents;
    } else {
      return [
        this.generateConsolidatedKafkaEvent(
          castedLiquidationFillEventMessage.liquidationOrder.liquidated!,
          undefined,
          convertPerpetualPosition(position),
          fill,
          perpetualMarket,
        ),
        this.generateTradeKafkaEventFromTakerOrderFill(
          fill,
        ),
      ];
    }
  }
}<|MERGE_RESOLUTION|>--- conflicted
+++ resolved
@@ -1,36 +1,41 @@
 import { logger } from '@dydxprotocol-indexer/base';
 import {
   FillFromDatabase,
+  FillModel,
   Liquidity,
   OrderFromDatabase,
+  OrderModel,
   OrderTable,
   PerpetualMarketFromDatabase,
+  PerpetualMarketModel,
   perpetualMarketRefresher,
   PerpetualPositionFromDatabase,
+  PerpetualPositionModel,
+  storeHelpers,
   SubaccountTable,
-  OrderStatus,
+  USDC_ASSET_ID,
+  OrderStatus, FillType,
 } from '@dydxprotocol-indexer/postgres';
 import { CanceledOrderStatus, StateFilledQuantumsCache } from '@dydxprotocol-indexer/redis';
 import { isStatefulOrder } from '@dydxprotocol-indexer/v4-proto-parser';
 import {
-  LiquidationOrderV1, IndexerOrderId,
+  LiquidationOrderV1, IndexerOrderId, OrderFillEventV1,
 } from '@dydxprotocol-indexer/v4-protos';
 import Long from 'long';
-
-<<<<<<< HEAD
-=======
+import * as pg from 'pg';
+
 import config from '../../config';
-import { STATEFUL_ORDER_ORDER_FILL_EVENT_TYPE, SUBACCOUNT_ORDER_FILL_EVENT_TYPE } from '../../constants';
-import { convertPerpetualPosition } from '../../helpers/kafka-helper';
-import { redisClient } from '../../helpers/redis/redis-controller';
->>>>>>> c1c7595f
 import {
   DELEVERAGING_EVENT_TYPE,
   STATEFUL_ORDER_ORDER_FILL_EVENT_TYPE,
   SUBACCOUNT_ORDER_FILL_EVENT_TYPE,
 } from '../../constants';
 import { convertPerpetualPosition } from '../../helpers/kafka-helper';
-import { orderFillWithLiquidityToOrderFillEventWithLiquidation } from '../../helpers/translation-helper';
+import { redisClient } from '../../helpers/redis/redis-controller';
+import {
+  orderFillWithLiquidityToOrderFillEventWithLiquidation,
+} from '../../helpers/translation-helper';
+import { indexerTendermintEventToTransactionIndex } from '../../lib/helper';
 import { OrderFillWithLiquidity } from '../../lib/translated-types';
 import {
   ConsolidatedKafkaEvent,
@@ -91,8 +96,6 @@
       : castedOrderFillEventMessage.totalFilledMaker;
   }
 
-<<<<<<< HEAD
-=======
   public async handleViaSqlFunction(): Promise<ConsolidatedKafkaEvent[]> {
     const eventDataBinary: Uint8Array = this.indexerTendermintEvent.dataBytes;
     const transactionIndex: number = indexerTendermintEventToTransactionIndex(
@@ -191,9 +194,8 @@
     }
   }
 
->>>>>>> c1c7595f
   // eslint-disable-next-line @typescript-eslint/require-await
-  public async internalHandle(): Promise<ConsolidatedKafkaEvent[]> {
+  public async handleViaKnexQueries(): Promise<ConsolidatedKafkaEvent[]> {
     const castedLiquidationFillEventMessage:
     OrderFillEventWithLiquidation = orderFillWithLiquidityToOrderFillEventWithLiquidation(
       this.event,
@@ -287,4 +289,11 @@
       ];
     }
   }
+
+  public async internalHandle(): Promise<ConsolidatedKafkaEvent[]> {
+    if (config.USE_LIQUIDATION_HANDLER_SQL_FUNCTION) {
+      return this.handleViaSqlFunction();
+    }
+    return this.handleViaKnexQueries();
+  }
 }