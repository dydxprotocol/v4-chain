// import { Worker } from 'worker_threads';
import path from 'path';

import {
  stats,
  logger,
  InfoObject,
} from '@dydxprotocol-indexer/base';
<<<<<<< HEAD
import { updateOnMessageFunction } from '@dydxprotocol-indexer/kafka';
import { perpetualMarketRefresher } from '@dydxprotocol-indexer/postgres';
import { KafkaMessage } from 'kafkajs';
=======
import { updateOnBatchFunction, updateOnMessageFunction } from '@dydxprotocol-indexer/kafka';
import {
  Batch,
  EachBatchPayload,
  KafkaMessage,
} from 'kafkajs';
>>>>>>> 50a01624
import _ from 'lodash';
import Piscina from 'piscina';

import config from '../config';
import {
  createChannelDataMessage,
  createChannelBatchDataMessage,
} from '../helpers/message';
import { sendMessage } from '../helpers/wss';
import {
  MessageToForward,
  Channel,
  SubscriptionInfo,
  Connection,
} from '../types';
import { Index } from '../websocket/index';
import { MAX_TIMEOUT_INTEGER } from './constants';
import { Subscriptions } from './subscription';
import getMessagesToForward, {
  getChannels,
} from './workers/from-kafka-helpers';

const piscina = new Piscina({
  filename: path.resolve(__dirname, 'workers/blank-worker.js'),
  minThreads: 1,
  maxThreads: 2,
});

const BATCH_SEND_INTERVAL_MS: number = config.BATCH_SEND_INTERVAL_MS;
const BUFFER_KEY_SEPARATOR: string = ':';

type VersionedContents = {
  contents: string;
  version: string;
  subaccountNumber?: number;
};

export class MessageForwarder {
  private subscriptions: Subscriptions;
  private index: Index;
  private started: boolean;
  private stopped: boolean;
  private messageBuffer: { [key: string]: VersionedContents[] };
  private batchSending: NodeJS.Timeout;

  constructor(
    subscriptions: Subscriptions,
    index: Index,
  ) {
    this.subscriptions = subscriptions;
    this.index = index;
    this.started = false;
    this.stopped = false;
    this.messageBuffer = {};
    this.batchSending = setTimeout(() => {}, MAX_TIMEOUT_INTEGER);
  }

  public start(): void {
    if (this.started) {
      throw new Error('MessageForwarder already started');
    }

    if (config.BATCH_PROCESSING_ENABLED) {
      logger.info({
        at: 'consumers#connect',
        message: 'Batch processing enabled',
      });
      updateOnBatchFunction(async (payload: EachBatchPayload): Promise<void> => {
        return this.onBatch(payload);
      });
    } else {
      logger.info({
        at: 'consumers#connect',
        message: 'Batch processing disabled. Processing each message individually',
      });
      // Kafkajs requires the function passed into `eachMessage` be an async function.
      // eslint-disable-next-line @typescript-eslint/require-await
      updateOnMessageFunction(async (topic, message): Promise<void> => {
        return this.onMessage(topic, message);
      });
    }

    this.started = true;
    this.batchSending = setInterval(
      () => { this.forwardBatchedMessages(); },
      BATCH_SEND_INTERVAL_MS,
    );
  }

  public async onBatch(
    payload: EachBatchPayload,
  ): Promise<void> {
    const batch: Batch = payload.batch;
    const topic: string = batch.topic;
    const partition: string = batch.partition.toString();
    const metricTags: Record<string, string> = { topic, partition };
    if (batch.isEmpty()) {
      logger.error({
        at: 'on-batch#onBatch',
        message: 'Empty batch',
        ...metricTags,
      });
      return;
    }

    const startTime: number = Date.now();
    const firstMessageTimestamp: number = Number(batch.messages[0].timestamp);
    const batchTimeInQueue: number = startTime - firstMessageTimestamp;
    const batchInfo = {
      firstMessageTimestamp: new Date(firstMessageTimestamp).toISOString(),
      batchTimeInQueue,
      messagesInBatch: batch.messages.length,
      firstOffset: batch.firstOffset(),
      lastOffset: batch.lastOffset(),
      ...metricTags,
    };

    logger.info({
      at: 'on-batch#onBatch',
      message: 'Received batch',
      ...batchInfo,
    });
    stats.timing(
      'socks.batch_time_in_queue',
      batchTimeInQueue,
      metricTags,
    );

    let lastCommitTime: number = startTime;
    for (let i = 0; i < batch.messages.length; i++) {
      const message: KafkaMessage = batch.messages[i];
      await this.onMessage(batch.topic, message);

      // Commit every KAFKA_BATCH_PROCESSING_COMMIT_FREQUENCY_MS to reduce number of roundtrips, and
      // also prevent disconnecting from the broker due to inactivity.
      const now: number = Date.now();
      if (now - lastCommitTime > config.KAFKA_BATCH_PROCESSING_COMMIT_FREQUENCY_MS) {
        logger.info({
          at: 'on-batch#onBatch',
          message: 'Committing offsets and sending heart beat',
          ...batchInfo,
        });
        payload.resolveOffset(message.offset);
        await Promise.all([
          payload.heartbeat(),
          // commitOffsetsIfNecessary will respect autoCommitThreshold and will not commit if
          // fewer messages than the threshold have been processed since the last commit.
          payload.commitOffsetsIfNecessary(),
        ]);
        lastCommitTime = now;
      }
    }

    const batchProcessingTime: number = Date.now() - startTime;
    logger.info({
      at: 'on-batch#onBatch',
      message: 'Finished Processing Batch',
      batchProcessingTime,
      ...batchInfo,
    });
    stats.timing(
      'socks.batch_processing_time',
      batchProcessingTime,
      metricTags,
    );
    stats.timing(
      'socks.batch_size',
      batch.messages.length,
      metricTags,
    );
  }

  public stop(): void {
    if (this.stopped) {
      throw new Error('MessageForwarder already stopped');
    }
    if (!this.started) {
      throw new Error('MessageForwarder not started');
    }
    clearInterval(this.batchSending);
  }

  public async onMessage(topic: string, message: KafkaMessage): Promise<void> {
    // await perpetualMarketRefresher.updatePerpetualMarkets();
    const start: number = Date.now();
    stats.timing(
      `${config.SERVICE_NAME}.message_time_in_queue`,
      start - Number(message.timestamp),
      config.MESSAGE_FORWARDER_STATSD_SAMPLE_RATE,
      {
        topic,
      },
    );

    const loggerAt: string = 'MessageForwarder#onMessage';
    const errProps: Partial<InfoObject> = {
      topic,
      offset: message.offset,
    };

    const channels: Channel[] = getChannels(topic);
    if (channels.length === 0) {
      logger.error({
        ...errProps,
        at: loggerAt,
        message: `Unknown kafka topic: ${topic}.`,
      });
      return;
    }
    errProps.channels = channels;

    // Decode the message based on the topic
    const clobPairIdToTickerMap:
    Record<string, string> = perpetualMarketRefresher.getClobPairIdToTickerMap();
    const messagesToForward = getMessagesToForward({ topic, message, clobPairIdToTickerMap });
    stats.timing(
      `${config.SERVICE_NAME}.get_msgs_to_fwd`,
      Date.now() - start,
      config.MESSAGE_FORWARDER_STATSD_SAMPLE_RATE,
      {
        topic,
      },
    );
    await piscina.run({});
    stats.timing(
      `${config.SERVICE_NAME}.run_piscina`,
      Date.now() - start,
      config.MESSAGE_FORWARDER_STATSD_SAMPLE_RATE,
      {
        topic,
      },
    );
    for (const messageToForward of messagesToForward) {
      const startForwardMessage: number = Date.now();
      this.forwardMessage(messageToForward);
      const end: number = Date.now();
      stats.timing(
        `${config.SERVICE_NAME}.forward_message`,
        end - startForwardMessage,
        config.MESSAGE_FORWARDER_STATSD_SAMPLE_RATE,
        {
          topic,
          channel: String(messageToForward.channel),
        },
      );

      const originalMessageTimestamp = message.headers?.message_received_timestamp;
      if (originalMessageTimestamp !== undefined) {
        stats.timing(
          `${config.SERVICE_NAME}.message_time_since_received`,
          startForwardMessage - Number(originalMessageTimestamp),
          config.MESSAGE_FORWARDER_STATSD_SAMPLE_RATE,
          {
            topic,
            event_type: String(message.headers?.event_type),
          },
        );
      }
    }
    stats.timing(
      `${config.SERVICE_NAME}.on_message_latency`,
      Date.now() - start,
      config.MESSAGE_FORWARDER_STATSD_SAMPLE_RATE,
      {
        topic,
      },
    );
  }

  public forwardMessage(message: MessageToForward): void {
    stats.increment(
      `${config.SERVICE_NAME}.message_to_forward`,
      1,
      config.MESSAGE_FORWARDER_STATSD_SAMPLE_RATE,
    );

    if (!this.subscriptions.subscriptions[message.channel] &&
      !this.subscriptions.batchedSubscriptions[message.channel]) {
      // logger.debug({
      //   at: 'message-forwarder#forwardMessage',
      //   message: 'No clients to forward to',
      //   messageId: message.id,
      //   messageChannel: message.channel,
      //   contents: message.contents,
      // });
      return;
    }

    const id: string = message.id;
    let subscriptions: SubscriptionInfo[] = [];
    if (this.subscriptions.subscriptions[message.channel]) {
      subscriptions = this.subscriptions.subscriptions[message.channel][id] || [];
    }
    let forwardedToSubscribers: boolean = false;

    // if (subscriptions.length > 0) {
    //   if (message.channel !== Channel.V4_ORDERBOOK ||
    //       (
    //         // Don't log orderbook messages unless enabled
    //         message.channel === Channel.V4_ORDERBOOK && config.ENABLE_ORDERBOOK_LOGS
    //       )
    //   ) {
    //     logger.debug({
    //       at: 'message-forwarder#forwardMessage',
    //       message: 'Forwarding message to clients..',
    //       messageContents: message,
    //       connectionIds: subscriptions.map((s: SubscriptionInfo) => s.connectionId),
    //     });
    //   }
    // }

    // Buffer messages if the subscription is for batched messages
    if (this.subscriptions.batchedSubscriptions[message.channel] &&
       this.subscriptions.batchedSubscriptions[message.channel][message.id]) {
      const bufferKey: string = this.getMessageBufferKey(
        message.channel,
        message.id,
      );
      if (!this.messageBuffer[bufferKey]) {
        this.messageBuffer[bufferKey] = [];
      }
      this.messageBuffer[bufferKey].push({
        contents: message.contents,
        version: message.version,
        subaccountNumber: message.subaccountNumber,
      } as VersionedContents);
      forwardedToSubscribers = true;
    }

    // Send message to client if the subscription is not batched
    if (subscriptions.length > 0) {
      let numClientsForwarded: number = 0;
      subscriptions.forEach(
        (subscription: SubscriptionInfo) => {
          if (subscription.pending) {
            subscription.pendingMessages.push(message);
            return;
          }
          numClientsForwarded += this.forwardToClient(message, subscription.connectionId);
        },
      );
      stats.increment(
        `${config.SERVICE_NAME}.forward_to_client_success`,
        numClientsForwarded,
        config.MESSAGE_FORWARDER_STATSD_SAMPLE_RATE,
      );
      forwardedToSubscribers = true;
    }

    // Don't double count a message that has both batched subscribers and non-batched subscribers
    if (forwardedToSubscribers) {
      stats.increment(
        `${config.SERVICE_NAME}.forward_message_with_subscribers`,
        1,
        config.MESSAGE_FORWARDER_STATSD_SAMPLE_RATE,
      );
    }
  }

  public forwardBatchedMessages(): void {
    const bufferKeys: string[] = Object.keys(this.messageBuffer);
    bufferKeys.forEach(
      (bufferKey: string) => {
        const batchedMessages: VersionedContents[] = this.messageBuffer[bufferKey];
        if (batchedMessages.length > 0) {
          const {
            channel,
            channelString,
            id,
          } = this.parseMessageBufferKey(bufferKey);
          if (!this.subscriptions.batchedSubscriptions[channelString]) {
            return;
          }
          const batchedSubscribers: SubscriptionInfo[] = this
            .subscriptions
            .batchedSubscriptions[channelString][id];
          batchedSubscribers.forEach(
            (batchedSubscriber: SubscriptionInfo) => {
              this.forwardBatchedVersionedMessagesBySubaccountNumber(
                batchedMessages,
                batchedSubscriber,
                channel,
                id,
              );
            },
          );
        }
      },
    );
    this.messageBuffer = {};
  }

  private forwardBatchedVersionedMessagesBySubaccountNumber(
    batchedMessages: VersionedContents[],
    batchedSubscriber: SubscriptionInfo,
    channel: Channel,
    id: string,
  ): void {
    const batchedVersionedMessages: _.Dictionary<VersionedContents[]> = _.groupBy(
      batchedMessages,
      (c) => c.version,
    );
    _.forEach(batchedVersionedMessages, (versionedMsgs, version) => {
      const batchedMessagesBySubaccountNumber: _.Dictionary<VersionedContents[]> = _.groupBy(
        versionedMsgs,
        (c) => c.subaccountNumber,
      );
      _.forEach(batchedMessagesBySubaccountNumber, (msgs, subaccountNumberKey) => {
        const subaccountNumber: number | undefined = Number.isNaN(Number(subaccountNumberKey))
          ? undefined
          : Number(subaccountNumberKey);
        try {
          this.forwardToClientBatch(
            msgs,
            batchedSubscriber.connectionId,
            channel,
            id,
            version,
            subaccountNumber,
          );
        } catch (error) {
          logger.error({
            at: 'message-forwarder#forwardBatchedMessages',
            message: error.message,
            connectionId: batchedSubscriber.connectionId,
            error,
          });
        }
      });
    });
  }

  public forwardToClientBatch(
    batchedMessages: VersionedContents[],
    connectionId: string,
    channel: Channel,
    id: string,
    version: string,
    subaccountNumber?: number,
  ): void {
    const connection: Connection = this.index.connections[connectionId];
    if (!connection) {
      logger.info({
        at: 'message-forwarder#forwardToClientBatch',
        message: 'Attempted to forward batched messages, but connection did not exist',
        connectionId,
      });
      stats.increment(`${config.SERVICE_NAME}.forward_to_client_batch_error`, 1);
      this.subscriptions.unsubscribe(connectionId, channel, id);
      return;
    }

    this.index.connections[connectionId].messageId += 1;
    stats.increment(`${config.SERVICE_NAME}.forward_to_client_batch_success`, 1);
    sendMessage(
      connection.ws,
      connectionId,
      createChannelBatchDataMessage(
        channel,
        connectionId,
        this.index.connections[connectionId].messageId,
        id,
        version,
        batchedMessages.map((c) => c.contents),
        subaccountNumber,
      ),
    );
  }

  private getMessageBufferKey(channel: Channel, id: string): string {
    return `${channel}${BUFFER_KEY_SEPARATOR}${id}`;
  }

  private parseMessageBufferKey(
    bufferKey: string,
  ): {
      channel: Channel,
      channelString: string,
      id: string
    } {
    const [channelString, id]: string[] = bufferKey.split(BUFFER_KEY_SEPARATOR);
    const channel: Channel = channelString as Channel;
    return {
      channel,
      channelString,
      id,
    };
  }

  public forwardToClient(message: MessageToForward, connectionId: string): number {
    const connection: Connection = this.index.connections[connectionId];
    if (!connection) {
      logger.info({
        at: 'message-forwarder#forwardToClient',
        message: 'Attempted to forward message, but connection did not exist',
        connectionId,
      });
      stats.increment(`${config.SERVICE_NAME}.forward_to_client_error`, 1);
      this.subscriptions.unsubscribe(connectionId, message.channel, message.id);
      return 0;
    }

    this.index.connections[connectionId].messageId += 1;

    sendMessage(
      connection.ws,
      connectionId,
      createChannelDataMessage(
        message.channel,
        connectionId,
        this.index.connections[connectionId].messageId,
        message.id,
        message.version,
        message.contents,
        message.subaccountNumber,
      ),
    );
    return 1;
  }
}<|MERGE_RESOLUTION|>--- conflicted
+++ resolved
@@ -6,18 +6,15 @@
   logger,
   InfoObject,
 } from '@dydxprotocol-indexer/base';
-<<<<<<< HEAD
 import { updateOnMessageFunction } from '@dydxprotocol-indexer/kafka';
 import { perpetualMarketRefresher } from '@dydxprotocol-indexer/postgres';
 import { KafkaMessage } from 'kafkajs';
-=======
 import { updateOnBatchFunction, updateOnMessageFunction } from '@dydxprotocol-indexer/kafka';
 import {
   Batch,
   EachBatchPayload,
   KafkaMessage,
 } from 'kafkajs';
->>>>>>> 50a01624
 import _ from 'lodash';
 import Piscina from 'piscina';
 
@@ -372,7 +369,6 @@
       stats.increment(
         `${config.SERVICE_NAME}.forward_message_with_subscribers`,
         1,
-        config.MESSAGE_FORWARDER_STATSD_SAMPLE_RATE,
       );
     }
   }
