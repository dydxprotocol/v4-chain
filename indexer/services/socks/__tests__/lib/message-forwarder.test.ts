import { Wss } from '../../src/helpers/wss';
import { Subscriptions } from '../../src/lib/subscription';
import config from '../../src/config';
import {
  connect as connectToKafka,
  disconnect as disconnectFromKafka,
} from '../../src/helpers/kafka/kafka-controller';
import { Index } from '../../src/websocket';
import {
  producer,
  WebsocketTopics,
  kafka,
  startConsumer,
  TRADES_WEBSOCKET_MESSAGE_VERSION,
  SUBACCOUNTS_WEBSOCKET_MESSAGE_VERSION,
  BLOCK_HEIGHT_WEBSOCKET_MESSAGE_VERSION,
} from '@dydxprotocol-indexer/kafka';
import { MessageForwarder } from '../../src/lib/message-forwarder';
import WebSocket from 'ws';
import {
  Channel,
  ChannelBatchDataMessage,
  ChannelDataMessage,
  IncomingMessageType,
  OutgoingMessage,
  OutgoingMessageType,
  SubscribedMessage,
  WebsocketEvents,
} from '../../src/types';
import { Admin } from 'kafkajs';
import { BlockHeightMessage, SubaccountMessage, TradeMessage } from '@dydxprotocol-indexer/v4-protos';
import {
  dbHelpers,
  testMocks,
  perpetualMarketRefresher,
  blockHeightRefresher,
} from '@dydxprotocol-indexer/postgres';
import {
  btcClobPairId,
  btcTicker,
  defaultChildAccNumber,
  defaultChildAccNumber2,
  defaultChildSubaccountId,
  defaultChildSubaccountId2,
  defaultSubaccountId,
  ethClobPairId,
  ethTicker,
  defaultBlockHeightMessage,
} from '../constants';
import _ from 'lodash';
import { axiosRequest } from '../../src/lib/axios';

jest.mock('../../src/lib/axios');

describe('message-forwarder', () => {
  let wss: Wss;
  let subscriptions: Subscriptions;
  let index: Index;
  let WS_HOST: string;
  let admin: Admin;

  const baseTradeMessage: TradeMessage = {
    blockHeight: '1',
    contents: '{}',
    clobPairId: btcClobPairId,
    version: TRADES_WEBSOCKET_MESSAGE_VERSION,
  };

  const baseSubaccountMessage: SubaccountMessage = {
    blockHeight: '2',
    transactionIndex: 2,
    eventIndex: 2,
    contents: '{}',
    subaccountId: defaultSubaccountId,
    version: SUBACCOUNTS_WEBSOCKET_MESSAGE_VERSION,
  };

  const childSubaccountMessage: SubaccountMessage = {
    ...baseSubaccountMessage,
    subaccountId: defaultChildSubaccountId,
  };

  const childSubaccount2Message: SubaccountMessage = {
    ...baseSubaccountMessage,
    subaccountId: defaultChildSubaccountId2,
  };

  const btcTradesMessages: TradeMessage[] = [
    {
      ...baseTradeMessage,
      contents: JSON.stringify({ val: 1 }),
    },
    {
      ...baseTradeMessage,
      contents: JSON.stringify({ val: 2 }),
    },
    {
      ...baseTradeMessage,
      contents: JSON.stringify({ val: 3 }),
    },
    {
      ...baseTradeMessage,
      contents: JSON.stringify({ val: 4 }),
    },
    {
      ...baseTradeMessage,
      contents: JSON.stringify({ val: 5 }),
    },
    {
      ...baseTradeMessage,
      contents: JSON.stringify({ val: 6 }),
    },
  ];

  const ethTradesMessages: TradeMessage[] = [
    {
      ...baseTradeMessage,
      clobPairId: ethClobPairId,
      contents: JSON.stringify({ ethVal: 1 }),
    },
  ];

  const btcV2TradesMessages: TradeMessage[] = [
    {
      ...baseTradeMessage,
      version: '2.0.0',
      contents: JSON.stringify({ val: 1 }),
    },
    {
      ...baseTradeMessage,
      version: '2.0.0',
      contents: JSON.stringify({ val: 2 }),
    },
  ];

  const subaccountMessages: SubaccountMessage[] = [
    {
      ...baseSubaccountMessage,
      contents: JSON.stringify({ val: '1' }),
    },
    {
      ...baseSubaccountMessage,
      contents: JSON.stringify({ val: '2' }),
    },
  ];

  const childSubaccountMessages: SubaccountMessage[] = [
    {
      ...childSubaccountMessage,
      contents: JSON.stringify({ val: '1' }),
    },
    {
      ...childSubaccountMessage,
      contents: JSON.stringify({ val: '2' }),
    },
  ];

  const childSubaccount2Messages: SubaccountMessage[] = [
    {
      ...childSubaccount2Message,
      contents: JSON.stringify({ val: '3' }),
    },
    {
      ...childSubaccount2Message,
      contents: JSON.stringify({ val: '4' }),
    },
  ];

  // Interleave messages of different child subaccounts
  const allChildSubaccountMessages: SubaccountMessage[] = [
    childSubaccountMessages[0],
    childSubaccount2Messages[0],
    childSubaccountMessages[1],
    childSubaccount2Messages[1],
  ];

  const mockAxiosResponse: Object = { a: 'b' };
  const subaccountInitialMessage: Object = {
    ...mockAxiosResponse,
    orders: mockAxiosResponse,
    blockHeight: '2',
  };

  beforeAll(async () => {
<<<<<<< HEAD
=======
    config.BATCH_PROCESSING_ENABLED = false;
>>>>>>> 50a01624
    await dbHelpers.clearData();
    await dbHelpers.migrate();
    await testMocks.seedData();
    await Promise.all([
      perpetualMarketRefresher.updatePerpetualMarkets(),
      blockHeightRefresher.updateBlockHeight(),
    ]);
    admin = kafka.admin();
    await Promise.all([
      connectToKafka(),
      producer.connect(),
      admin.connect(),
    ]);
    await startConsumer();
    await admin.fetchTopicMetadata();
    await admin.deleteTopicRecords({
      topic: WebsocketTopics.TO_WEBSOCKETS_TRADES,
      partitions: [{
        partition: 0,
        offset: '-1',
      }],
    });
  });

  afterAll(async () => {
    await Promise.all([
      disconnectFromKafka(),
      producer.disconnect(),
      admin.disconnect(),
      dbHelpers.clearData(),
    ]);
    await dbHelpers.teardown();
  });

  beforeEach(() => {
    jest.clearAllMocks();

    // Increment port with a large number to ensure it's not used for any other service.
    config.WS_PORT += 1679;
    WS_HOST = `ws://localhost:${config.WS_PORT}`;

    wss = new Wss();
    subscriptions = new Subscriptions();
    index = new Index(wss, subscriptions);
    (axiosRequest as jest.Mock).mockImplementation(() => (JSON.stringify(mockAxiosResponse)));
  });

  afterEach(() => {
    jest.clearAllMocks();
    jest.resetAllMocks();
  });

  it('Batch sends messages with different versions', (done: jest.DoneCallback) => {
    const channel: Channel = Channel.V4_TRADES;
    const id: string = btcTicker;

    const messageForwarder: MessageForwarder = new MessageForwarder(subscriptions, index);
    subscriptions.start(messageForwarder.forwardToClient);
    messageForwarder.start();

    const ws = new WebSocket(WS_HOST);
    let connectionId: string;

    ws.on(WebsocketEvents.MESSAGE, async (message) => {
      const msg: OutgoingMessage = JSON.parse(message.toString()) as OutgoingMessage;
      if (msg.message_id === 0) {
        connectionId = msg.connection_id;
      }

      if (msg.message_id === 1) {
        // Check that the initial message is correct.
        checkInitialMessage(
          msg as SubscribedMessage,
          connectionId,
          channel,
          id,
          mockAxiosResponse,
        );

        // Send both BTC and ETH trades messages interleaved
        // await each message to ensure they are sent in order
        for (const tradeMessage of _.concat(
          ethTradesMessages,
          btcTradesMessages,
          ethTradesMessages,
          btcV2TradesMessages,
        )) {
          await producer.send({
            topic: WebsocketTopics.TO_WEBSOCKETS_TRADES,
            messages: [{
              value: Buffer.from(Uint8Array.from(TradeMessage.encode(tradeMessage).finish())),
              partition: 0,
              timestamp: `${Date.now()}`,
            }],
          });
        }
      }

      if (msg.message_id >= 2) {
        const batchMsg: ChannelBatchDataMessage = JSON.parse(
          message.toString(),
        ) as ChannelBatchDataMessage;

        const versionToTradeMessages: _.Dictionary<TradeMessage[]> = _.chain(
          [btcV2TradesMessages, btcTradesMessages],
        )
          .flatten()
          .groupBy((tradeMessage) => tradeMessage.version)
          .value();

        checkVersionedBatchMessage(
          batchMsg,
          connectionId,
          channel,
          id,
          versionToTradeMessages as {string: any[]},
        );
        if (msg.message_id === 3) {
          done();
        }
      }
    });

    ws.on('open', () => {
      ws.send(JSON.stringify({
        type: IncomingMessageType.SUBSCRIBE,
        channel,
        id,
        batched: true,
      }));
    });
  });

  it('Batch sends subaccount messages', (done: jest.DoneCallback) => {
    const channel: Channel = Channel.V4_ACCOUNTS;
    const id: string = `${defaultSubaccountId.owner}/${defaultSubaccountId.number}`;

    const messageForwarder: MessageForwarder = new MessageForwarder(subscriptions, index);
    subscriptions.start(messageForwarder.forwardToClient);
    messageForwarder.start();

    const ws = new WebSocket(WS_HOST);
    let connectionId: string;

    ws.on(WebsocketEvents.MESSAGE, async (message) => {
      const msg: OutgoingMessage = JSON.parse(message.toString()) as OutgoingMessage;
      if (msg.message_id === 0) {
        connectionId = msg.connection_id;
      }

      if (msg.message_id === 1) {
        // Check that the initial message is correct.
        checkInitialMessage(
          msg as SubscribedMessage,
          connectionId,
          channel,
          id,
          subaccountInitialMessage,
        );

        // await each message to ensure they are sent in order
        for (const subaccountMessage of subaccountMessages) {
          await producer.send({
            topic: WebsocketTopics.TO_WEBSOCKETS_SUBACCOUNTS,
            messages: [{
              value: Buffer.from(
                Uint8Array.from(
                  SubaccountMessage.encode(subaccountMessage).finish(),
                ),
              ),
              partition: 0,
              timestamp: `${Date.now()}`,
            }],
          });
        }
      }

      if (msg.message_id >= 2) {
        const batchMsg: ChannelBatchDataMessage = JSON.parse(
          message.toString(),
        ) as ChannelBatchDataMessage;

        checkBatchMessage(
          batchMsg,
          connectionId,
          channel,
          id,
          SUBACCOUNTS_WEBSOCKET_MESSAGE_VERSION,
          subaccountMessages,
        );
        done();
      }
    });

    ws.on('open', () => {
      ws.send(JSON.stringify({
        type: IncomingMessageType.SUBSCRIBE,
        channel,
        id,
        batched: true,
      }));
    });
  });

  it('Batch sends subaccount messages to parent subaccount channel', (done: jest.DoneCallback) => {
    const channel: Channel = Channel.V4_PARENT_ACCOUNTS;
    const id: string = `${defaultSubaccountId.owner}/${defaultSubaccountId.number}`;

    const messageForwarder: MessageForwarder = new MessageForwarder(subscriptions, index);
    subscriptions.start(messageForwarder.forwardToClient);
    messageForwarder.start();

    const ws = new WebSocket(WS_HOST);
    let connectionId: string;

    ws.on(WebsocketEvents.MESSAGE, async (message) => {
      const msg: OutgoingMessage = JSON.parse(message.toString()) as OutgoingMessage;
      if (msg.message_id === 0) {
        connectionId = msg.connection_id;
      }

      if (msg.message_id === 1) {
        // Check that the initial message is correct.
        checkInitialMessage(
          msg as SubscribedMessage,
          connectionId,
          channel,
          id,
          subaccountInitialMessage,
        );

        // await each message to ensure they are sent in order
        for (const subaccountMessage of allChildSubaccountMessages) {
          await producer.send({
            topic: WebsocketTopics.TO_WEBSOCKETS_SUBACCOUNTS,
            messages: [{
              value: Buffer.from(
                Uint8Array.from(
                  SubaccountMessage.encode(subaccountMessage).finish(),
                ),
              ),
              partition: 0,
              timestamp: `${Date.now()}`,
            }],
          });
        }
      }

      if (msg.message_id === 2) {
        const batchMsg: ChannelBatchDataMessage = JSON.parse(
          message.toString(),
        ) as ChannelBatchDataMessage;

        checkBatchMessage(
          batchMsg,
          connectionId,
          channel,
          id,
          SUBACCOUNTS_WEBSOCKET_MESSAGE_VERSION,
          childSubaccountMessages,
          defaultChildAccNumber,
        );
      }

      if (msg.message_id === 3) {
        const batchMsg: ChannelBatchDataMessage = JSON.parse(
          message.toString(),
        ) as ChannelBatchDataMessage;

        checkBatchMessage(
          batchMsg,
          connectionId,
          channel,
          id,
          SUBACCOUNTS_WEBSOCKET_MESSAGE_VERSION,
          childSubaccount2Messages,
          defaultChildAccNumber2,
        );
        done();
      }
    });

    ws.on('open', () => {
      ws.send(JSON.stringify({
        type: IncomingMessageType.SUBSCRIBE,
        channel,
        id,
        batched: true,
      }));
    });
  });

  it('forwards messages', (done: jest.DoneCallback) => {
    // await perpetualMarketRefresher.updatePerpetualMarkets();
    const channel: Channel = Channel.V4_TRADES;
    const id: string = ethTicker;

    const messageForwarder: MessageForwarder = new MessageForwarder(subscriptions, index);
    subscriptions.start(messageForwarder.forwardToClient);
    messageForwarder.start();

    const ws = new WebSocket(WS_HOST);
    let connectionId: string;

    ws.on(WebsocketEvents.MESSAGE, async (message) => {
      const msg: OutgoingMessage = JSON.parse(message.toString()) as OutgoingMessage;
      if (msg.message_id === 0) {
        connectionId = msg.connection_id;
      }

      if (msg.message_id === 1) {
        // Check that the initial message is correct.
        checkInitialMessage(
          msg as SubscribedMessage,
          connectionId,
          channel,
          id,
          mockAxiosResponse,
        );

        // Send both BTC and ETH trades messages
        // await each message to ensure they are sent in order
        for (const tradeMessage of _.concat(
          ethTradesMessages,
          btcTradesMessages,
          ethTradesMessages,
        )) {
          await producer.send({
            topic: WebsocketTopics.TO_WEBSOCKETS_TRADES,
            messages: [{
              value: Buffer.from(Uint8Array.from(TradeMessage.encode(tradeMessage).finish())),
              partition: 0,
              timestamp: `${Date.now()}`,
            }],
          });
        }
      }

      if (msg.message_id >= 2) {
        const forwardedMsg: ChannelDataMessage = JSON.parse(
          message.toString(),
        ) as ChannelDataMessage;

        expect(forwardedMsg.connection_id).toBe(connectionId);
        expect(forwardedMsg.type).toBe(OutgoingMessageType.CHANNEL_DATA);
        expect(forwardedMsg.channel).toBe(channel);
        expect(forwardedMsg.id).toBe(id);
        // Should only receive ETH messages
        expect(forwardedMsg.contents).toEqual(JSON.parse(ethTradesMessages[0].contents));
        expect(forwardedMsg.version).toEqual(TRADES_WEBSOCKET_MESSAGE_VERSION);
        // Only 2 ETH messages should be sent
        if (msg.message_id === 3) {
          done();
        }
      }
    });

    ws.on('open', () => {
      ws.send(JSON.stringify({
        type: IncomingMessageType.SUBSCRIBE,
        channel,
        id,
        batched: false,
      }));
    });
  });

  it('forwards block height messages', (done: jest.DoneCallback) => {
    const channel: Channel = Channel.V4_BLOCK_HEIGHT;
    const id: string = 'v4_block_height';

    const blockHeightMessage2 = {
      ...defaultBlockHeightMessage,
      blockHeight: '1',
    };

    const messageForwarder: MessageForwarder = new MessageForwarder(subscriptions, index);
    subscriptions.start(messageForwarder.forwardToClient);
    messageForwarder.start();

    const ws = new WebSocket(WS_HOST);
    let connectionId: string;

    ws.on(WebsocketEvents.MESSAGE, async (message) => {
      const msg: OutgoingMessage = JSON.parse(message.toString()) as OutgoingMessage;
      if (msg.message_id === 0) {
        connectionId = msg.connection_id;
      }
      if (msg.message_id === 1) {
        // Check that the initial message is correct.
        checkInitialMessage(
          msg as SubscribedMessage,
          connectionId,
          channel,
          id,
          mockAxiosResponse,
        );

        // Send a couple of block height messages
        for (const blockHeightMessage of _.concat(
          defaultBlockHeightMessage,
          blockHeightMessage2,
        )) {
          await producer.send({
            topic: WebsocketTopics.TO_WEBSOCKETS_BLOCK_HEIGHT,
            messages: [{
              value: Buffer.from(
                Uint8Array.from(BlockHeightMessage.encode(blockHeightMessage).finish()),
              ),
              partition: 0,
              timestamp: `${Date.now()}`,
            }],
          });
        }
      }

      const forwardedMsg: ChannelDataMessage = JSON.parse(
        message.toString(),
      ) as ChannelDataMessage;

      if (msg.message_id >= 2) {
        expect(forwardedMsg.connection_id).toBe(connectionId);
        expect(forwardedMsg.type).toBe(OutgoingMessageType.CHANNEL_DATA);
        expect(forwardedMsg.channel).toBe(channel);
        expect(forwardedMsg.id).toBe(id);
        expect(forwardedMsg.version).toEqual(BLOCK_HEIGHT_WEBSOCKET_MESSAGE_VERSION);
      }

      if (msg.message_id === 2) {
        expect(forwardedMsg.contents)
          .toEqual(
            {
              blockHeight: defaultBlockHeightMessage.blockHeight,
              time: defaultBlockHeightMessage.time,
            });
      }

      if (msg.message_id === 3) {
        expect(forwardedMsg.contents)
          .toEqual(
            {
              blockHeight: blockHeightMessage2.blockHeight,
              time: blockHeightMessage2.time,
            });
        done();
      }
    });

    ws.on('open', () => {
      ws.send(JSON.stringify({
        type: IncomingMessageType.SUBSCRIBE,
        channel,
        id,
        batched: false,
      }));
    });
  });
});

function checkInitialMessage(
  subscribedMessage: SubscribedMessage,
  connectionId: string,
  channel: string,
  id: string,
  initialMessage: Object,
): void {
  expect(subscribedMessage.connection_id).toBe(connectionId);
  expect(subscribedMessage.type).toBe(OutgoingMessageType.SUBSCRIBED);
  expect(subscribedMessage.channel).toBe(channel);
  expect(subscribedMessage.id).toBe(id);
  expect(subscribedMessage.contents).toEqual(initialMessage);
}

function checkBatchMessage(
  batchMsg: ChannelBatchDataMessage,
  connectionId: string,
  channel: string,
  id: string,
  version: string,
  expectedMessages: {contents: string}[],
  subaccountNumber?: number,
): void {
  expect(batchMsg.connection_id).toBe(connectionId);
  expect(batchMsg.type).toBe(OutgoingMessageType.CHANNEL_BATCH_DATA);
  expect(batchMsg.channel).toBe(channel);
  expect(batchMsg.id).toBe(id);
  expect(batchMsg.contents.length).toBe(expectedMessages.length);
  expect(batchMsg.version).toBe(version);
  expect(batchMsg.subaccountNumber).toBe(subaccountNumber);
  batchMsg.contents.forEach(
    (individualMessage: Object, idx: number) => {
      expect(individualMessage).toEqual(JSON.parse(expectedMessages[idx].contents));
    },
  );
}

function checkVersionedBatchMessage(
  batchMsg: ChannelBatchDataMessage,
  connectionId: string,
  channel: string,
  id: string,
  versionToMessages: {string: any[]},
): void {
  expect(batchMsg.connection_id).toBe(connectionId);
  expect(batchMsg.type).toBe(OutgoingMessageType.CHANNEL_BATCH_DATA);
  expect(batchMsg.channel).toBe(channel);
  expect(batchMsg.id).toBe(id);
  _.forEach(versionToMessages, (expectedMessages, version) => {
    if (batchMsg.version === version) {
      expect(batchMsg.contents.length).toBe(expectedMessages.length);
      batchMsg.contents.forEach(
        (individualMessage: Object, idx: number) => {
          expect(individualMessage).toEqual(JSON.parse(expectedMessages[idx].contents));
        },
      );
    }
  });
}<|MERGE_RESOLUTION|>--- conflicted
+++ resolved
@@ -182,10 +182,8 @@
   };
 
   beforeAll(async () => {
-<<<<<<< HEAD
-=======
     config.BATCH_PROCESSING_ENABLED = false;
->>>>>>> 50a01624
+    await dbHelpers.clearData();
     await dbHelpers.clearData();
     await dbHelpers.migrate();
     await testMocks.seedData();
@@ -479,7 +477,6 @@
   });
 
   it('forwards messages', (done: jest.DoneCallback) => {
-    // await perpetualMarketRefresher.updatePerpetualMarkets();
     const channel: Channel = Channel.V4_TRADES;
     const id: string = ethTicker;
 
