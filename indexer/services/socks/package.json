--- conflicted
+++ resolved
@@ -11,12 +11,8 @@
     "coverage": "pnpm test -- --coverage",
     "lint": "eslint --ext .ts,.js .",
     "lint:fix": "eslint --ext .ts,.js . --fix",
-<<<<<<< HEAD
-    "test": "NODE_ENV=test jest --runInBand --forceExit",
-=======
     "test": "NODE_ENV=test jest --maxWorkers 1 --forceExit",
     "test:clean": "pnpm run build; NODE_ENV=test jest --maxWorkers 1 --forceExit",
->>>>>>> 1ba39790
     "postinstall": "patch-package"
   },
   "author": "",
