import { readFileSync } from 'fs';
import { join } from 'path';

import { logger, stats } from '@dydxprotocol-indexer/base';
import {
  PersistentCacheTable,
  PersistentCacheKeys,
  PersistentCacheFromDatabase,
  Transaction,
  BlockFromDatabase,
  BlockTable,
} from '@dydxprotocol-indexer/postgres';

import config from '../config';

const defaultLastHeight: string = '0';
const statStart: string = `${config.SERVICE_NAME}.aggregate_data`;

/**
 * Execute the update_funding_payments.sql file to perform data aggregation.
 */
export default async function runTask(): Promise<void> {
  const at: string = 'aggregate-data#runTask';
  logger.info({ at, message: 'Starting aggregate data task.' });

  const taskStart: number = Date.now();
  // Wrap getting cache, updating info, and setting cache in one transaction so that persistent
  // cache and funding payments are in sync.
  const txId: number = await Transaction.start();
  try {
    const latestBlock: BlockFromDatabase = await BlockTable.getLatest();
    if (latestBlock.blockHeight === null) {
      throw Error('Failed to get latest block height');
    }

    const persistentCacheEntry: PersistentCacheFromDatabase | undefined = await PersistentCacheTable
      .findById(PersistentCacheKeys.FUNDING_PAYMENTS_LAST_PROCESSED_HEIGHT, { txId });

    if (!persistentCacheEntry) {
      logger.info({
        at: 'update-funding-payments#runTask',
        message: `No previous ${PersistentCacheKeys.FUNDING_PAYMENTS_LAST_PROCESSED_HEIGHT} found in persistent cache table. Will use default value: ${defaultLastHeight}`,
      });
    }

    const lastHeight: string = persistentCacheEntry?.value ?? defaultLastHeight;
    const currentHeight: string = latestBlock.blockHeight;
<<<<<<< HEAD
=======

    // Skip processing if no new blocks to process
    if (parseInt(currentHeight) <= parseInt(lastHeight)) {
      logger.info({
        at,
        message: `No new blocks to process. Current: ${currentHeight}, Last: ${lastHeight}`,
      });
      await Transaction.commit(txId);
      return;
    }

>>>>>>> 8495b8ed
    // Load and execute the update_funding_payments.sql file
    const sqlPath = join(__dirname, '..', 'scripts', 'update_funding_payments.sql');
    const sqlContent = readFileSync(sqlPath, 'utf8');

    // bind the last height and current height to the sql content
    await Transaction.get(txId)?.raw(sqlContent, {
      last_height: lastHeight,
      current_height: currentHeight
    });

    // Update the persistent cache with the current height
    await PersistentCacheTable.upsert({
      key: PersistentCacheKeys.FUNDING_PAYMENTS_LAST_PROCESSED_HEIGHT,
      value: currentHeight,
    }, { txId });

    stats.timing(`${statStart}.executeAggregate`, Date.now() - taskStart);
    logger.info({ at, message: 'Successfully executed aggregate task.' });

    await Transaction.commit(txId);
  } catch (error) {
    await Transaction.rollback(txId);
    logger.error({
      at,
      message: 'Error executing aggregate task',
      error,
    });
    throw error;
  }

  stats.timing(`${config.SERVICE_NAME}.update-funding-payments.total.timing`, Date.now() - taskStart);
}<|MERGE_RESOLUTION|>--- conflicted
+++ resolved
@@ -45,8 +45,6 @@
 
     const lastHeight: string = persistentCacheEntry?.value ?? defaultLastHeight;
     const currentHeight: string = latestBlock.blockHeight;
-<<<<<<< HEAD
-=======
 
     // Skip processing if no new blocks to process
     if (parseInt(currentHeight) <= parseInt(lastHeight)) {
@@ -58,7 +56,6 @@
       return;
     }
 
->>>>>>> 8495b8ed
     // Load and execute the update_funding_payments.sql file
     const sqlPath = join(__dirname, '..', 'scripts', 'update_funding_payments.sql');
     const sqlContent = readFileSync(sqlPath, 'utf8');
