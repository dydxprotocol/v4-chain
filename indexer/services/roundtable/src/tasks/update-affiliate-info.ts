--- conflicted
+++ resolved
@@ -1,9 +1,4 @@
-<<<<<<< HEAD
-import { logger, stats } from '@dydxprotocol-indexer/base';
-import {
-  PersistentCacheTable, AffiliateInfoTable, PersistentCacheKeys, PersistentCacheFromDatabase,
-=======
-import { logger } from '@dydxprotocol-indexer/base';
+import { logger, stats} from '@dydxprotocol-indexer/base';
 import {
   PersistentCacheTable,
   AffiliateInfoTable,
@@ -12,9 +7,9 @@
   BlockFromDatabase,
   BlockTable,
   Transaction,
->>>>>>> 4db9ad71
 } from '@dydxprotocol-indexer/postgres';
 import { DateTime } from 'luxon';
+import config from '../config';
 
 const defaultLastUpdateTime: string = '2024-09-16T00:00:00Z';
 
@@ -41,17 +36,12 @@
     const windowStartTime: DateTime = DateTime.fromISO(persistentCacheEntry
       ? persistentCacheEntry.value
       : defaultLastUpdateTime);
-<<<<<<< HEAD
     
-    // Track how long ago the last update time in persistent cache was.
+    // Track how long ago the last update time (windowStartTime) in persistent cache was
     stats.gauge(
       `${config.SERVICE_NAME}.persistent_cache_${PersistentCacheKeys.AFFILIATE_INFO_UPDATE_TIME}_lag_seconds`,
-      Math.floor(start / 1000) - lastUpdateTime.toUnixInteger(),
+      DateTime.utc().diff(windowStartTime).as('seconds'),
     );
-
-    let windowEndTime = DateTime.utc();
-=======
->>>>>>> 4db9ad71
 
     let windowEndTime = DateTime.fromISO(latestBlock.time);
     // During backfilling, we process one day at a time to reduce roundtable runtime.
