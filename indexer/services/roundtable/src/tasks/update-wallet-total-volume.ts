--- conflicted
+++ resolved
@@ -1,14 +1,4 @@
-<<<<<<< HEAD
 import { logger, stats } from '@dydxprotocol-indexer/base';
-import {
-  PersistentCacheTable, WalletTable, PersistentCacheKeys, PersistentCacheFromDatabase,
-} from '@dydxprotocol-indexer/postgres';
-import { DateTime } from 'luxon';
-
-import config from '../config';
-
-=======
-import { logger } from '@dydxprotocol-indexer/base';
 import {
   PersistentCacheTable,
   WalletTable,
@@ -19,20 +9,14 @@
   BlockTable,
 } from '@dydxprotocol-indexer/postgres';
 import { DateTime } from 'luxon';
+import config from '../config';
 
->>>>>>> 4db9ad71
 const defaultLastUpdateTime: string = '2023-10-26T00:00:00Z';
 
 /**
  * Update the total volume for each addresses in the wallet table who filled recently.
  */
 export default async function runTask(): Promise<void> {
-<<<<<<< HEAD
-  try {    
-    const start = Date.now();
-    const persistentCacheEntry: PersistentCacheFromDatabase | undefined = await PersistentCacheTable
-      .findById(PersistentCacheKeys.TOTAL_VOLUME_UPDATE_TIME);
-=======
   // Wrap getting cache, updating info, and setting cache in one transaction so that persistent
   // cache and affilitate info table are in sync.
   const txId: number = await Transaction.start();
@@ -44,7 +28,6 @@
 
     const persistentCacheEntry: PersistentCacheFromDatabase | undefined = await PersistentCacheTable
       .findById(PersistentCacheKeys.TOTAL_VOLUME_UPDATE_TIME, { txId });
->>>>>>> 4db9ad71
 
     if (!persistentCacheEntry) {
       logger.info({
@@ -56,16 +39,12 @@
     const windowStartTime: DateTime = DateTime.fromISO(persistentCacheEntry
       ? persistentCacheEntry.value
       : defaultLastUpdateTime);
-<<<<<<< HEAD
     
+    // Track how long ago the last update time (windowStartTime) in persistent cache was
     stats.gauge(
-      `${config.SERVICE_NAME}.persistent_cache_${PersistentCacheKeys.TOTAL_VOLUME_UPDATE_TIME}_lag_seconds`,
-      Math.floor(start / 1000) - lastUpdateTime.toUnixInteger(),
+      `${config.SERVICE_NAME}.persistent_cache_${PersistentCacheKeys.AFFILIATE_INFO_UPDATE_TIME}_lag_seconds`,
+      DateTime.utc().diff(windowStartTime).as('seconds'),
     );
-
-    let windowEndTime = DateTime.utc();
-=======
->>>>>>> 4db9ad71
 
     let windowEndTime = DateTime.fromISO(latestBlock.time);
     // During backfilling, we process one day at a time to reduce roundtable runtime.
