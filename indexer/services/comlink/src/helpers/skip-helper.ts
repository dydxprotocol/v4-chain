--- conflicted
+++ resolved
@@ -386,9 +386,7 @@
 
   // calculates the most usdc we can bridge in one go and pins it to that.
   const maxDepositInUsdc = config.MAXIMUM_BRIDGE_AMOUNT_USDC;
-<<<<<<< HEAD
-  amountToUse = min([parseInt(amountToUse, 10), maxDepositInUsdc * ETH_USDC_QUANTUM])!.toString();
-  return amountToUse;
+  return min([amountToUse, BigInt(maxDepositInUsdc * ETH_USDC_QUANTUM)])!.toString();
 }
 
 // getSlippageTolerancePercent returns the acceptable slippage is smallest of
@@ -399,7 +397,4 @@
     (100 * (config.SKIP_SLIPPAGE_TOLERANCE_USDC * ETH_USDC_QUANTUM)) / parseInt(estAmountOut, 10),
     parseFloat(config.SKIP_SLIPPAGE_TOLERANCE_PERCENTAGE),
   ])!.toString();
-=======
-  return min([amountToUse, BigInt(maxDepositInUsdc * ETH_USDC_QUANTUM)])!.toString();
->>>>>>> 8a2b0919
 }