import { logger } from '@dydxprotocol-indexer/base';
import {
  AssetPositionFromDatabase,
  BlockFromDatabase,
  CHILD_SUBACCOUNT_MULTIPLIER,
  FundingIndexMap,
  FundingIndexUpdatesTable,
  helpers,
  liquidityTierRefresher,
  LiquidityTiersFromDatabase,
  MarketFromDatabase,
  MarketsMap,
  MAX_PARENT_SUBACCOUNTS,
  PerpetualMarketFromDatabase,
  PerpetualMarketsMap,
  PerpetualMarketTable,
  PerpetualPositionFromDatabase,
  PerpetualPositionStatus,
  PnlTicksFromDatabase,
  PositionSide,
  SubaccountFromDatabase,
  SubaccountTable,
  USDC_SYMBOL,
  AssetFromDatabase,
  MarketColumns,
  AssetColumns,
} from '@dydxprotocol-indexer/postgres';
import Big from 'big.js';
import express from 'express';
import _ from 'lodash';

import config from '../config';
import {
<<<<<<< HEAD
=======
  assetPositionToResponseObject,
  perpetualPositionToResponseObject,
  subaccountToResponseObject,
} from '../request-helpers/request-transformer';
import {
>>>>>>> e5a5f06d
  AssetById,
  AssetPositionResponseObject,
  AssetPositionsMap,
  MarketType,
  PerpetualPositionResponseObject,
  PerpetualPositionsMap,
  PerpetualPositionWithFunding,
  Risk,
  SubaccountResponseObject,
} from '../types';
import { ZERO, ZERO_USDC_POSITION } from './constants';
import { NotFoundError } from './errors';
import { AssetFromDatabase } from '@dydxprotocol-indexer/postgres';
import { perpetualMarketRefresher } from '@dydxprotocol-indexer/postgres';
import { MarketColumns } from '@dydxprotocol-indexer/postgres';
import { 
  assetPositionToResponseObject,
  perpetualPositionToResponseObject,
  subaccountToResponseObject,
} from '../request-helpers/request-transformer';
import { AssetColumns } from '@dydxprotocol-indexer/postgres';

/* ------- GENERIC HELPERS ------- */

// eslint-disable-next-line @typescript-eslint/no-explicit-any
export function isDefined(val: any): boolean {
  return val !== undefined && val !== null;
}

/* ------- ERROR HELPERS ------- */

export function handleControllerError(
  at: string,
  message: string,
  error: Error,
  req: express.Request,
  res: express.Response,
): express.Response {
  if (error instanceof NotFoundError) {
    return handleNotFoundError(error.message, res);
  }
  return handleInternalServerError(
    at,
    message,
    error,
    req,
    res,
  );
}

function handleInternalServerError(
  at: string,
  message: string,
  error: Error,
  req: express.Request,
  res: express.Response,
): express.Response {
  if (config.isDevelopment()) {
    // eslint-disable-next-line no-console
    console.error(error);
  }

  logger.error({
    at,
    message,
    error,
    stacktrace: error.stack,
    params: JSON.stringify(req.params),
    query: JSON.stringify(req.query),
  });
  return createInternalServerErrorResponse(res);
}

function handleNotFoundError(
  message: string,
  res: express.Response,
): express.Response {
  return res.status(404).json({
    errors: [{
      msg: message,
    }],
  });
}

export function createInternalServerErrorResponse(
  res: express.Response,
): express.Response {
  return res.status(500).json({
    errors: [{
      msg: 'Internal Server Error',
    }],
  });
}

export function create4xxResponse(
  res: express.Response,
  msg: string,
  status: number = 400,
  additionalParams: object = {},
): express.Response {
  return res.status(status).json({
    errors: [{
      ...additionalParams,
      msg,
    }],
  });
}

/* ------- MARKET HELPERS ------- */

export async function getClobPairId(
  market: string,
  marketType: MarketType,
): Promise<string | undefined> {
  if (marketType === MarketType.PERPETUAL) {
    const perpetualMarket: (
      PerpetualMarketFromDatabase | undefined
    ) = await PerpetualMarketTable.findByTicker(market);

    if (perpetualMarket !== undefined) {
      return perpetualMarket.clobPairId;
    }
  }
  // spot markets are not supported in V4 yet

  return undefined;
}

/* ------- ACCOUNT HELPERS ------- */

/**
 * Calculate the equity and free collateral for a subaccount given all the positions for it.
 * 1. Equity for a subaccount is sum of the notional value of all the positions held by the
 * subaccount and the USDC asset position of the subaccount.
 * 2. Free collateral for a subaccount is the sum of the initial margin required for all positions
 * held by the subaccount subtracted from the equity.
 * @param perpetualPositions List of positions in perpetual markets held by the subaccount
 * @param perpetualMarketsMap Map of perpetual ids to perpetual markets
 * @returns Equity and free collateral of the subaccount
 */
// TODO(DEC-1257): take into account all asset positions when calculating collateral
export function calculateEquityAndFreeCollateral(
  perpetualPositions: PerpetualPositionFromDatabase[],
  perpetualMarketsMap: PerpetualMarketsMap,
  marketsMap: MarketsMap,
  usdcPositionSize: string,
): {
  equity: string,
  freeCollateral: string,
} {
  const {
    signedPositionNotional,
    totalPositionRisk,
  }: {
    signedPositionNotional: Big,
    totalPositionRisk: Big
  } = perpetualPositions.reduce((acc, position) => {
    // get the positionNotional for each position and the individualRisk of the position
    const {
      signedNotional,
      individualRisk,
    }: {
      signedNotional: Big,
      individualRisk: Risk,
    } = getSignedNotionalAndRisk({
      size: new Big(position.size),
      perpetualMarket: perpetualMarketsMap[position.perpetualId],
      market: marketsMap[perpetualMarketsMap[position.perpetualId].marketId],
    });

    // Add positionNotional and totalPositionRisk to the accumulator
    acc.signedPositionNotional = acc.signedPositionNotional.plus(signedNotional);
    acc.totalPositionRisk = acc.totalPositionRisk.plus(individualRisk.initial);
    return acc;
  },
  {
    signedPositionNotional: ZERO,
    totalPositionRisk: ZERO,
  },
  );

  // Derive equity and freeCollateral of the account from the PositionNotional
  // and totalPositionRisk of positions
  const equity: Big = signedPositionNotional.plus(usdcPositionSize);
  return {
    equity: equity.toFixed(),
    freeCollateral: equity.minus(totalPositionRisk).toFixed(),
  };
}

/* ------- POSITION HELPERS ------- */

/**
 * Calculates the notional value and risk of a perpetual position in a given market.
 * 1. Notional value of the position is the size of the position multiplied by the index price of
 * the market.
 * 2. Risk consists of the initial margin required for the position and the maintenance margin
 * required for the position. This is calculated using the notional value of the position multiplied
 * by the initial and maintenance margin fractions of the market the position is in.
 * @param param0 Object containing the size of the position and the perpetual market.
 * @returns Notional value of the position and the risk of the position.
 */
export function getSignedNotionalAndRisk({
  size,
  perpetualMarket,
  market,
}: {
  size: Big,
  perpetualMarket: PerpetualMarketFromDatabase,
  market: MarketFromDatabase,
}): {
  signedNotional: Big,
  individualRisk: Risk,
} {
  const signedNotional: Big = size.times(market.oraclePrice!);
  const liquidityTier:
  LiquidityTiersFromDatabase | undefined = liquidityTierRefresher.getLiquidityTierFromId(
    perpetualMarket.liquidityTierId,
  );
  if (liquidityTier === undefined) {
    throw new NotFoundError(`Liquidity tier with id ${perpetualMarket.liquidityTierId} not found for perpetual market ${perpetualMarket.ticker}`);
  }
  // Used to calculate risk / margin fracitons, as risk of a position should always be positive
  const positionNotional: Big = signedNotional.abs();
  const {
    initialMarginFraction,
    maintenanceMarginFraction,
  }: {
    initialMarginFraction: Big,
    maintenanceMarginFraction: Big,
  } = getMarginFractions(liquidityTier);
  return {
    signedNotional,
    individualRisk: {
      initial: positionNotional.times(initialMarginFraction),
      maintenance: positionNotional.times(maintenanceMarginFraction),
    },
  };
}

export function getMarginFractions(liquidityTier: LiquidityTiersFromDatabase): {
  initialMarginFraction: Big,
  maintenanceMarginFraction: Big,
} {
  const initialMarginFraction: Big = getMarginFraction({
    liquidityTier,
    initial: true,
  });
  const maintenanceMarginFraction: Big = getMarginFraction({
    liquidityTier,
    initial: false,
  });
  return {
    initialMarginFraction,
    maintenanceMarginFraction,
  };
}

/**
 * Get the margin fraction for a position in a given perpetual market.
 *
 * @param liquidityTier The liquidity tier of the position.
 * @param initial Whether to compute the initial margin fraction or the maintenance margin fraction.
 *
 * @returns The margin fraction for the position in human-readable form.
 */
export function getMarginFraction(
  {
    liquidityTier,
    initial,
  }: {
    liquidityTier: LiquidityTiersFromDatabase,
    initial: boolean,
  },
): Big {

  const margin: string = initial ? helpers.ppmToString(Number(liquidityTier.initialMarginPpm))
    : helpers.ppmToString(
      helpers.getMaintenanceMarginPpm(
        Number(liquidityTier.initialMarginPpm),
        Number(liquidityTier.maintenanceFractionPpm),
      ),
    );
  return Big(margin);
}

/**
 * Filter out asset positions of 0 size.
 *
 * @param assetPositions
 */
export function filterAssetPositions(assetPositions: AssetPositionFromDatabase[]):
  AssetPositionFromDatabase[] {
  return assetPositions.filter((elem: AssetPositionFromDatabase) => {
    return !Big(elem.size).eq(ZERO);
  });
}

/**
 * De-depulicate a list of perpetual positions by the perpetual id of the position, keeping the
 * position with the latest `lastEventId` for the perpetual id. Perpetual positions will be ordered
 * chronologically in descending order by the last event id in the returned list.
 * @param positions List of perpetual positions with funding.
 * @returns De-duplicated list of perpetual positions. Positions will be ordered in descending
 * chronological order by the last event id of the position.
 */
export function filterPositionsByLatestEventIdPerPerpetual(
  positions: PerpetualPositionWithFunding[],
): PerpetualPositionWithFunding[] {
  const sortedPositionsArray: PerpetualPositionWithFunding[] = positions.sort(
    (a: PerpetualPositionWithFunding, b: PerpetualPositionWithFunding): number => {
      // eventId is a 96 bit value, pad both hex-strings to (96/4) = 24 hex chars
      const eventAHex: string = a.lastEventId.toString('hex').padStart(24, '0');
      const eventBHex: string = b.lastEventId.toString('hex').padStart(24, '0');
      return eventBHex.localeCompare(eventAHex);
    },
  );

  // NOTE: A subaccount should only have one open position per perpetual market, this de-duplication
  // will ensure that this invariant is true.
  // TODO(DEC-698): Remove this if deemed unecessary after e2e testing of Indexer.
  return _.uniqBy(sortedPositionsArray, 'perpetualId');
}

/**
 * Get the last updated funding index map and the latest funding index map given a subaccount
 * and the latest block
 * @param subaccount
 * @param latestBlock
 * @returns
 */
export async function getFundingIndexMaps(
  subaccount: SubaccountFromDatabase,
  latestBlock: BlockFromDatabase,
): Promise<{
  lastUpdatedFundingIndexMap: FundingIndexMap,
  latestFundingIndexMap: FundingIndexMap,
}> {
  const [lastUpdatedFundingIndexMap, latestFundingIndexMap]:
  [FundingIndexMap, FundingIndexMap] = await Promise.all([
    FundingIndexUpdatesTable.findFundingIndexMap(
      subaccount.updatedAtHeight,
    ),
    FundingIndexUpdatesTable.findFundingIndexMap(
      latestBlock.blockHeight,
    ),
  ]);
  return {
    lastUpdatedFundingIndexMap,
    latestFundingIndexMap,
  };
}

/**
 * Compute the total unsettled funding across a set of perpetual positions given the last updated
 * funding indexes and the latest funding indexes
 * @param perpetualPositions
 * @param lastUpdatedFundingIndexes
 * @param latestFundingIndexes
 * @returns
 */
export function getTotalUnsettledFunding(
  perpetualPositions: PerpetualPositionFromDatabase[],
  latestFundingIndexes: FundingIndexMap,
  lastUpdatedFundingIndexes: FundingIndexMap,
): Big {
  return _.reduce(
    perpetualPositions,
    (acc: Big, perpetualPosition: PerpetualPositionFromDatabase): Big => {
      return acc.plus(
        helpers.getUnsettledFunding(
          perpetualPosition,
          latestFundingIndexes,
          lastUpdatedFundingIndexes,
        ),
      );
    },
    ZERO,
  );
}

/**
 * Gets and adjusts the USDC asset position within a map of AssetPositions given the unsettled
 * funding
 * @param assetPositionsMap
 * @param unsettledFunding
 * @returns
 */
export function adjustUSDCAssetPosition(
  assetPositionsMap: AssetPositionsMap,
  unsettledFunding: Big,
): {
  assetPositionsMap: AssetPositionsMap,
  adjustedUSDCAssetPositionSize: string
} {
  let adjustedAssetPositionsMap: AssetPositionsMap = _.cloneDeep(assetPositionsMap);
  const usdcPosition: AssetPositionResponseObject = _.get(assetPositionsMap, USDC_SYMBOL);
  let signedUsdcPositionSize: Big;
  if (usdcPosition?.size !== undefined) {
    signedUsdcPositionSize = Big(
      usdcPosition.side === PositionSide.LONG
        ? usdcPosition.size
        : -usdcPosition.size,
    );
  } else {
    signedUsdcPositionSize = ZERO;
  }
  const adjustedSize: Big = signedUsdcPositionSize.plus(unsettledFunding);
  // Update the USDC position in the map if the adjusted size is non-zero
  if (!adjustedSize.eq(ZERO)) {
    _.set(
      adjustedAssetPositionsMap,
      USDC_SYMBOL,
      getUSDCAssetPosition(adjustedSize,
        adjustedAssetPositionsMap[USDC_SYMBOL]?.subaccountNumber ?? 0),
    );
    // Remove the USDC position in the map if the adjusted size is zero
  } else {
    adjustedAssetPositionsMap = _.omit(adjustedAssetPositionsMap, USDC_SYMBOL);
  }

  return {
    assetPositionsMap: adjustedAssetPositionsMap,
    adjustedUSDCAssetPositionSize: adjustedSize.toFixed(),
  };
}

function getUSDCAssetPosition(signedSize: Big, subaccountNumber: number):
    AssetPositionResponseObject {
  const side: PositionSide = signedSize.gt(ZERO) ? PositionSide.LONG : PositionSide.SHORT;
  return {
    ...ZERO_USDC_POSITION,
    side,
    size: signedSize.abs().toFixed(),
    subaccountNumber,
  };
}

export function getPerpetualPositionsWithUpdatedFunding(
  positions: PerpetualPositionWithFunding[],
  latestFundingIndexMap: FundingIndexMap,
  lastUpdatedFundingIndexMap: FundingIndexMap,
): PerpetualPositionWithFunding[] {
  return _.map(
    positions,
    (position: PerpetualPositionWithFunding): PerpetualPositionWithFunding => {
      const clonedPosition: PerpetualPositionWithFunding = _.cloneDeep(position);
      // Positions that are not open have 0 unsettled funding
      if (position.status !== PerpetualPositionStatus.OPEN) {
        clonedPosition.unsettledFunding = '0';
        return clonedPosition;
      }

      const unsettledFunding: Big = helpers.getUnsettledFunding(
        position,
        latestFundingIndexMap,
        lastUpdatedFundingIndexMap,
      );
      clonedPosition.unsettledFunding = unsettledFunding.toFixed();
      return clonedPosition;
    },
  );
}

export function initializePerpetualPositionsWithFunding(
  perpetualPositions: PerpetualPositionFromDatabase[],
): PerpetualPositionWithFunding[] {
  return perpetualPositions.map((pos: PerpetualPositionFromDatabase) => {
    return {
      ...pos,
      unsettledFunding: '0',
    };
  });
}

/* ------- PARENT/CHILD SUBACCOUNT HELPERS ------- */

/**
 * Gets a list of all possible child subaccount numbers for a parent subaccount number
 * Child subaccounts = [128*0+parentSubaccount, 128*1+parentSubaccount ... 128*999+parentSubaccount]
 * @param parentSubaccount
 * @returns
 */
export function getChildSubaccountNums(parentSubaccountNum: number): number[] {
  if (parentSubaccountNum >= MAX_PARENT_SUBACCOUNTS) {
    throw new NotFoundError(`Parent subaccount number must be less than ${MAX_PARENT_SUBACCOUNTS}`);
  }
  return Array.from({ length: CHILD_SUBACCOUNT_MULTIPLIER },
    // eslint-disable-next-line @typescript-eslint/no-shadow
    (_, i) => MAX_PARENT_SUBACCOUNTS * i + parentSubaccountNum);
}

/**
 * Gets the subaccount uuids of all the child subaccounts given a parent subaccount number
 * @param address
 * @param parentSubaccountNum
 * @returns
 */
export function getChildSubaccountIds(address: string, parentSubaccountNum: number): string[] {
  return getChildSubaccountNums(parentSubaccountNum).map(
    (subaccountNumber: number): string => SubaccountTable.uuid(address, subaccountNumber),
  );
}

export function checkIfValidDydxAddress(address: string): boolean {
  const pattern: RegExp = /^dydx[0-9a-z]{39}$/;
  return pattern.test(address);
}

/**
 * Gets subaccount response objects given the subaccount, perpetual positions and perpetual markets
 * @param subaccount Subaccount to get response for, from the database
 * @param positions List of perpetual positions held by the subaccount, from the database
 * @param markets List of perpetual markets, from the database
 * @param assetPositions List of asset positions held by the subaccount, from the database
 * @param assets List of assets from the database
<<<<<<< HEAD
 * @param perpetualMarketsMap Mapping of perpetual markets to clob pairs, perpetual ids, tickers from the database.
 * @param latestBlockHeight Latest block height from the database
 * @param latestFundingIndexMap Latest funding indices per perpetual from the database.
 * @param lastUpdatedFundingIndexMap Funding indices per perpetual for the last updated block of the subaccount.
 * 
=======
 * @param perpetualMarketsMap Mapping of perpetual markets to clob pairs, perpetual ids,
 *                            tickers from the database.
 * @param latestBlockHeight Latest block height from the database
 * @param latestFundingIndexMap Latest funding indices per perpetual from the database.
 * @param lastUpdatedFundingIndexMap Funding indices per perpetual for the last updated block of
 *                                   the subaccount.
 *
>>>>>>> e5a5f06d
 * @returns Response object for the subaccount
 */
export function getSubaccountResponse(
  subaccount: SubaccountFromDatabase,
  perpetualPositions: PerpetualPositionFromDatabase[],
  assetPositions: AssetPositionFromDatabase[],
  assets: AssetFromDatabase[],
  markets: MarketFromDatabase[],
  perpetualMarketsMap: PerpetualMarketsMap,
  latestBlockHeight: string,
  latestFundingIndexMap: FundingIndexMap,
  lastUpdatedFundingIndexMap: FundingIndexMap,
): SubaccountResponseObject {
  const marketIdToMarket: MarketsMap = _.keyBy(
    markets,
    MarketColumns.id,
  );

  const unsettledFunding: Big = getTotalUnsettledFunding(
    perpetualPositions,
    latestFundingIndexMap,
    lastUpdatedFundingIndexMap,
  );

  const updatedPerpetualPositions:
  PerpetualPositionWithFunding[] = getPerpetualPositionsWithUpdatedFunding(
    initializePerpetualPositionsWithFunding(perpetualPositions),
    latestFundingIndexMap,
    lastUpdatedFundingIndexMap,
  );

  const filteredPerpetualPositions: PerpetualPositionWithFunding[
  ] = filterPositionsByLatestEventIdPerPerpetual(updatedPerpetualPositions);

  const perpetualPositionResponses:
  PerpetualPositionResponseObject[] = filteredPerpetualPositions.map(
    (perpetualPosition: PerpetualPositionWithFunding): PerpetualPositionResponseObject => {
      return perpetualPositionToResponseObject(
        perpetualPosition,
        perpetualMarketsMap,
        marketIdToMarket,
        subaccount.subaccountNumber,
      );
    },
  );

  const perpetualPositionsMap: PerpetualPositionsMap = _.keyBy(
    perpetualPositionResponses,
    'market',
  );

  const assetIdToAsset: AssetById = _.keyBy(
    assets,
    AssetColumns.id,
  );

  const sortedAssetPositions:
  AssetPositionFromDatabase[] = filterAssetPositions(assetPositions);

  const assetPositionResponses: AssetPositionResponseObject[] = sortedAssetPositions.map(
    (assetPosition: AssetPositionFromDatabase): AssetPositionResponseObject => {
      return assetPositionToResponseObject(
        assetPosition,
        assetIdToAsset,
        subaccount.subaccountNumber,
      );
    },
  );

  const assetPositionsMap: AssetPositionsMap = _.keyBy(
    assetPositionResponses,
    'symbol',
  );

  const {
    assetPositionsMap: adjustedAssetPositionsMap,
    adjustedUSDCAssetPositionSize,
  }: {
    assetPositionsMap: AssetPositionsMap,
    adjustedUSDCAssetPositionSize: string,
  } = adjustUSDCAssetPosition(assetPositionsMap, unsettledFunding);

  const {
    equity,
    freeCollateral,
  }: {
    equity: string,
    freeCollateral: string,
  } = calculateEquityAndFreeCollateral(
    filteredPerpetualPositions,
    perpetualMarketsMap,
    marketIdToMarket,
    adjustedUSDCAssetPositionSize,
  );

  return subaccountToResponseObject({
    subaccount,
    equity,
    freeCollateral,
    latestBlockHeight,
    openPerpetualPositions: perpetualPositionsMap,
    assetPositions: adjustedAssetPositionsMap,
  });
}

/* ------- PNL HELPERS ------- */

/**
 * Aggregates a list of PnL ticks, combining any PnL ticks for the same blockheight by summing
 * the equity, totalPnl, and net transfers.
 * Returns a map of block height to the resulting PnL tick.
 * @param pnlTicks
 * @returns
 */
export function aggregatePnlTicks(
  pnlTicks: PnlTicksFromDatabase[],
): Map<number, PnlTicksFromDatabase> {
  const aggregatedPnlTicks: Map<number, PnlTicksFromDatabase> = new Map();
  for (const pnlTick of pnlTicks) {
    const blockHeight: number = parseInt(pnlTick.blockHeight, 10);
    if (aggregatedPnlTicks.has(blockHeight)) {
      const currentPnlTick: PnlTicksFromDatabase = aggregatedPnlTicks.get(
        blockHeight,
      ) as PnlTicksFromDatabase;
      aggregatedPnlTicks.set(blockHeight, {
        ...currentPnlTick,
        equity: (parseFloat(currentPnlTick.equity) + parseFloat(pnlTick.equity)).toString(),
        totalPnl: (parseFloat(currentPnlTick.totalPnl) + parseFloat(pnlTick.totalPnl)).toString(),
        netTransfers: (parseFloat(currentPnlTick.netTransfers) +
            parseFloat(pnlTick.netTransfers)).toString(),
      });
    } else {
      aggregatedPnlTicks.set(blockHeight, pnlTick);
    }
  }
  return aggregatedPnlTicks;
}<|MERGE_RESOLUTION|>--- conflicted
+++ resolved
@@ -22,8 +22,8 @@
   SubaccountTable,
   USDC_SYMBOL,
   AssetFromDatabase,
+  AssetColumns,
   MarketColumns,
-  AssetColumns,
 } from '@dydxprotocol-indexer/postgres';
 import Big from 'big.js';
 import express from 'express';
@@ -31,14 +31,11 @@
 
 import config from '../config';
 import {
-<<<<<<< HEAD
-=======
   assetPositionToResponseObject,
   perpetualPositionToResponseObject,
   subaccountToResponseObject,
 } from '../request-helpers/request-transformer';
 import {
->>>>>>> e5a5f06d
   AssetById,
   AssetPositionResponseObject,
   AssetPositionsMap,
@@ -51,15 +48,6 @@
 } from '../types';
 import { ZERO, ZERO_USDC_POSITION } from './constants';
 import { NotFoundError } from './errors';
-import { AssetFromDatabase } from '@dydxprotocol-indexer/postgres';
-import { perpetualMarketRefresher } from '@dydxprotocol-indexer/postgres';
-import { MarketColumns } from '@dydxprotocol-indexer/postgres';
-import { 
-  assetPositionToResponseObject,
-  perpetualPositionToResponseObject,
-  subaccountToResponseObject,
-} from '../request-helpers/request-transformer';
-import { AssetColumns } from '@dydxprotocol-indexer/postgres';
 
 /* ------- GENERIC HELPERS ------- */
 
@@ -555,13 +543,6 @@
  * @param markets List of perpetual markets, from the database
  * @param assetPositions List of asset positions held by the subaccount, from the database
  * @param assets List of assets from the database
-<<<<<<< HEAD
- * @param perpetualMarketsMap Mapping of perpetual markets to clob pairs, perpetual ids, tickers from the database.
- * @param latestBlockHeight Latest block height from the database
- * @param latestFundingIndexMap Latest funding indices per perpetual from the database.
- * @param lastUpdatedFundingIndexMap Funding indices per perpetual for the last updated block of the subaccount.
- * 
-=======
  * @param perpetualMarketsMap Mapping of perpetual markets to clob pairs, perpetual ids,
  *                            tickers from the database.
  * @param latestBlockHeight Latest block height from the database
@@ -569,7 +550,6 @@
  * @param lastUpdatedFundingIndexMap Funding indices per perpetual for the last updated block of
  *                                   the subaccount.
  *
->>>>>>> e5a5f06d
  * @returns Response object for the subaccount
  */
 export function getSubaccountResponse(
