--- conflicted
+++ resolved
@@ -66,11 +66,8 @@
   VAULT_LATEST_PNL_TICK_WINDOW_HOURS: parseInteger({ default: 1 }),
   VAULT_FETCH_FUNDING_INDEX_BLOCK_WINDOWS: parseInteger({ default: 250_000 }),
   VAULT_CACHE_TTL_MS: parseInteger({ default: 120_000 }), // 2 minutes
-
-<<<<<<< HEAD
   // Alchemy webhook config
   ALCHEMY_AUTH_TOKEN: parseString({ default: '' }),
-=======
   // Cache-Control directives
   CACHE_CONTROL_DIRECTIVE_ADDRESSES: parseString({ default: 'public, max-age=1' }),
   CACHE_CONTROL_DIRECTIVE_AFFILIATES: parseString({ default: 'public, max-age=10' }),
@@ -94,7 +91,6 @@
   CACHE_CONTROL_DIRECTIVE_TRADES: parseString({ default: 'public, max-age=1' }),
   CACHE_CONTROL_DIRECTIVE_TRANSFERS: parseString({ default: 'public, max-age=1' }),
   CACHE_CONTROL_DIRECTIVE_VAULTS: parseString({ default: 'public, max-age=10' }),
->>>>>>> 0cd314ee
 };
 
 ////////////////////////////////////////////////////////////////////////////////
