import { stats } from '@dydxprotocol-indexer/base';
import {
  AssetColumns,
  AssetTable,
  DEFAULT_POSTGRES_OPTIONS,
  IsoString,
  Ordering,
  QueryableField,
  SubaccountColumns,
  SubaccountFromDatabase,
  SubaccountTable,
  TransferColumns,
  TransferFromDatabase,
  TransferTable,
} from '@dydxprotocol-indexer/postgres';
import express from 'express';
import { matchedData } from 'express-validator';
import _ from 'lodash';
import {
  Controller, Get, Query, Route,
} from 'tsoa';

import { getReqRateLimiter } from '../../../caches/rate-limiters';
import config from '../../../config';
import { complianceAndGeoCheck } from '../../../lib/compliance-and-geo-check';
import { NotFoundError } from '../../../lib/errors';
import { getChildSubaccountNums, handleControllerError } from '../../../lib/helpers';
import { rateLimiterMiddleware } from '../../../lib/rate-limit';
import {
  CheckLimitAndCreatedBeforeOrAtSchema,
  CheckParentSubaccountSchema,
  CheckSubaccountSchema,
} from '../../../lib/validation/schemas';
import { handleValidationErrors } from '../../../request-helpers/error-handler';
import ExportResponseCodeStats from '../../../request-helpers/export-response-code-stats';
import {
  transferToParentSubaccountResponseObject,
  transferToResponseObject,
} from '../../../request-helpers/request-transformer';
import {
  AssetById,
  SubaccountById,
  TransferRequest,
  TransferResponse,
  ParentSubaccountTransferRequest,
  ParentSubaccountTransferResponse,
  ParentSubaccountTransferResponseObject,
} from '../../../types';

const router: express.Router = express.Router();
const controllerName: string = 'transfers-controller';

@Route('transfers')
class TransfersController extends Controller {
  @Get('/')
  async getTransfers(
    @Query() address: string,
      @Query() subaccountNumber: number,
      @Query() limit?: number,
      @Query() createdBeforeOrAtHeight?: number,
      @Query() createdBeforeOrAt?: IsoString,
  ): Promise<TransferResponse> {
    const subaccountId: string = SubaccountTable.uuid(address, subaccountNumber);

    // TODO(DEC-656): Change to a cache in Redis similar to Librarian instead of querying DB.
<<<<<<< HEAD
    const [subaccount, { results: transfers }, assets] = await Promise.all([
=======
    const [subaccount, transfers, assets]: [
      SubaccountFromDatabase | undefined,
      TransferFromDatabase[],
      AssetFromDatabase[]
    ] = await
    Promise.all([
>>>>>>> f652898f
      SubaccountTable.findById(
        subaccountId,
      ),
      TransferTable.findAllToOrFromSubaccountId(
        {
          subaccountId: [subaccountId],
          limit,
          createdBeforeOrAtHeight: createdBeforeOrAtHeight
            ? createdBeforeOrAtHeight.toString()
            : undefined,
          createdBeforeOrAt,
        },
        [QueryableField.LIMIT],
        {
          ...DEFAULT_POSTGRES_OPTIONS,
          orderBy: [[TransferColumns.createdAtHeight, Ordering.DESC]],
        },
      ),
      AssetTable.findAll(
        {},
        [],
      ),
    ]);
    if (subaccount === undefined) {
      throw new NotFoundError(
        `No subaccount found with address ${address} and subaccountNumber ${subaccountNumber}`,
      );
    }
    const recipientSubaccountIds: string[] = _
      .map(transfers, TransferColumns.recipientSubaccountId)
      .filter(
        (recipientSubaccountId: string | undefined) => recipientSubaccountId !== undefined,
      ) as string[];
    const senderSubaccountIds: string[] = _
      .map(transfers, TransferColumns.senderSubaccountId)
      .filter(
        (senderSubaccountId: string | undefined) => senderSubaccountId !== undefined,
      ) as string[];

    const subaccountIds: string[] = _.uniq([
      ...recipientSubaccountIds,
      ...senderSubaccountIds,
    ]);
    const subaccounts: SubaccountFromDatabase[] = await SubaccountTable.findAll(
      {
        id: subaccountIds,
      },
      [],
    );
    const idToSubaccount: SubaccountById = _.keyBy(
      subaccounts,
      SubaccountColumns.id,
    );

    const idToAsset: AssetById = _.keyBy(
      assets,
      AssetColumns.id,
    );

    return {
      transfers: transfers.map((transfer: TransferFromDatabase) => {
        return transferToResponseObject(transfer, idToAsset, idToSubaccount, subaccountId);
      }),
    };
  }

  @Get('/parentSubaccountNumber')
  async getTransfersForParentSubaccount(
    @Query() address: string,
      @Query() parentSubaccountNumber: number,
      @Query() limit?: number,
      @Query() createdBeforeOrAtHeight?: number,
      @Query() createdBeforeOrAt?: IsoString,
  ): Promise<ParentSubaccountTransferResponse> {

    // get all child subaccountIds for the parent subaccount number
    const subaccountIds: string[] = getChildSubaccountNums(parentSubaccountNumber).map(
      (childSubaccountNumber: number) => SubaccountTable.uuid(address, childSubaccountNumber),
    );

    // TODO(DEC-656): Change to a cache in Redis similar to Librarian instead of querying DB.
    const [subaccounts, transfers, assets]: [
      SubaccountFromDatabase[] | undefined,
      TransferFromDatabase[],
      AssetFromDatabase[]
    ] = await
    Promise.all([
      SubaccountTable.findAll(
        { id: subaccountIds },
        [],
      ),
      TransferTable.findAllToOrFromSubaccountId(
        {
          subaccountId: subaccountIds,
          limit,
          createdBeforeOrAtHeight: createdBeforeOrAtHeight
            ? createdBeforeOrAtHeight.toString()
            : undefined,
          createdBeforeOrAt,
        },
        [QueryableField.LIMIT],
        {
          ...DEFAULT_POSTGRES_OPTIONS,
          orderBy: [[TransferColumns.createdAtHeight, Ordering.DESC]],
        },
      ),
      AssetTable.findAll(
        {},
        [],
      ),
    ]);
    if (subaccounts === undefined || subaccounts.length === 0) {
      throw new NotFoundError(
        `No subaccount found with address ${address} and parentSubaccountNumber ${parentSubaccountNumber}`,
      );
    }
    const recipientSubaccountIds: string[] = _
      .map(transfers, TransferColumns.recipientSubaccountId)
      .filter(
        (recipientSubaccountId: string | undefined) => recipientSubaccountId !== undefined,
      ) as string[];
    const senderSubaccountIds: string[] = _
      .map(transfers, TransferColumns.senderSubaccountId)
      .filter(
        (senderSubaccountId: string | undefined) => senderSubaccountId !== undefined,
      ) as string[];

    const allSubaccountIds: string[] = _.uniq([
      ...recipientSubaccountIds,
      ...senderSubaccountIds,
    ]);
    const allSubaccounts: SubaccountFromDatabase[] = await SubaccountTable.findAll(
      {
        id: allSubaccountIds,
      },
      [],
    );
    const idToSubaccount: SubaccountById = _.keyBy(
      allSubaccounts,
      SubaccountColumns.id,
    );

    const idToAsset: AssetById = _.keyBy(
      assets,
      AssetColumns.id,
    );

    const transfersWithParentSubaccount: ParentSubaccountTransferResponseObject[] = transfers.map(
      (transfer: TransferFromDatabase) => {
        return transferToParentSubaccountResponseObject(
          transfer,
          idToAsset,
          idToSubaccount,
          parentSubaccountNumber);
      });

    // Filter out transfers where the sender and recipient parent subaccount numbers are the same
    const transfersFiltered:
    ParentSubaccountTransferResponseObject[] = transfersWithParentSubaccount.filter(
      (transfer) => {
        return transfer.sender.parentSubaccountNumber !== transfer.recipient.parentSubaccountNumber;
      });

    return { transfers: transfersFiltered };
  }
}

router.get(
  '/',
  rateLimiterMiddleware(getReqRateLimiter),
  ...CheckSubaccountSchema,
  ...CheckLimitAndCreatedBeforeOrAtSchema,
  handleValidationErrors,
  complianceAndGeoCheck,
  ExportResponseCodeStats({ controllerName }),
  async (req: express.Request, res: express.Response) => {
    const start: number = Date.now();
    const {
      address,
      subaccountNumber,
      limit,
      createdBeforeOrAtHeight,
      createdBeforeOrAt,
    }: TransferRequest = matchedData(req) as TransferRequest;

    try {
      const controllers: TransfersController = new TransfersController();
      const response: TransferResponse = await controllers.getTransfers(
        address,
        subaccountNumber,
        limit,
        createdBeforeOrAtHeight,
        createdBeforeOrAt,
      );

      return res.send(response);
    } catch (error) {
      return handleControllerError(
        'TransfersController GET /',
        'Transfers error',
        error,
        req,
        res,
      );
    } finally {
      stats.timing(
        `${config.SERVICE_NAME}.${controllerName}.get_transfers.timing`,
        Date.now() - start,
      );
    }
  },
);

router.get(
  '/parentSubaccountNumber',
  rateLimiterMiddleware(getReqRateLimiter),
  ...CheckParentSubaccountSchema,
  ...CheckLimitAndCreatedBeforeOrAtSchema,
  handleValidationErrors,
  complianceAndGeoCheck,
  ExportResponseCodeStats({ controllerName }),
  async (req: express.Request, res: express.Response) => {
    const start: number = Date.now();
    const {
      address,
      parentSubaccountNumber,
      limit,
      createdBeforeOrAtHeight,
      createdBeforeOrAt,
    }: ParentSubaccountTransferRequest = matchedData(req) as ParentSubaccountTransferRequest;

    // The schema checks allow subaccountNumber to be a string, but we know it's a number here.
    const parentSubaccountNum: number = +parentSubaccountNumber;

    try {
      const controllers: TransfersController = new TransfersController();
      const response: TransferResponse = await controllers.getTransfersForParentSubaccount(
        address,
        parentSubaccountNum,
        limit,
        createdBeforeOrAtHeight,
        createdBeforeOrAt,
      );

      return res.send(response);
    } catch (error) {
      return handleControllerError(
        'TransfersController GET /',
        'Transfers error',
        error,
        req,
        res,
      );
    } finally {
      stats.timing(
        `${config.SERVICE_NAME}.${controllerName}.get_transfers.timing`,
        Date.now() - start,
      );
    }
  },
);

export default router;<|MERGE_RESOLUTION|>--- conflicted
+++ resolved
@@ -1,10 +1,12 @@
 import { stats } from '@dydxprotocol-indexer/base';
 import {
   AssetColumns,
+  AssetFromDatabase,
   AssetTable,
   DEFAULT_POSTGRES_OPTIONS,
   IsoString,
   Ordering,
+  PaginationFromDatabase,
   QueryableField,
   SubaccountColumns,
   SubaccountFromDatabase,
@@ -63,16 +65,7 @@
     const subaccountId: string = SubaccountTable.uuid(address, subaccountNumber);
 
     // TODO(DEC-656): Change to a cache in Redis similar to Librarian instead of querying DB.
-<<<<<<< HEAD
     const [subaccount, { results: transfers }, assets] = await Promise.all([
-=======
-    const [subaccount, transfers, assets]: [
-      SubaccountFromDatabase | undefined,
-      TransferFromDatabase[],
-      AssetFromDatabase[]
-    ] = await
-    Promise.all([
->>>>>>> f652898f
       SubaccountTable.findById(
         subaccountId,
       ),
@@ -154,9 +147,9 @@
     );
 
     // TODO(DEC-656): Change to a cache in Redis similar to Librarian instead of querying DB.
-    const [subaccounts, transfers, assets]: [
+    const [subaccounts, { results: transfers }, assets]: [
       SubaccountFromDatabase[] | undefined,
-      TransferFromDatabase[],
+      PaginationFromDatabase<TransferFromDatabase>,
       AssetFromDatabase[]
     ] = await
     Promise.all([
