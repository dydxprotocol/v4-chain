import { logger, stats } from '@dydxprotocol-indexer/base';
import {
  APIOrderStatus,
  APIOrderStatusEnum,
  DEFAULT_POSTGRES_OPTIONS,
  IsoString,
  OrderColumns,
  OrderFromDatabase,
  Ordering,
  OrderQueryConfig,
  OrderSide,
  OrderStatus,
  OrderTable,
  OrderType,
  PaginationFromDatabase,
  perpetualMarketRefresher,
  protocolTranslations,
  SubaccountTable,
} from '@dydxprotocol-indexer/postgres';
import { OrdersCache, SubaccountOrderIdsCache } from '@dydxprotocol-indexer/redis';
import { RedisOrder } from '@dydxprotocol-indexer/v4-protos';
import Big from 'big.js';
import express from 'express';
import { checkSchema, matchedData, query } from 'express-validator';
import _ from 'lodash';
import { DateTime } from 'luxon';
import {
  Controller, Get, Path, Query, Route,
} from 'tsoa';

import { getReqRateLimiter } from '../../../caches/rate-limiters';
import config from '../../../config';
import { redisClient } from '../../../helpers/redis/redis-controller';
import { complianceAndGeoCheck } from '../../../lib/compliance-and-geo-check';
import { NotFoundError } from '../../../lib/errors';
import {
  getChildSubaccountNums,
  handleControllerError,
} from '../../../lib/helpers';
import { rateLimiterMiddleware } from '../../../lib/rate-limit';
import {
  CheckLimitSchema, CheckParentSubaccountSchema,
  CheckSubaccountSchema,
  CheckTickerOptionalQuerySchema,
} from '../../../lib/validation/schemas';
import { handleValidationErrors } from '../../../request-helpers/error-handler';
import ExportResponseCodeStats from '../../../request-helpers/export-response-code-stats';
import {
  mergePostgresAndRedisOrdersToResponseObjects,
  postgresAndRedisOrderToResponseObject,
} from '../../../request-helpers/request-transformer';
import { sanitizeArray } from '../../../request-helpers/sanitizers';
import { validateArray } from '../../../request-helpers/validators';
import {
  GetOrderRequest,
  ListOrderRequest,
  OrderResponseObject,
  ParentSubaccountListOrderRequest,
  PostgresOrderMap,
  RedisOrderMap,
} from '../../../types';

const router: express.Router = express.Router();
const controllerName: string = 'orders-controller';

/**
 * Lists orders for a set of subaccounts based on various filters.
 * @param subaccountIdToNumber A mapping of subaccount IDs to their corresponding numbers.
 * @param limit The maximum number of orders to return.
 * @param ticker Optional ticker to filter orders by.
 * @param side Optional order side to filter orders by.
 * @param type Optional order type to filter orders by.
 * @param status Optional array of order statuses to filter orders by.
 * @param goodTilBlockBeforeOrAt Optional filter for orders good until a specific block.
 * @param goodTilBlockTimeBeforeOrAt Optional filter for orders good until a specific time.
 * @param returnLatestOrders Flag indicating whether to return the latest orders.
 * @returns An array of order response objects.
 */
async function listOrdersCommon(
  subaccountIdToNumber: Record<string, number>,
  limit?: number,
  ticker?: string,
  side?: OrderSide,
  type?: OrderType,
  status?: APIOrderStatus[],
  goodTilBlockBeforeOrAt?: number,
  goodTilBlockTimeBeforeOrAt?: IsoString,
  returnLatestOrders?: boolean,
): Promise<OrderResponseObject[]> {
  let clobPairId: string | undefined;
  if (ticker !== undefined) {
    clobPairId = perpetualMarketRefresher.getClobPairIdFromTicker(ticker);
  }

  const subaccountIds: string[] = Object.keys(subaccountIdToNumber);

  const orderQueryConfig: OrderQueryConfig = {
    subaccountId: subaccountIds,
    limit,
    clobPairId,
    side,
    type,
    goodTilBlockBeforeOrAt: goodTilBlockBeforeOrAt?.toString(),
    goodTilBlockTimeBeforeOrAt,
  };
  if (!_.isEmpty(status)) {
    // BEST_EFFORT_OPENED status is not filtered out, because it's a minor optimization,
    // is more confusing, and is not going to affect the result of the query.
    orderQueryConfig.statuses = status as OrderStatus[];
  }
  const ordering: Ordering = returnLatestOrders !== undefined
    ? returnLatestOrdersToOrdering(returnLatestOrders)
    : Ordering.DESC;
  const [
    redisOrderMap,
    postgresOrders,
  ]: [
    RedisOrderMap,
    OrderFromDatabase[],
  ] = await Promise.all([
    getRedisOrderMapForSubaccountIds(
      subaccountIds,
      clobPairId,
      side,
      type,
      goodTilBlockBeforeOrAt,
      goodTilBlockTimeBeforeOrAt,
    ),
    OrderTable.findAll(
      orderQueryConfig, [], {
        ...DEFAULT_POSTGRES_OPTIONS,
        orderBy: [
          // Order by `goodTilBlock` and then order by `goodTilBlockTime`
          // This way, orders with `goodTilBlock` defined are ordered before orders with
          // `goodTilBlockTime` if order is asecnding, and after if descending
          [OrderColumns.goodTilBlock, ordering],
          [OrderColumns.goodTilBlockTime, ordering],
        ],
      },
    ),
  ]);

  const redisOrderIds: string[] = _.map(
    Object.values(redisOrderMap),
    (redisOrder: RedisOrder) => {
      return OrderTable.orderIdToUuid(redisOrder.order!.orderId!);
    },
  );
  const postgresOrderIdsToFetch: string[] = _.difference(
    redisOrderIds,
    _.map(postgresOrders, OrderColumns.id),
  );

  // Postgres is regarded as the source of truth, so for any redis orders not returned from the
  // initial postgres query, we need to fetch them from Postgres to ensure we have the most
  // accurate status. For example, if the user is querying for `status: [BEST_EFFORT_OPENED]`,
  // we need to fetch all orders from Postgres, because if the order in postgres is 'OPENED',
  // then we do not want to return this order to the user as 'BEST_EFFORT_OPENED'.
  let additionalPostgresOrders: OrderFromDatabase[] = [];
  if (!_.isEmpty(postgresOrderIdsToFetch)) {
    additionalPostgresOrders = await OrderTable.findAll({
      id: postgresOrderIdsToFetch,
    }, [], {
      ...DEFAULT_POSTGRES_OPTIONS,
    });
  }

  const postgresOrderMap: PostgresOrderMap = _.keyBy(
    _.concat(postgresOrders, additionalPostgresOrders),
    OrderColumns.id,
  );

  let mergedResponses: OrderResponseObject[] = mergePostgresAndRedisOrdersToResponseObjects(
    postgresOrderMap,
    redisOrderMap,
    subaccountIdToNumber,
  );

  if (status !== undefined) {
    mergedResponses = _.filter(
      mergedResponses,
      (orderResponse: OrderResponseObject, _index: number) => {
        return status.includes(orderResponse.status);
      },
    );
  }

  return sortAndLimitResponses(
    mergedResponses,
    ordering,
    limit || config.API_LIMIT_V4,
  );

}

@Route('orders')
class OrdersController extends Controller {
  @Get('/')
  async listOrders(
    @Query() address: string,
      @Query() subaccountNumber: number,
      @Query() limit?: number,
      @Query() ticker?: string,
      @Query() side?: OrderSide,
      @Query() type?: OrderType,
      @Query() status?: APIOrderStatus[],
      @Query() goodTilBlockBeforeOrAt?: number,
      @Query() goodTilBlockTimeBeforeOrAt?: IsoString,
      @Query() returnLatestOrders?: boolean,
  ): Promise<OrderResponseObject[]> {

    const subaccountId: string = SubaccountTable.uuid(address, subaccountNumber);

    return listOrdersCommon(
      { [subaccountId]: subaccountNumber },
      limit,
      ticker,
      side,
      type,
      status,
      goodTilBlockBeforeOrAt,
      goodTilBlockTimeBeforeOrAt,
<<<<<<< HEAD
    };
    if (!_.isEmpty(status)) {
      // BEST_EFFORT_OPENED status is not filtered out, because it's a minor optimization,
      // is more confusing, and is not going to affect the result of the query.
      orderQueryConfig.statuses = status as OrderStatus[];
    }
    const ordering: Ordering = returnLatestOrders !== undefined
      ? returnLatestOrdersToOrdering(returnLatestOrders)
      : Ordering.DESC;
    const [
      redisOrderMap,
      { results: postgresOrders },
    ]: [
      RedisOrderMap,
      PaginationFromDatabase<OrderFromDatabase>,
    ] = await Promise.all([
      getRedisOrderMapForSubaccountId(
        SubaccountTable.uuid(address, subaccountNumber),
        clobPairId,
        side,
        type,
        goodTilBlockBeforeOrAt,
        goodTilBlockTimeBeforeOrAt,
      ),
      OrderTable.findAll(
        orderQueryConfig, [], {
          ...DEFAULT_POSTGRES_OPTIONS,
          orderBy: [
            // Order by `goodTilBlock` and then order by `goodTilBlockTime`
            // This way, orders with `goodTilBlock` defined are ordered before orders with
            // `goodTilBlockTime` if order is asecnding, and after if descending
            [OrderColumns.goodTilBlock, ordering],
            [OrderColumns.goodTilBlockTime, ordering],
          ],
        },
      ),
    ]);

    const redisOrderIds: string[] = _.map(
      Object.values(redisOrderMap),
      (redisOrder: RedisOrder) => {
        return OrderTable.orderIdToUuid(redisOrder.order!.orderId!);
      },
    );
    const postgresOrderIdsToFetch: string[] = _.difference(
      redisOrderIds,
      _.map(postgresOrders, OrderColumns.id),
    );

    // Postgres is regarded as the source of truth, so for any redis orders not returned from the
    // initial postgres query, we need to fetch them from Postgres to ensure we have the most
    // accurate status. For example, if the user is querying for `status: [BEST_EFFORT_OPENED]`,
    // we need to fetch all orders from Postgres, because if the order in postgres is 'OPENED',
    // then we do not want to return this order to the user as 'BEST_EFFORT_OPENED'.
    let additionalPostgresOrders: OrderFromDatabase[] = [];
    if (!_.isEmpty(postgresOrderIdsToFetch)) {
      const { results }: PaginationFromDatabase<OrderFromDatabase> = await OrderTable.findAll({
        id: redisOrderIds,
      }, [], {
        ...DEFAULT_POSTGRES_OPTIONS,
      });

      additionalPostgresOrders = results;
    }

    const postgresOrderMap: PostgresOrderMap = _.keyBy(
      _.concat(postgresOrders, additionalPostgresOrders),
      OrderColumns.id,
=======
      returnLatestOrders,
>>>>>>> f652898f
    );
  }

  @Get('/parentSubaccountNumber')
  async listOrdersForParentSubaccount(
    @Query() address: string,
      @Query() parentSubaccountNumber: number,
      @Query() limit?: number,
      @Query() ticker?: string,
      @Query() side?: OrderSide,
      @Query() type?: OrderType,
      @Query() status?: APIOrderStatus[],
      @Query() goodTilBlockBeforeOrAt?: number,
      @Query() goodTilBlockTimeBeforeOrAt?: IsoString,
      @Query() returnLatestOrders?: boolean,
  ): Promise<OrderResponseObject[]> {
    const childIdtoSubaccountNumber: Record<string, number> = {};
    getChildSubaccountNums(parentSubaccountNumber).forEach(
      (subaccountNum: number) => {
        childIdtoSubaccountNumber[SubaccountTable.uuid(address, subaccountNum)] = subaccountNum;
      },
    );

    return listOrdersCommon(
      childIdtoSubaccountNumber,
      limit,
      ticker,
      side,
      type,
      status,
      goodTilBlockBeforeOrAt,
      goodTilBlockTimeBeforeOrAt,
      returnLatestOrders,
    );
  }

  @Get('/:orderId')
  async getOrder(
    @Path() orderId: string,
  ): Promise<OrderResponseObject> {
    const [
      postgresOrder,
      redisOrder,
    ]: [
      OrderFromDatabase | undefined,
      RedisOrder | null,
    ] = await Promise.all([
      OrderTable.findById(orderId),
      OrdersCache.getOrder(orderId, redisClient),
    ]);

    // Get subaccount number and subaccountId from either Redis or Postgres
    let subaccountNumber: number | undefined;
    let subaccountId: string | undefined;
    if (redisOrder !== null) {
      subaccountNumber = redisOrder.order!.orderId!.subaccountId!.number;
      subaccountId = SubaccountTable.uuid(
        redisOrder.order!.orderId!.subaccountId!.owner,
        subaccountNumber,
      );
    } else if (postgresOrder !== undefined) {
      const subaccount = await SubaccountTable.findById(postgresOrder.subaccountId);
      if (subaccount === undefined) {
        throw new NotFoundError(`Unable to find subaccount id ${postgresOrder.subaccountId}`);
      }
      subaccountNumber = subaccount.subaccountNumber;
      subaccountId = postgresOrder.subaccountId;
    } else {
      throw new NotFoundError(`Unable to find order id ${orderId}`);
    }

    const order: OrderResponseObject | undefined = postgresAndRedisOrderToResponseObject(
      postgresOrder,
      { [subaccountId]: subaccountNumber },
      redisOrder,
    );
    if (order === undefined) {
      throw new NotFoundError(`Unable to find order id ${orderId}`);
    }

    return order;
  }
}

router.get(
  '/',
  rateLimiterMiddleware(getReqRateLimiter),
  ...CheckSubaccountSchema,
  ...CheckLimitSchema,
  ...CheckTickerOptionalQuerySchema,
  ...checkSchema({
    side: {
      in: 'query',
      isIn: {
        options: [Object.values(OrderSide)],
        errorMessage: `side must be one of ${Object.values(OrderSide)}`,
      },
      optional: true,
    },
    type: {
      in: 'query',
      isIn: {
        options: [Object.values(OrderType)],
        errorMessage: `type must be one of ${Object.values(OrderType)}`,
      },
      optional: true,
    },
    // TODO(DEC-1462): Add /active-orders endpoint fetching mainly from Redis once fully-filled
    // orders are removed from Redis. Until then, orders have to be merged with Postgres orders
    // to get the correct status.
    status: {
      in: ['query'],
      optional: true,
      customSanitizer: {
        options: sanitizeArray,
      },
      custom: {
        options: (inputArray) => validateArray(inputArray, Object.values(APIOrderStatusEnum)),
        errorMessage: `status must be one of ${Object.values(APIOrderStatusEnum)}`,
      },
    },
    goodTilBlockBeforeOrAt: {
      in: 'query',
      optional: true,
      isInt: {
        options: { gt: 0 },
      },
    },
    goodTilBlockTimeBeforeOrAt: {
      in: 'query',
      optional: true,
      isISO8601: true,
    },
    returnLatestOrders: {
      in: 'query',
      isBoolean: true,
      optional: true,
    },
  }),
  query('goodTilBlock').if(query('goodTilBlockTime').exists()).isEmpty()
    .withMessage('Cannot provide both goodTilBlock and goodTilBlockTime'),
  handleValidationErrors,
  complianceAndGeoCheck,
  ExportResponseCodeStats({ controllerName }),
  async (req: express.Request, res: express.Response) => {
    const start: number = Date.now();
    const {
      address,
      subaccountNumber,
      limit,
      ticker,
      side,
      type,
      status,
      goodTilBlockBeforeOrAt,
      goodTilBlockTimeBeforeOrAt,
      returnLatestOrders,
    }: ListOrderRequest = matchedData(req) as ListOrderRequest;

    // The schema checks allow subaccountNumber to be a string, but we know it's a number here.
    const subaccountNum: number = +subaccountNumber;

    try {
      const controller: OrdersController = new OrdersController();
      const response: OrderResponseObject[] = await controller.listOrders(
        address,
        subaccountNum,
        limit,
        ticker,
        side,
        type,
        status,
        goodTilBlockBeforeOrAt,
        goodTilBlockTimeBeforeOrAt,
        returnLatestOrders,
      );

      return res.send(response);
    } catch (error) {
      return handleControllerError(
        'OrdersController GET /',
        'Orders error',
        error,
        req,
        res,
      );
    } finally {
      stats.timing(
        `${config.SERVICE_NAME}.${controllerName}.list_orders.timing`,
        Date.now() - start,
      );
    }
  },
);

router.get(
  '/parentSubaccountNumber',
  rateLimiterMiddleware(getReqRateLimiter),
  ...CheckParentSubaccountSchema,
  ...CheckLimitSchema,
  ...CheckTickerOptionalQuerySchema,
  ...checkSchema({
    side: {
      in: 'query',
      isIn: {
        options: [Object.values(OrderSide)],
        errorMessage: `side must be one of ${Object.values(OrderSide)}`,
      },
      optional: true,
    },
    type: {
      in: 'query',
      isIn: {
        options: [Object.values(OrderType)],
        errorMessage: `type must be one of ${Object.values(OrderType)}`,
      },
      optional: true,
    },
    // TODO(DEC-1462): Add /active-orders endpoint fetching mainly from Redis once fully-filled
    // orders are removed from Redis. Until then, orders have to be merged with Postgres orders
    // to get the correct status.
    status: {
      in: ['query'],
      optional: true,
      customSanitizer: {
        options: sanitizeArray,
      },
      custom: {
        options: (inputArray) => validateArray(inputArray, Object.values(APIOrderStatusEnum)),
        errorMessage: `status must be one of ${Object.values(APIOrderStatusEnum)}`,
      },
    },
    goodTilBlockBeforeOrAt: {
      in: 'query',
      optional: true,
      isInt: {
        options: { gt: 0 },
      },
    },
    goodTilBlockTimeBeforeOrAt: {
      in: 'query',
      optional: true,
      isISO8601: true,
    },
    returnLatestOrders: {
      in: 'query',
      isBoolean: true,
      optional: true,
    },
  }),
  query('goodTilBlock').if(query('goodTilBlockTime').exists()).isEmpty()
    .withMessage('Cannot provide both goodTilBlock and goodTilBlockTime'),
  handleValidationErrors,
  complianceAndGeoCheck,
  ExportResponseCodeStats({ controllerName }),
  async (req: express.Request, res: express.Response) => {
    const start: number = Date.now();
    const {
      address,
      parentSubaccountNumber,
      limit,
      ticker,
      side,
      type,
      status,
      goodTilBlockBeforeOrAt,
      goodTilBlockTimeBeforeOrAt,
      returnLatestOrders,
    }: ParentSubaccountListOrderRequest = matchedData(req) as ParentSubaccountListOrderRequest;

    // The schema checks allow subaccountNumber to be a string, but we know it's a number here.
    const parentSubaccountNum: number = +parentSubaccountNumber;

    try {
      const controller: OrdersController = new OrdersController();
      const response: OrderResponseObject[] = await controller.listOrdersForParentSubaccount(
        address,
        parentSubaccountNum,
        limit,
        ticker,
        side,
        type,
        status,
        goodTilBlockBeforeOrAt,
        goodTilBlockTimeBeforeOrAt,
        returnLatestOrders,
      );

      return res.send(response);
    } catch (error) {
      return handleControllerError(
        'OrdersController GET /parentSubaccountNumber',
        'Orders error',
        error,
        req,
        res,
      );
    } finally {
      stats.timing(
        `${config.SERVICE_NAME}.${controllerName}.list_orders_parent_subaccount.timing`,
        Date.now() - start,
      );
    }
  },
);

router.get(
  '/:orderId',
  ...checkSchema({
    orderId: {
      in: ['params'],
      isUUID: true,
    },
  }),
  handleValidationErrors,
  ExportResponseCodeStats({ controllerName }),
  async (req: express.Request, res: express.Response) => {
    const start: number = Date.now();
    const {
      orderId,
    }: GetOrderRequest = matchedData(req) as GetOrderRequest;

    try {
      const controller: OrdersController = new OrdersController();
      const response: OrderResponseObject = await controller.getOrder(orderId);

      return res.send(response);
    } catch (error) {
      return handleControllerError(
        'OrdersController GET /:orderId',
        'Orders error',
        error,
        req,
        res,
      );
    } finally {
      stats.timing(
        `${config.SERVICE_NAME}.${controllerName}.get_orders.timing`,
        Date.now() - start,
      );
    }
  },
);

/* ------- ORDER HELPERS ------- */

/**
 * Gets a RedisOrderMap filtered by subaccounts, and if provided,
 * by clobPairId, side, type, goodTilBlock, and goodTilBlockTime
 * Note: When filtering by `goodTilBlock` all orders without a `goodTilBlock` will be filtered out
 * and the same with `goodTilBlockTime`. Both cannot be provided as that should be an invalid query.
 * @param subaccountIds
 * @param clobPairId
 * @param side
 * @param type
 * @param goodTilBlockBeforeOrAt
 * @param goodTilBlockTimeBeforeOrAt
 * @returns
 */
async function getRedisOrderMapForSubaccountIds(
  subaccountIds: string[],
  clobPairId?: string,
  side?: OrderSide,
  type?: OrderType,
  goodTilBlockBeforeOrAt?: number,
  goodTilBlockTimeBeforeOrAt?: IsoString,
): Promise<RedisOrderMap> {
  if (type !== undefined && type !== OrderType.LIMIT) {
    // TODO(DEC-1458): Add support for advanced Orders
    // We don't currently support non LIMIT orders in Redis
    return {};
  }

  const subaccountOrderIds: string[] = (await Promise.all(
    subaccountIds.map((subaccountId) => {
      return SubaccountOrderIdsCache.getOrderIdsForSubaccount(
        subaccountId,
        redisClient,
      );
    }),
  )).flat();

  const nullableRedisOrders: (RedisOrder | null)[] = await Promise.all(
    _.map(subaccountOrderIds, (orderId: string) => OrdersCache.getOrder(orderId, redisClient)),
  );
  const redisOrders: RedisOrder[] = _.filter(
    nullableRedisOrders,
    (redisOrder: RedisOrder | null) => {
      if (redisOrder === null) {
        return false;
      }

      const redisClobPairId: string = redisOrder!.order!.orderId!.clobPairId.toString();
      if (clobPairId !== undefined && redisClobPairId !== clobPairId) {
        return false;
      }

      const redisSide: OrderSide = protocolTranslations.protocolOrderSideToOrderSide(
        redisOrder!.order!.side,
      );
      if (side !== undefined && side !== redisSide) {
        return false;
      }

      const redisGoodTilBlock: number | undefined = protocolTranslations
        .getGoodTilBlock(redisOrder!.order!);
      if (redisGoodTilBlock !== undefined) {
        if (goodTilBlockBeforeOrAt !== undefined && redisGoodTilBlock > goodTilBlockBeforeOrAt) {
          return false;
        }
      } else {
        // If `goodTilBlockBeforeOrAt` is defined as a filter, filter out all orders that don't have
        // `goodTilBlock` defined
        if (goodTilBlockBeforeOrAt !== undefined) {
          return false;
        }
      }

      const redisGoodTilBlockTime: string | undefined = protocolTranslations
        .getGoodTilBlockTime(redisOrder!.order!);
      if (redisGoodTilBlockTime) {
        const redisGoodTilBlockTimeDateObj: DateTime = DateTime.fromISO(redisGoodTilBlockTime);
        if (goodTilBlockTimeBeforeOrAt !== undefined &&
            redisGoodTilBlockTimeDateObj > DateTime.fromISO(goodTilBlockTimeBeforeOrAt)
        ) {
          return false;
        }
      } else {
        if (goodTilBlockTimeBeforeOrAt !== undefined) {
          // If `goodTilBlockTimeBeforeOrAt` is defined as a filter, filter out all orders that
          // don't have `goodTilBlockTime` defined
          return false;
        }
      }

      return true;
    },
  ) as RedisOrder[];

  return _.keyBy(redisOrders, 'id');
}

function returnLatestOrdersToOrdering(
  returnLatestOrders: boolean,
): Ordering {
  return returnLatestOrders === true ? Ordering.DESC : Ordering.ASC;
}

/**
 * Sorts the orders based on the ordering provided. If ordering is ASC, then lowest
 * goodTilBlock is first. If ordering is DESC, then highest goodTilBlock is first.
 * Then limits the number of orders to the limit provided.
 * @param orderResponses
 * @param ordering
 * @param limit
 * @returns
 */
function sortAndLimitResponses(
  orderResponses: OrderResponseObject[],
  ordering: Ordering,
  limit: number,
): OrderResponseObject[] {
  const sortedResponses: OrderResponseObject[] = orderResponses.sort(
    (a: OrderResponseObject, b: OrderResponseObject): number => (ordering === Ordering.ASC
      ? compareOrderResponses(a, b)
      : compareOrderResponses(b, a)),
  );
  return sortedResponses.slice(0, limit);
}

/**
 * Compares 2 OrderResponseObjects a and b.
 * Return:
 * - 1 if a is greater or equal to b
 * - -1 if a is less than b
 * All orders with `goodTilBlockTime` defined are considered to be greater than any orders with
 * `goodTilBlock` defined, and vice-versa all orders with `goodTilBlock` defined are considered to
 * be less than orders with `goodTilBlockTime` defined.
 * @param a
 * @param b
 * @returns
 */
function compareOrderResponses(a: OrderResponseObject, b: OrderResponseObject): number {
  // Orders with `goodTilBlock` should be ordered before orders with `goodTilBlockTime` in ascending
  // order
  if (isDefined(a.goodTilBlock) && isDefined(b.goodTilBlockTime)) {
    return -1;
  }
  if (isDefined(b.goodTilBlock) && isDefined(a.goodTilBlockTime)) {
    return 1;
  }

  if (isDefined(a.goodTilBlock) && isDefined(b.goodTilBlock)) {
    return Big(a.goodTilBlock!).lt(Big(b.goodTilBlock!)) ? -1 : 1;
  }
  if (isDefined(a.goodTilBlockTime) && isDefined(b.goodTilBlockTime)) {
    return DateTime.fromISO(a.goodTilBlockTime!) < DateTime.fromISO(b.goodTilBlockTime!) ? -1 : 1;
  }

  const errMessage: string = 'Order repsonse objects are invalid';
  logger.error({
    at: `${controllerName}#compareOrderResponses`,
    message: errMessage,
    orderA: a,
    orderB: b,
  });
  throw new Error(errMessage);
}

// eslint-disable-next-line  @typescript-eslint/no-explicit-any
function isDefined(val?: any) {
  return val !== null && val !== undefined;
}

export default router;<|MERGE_RESOLUTION|>--- conflicted
+++ resolved
@@ -113,10 +113,10 @@
     : Ordering.DESC;
   const [
     redisOrderMap,
-    postgresOrders,
+    { results: postgresOrders },
   ]: [
     RedisOrderMap,
-    OrderFromDatabase[],
+    PaginationFromDatabase<OrderFromDatabase>,
   ] = await Promise.all([
     getRedisOrderMapForSubaccountIds(
       subaccountIds,
@@ -158,11 +158,13 @@
   // then we do not want to return this order to the user as 'BEST_EFFORT_OPENED'.
   let additionalPostgresOrders: OrderFromDatabase[] = [];
   if (!_.isEmpty(postgresOrderIdsToFetch)) {
-    additionalPostgresOrders = await OrderTable.findAll({
+    const { results }: PaginationFromDatabase<OrderFromDatabase> = await OrderTable.findAll({
       id: postgresOrderIdsToFetch,
     }, [], {
       ...DEFAULT_POSTGRES_OPTIONS,
     });
+
+    additionalPostgresOrders = results;
   }
 
   const postgresOrderMap: PostgresOrderMap = _.keyBy(
@@ -220,78 +222,7 @@
       status,
       goodTilBlockBeforeOrAt,
       goodTilBlockTimeBeforeOrAt,
-<<<<<<< HEAD
-    };
-    if (!_.isEmpty(status)) {
-      // BEST_EFFORT_OPENED status is not filtered out, because it's a minor optimization,
-      // is more confusing, and is not going to affect the result of the query.
-      orderQueryConfig.statuses = status as OrderStatus[];
-    }
-    const ordering: Ordering = returnLatestOrders !== undefined
-      ? returnLatestOrdersToOrdering(returnLatestOrders)
-      : Ordering.DESC;
-    const [
-      redisOrderMap,
-      { results: postgresOrders },
-    ]: [
-      RedisOrderMap,
-      PaginationFromDatabase<OrderFromDatabase>,
-    ] = await Promise.all([
-      getRedisOrderMapForSubaccountId(
-        SubaccountTable.uuid(address, subaccountNumber),
-        clobPairId,
-        side,
-        type,
-        goodTilBlockBeforeOrAt,
-        goodTilBlockTimeBeforeOrAt,
-      ),
-      OrderTable.findAll(
-        orderQueryConfig, [], {
-          ...DEFAULT_POSTGRES_OPTIONS,
-          orderBy: [
-            // Order by `goodTilBlock` and then order by `goodTilBlockTime`
-            // This way, orders with `goodTilBlock` defined are ordered before orders with
-            // `goodTilBlockTime` if order is asecnding, and after if descending
-            [OrderColumns.goodTilBlock, ordering],
-            [OrderColumns.goodTilBlockTime, ordering],
-          ],
-        },
-      ),
-    ]);
-
-    const redisOrderIds: string[] = _.map(
-      Object.values(redisOrderMap),
-      (redisOrder: RedisOrder) => {
-        return OrderTable.orderIdToUuid(redisOrder.order!.orderId!);
-      },
-    );
-    const postgresOrderIdsToFetch: string[] = _.difference(
-      redisOrderIds,
-      _.map(postgresOrders, OrderColumns.id),
-    );
-
-    // Postgres is regarded as the source of truth, so for any redis orders not returned from the
-    // initial postgres query, we need to fetch them from Postgres to ensure we have the most
-    // accurate status. For example, if the user is querying for `status: [BEST_EFFORT_OPENED]`,
-    // we need to fetch all orders from Postgres, because if the order in postgres is 'OPENED',
-    // then we do not want to return this order to the user as 'BEST_EFFORT_OPENED'.
-    let additionalPostgresOrders: OrderFromDatabase[] = [];
-    if (!_.isEmpty(postgresOrderIdsToFetch)) {
-      const { results }: PaginationFromDatabase<OrderFromDatabase> = await OrderTable.findAll({
-        id: redisOrderIds,
-      }, [], {
-        ...DEFAULT_POSTGRES_OPTIONS,
-      });
-
-      additionalPostgresOrders = results;
-    }
-
-    const postgresOrderMap: PostgresOrderMap = _.keyBy(
-      _.concat(postgresOrders, additionalPostgresOrders),
-      OrderColumns.id,
-=======
       returnLatestOrders,
->>>>>>> f652898f
     );
   }
 
