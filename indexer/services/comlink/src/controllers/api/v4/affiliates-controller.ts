import { stats } from '@dydxprotocol-indexer/base';
import {
  WalletTable,
  AffiliateReferredUsersTable,
  SubaccountTable,
  SubaccountUsernamesTable,
} from '@dydxprotocol-indexer/postgres';
import express from 'express';
import { checkSchema, matchedData } from 'express-validator';
import {
  Controller, Get, Query, Route,
} from 'tsoa';

import { getReqRateLimiter } from '../../../caches/rate-limiters';
import config from '../../../config';
import { NotFoundError, UnexpectedServerError } from '../../../lib/errors';
import { handleControllerError } from '../../../lib/helpers';
import { rateLimiterMiddleware } from '../../../lib/rate-limit';
import { handleValidationErrors } from '../../../request-helpers/error-handler';
import ExportResponseCodeStats from '../../../request-helpers/export-response-code-stats';
import {
  AffiliateAddressRequest,
  AffiliateMetadataRequest,
  AffiliateMetadataResponse,
  AffiliateAddressResponse,
  AffiliateSnapshotResponse,
  AffiliateSnapshotResponseObject,
  AffiliateSnapshotRequest,
  AffiliateTotalVolumeResponse,
  AffiliateTotalVolumeRequest,
} from '../../../types';

const router: express.Router = express.Router();
const controllerName: string = 'affiliates-controller';

// TODO(OTE-731): replace api stubs with real logic
@Route('affiliates')
class AffiliatesController extends Controller {
  @Get('/metadata')
  async getMetadata(
    @Query() address: string,
  ): Promise<AffiliateMetadataResponse> {
<<<<<<< HEAD
    // Check that the address exists
    const walletRow = await WalletTable.findById(address);
    if (!walletRow) {
      throw new NotFoundError(`Wallet with address ${address} not found`);
    }
    const isVolumeEligible = Number(walletRow.totalVolume) >= config.VOLUME_ELIGIBILITY_THRESHOLD;

    // Check if the address is an affiliate (has referred users)
    const referredUserRows = await AffiliateReferredUsersTable.findByAffiliateAddress(address);
    const isAffiliate = referredUserRows !== undefined ? referredUserRows.length > 0 : false;

    // Get referral code (subaccount 0 username)
    const subaccountRows = await SubaccountTable.findAll(
      {
        address,
        subaccountNumber: 0,
      },
      [],
    );
    // No need to check subaccountRows.length > 1 as subaccountNumber is unique for an address
    if (subaccountRows.length === 0) {
=======
    const [walletRow, referredUserRows, subaccountRows] = await Promise.all([
      WalletTable.findById(address),
      AffiliateReferredUsersTable.findByAffiliateAddress(address),
      SubaccountTable.findAll(
        {
          address,
          subaccountNumber: 0,
        },
        [],
      ),
    ]);

    // Check that the address exists
    if (!walletRow) {
      throw new NotFoundError(`Wallet with address ${address} not found`);
    }

    // Check if the address is an affiliate (has referred users)
    const isVolumeEligible = Number(walletRow.totalVolume) >= config.VOLUME_ELIGIBILITY_THRESHOLD;
    const isAffiliate = referredUserRows !== undefined ? referredUserRows.length > 0 : false;

    // No need to check subaccountRows.length > 1 as subaccountNumber is unique for an address
    if (subaccountRows.length === 0) {
      // error logging will be performed by handleInternalServerError
>>>>>>> 9c3d96d1
      throw new UnexpectedServerError(`Subaccount 0 not found for address ${address}`);
    }
    const subaccountId = subaccountRows[0].id;

<<<<<<< HEAD
=======
    // Get subaccount0 username, which is the referral code
>>>>>>> 9c3d96d1
    const usernameRows = await SubaccountUsernamesTable.findAll(
      {
        subaccountId: [subaccountId],
      },
      [],
    );
    // No need to check usernameRows.length > 1 as subAccountId is unique (foreign key constraint)
<<<<<<< HEAD
    if (usernameRows.length === 0) {
=======
    // This error can happen if a user calls this endpoint before subaccount-username-generator
    // has generated the username
    if (usernameRows.length === 0) {
      stats.increment(`${config.SERVICE_NAME}.${controllerName}.get_metadata.subaccount_username_not_found`);
>>>>>>> 9c3d96d1
      throw new UnexpectedServerError(`Username not found for subaccount ${subaccountId}`);
    }
    const referralCode = usernameRows[0].username;

    return {
      referralCode,
      isVolumeEligible,
      isAffiliate,
    };
  }

  @Get('/address')
  async getAddress(
    @Query() referralCode: string,
  ): Promise<AffiliateAddressResponse> {
    const usernameRow = await SubaccountUsernamesTable.findByUsername(referralCode);
    if (!usernameRow) {
      throw new NotFoundError(`Referral code ${referralCode} does not exist`);
    }
    const subAccountId = usernameRow.subaccountId;

    const subaccountRow = await SubaccountTable.findById(subAccountId);
    // subaccountRow should never be undefined because of foreign key constraint between subaccounts
    // and subaccount_usernames tables
    if (!subaccountRow) {
      throw new UnexpectedServerError(`Subaccount ${subAccountId} not found`);
    }
    const address = subaccountRow.address;

    return {
      address,
    };
  }

  @Get('/snapshot')
  async getSnapshot(
    @Query() offset?: number,
      @Query() limit?: number,
      @Query() sortByReferredFees?: boolean,
  ): Promise<AffiliateSnapshotResponse> {
    const finalOffset = offset ?? 0;
    const finalLimit = limit ?? 1000;
    // eslint-disable-next-line
    const finalSortByReferredFees = sortByReferredFees ?? false;

    // simulate a delay
    await new Promise((resolve) => setTimeout(resolve, 100));

    const snapshot: AffiliateSnapshotResponseObject = {
      affiliateAddress: 'some_address',
      affiliateReferralCode: 'TempCode123',
      affiliateEarnings: 100,
      affiliateReferredTrades: 1000,
      affiliateTotalReferredFees: 100,
      affiliateReferredUsers: 10,
      affiliateReferredNetProtocolEarnings: 1000,
      affiliateReferredTotalVolume: 1000000,
    };

    const affiliateSnapshots: AffiliateSnapshotResponseObject[] = [];
    for (let i = 0; i < finalLimit; i++) {
      affiliateSnapshots.push(snapshot);
    }

    const response: AffiliateSnapshotResponse = {
      affiliateList: affiliateSnapshots,
      total: finalLimit,
      currentOffset: finalOffset,
    };

    return response;
  }

  @Get('/total_volume')
  public async getTotalVolume(
    @Query() address: string,
  ): Promise<AffiliateTotalVolumeResponse> {
    // Check that the address exists
    const walletRow = await WalletTable.findById(address);
    if (!walletRow) {
      throw new NotFoundError(`Wallet with address ${address} not found`);
    }

    return {
      totalVolume: Number(walletRow.totalVolume),
    };
  }
}

router.get(
  '/metadata',
  rateLimiterMiddleware(getReqRateLimiter),
  ...checkSchema({
    address: {
      in: ['query'],
      isString: true,
      errorMessage: 'address must be a valid string',
    },
  }),
  handleValidationErrors,
  ExportResponseCodeStats({ controllerName }),
  async (req: express.Request, res: express.Response) => {
    const start: number = Date.now();
    const {
      address,
    }: AffiliateMetadataRequest = matchedData(req) as AffiliateMetadataRequest;

    try {
      const controller: AffiliatesController = new AffiliatesController();
      const response: AffiliateMetadataResponse = await controller.getMetadata(address);
      return res.send(response);
    } catch (error) {
      return handleControllerError(
        'AffiliatesController GET /metadata',
        'Affiliates referral code error',
        error,
        req,
        res,
      );
    } finally {
      stats.timing(
        `${config.SERVICE_NAME}.${controllerName}.get_metadata.timing`,
        Date.now() - start,
      );
    }
  },
);

router.get(
  '/address',
  rateLimiterMiddleware(getReqRateLimiter),
  ...checkSchema({
    referralCode: {
      in: ['query'],
      isString: true,
      errorMessage: 'referralCode must be a valid string',
    },
  }),
  handleValidationErrors,
  ExportResponseCodeStats({ controllerName }),
  async (req: express.Request, res: express.Response) => {
    const start: number = Date.now();
    const {
      referralCode,
    }: AffiliateAddressRequest = matchedData(req) as AffiliateAddressRequest;

    try {
      const controller: AffiliatesController = new AffiliatesController();
      const response: AffiliateAddressResponse = await controller.getAddress(referralCode);
      return res.send(response);
    } catch (error) {
      return handleControllerError(
        'AffiliatesController GET /address',
        'Affiliates address error',
        error,
        req,
        res,
      );
    } finally {
      stats.timing(
        `${config.SERVICE_NAME}.${controllerName}.get_address.timing`,
        Date.now() - start,
      );
    }
  },
);

router.get(
  '/snapshot',
  rateLimiterMiddleware(getReqRateLimiter),
  ...checkSchema({
    offset: {
      in: ['query'],
      isInt: true,
      toInt: true,
      optional: true,
      errorMessage: 'offset must be a valid integer',
    },
    limit: {
      in: ['query'],
      isInt: true,
      toInt: true,
      optional: true,
      errorMessage: 'limit must be a valid integer',
    },
    sortByReferredFees: {
      in: ['query'],
      isBoolean: true,
      toBoolean: true,
      optional: true,
      errorMessage: 'sortByReferredFees must be a boolean',
    },
  }),
  handleValidationErrors,
  ExportResponseCodeStats({ controllerName }),
  async (req: express.Request, res: express.Response) => {
    const start: number = Date.now();
    const {
      offset,
      limit,
      sortByAffiliateEarning: sortByReferredFees,
    }: AffiliateSnapshotRequest = matchedData(req) as AffiliateSnapshotRequest;

    try {
      const controller: AffiliatesController = new AffiliatesController();
      const response: AffiliateSnapshotResponse = await controller.getSnapshot(
        offset,
        limit,
        sortByReferredFees,
      );
      return res.send(response);
    } catch (error) {
      return handleControllerError(
        'AffiliatesController GET /snapshot',
        'Affiliates snapshot error',
        error,
        req,
        res,
      );
    } finally {
      stats.timing(
        `${config.SERVICE_NAME}.${controllerName}.get_snapshot.timing`,
        Date.now() - start,
      );
    }
  },
);

router.get(
  '/total_volume',
  rateLimiterMiddleware(getReqRateLimiter),
  ...checkSchema({
    address: {
      in: ['query'],
      isString: true,
      errorMessage: 'address must be a valid string',
    },
  }),
  ExportResponseCodeStats({ controllerName }),
  async (req: express.Request, res: express.Response) => {
    const start: number = Date.now();
    const {
      address,
    }: AffiliateTotalVolumeRequest = matchedData(req) as AffiliateTotalVolumeRequest;

    try {
      const controller: AffiliatesController = new AffiliatesController();
      const response: AffiliateTotalVolumeResponse = await controller.getTotalVolume(address);
      return res.send(response);
    } catch (error) {
      return handleControllerError(
        'AffiliateTotalVolumeResponse GET /total_volume',
        'Affiliate total volume error',
        error,
        req,
        res,
      );
    } finally {
      stats.timing(
        `${config.SERVICE_NAME}.${controllerName}.get_total_volume.timing`,
        Date.now() - start,
      );
    }
  },
);

export default router;<|MERGE_RESOLUTION|>--- conflicted
+++ resolved
@@ -40,29 +40,6 @@
   async getMetadata(
     @Query() address: string,
   ): Promise<AffiliateMetadataResponse> {
-<<<<<<< HEAD
-    // Check that the address exists
-    const walletRow = await WalletTable.findById(address);
-    if (!walletRow) {
-      throw new NotFoundError(`Wallet with address ${address} not found`);
-    }
-    const isVolumeEligible = Number(walletRow.totalVolume) >= config.VOLUME_ELIGIBILITY_THRESHOLD;
-
-    // Check if the address is an affiliate (has referred users)
-    const referredUserRows = await AffiliateReferredUsersTable.findByAffiliateAddress(address);
-    const isAffiliate = referredUserRows !== undefined ? referredUserRows.length > 0 : false;
-
-    // Get referral code (subaccount 0 username)
-    const subaccountRows = await SubaccountTable.findAll(
-      {
-        address,
-        subaccountNumber: 0,
-      },
-      [],
-    );
-    // No need to check subaccountRows.length > 1 as subaccountNumber is unique for an address
-    if (subaccountRows.length === 0) {
-=======
     const [walletRow, referredUserRows, subaccountRows] = await Promise.all([
       WalletTable.findById(address),
       AffiliateReferredUsersTable.findByAffiliateAddress(address),
@@ -87,15 +64,11 @@
     // No need to check subaccountRows.length > 1 as subaccountNumber is unique for an address
     if (subaccountRows.length === 0) {
       // error logging will be performed by handleInternalServerError
->>>>>>> 9c3d96d1
       throw new UnexpectedServerError(`Subaccount 0 not found for address ${address}`);
     }
     const subaccountId = subaccountRows[0].id;
 
-<<<<<<< HEAD
-=======
     // Get subaccount0 username, which is the referral code
->>>>>>> 9c3d96d1
     const usernameRows = await SubaccountUsernamesTable.findAll(
       {
         subaccountId: [subaccountId],
@@ -103,14 +76,10 @@
       [],
     );
     // No need to check usernameRows.length > 1 as subAccountId is unique (foreign key constraint)
-<<<<<<< HEAD
-    if (usernameRows.length === 0) {
-=======
     // This error can happen if a user calls this endpoint before subaccount-username-generator
     // has generated the username
     if (usernameRows.length === 0) {
       stats.increment(`${config.SERVICE_NAME}.${controllerName}.get_metadata.subaccount_username_not_found`);
->>>>>>> 9c3d96d1
       throw new UnexpectedServerError(`Username not found for subaccount ${subaccountId}`);
     }
     const referralCode = usernameRows[0].username;
@@ -311,7 +280,7 @@
     const {
       offset,
       limit,
-      sortByAffiliateEarning: sortByReferredFees,
+      sortByReferredFees,
     }: AffiliateSnapshotRequest = matchedData(req) as AffiliateSnapshotRequest;
 
     try {
