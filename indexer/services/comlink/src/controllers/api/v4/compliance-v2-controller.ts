<<<<<<< HEAD
import { ExtendedSecp256k1Signature, Secp256k1, sha256 } from '@cosmjs/crypto';
import { logger, stats, TooManyRequestsError } from '@dydxprotocol-indexer/base';
import { CountryHeaders, isRestrictedCountryHeaders } from '@dydxprotocol-indexer/compliance';
=======
import { Secp256k1, sha256, ExtendedSecp256k1Signature } from '@cosmjs/crypto';
import { logger, stats, TooManyRequestsError } from '@dydxprotocol-indexer/base';
>>>>>>> 9850cb4f
import {
  ComplianceReason,
  ComplianceStatus,
  ComplianceStatusFromDatabase,
  ComplianceStatusTable,
} from '@dydxprotocol-indexer/postgres';
import express from 'express';
import { matchedData } from 'express-validator';
import { DateTime } from 'luxon';
import {
  Controller, Get, Path, Route,
} from 'tsoa';

import { getReqRateLimiter } from '../../../caches/rate-limiters';
import config from '../../../config';
import { complianceProvider } from '../../../helpers/compliance/compliance-clients';
<<<<<<< HEAD
import { getGeoComplianceReason } from '../../../helpers/compliance/compliance-utils';
import { DYDX_ADDRESS_PREFIX } from '../../../lib/constants';
=======
import { DYDX_ADDRESS_PREFIX, GEOBLOCK_REQUEST_TTL_SECONDS } from '../../../lib/constants';
>>>>>>> 9850cb4f
import { create4xxResponse, handleControllerError } from '../../../lib/helpers';
import { rateLimiterMiddleware } from '../../../lib/rate-limit';
import { getIpAddr } from '../../../lib/utils';
import { CheckAddressSchema } from '../../../lib/validation/schemas';
import { handleValidationErrors } from '../../../request-helpers/error-handler';
import ExportResponseCodeStats from '../../../request-helpers/export-response-code-stats';
import { ComplianceRequest, ComplianceV2Response, SetComplianceStatusRequest } from '../../../types';
import { ComplianceControllerHelper } from './compliance-controller';

const router: express.Router = express.Router();
const controllerName: string = 'compliance-v2-controller';

export enum ComplianceAction {
  ONBOARD = 'ONBOARD',
  CONNECT = 'CONNECT',
}

@Route('compliance')
class ComplianceV2Controller extends Controller {
  private ipAddress: string;

  constructor(ipAddress: string) {
    super();
    this.ipAddress = ipAddress;
  }

  @Get('/screen/:address')
  async screen(
    @Path() address: string,
  ): Promise<ComplianceV2Response> {
    const controller: ComplianceControllerHelper = new ComplianceControllerHelper(this.ipAddress);
    const {
      restricted,
    }: {
      restricted: boolean,
    } = await controller.screen(address);
    if (!address.startsWith(DYDX_ADDRESS_PREFIX)) {
      if (restricted) {
        return {
          status: ComplianceStatus.BLOCKED,
          reason: ComplianceReason.COMPLIANCE_PROVIDER,
        };
      } else {
        return {
          status: ComplianceStatus.COMPLIANT,
        };
      }
    } else {
      if (restricted) {
        const complianceStatus: ComplianceStatusFromDatabase[] = await
        ComplianceStatusTable.findAll(
          { address: [address] },
          [],
        );
        let complianceStatusFromDatabase: ComplianceStatusFromDatabase | undefined;
        if (complianceStatus.length === 0) {
          complianceStatusFromDatabase = await ComplianceStatusTable.upsert({
            address,
            status: ComplianceStatus.BLOCKED,
            reason: ComplianceReason.COMPLIANCE_PROVIDER,
            updatedAt: DateTime.utc().toISO(),
          });
        } else {
          complianceStatusFromDatabase = await ComplianceStatusTable.update({
            address,
            status: ComplianceStatus.CLOSE_ONLY,
            reason: ComplianceReason.COMPLIANCE_PROVIDER,
            updatedAt: DateTime.utc().toISO(),
          });
        }
        return {
          status: complianceStatusFromDatabase!.status,
          reason: complianceStatusFromDatabase!.reason,
        };
      } else {
        return {
          status: ComplianceStatus.COMPLIANT,
        };
      }
    }
  }
}

router.get(
  '/screen/:address',
  rateLimiterMiddleware(getReqRateLimiter),
  ...CheckAddressSchema,
  handleValidationErrors,
  ExportResponseCodeStats({ controllerName }),
  async (req: express.Request, res: express.Response) => {
    const start: number = Date.now();

    const {
      address,
    }: {
      address: string,
    } = matchedData(req) as ComplianceRequest;

    try {
      // Rate limiter middleware ensures the ip address can be found from the request
      const ipAddress: string = getIpAddr(req)!;

      const controller: ComplianceV2Controller = new ComplianceV2Controller(ipAddress);
      const response: ComplianceV2Response = await controller.screen(address);

      return res.send(response);
    } catch (error) {
      if (error instanceof TooManyRequestsError) {
        stats.increment(
          `${config.SERVICE_NAME}.${controllerName}.compliance_screen_rate_limited_attempts`,
          { provider: complianceProvider.provider },
        );
        return create4xxResponse(
          res,
          'Too many requests',
          429,
        );
      }
      return handleControllerError(
        'ComplianceV2Controller GET /screen/:address',
        'Compliance error',
        error,
        req,
        res,
      );
    } finally {
      stats.timing(
        `${config.SERVICE_NAME}.${controllerName}.compliance_screen.timing`,
        Date.now() - start,
      );
    }
  },
);

router.post(
  '/geoblock',
  handleValidationErrors,
  ExportResponseCodeStats({ controllerName }),
  async (req: express.Request, res: express.Response) => {
    const start: number = Date.now();

    const {
      address,
      message,
      currentStatus,
      action,
      signedMessage,
      pubkey,
      timestamp,
    }: {
      address: string,
      message: string,
      currentStatus?: string,
      action: ComplianceAction,
      signedMessage: Uint8Array,
      pubkey: Uint8Array,
      timestamp: number,  // UNIX timestamp in seconds
    } = req.body;

    try {
      if (!address.startsWith(DYDX_ADDRESS_PREFIX)) {
        return create4xxResponse(
          res,
          `Address ${address} is not a valid dYdX V4 address`,
        );
      }

<<<<<<< HEAD
      // Verify the timestamp is within 30 seconds of the current time
      const now = DateTime.now().toSeconds();
      if (Math.abs(now - timestamp) > 30) {
        return create4xxResponse(
          res,
          'Timestamp is not within the valid range of 30 seconds',
=======
      // Verify the timestamp is within GEOBLOCK_REQUEST_TTL_SECONDS seconds of the current time
      const now = DateTime.now().toSeconds();
      if (Math.abs(now - timestamp) > GEOBLOCK_REQUEST_TTL_SECONDS) {
        return create4xxResponse(
          res,
          `Timestamp is not within the valid range of ${GEOBLOCK_REQUEST_TTL_SECONDS} seconds`,
>>>>>>> 9850cb4f
        );
      }

      // Prepare the message for verification
      const messageToSign: string = `${message}${action}${currentStatus || ''}${timestamp}`;
      const messageHash: Uint8Array = sha256(Buffer.from(messageToSign));
      const signature: ExtendedSecp256k1Signature = ExtendedSecp256k1Signature
        .fromFixedLength(signedMessage);

      // Verify the signature
      const isValidSignature: boolean = await
      Secp256k1.verifySignature(signature, messageHash, pubkey);
      if (!isValidSignature) {
        return create4xxResponse(
          res,
          'Signature verification failed',
        );
      }

<<<<<<< HEAD
      const complianceStatus: ComplianceStatusFromDatabase[] = await
      ComplianceStatusTable.findAll(
        { address: [address] },
        [],
      );
      let complianceStatusFromDatabase: ComplianceStatusFromDatabase | undefined;
      if (complianceStatus.length === 0) {
        if (isRestrictedCountryHeaders(req.headers as CountryHeaders)) {
          if (action === ComplianceAction.ONBOARD) {
            complianceStatusFromDatabase = await ComplianceStatusTable.upsert({
              address,
              status: ComplianceStatus.BLOCKED,
              reason: getGeoComplianceReason(req.headers as CountryHeaders)!,
              updatedAt: DateTime.utc().toISO(),
            });
          } else if (action === ComplianceAction.CONNECT) {
            complianceStatusFromDatabase = await ComplianceStatusTable.upsert({
              address,
              status: ComplianceStatus.FIRST_STRIKE,
              reason: getGeoComplianceReason(req.headers as CountryHeaders)!,
              updatedAt: DateTime.utc().toISO(),
            });
          }
        } else {
          complianceStatusFromDatabase = await ComplianceStatusTable.upsert({
            address,
            status: ComplianceStatus.COMPLIANT,
            updatedAt: DateTime.utc().toISO(),
          });
        }
      } else {
        complianceStatusFromDatabase = complianceStatus[0];
        if (
          complianceStatus[0].status === ComplianceStatus.FIRST_STRIKE ||
          complianceStatus[0].status === ComplianceStatus.COMPLIANT
        ) {
          if (
            isRestrictedCountryHeaders(req.headers as CountryHeaders) &&
            action === ComplianceAction.CONNECT
          ) {
            const complianceProgression: Partial<Record<ComplianceStatus, ComplianceStatus>> = {
              [ComplianceStatus.COMPLIANT]: ComplianceStatus.FIRST_STRIKE,
              [ComplianceStatus.FIRST_STRIKE]: ComplianceStatus.CLOSE_ONLY,
            };

            complianceStatusFromDatabase = await ComplianceStatusTable.update({
              address,
              status: complianceProgression[complianceStatus[0].status],
              reason: getGeoComplianceReason(req.headers as CountryHeaders)!,
              updatedAt: DateTime.utc().toISO(),
            });
          }
        }
      }
      const response = {
        status: complianceStatusFromDatabase!.status,
        reason: complianceStatusFromDatabase!.reason,
=======
      // TODO(OTE-141): Implement logic.
      const response = {
        status: ComplianceStatus.COMPLIANT,
>>>>>>> 9850cb4f
      };

      return res.send(response);
    } catch (error) {
      logger.error({
        at: 'ComplianceV2Controller POST /geoblock',
        message,
        error,
        params: JSON.stringify(req.params),
        query: JSON.stringify(req.query),
      });
      return create4xxResponse(
        res,
        error.message,
      );
    } finally {
      stats.timing(
        `${config.SERVICE_NAME}.${controllerName}.geo_block.timing`,
        Date.now() - start,
      );
    }
  },
);

if (config.EXPOSE_SET_COMPLIANCE_ENDPOINT) {
  router.post(
    '/setStatus',
    handleValidationErrors,
    ExportResponseCodeStats({ controllerName }),
    async (req: express.Request, res: express.Response) => {
      const start: number = Date.now();

      const {
        address,
        status,
        reason,
      }: {
        address: string,
        status: ComplianceStatus,
        reason?: ComplianceReason,
      } = req.body as SetComplianceStatusRequest;

      try {
        if (!address.startsWith(DYDX_ADDRESS_PREFIX)) {
          return create4xxResponse(
            res,
            `Address ${address} is not a dydx address`,
          );
        }
        const complianceStatus: ComplianceStatusFromDatabase = await ComplianceStatusTable.upsert({
          address,
          status,
          reason,
          updatedAt: DateTime.utc().toISO(),
        });
        const response: ComplianceV2Response = {
          status: complianceStatus.status,
          reason: complianceStatus.reason,
        };

        return res.send(response);
      } catch (error) {
        return handleControllerError(
          'ComplianceV2Controller POST /setStatus',
          'Compliance error',
          error,
          req,
          res,
        );
      } finally {
        stats.timing(
          `${config.SERVICE_NAME}.${controllerName}.set_compliance.timing`,
          Date.now() - start,
        );
      }
    },
  );
}

export default router;<|MERGE_RESOLUTION|>--- conflicted
+++ resolved
@@ -1,11 +1,6 @@
-<<<<<<< HEAD
 import { ExtendedSecp256k1Signature, Secp256k1, sha256 } from '@cosmjs/crypto';
 import { logger, stats, TooManyRequestsError } from '@dydxprotocol-indexer/base';
 import { CountryHeaders, isRestrictedCountryHeaders } from '@dydxprotocol-indexer/compliance';
-=======
-import { Secp256k1, sha256, ExtendedSecp256k1Signature } from '@cosmjs/crypto';
-import { logger, stats, TooManyRequestsError } from '@dydxprotocol-indexer/base';
->>>>>>> 9850cb4f
 import {
   ComplianceReason,
   ComplianceStatus,
@@ -22,12 +17,8 @@
 import { getReqRateLimiter } from '../../../caches/rate-limiters';
 import config from '../../../config';
 import { complianceProvider } from '../../../helpers/compliance/compliance-clients';
-<<<<<<< HEAD
 import { getGeoComplianceReason } from '../../../helpers/compliance/compliance-utils';
-import { DYDX_ADDRESS_PREFIX } from '../../../lib/constants';
-=======
 import { DYDX_ADDRESS_PREFIX, GEOBLOCK_REQUEST_TTL_SECONDS } from '../../../lib/constants';
->>>>>>> 9850cb4f
 import { create4xxResponse, handleControllerError } from '../../../lib/helpers';
 import { rateLimiterMiddleware } from '../../../lib/rate-limit';
 import { getIpAddr } from '../../../lib/utils';
@@ -195,21 +186,12 @@
         );
       }
 
-<<<<<<< HEAD
       // Verify the timestamp is within 30 seconds of the current time
-      const now = DateTime.now().toSeconds();
-      if (Math.abs(now - timestamp) > 30) {
-        return create4xxResponse(
-          res,
-          'Timestamp is not within the valid range of 30 seconds',
-=======
-      // Verify the timestamp is within GEOBLOCK_REQUEST_TTL_SECONDS seconds of the current time
       const now = DateTime.now().toSeconds();
       if (Math.abs(now - timestamp) > GEOBLOCK_REQUEST_TTL_SECONDS) {
         return create4xxResponse(
           res,
           `Timestamp is not within the valid range of ${GEOBLOCK_REQUEST_TTL_SECONDS} seconds`,
->>>>>>> 9850cb4f
         );
       }
 
@@ -229,7 +211,6 @@
         );
       }
 
-<<<<<<< HEAD
       const complianceStatus: ComplianceStatusFromDatabase[] = await
       ComplianceStatusTable.findAll(
         { address: [address] },
@@ -287,11 +268,6 @@
       const response = {
         status: complianceStatusFromDatabase!.status,
         reason: complianceStatusFromDatabase!.reason,
-=======
-      // TODO(OTE-141): Implement logic.
-      const response = {
-        status: ComplianceStatus.COMPLIANT,
->>>>>>> 9850cb4f
       };
 
       return res.send(response);
