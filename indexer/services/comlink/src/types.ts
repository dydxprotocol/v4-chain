--- conflicted
+++ resolved
@@ -672,7 +672,6 @@
   address: string
 }
 
-<<<<<<< HEAD
 export interface AffiliateAddressRequest{
   referralCode: string
 }
@@ -693,14 +692,6 @@
 
 export interface AffiliateAddressResponse {
   address: string | null
-=======
-export interface AffiliateReferralCodeResponse {
-  referralCode: string | null,
-}
-
-export interface AffiliateAddressResponse {
-  address: string | null,
->>>>>>> 3b572122
 }
 
 export interface AffiliateSnapshotResponse {
@@ -717,11 +708,8 @@
   affiliateTotalReferredFees: number,
   affiliateReferredUsers: number,
   affiliateReferredNetProtocolEarnings: number
-<<<<<<< HEAD
 }
 
 export interface AffiliateTotalVolumeResponse {
-  totalVolume: number
-=======
->>>>>>> 3b572122
+  totalVolume: number | null
 }