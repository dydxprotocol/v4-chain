--- conflicted
+++ resolved
@@ -868,11 +868,7 @@
         ),
       };
       const blockHeight2: string = '80';
-<<<<<<< HEAD
-      const blockTime2: string = DateTime.fromISO(pnlTick.createdAt).plus({ hour: 1 }).toISO();
-=======
       const blockTime2: string = DateTime.fromISO(pnlTick.createdAt).startOf('hour').plus({ minute: 61 }).toISO();
->>>>>>> 0eff57cb
       const pnlTick3: PnlTicksFromDatabase = {
         ...testConstants.defaultPnlTick,
         id: PnlTicksTable.uuid(
@@ -884,11 +880,7 @@
         createdAt: blockTime2,
       };
       const blockHeight3: string = '81';
-<<<<<<< HEAD
-      const blockTime3: string = DateTime.fromISO(pnlTick.createdAt).plus({ minute: 61 }).toISO();
-=======
       const blockTime3: string = DateTime.fromISO(pnlTick.createdAt).startOf('hour').plus({ minute: 62 }).toISO();
->>>>>>> 0eff57cb
       const pnlTick4: PnlTicksFromDatabase = {
         ...testConstants.defaultPnlTick,
         id: PnlTicksTable.uuid(
