{
  "components": {
    "examples": {},
    "headers": {},
    "parameters": {},
    "requestBodies": {},
    "responses": {},
    "schemas": {
      "PerpetualPositionStatus": {
        "enum": [
          "OPEN",
          "CLOSED",
          "LIQUIDATED"
        ],
        "type": "string"
      },
      "PositionSide": {
        "enum": [
          "LONG",
          "SHORT"
        ],
        "type": "string"
      },
      "IsoString": {
        "type": "string"
      },
      "PerpetualPositionResponseObject": {
        "properties": {
          "market": {
            "type": "string"
          },
          "status": {
            "$ref": "#/components/schemas/PerpetualPositionStatus"
          },
          "side": {
            "$ref": "#/components/schemas/PositionSide"
          },
          "size": {
            "type": "string"
          },
          "maxSize": {
            "type": "string"
          },
          "entryPrice": {
            "type": "string"
          },
          "realizedPnl": {
            "type": "string"
          },
          "createdAt": {
            "$ref": "#/components/schemas/IsoString"
          },
          "createdAtHeight": {
            "type": "string"
          },
          "sumOpen": {
            "type": "string"
          },
          "sumClose": {
            "type": "string"
          },
          "netFunding": {
            "type": "string"
          },
          "unrealizedPnl": {
            "type": "string"
          },
          "closedAt": {
            "allOf": [
              {
                "$ref": "#/components/schemas/IsoString"
              }
            ],
            "nullable": true
          },
          "exitPrice": {
            "type": "string",
            "nullable": true
          },
          "subaccountNumber": {
            "type": "number",
            "format": "double"
          }
        },
        "required": [
          "market",
          "status",
          "side",
          "size",
          "maxSize",
          "entryPrice",
          "realizedPnl",
          "createdAt",
          "createdAtHeight",
          "sumOpen",
          "sumClose",
          "netFunding",
          "unrealizedPnl",
          "subaccountNumber"
        ],
        "type": "object",
        "additionalProperties": false
      },
      "PerpetualPositionsMap": {
        "properties": {},
        "additionalProperties": {
          "$ref": "#/components/schemas/PerpetualPositionResponseObject"
        },
        "type": "object"
      },
      "AssetPositionResponseObject": {
        "properties": {
          "symbol": {
            "type": "string"
          },
          "side": {
            "$ref": "#/components/schemas/PositionSide"
          },
          "size": {
            "type": "string"
          },
          "assetId": {
            "type": "string"
          },
          "subaccountNumber": {
            "type": "number",
            "format": "double"
          }
        },
        "required": [
          "symbol",
          "side",
          "size",
          "assetId",
          "subaccountNumber"
        ],
        "type": "object",
        "additionalProperties": false
      },
      "AssetPositionsMap": {
        "properties": {},
        "additionalProperties": {
          "$ref": "#/components/schemas/AssetPositionResponseObject"
        },
        "type": "object"
      },
      "SubaccountResponseObject": {
        "properties": {
          "address": {
            "type": "string"
          },
          "subaccountNumber": {
            "type": "number",
            "format": "double"
          },
          "equity": {
            "type": "string"
          },
          "freeCollateral": {
            "type": "string"
          },
          "openPerpetualPositions": {
            "$ref": "#/components/schemas/PerpetualPositionsMap"
          },
          "assetPositions": {
            "$ref": "#/components/schemas/AssetPositionsMap"
          },
          "marginEnabled": {
            "type": "boolean"
          }
        },
        "required": [
          "address",
          "subaccountNumber",
          "equity",
          "freeCollateral",
          "openPerpetualPositions",
          "assetPositions",
          "marginEnabled"
        ],
        "type": "object",
        "additionalProperties": false
      },
      "AddressResponse": {
        "properties": {
          "subaccounts": {
            "items": {
              "$ref": "#/components/schemas/SubaccountResponseObject"
            },
            "type": "array"
          },
          "totalTradingRewards": {
            "type": "string"
          }
        },
        "required": [
          "subaccounts",
          "totalTradingRewards"
        ],
        "type": "object",
        "additionalProperties": false
      },
      "ParentSubaccountResponse": {
        "properties": {
          "address": {
            "type": "string"
          },
          "parentSubaccountNumber": {
            "type": "number",
            "format": "double"
          },
          "equity": {
            "type": "string"
          },
          "freeCollateral": {
            "type": "string"
          },
          "childSubaccounts": {
            "items": {
              "$ref": "#/components/schemas/SubaccountResponseObject"
            },
            "type": "array"
          }
        },
        "required": [
          "address",
          "parentSubaccountNumber",
          "equity",
          "freeCollateral",
          "childSubaccounts"
        ],
        "type": "object",
        "additionalProperties": false
      },
      "AssetPositionResponse": {
        "properties": {
          "positions": {
            "items": {
              "$ref": "#/components/schemas/AssetPositionResponseObject"
            },
            "type": "array"
          }
        },
        "required": [
          "positions"
        ],
        "type": "object",
        "additionalProperties": false
      },
      "CandleResolution": {
        "enum": [
          "1MIN",
          "5MINS",
          "15MINS",
          "30MINS",
          "1HOUR",
          "4HOURS",
          "1DAY"
        ],
        "type": "string"
      },
      "CandleResponseObject": {
        "properties": {
          "startedAt": {
            "$ref": "#/components/schemas/IsoString"
          },
          "ticker": {
            "type": "string"
          },
          "resolution": {
            "$ref": "#/components/schemas/CandleResolution"
          },
          "low": {
            "type": "string"
          },
          "high": {
            "type": "string"
          },
          "open": {
            "type": "string"
          },
          "close": {
            "type": "string"
          },
          "baseTokenVolume": {
            "type": "string"
          },
          "usdVolume": {
            "type": "string"
          },
          "trades": {
            "type": "number",
            "format": "double"
          },
          "startingOpenInterest": {
            "type": "string"
          },
          "id": {
            "type": "string"
          }
        },
        "required": [
          "startedAt",
          "ticker",
          "resolution",
          "low",
          "high",
          "open",
          "close",
          "baseTokenVolume",
          "usdVolume",
          "trades",
          "startingOpenInterest",
          "id"
        ],
        "type": "object",
        "additionalProperties": false
      },
      "CandleResponse": {
        "properties": {
          "candles": {
            "items": {
              "$ref": "#/components/schemas/CandleResponseObject"
            },
            "type": "array"
          }
        },
        "required": [
          "candles"
        ],
        "type": "object",
        "additionalProperties": false
      },
      "ComplianceResponse": {
        "properties": {
          "restricted": {
            "type": "boolean"
          },
          "reason": {
            "type": "string"
          }
        },
        "required": [
          "restricted"
        ],
        "type": "object",
        "additionalProperties": false
      },
      "ComplianceStatus": {
        "enum": [
          "COMPLIANT",
          "FIRST_STRIKE",
          "CLOSE_ONLY",
          "BLOCKED"
        ],
        "type": "string"
      },
      "ComplianceReason": {
        "enum": [
          "MANUAL",
          "US_GEO",
          "CA_GEO",
          "SANCTIONED_GEO",
          "COMPLIANCE_PROVIDER"
        ],
        "type": "string"
      },
      "ComplianceV2Response": {
        "properties": {
          "status": {
            "$ref": "#/components/schemas/ComplianceStatus"
          },
          "reason": {
            "$ref": "#/components/schemas/ComplianceReason"
          }
        },
        "required": [
          "status"
        ],
        "type": "object",
        "additionalProperties": false
      },
      "OrderSide": {
        "enum": [
          "BUY",
          "SELL"
        ],
        "type": "string"
      },
      "Liquidity": {
        "enum": [
          "TAKER",
          "MAKER"
        ],
        "type": "string"
      },
      "FillType": {
        "enum": [
          "LIMIT",
          "LIQUIDATED",
          "LIQUIDATION",
          "DELEVERAGED",
          "OFFSETTING"
        ],
        "type": "string"
      },
      "MarketType": {
        "enum": [
          "PERPETUAL",
          "SPOT"
        ],
        "type": "string"
      },
      "FillResponseObject": {
        "properties": {
          "id": {
            "type": "string"
          },
          "side": {
            "$ref": "#/components/schemas/OrderSide"
          },
          "liquidity": {
            "$ref": "#/components/schemas/Liquidity"
          },
          "type": {
            "$ref": "#/components/schemas/FillType"
          },
          "market": {
            "type": "string"
          },
          "marketType": {
            "$ref": "#/components/schemas/MarketType"
          },
          "price": {
            "type": "string"
          },
          "size": {
            "type": "string"
          },
          "fee": {
            "type": "string"
          },
          "createdAt": {
            "$ref": "#/components/schemas/IsoString"
          },
          "createdAtHeight": {
            "type": "string"
          },
          "orderId": {
            "type": "string"
          },
          "clientMetadata": {
            "type": "string"
          },
          "subaccountNumber": {
            "type": "number",
            "format": "double"
          }
        },
        "required": [
          "id",
          "side",
          "liquidity",
          "type",
          "market",
          "marketType",
          "price",
          "size",
          "fee",
          "createdAt",
          "createdAtHeight",
          "subaccountNumber"
        ],
        "type": "object",
        "additionalProperties": false
      },
      "FillResponse": {
        "properties": {
          "fills": {
            "items": {
              "$ref": "#/components/schemas/FillResponseObject"
            },
            "type": "array"
          }
        },
        "required": [
          "fills"
        ],
        "type": "object",
        "additionalProperties": false
      },
      "HeightResponse": {
        "properties": {
          "height": {
            "type": "string"
          },
          "time": {
            "$ref": "#/components/schemas/IsoString"
          }
        },
        "required": [
          "height",
          "time"
        ],
        "type": "object",
        "additionalProperties": false
      },
      "HistoricalBlockTradingReward": {
        "properties": {
          "tradingReward": {
            "type": "string"
          },
          "createdAt": {
            "$ref": "#/components/schemas/IsoString"
          },
          "createdAtHeight": {
            "type": "string"
          }
        },
        "required": [
          "tradingReward",
          "createdAt",
          "createdAtHeight"
        ],
        "type": "object",
        "additionalProperties": false
      },
      "HistoricalBlockTradingRewardsResponse": {
        "properties": {
          "rewards": {
            "items": {
              "$ref": "#/components/schemas/HistoricalBlockTradingReward"
            },
            "type": "array"
          }
        },
        "required": [
          "rewards"
        ],
        "type": "object",
        "additionalProperties": false
      },
      "HistoricalFundingResponseObject": {
        "properties": {
          "ticker": {
            "type": "string"
          },
          "rate": {
            "type": "string"
          },
          "price": {
            "type": "string"
          },
          "effectiveAt": {
            "$ref": "#/components/schemas/IsoString"
          },
          "effectiveAtHeight": {
            "type": "string"
          }
        },
        "required": [
          "ticker",
          "rate",
          "price",
          "effectiveAt",
          "effectiveAtHeight"
        ],
        "type": "object",
        "additionalProperties": false
      },
      "HistoricalFundingResponse": {
        "properties": {
          "historicalFunding": {
            "items": {
              "$ref": "#/components/schemas/HistoricalFundingResponseObject"
            },
            "type": "array"
          }
        },
        "required": [
          "historicalFunding"
        ],
        "type": "object",
        "additionalProperties": false
      },
      "PnlTicksResponseObject": {
        "properties": {
          "id": {
            "type": "string"
          },
          "subaccountId": {
            "type": "string"
          },
          "equity": {
            "type": "string"
          },
          "totalPnl": {
            "type": "string"
          },
          "netTransfers": {
            "type": "string"
          },
          "createdAt": {
            "type": "string"
          },
          "blockHeight": {
            "type": "string"
          },
          "blockTime": {
            "$ref": "#/components/schemas/IsoString"
          }
        },
        "required": [
          "id",
          "subaccountId",
          "equity",
          "totalPnl",
          "netTransfers",
          "createdAt",
          "blockHeight",
          "blockTime"
        ],
        "type": "object",
        "additionalProperties": false
      },
      "HistoricalPnlResponse": {
        "properties": {
          "historicalPnl": {
            "items": {
              "$ref": "#/components/schemas/PnlTicksResponseObject"
            },
            "type": "array"
          }
        },
        "required": [
          "historicalPnl"
        ],
        "type": "object",
        "additionalProperties": false
      },
      "TradingRewardAggregationPeriod": {
        "enum": [
          "DAILY",
          "WEEKLY",
          "MONTHLY"
        ],
        "type": "string"
      },
      "HistoricalTradingRewardAggregation": {
        "properties": {
          "tradingReward": {
            "type": "string"
          },
          "startedAt": {
            "$ref": "#/components/schemas/IsoString"
          },
          "startedAtHeight": {
            "type": "string"
          },
          "endedAt": {
            "$ref": "#/components/schemas/IsoString"
          },
          "endedAtHeight": {
            "type": "string"
          },
          "period": {
            "$ref": "#/components/schemas/TradingRewardAggregationPeriod"
          }
        },
        "required": [
          "tradingReward",
          "startedAt",
          "startedAtHeight",
          "period"
        ],
        "type": "object",
        "additionalProperties": false
      },
      "HistoricalTradingRewardAggregationsResponse": {
        "properties": {
          "rewards": {
            "items": {
              "$ref": "#/components/schemas/HistoricalTradingRewardAggregation"
            },
            "type": "array"
          }
        },
        "required": [
          "rewards"
        ],
        "type": "object",
        "additionalProperties": false
      },
      "OrderbookResponsePriceLevel": {
        "properties": {
          "price": {
            "type": "string"
          },
          "size": {
            "type": "string"
          }
        },
        "required": [
          "price",
          "size"
        ],
        "type": "object",
        "additionalProperties": false
      },
      "OrderbookResponseObject": {
        "properties": {
          "bids": {
            "items": {
              "$ref": "#/components/schemas/OrderbookResponsePriceLevel"
            },
            "type": "array"
          },
          "asks": {
            "items": {
              "$ref": "#/components/schemas/OrderbookResponsePriceLevel"
            },
            "type": "array"
          }
        },
        "required": [
          "bids",
          "asks"
        ],
        "type": "object",
        "additionalProperties": false
      },
      "APITimeInForce": {
        "enum": [
          "GTT",
          "FOK",
          "IOC"
        ],
        "type": "string"
      },
      "OrderStatus": {
        "enum": [
          "OPEN",
          "FILLED",
          "CANCELED",
          "BEST_EFFORT_CANCELED",
          "UNTRIGGERED"
        ],
        "type": "string"
      },
      "BestEffortOpenedStatus": {
        "enum": [
          "BEST_EFFORT_OPENED"
        ],
        "type": "string"
      },
      "APIOrderStatus": {
        "anyOf": [
          {
            "$ref": "#/components/schemas/OrderStatus"
          },
          {
            "$ref": "#/components/schemas/BestEffortOpenedStatus"
          }
        ]
      },
      "OrderType": {
        "enum": [
          "LIMIT",
          "MARKET",
          "STOP_LIMIT",
          "STOP_MARKET",
          "TRAILING_STOP",
          "TAKE_PROFIT",
          "TAKE_PROFIT_MARKET",
          "HARD_TRADE",
          "FAILED_HARD_TRADE",
          "TRANSFER_PLACEHOLDER"
        ],
        "type": "string"
      },
      "OrderResponseObject": {
        "properties": {
          "id": {
            "type": "string"
          },
          "subaccountId": {
            "type": "string"
          },
          "clientId": {
            "type": "string"
          },
          "clobPairId": {
            "type": "string"
          },
          "side": {
            "$ref": "#/components/schemas/OrderSide"
          },
          "size": {
            "type": "string"
          },
          "totalFilled": {
            "type": "string"
          },
          "price": {
            "type": "string"
          },
          "type": {
            "$ref": "#/components/schemas/OrderType"
          },
          "reduceOnly": {
            "type": "boolean"
          },
          "orderFlags": {
            "type": "string"
          },
          "goodTilBlock": {
            "type": "string"
          },
          "goodTilBlockTime": {
            "type": "string"
          },
          "createdAtHeight": {
            "type": "string"
          },
          "clientMetadata": {
            "type": "string"
          },
          "triggerPrice": {
            "type": "string"
          },
          "timeInForce": {
            "$ref": "#/components/schemas/APITimeInForce"
          },
          "status": {
            "$ref": "#/components/schemas/APIOrderStatus"
          },
          "postOnly": {
            "type": "boolean"
          },
          "ticker": {
            "type": "string"
          },
          "updatedAt": {
            "$ref": "#/components/schemas/IsoString"
          },
          "updatedAtHeight": {
            "type": "string"
          },
          "subaccountNumber": {
            "type": "number",
            "format": "double"
          }
        },
        "required": [
          "id",
          "subaccountId",
          "clientId",
          "clobPairId",
          "side",
          "size",
          "totalFilled",
          "price",
          "type",
          "reduceOnly",
          "orderFlags",
          "clientMetadata",
          "timeInForce",
          "status",
          "postOnly",
          "ticker",
          "subaccountNumber"
        ],
        "type": "object",
        "additionalProperties": false
      },
      "PerpetualMarketStatus": {
        "enum": [
          "ACTIVE",
          "PAUSED",
          "CANCEL_ONLY",
          "POST_ONLY",
          "INITIALIZING",
          "FINAL_SETTLEMENT"
        ],
        "type": "string"
      },
      "PerpetualMarketType": {
        "enum": [
          "CROSS",
          "ISOLATED"
        ],
        "type": "string"
      },
      "PerpetualMarketResponseObject": {
        "properties": {
          "clobPairId": {
            "type": "string"
          },
          "ticker": {
            "type": "string"
          },
          "status": {
            "$ref": "#/components/schemas/PerpetualMarketStatus"
          },
          "oraclePrice": {
            "type": "string"
          },
          "priceChange24H": {
            "type": "string"
          },
          "volume24H": {
            "type": "string"
          },
          "trades24H": {
            "type": "number",
            "format": "double"
          },
          "nextFundingRate": {
            "type": "string"
          },
          "initialMarginFraction": {
            "type": "string"
          },
          "maintenanceMarginFraction": {
            "type": "string"
          },
          "openInterest": {
            "type": "string"
          },
          "atomicResolution": {
            "type": "number",
            "format": "double"
          },
          "quantumConversionExponent": {
            "type": "number",
            "format": "double"
          },
          "tickSize": {
            "type": "string"
          },
          "stepSize": {
            "type": "string"
          },
          "stepBaseQuantums": {
            "type": "number",
            "format": "double"
          },
          "subticksPerTick": {
            "type": "number",
            "format": "double"
          },
<<<<<<< HEAD
          "openInterestLowerCap": {
            "type": "string"
          },
          "openInterestUpperCap": {
            "type": "string"
=======
          "marketType": {
            "$ref": "#/components/schemas/PerpetualMarketType"
>>>>>>> e9530773
          }
        },
        "required": [
          "clobPairId",
          "ticker",
          "status",
          "oraclePrice",
          "priceChange24H",
          "volume24H",
          "trades24H",
          "nextFundingRate",
          "initialMarginFraction",
          "maintenanceMarginFraction",
          "openInterest",
          "atomicResolution",
          "quantumConversionExponent",
          "tickSize",
          "stepSize",
          "stepBaseQuantums",
          "subticksPerTick",
          "marketType"
        ],
        "type": "object",
        "additionalProperties": false
      },
      "PerpetualMarketResponse": {
        "properties": {
          "markets": {
            "properties": {},
            "additionalProperties": {
              "$ref": "#/components/schemas/PerpetualMarketResponseObject"
            },
            "type": "object"
          }
        },
        "required": [
          "markets"
        ],
        "type": "object",
        "additionalProperties": false
      },
      "PerpetualPositionResponse": {
        "properties": {
          "positions": {
            "items": {
              "$ref": "#/components/schemas/PerpetualPositionResponseObject"
            },
            "type": "array"
          }
        },
        "required": [
          "positions"
        ],
        "type": "object",
        "additionalProperties": false
      },
      "SparklineResponseObject": {
        "properties": {},
        "type": "object",
        "additionalProperties": {
          "items": {
            "type": "string"
          },
          "type": "array"
        }
      },
      "SparklineTimePeriod": {
        "enum": [
          "ONE_DAY",
          "SEVEN_DAYS"
        ],
        "type": "string"
      },
      "TimeResponse": {
        "properties": {
          "iso": {
            "$ref": "#/components/schemas/IsoString"
          },
          "epoch": {
            "type": "number",
            "format": "double"
          }
        },
        "required": [
          "iso",
          "epoch"
        ],
        "type": "object",
        "additionalProperties": false
      },
      "TradeType": {
        "enum": [
          "LIMIT",
          "LIQUIDATED",
          "DELEVERAGED"
        ],
        "type": "string"
      },
      "TradeResponseObject": {
        "properties": {
          "id": {
            "type": "string"
          },
          "side": {
            "$ref": "#/components/schemas/OrderSide"
          },
          "size": {
            "type": "string"
          },
          "price": {
            "type": "string"
          },
          "type": {
            "$ref": "#/components/schemas/TradeType"
          },
          "createdAt": {
            "$ref": "#/components/schemas/IsoString"
          },
          "createdAtHeight": {
            "type": "string"
          }
        },
        "required": [
          "id",
          "side",
          "size",
          "price",
          "type",
          "createdAt",
          "createdAtHeight"
        ],
        "type": "object",
        "additionalProperties": false
      },
      "TradeResponse": {
        "properties": {
          "trades": {
            "items": {
              "$ref": "#/components/schemas/TradeResponseObject"
            },
            "type": "array"
          }
        },
        "required": [
          "trades"
        ],
        "type": "object",
        "additionalProperties": false
      },
      "TransferType": {
        "enum": [
          "TRANSFER_IN",
          "TRANSFER_OUT",
          "DEPOSIT",
          "WITHDRAWAL"
        ],
        "type": "string"
      },
      "TransferResponseObject": {
        "properties": {
          "id": {
            "type": "string"
          },
          "sender": {
            "properties": {
              "subaccountNumber": {
                "type": "number",
                "format": "double"
              },
              "address": {
                "type": "string"
              }
            },
            "required": [
              "address"
            ],
            "type": "object"
          },
          "recipient": {
            "properties": {
              "subaccountNumber": {
                "type": "number",
                "format": "double"
              },
              "address": {
                "type": "string"
              }
            },
            "required": [
              "address"
            ],
            "type": "object"
          },
          "size": {
            "type": "string"
          },
          "createdAt": {
            "type": "string"
          },
          "createdAtHeight": {
            "type": "string"
          },
          "symbol": {
            "type": "string"
          },
          "type": {
            "$ref": "#/components/schemas/TransferType"
          },
          "transactionHash": {
            "type": "string"
          }
        },
        "required": [
          "id",
          "sender",
          "recipient",
          "size",
          "createdAt",
          "createdAtHeight",
          "symbol",
          "type",
          "transactionHash"
        ],
        "type": "object",
        "additionalProperties": false
      },
      "TransferResponse": {
        "properties": {
          "transfers": {
            "items": {
              "$ref": "#/components/schemas/TransferResponseObject"
            },
            "type": "array"
          }
        },
        "required": [
          "transfers"
        ],
        "type": "object",
        "additionalProperties": false
      },
      "ParentSubaccountTransferResponse": {
        "properties": {
          "transfers": {
            "items": {
              "$ref": "#/components/schemas/TransferResponseObject"
            },
            "type": "array"
          }
        },
        "required": [
          "transfers"
        ],
        "type": "object",
        "additionalProperties": false
      }
    },
    "securitySchemes": {}
  },
  "info": {
    "title": "Indexer API",
    "version": "v1.0.0"
  },
  "openapi": "3.0.0",
  "paths": {
    "/addresses/{address}": {
      "get": {
        "operationId": "GetAddress",
        "responses": {
          "200": {
            "description": "Ok",
            "content": {
              "application/json": {
                "schema": {
                  "$ref": "#/components/schemas/AddressResponse"
                }
              }
            }
          }
        },
        "security": [],
        "parameters": [
          {
            "in": "path",
            "name": "address",
            "required": true,
            "schema": {
              "type": "string"
            }
          }
        ]
      }
    },
    "/addresses/{address}/subaccountNumber/{subaccountNumber}": {
      "get": {
        "operationId": "GetSubaccount",
        "responses": {
          "200": {
            "description": "Ok",
            "content": {
              "application/json": {
                "schema": {
                  "$ref": "#/components/schemas/SubaccountResponseObject"
                }
              }
            }
          }
        },
        "security": [],
        "parameters": [
          {
            "in": "path",
            "name": "address",
            "required": true,
            "schema": {
              "type": "string"
            }
          },
          {
            "in": "path",
            "name": "subaccountNumber",
            "required": true,
            "schema": {
              "format": "double",
              "type": "number"
            }
          }
        ]
      }
    },
    "/addresses/{address}/parentSubaccountNumber/{parentSubaccountNumber}": {
      "get": {
        "operationId": "GetParentSubaccount",
        "responses": {
          "200": {
            "description": "Ok",
            "content": {
              "application/json": {
                "schema": {
                  "$ref": "#/components/schemas/ParentSubaccountResponse"
                }
              }
            }
          }
        },
        "security": [],
        "parameters": [
          {
            "in": "path",
            "name": "address",
            "required": true,
            "schema": {
              "type": "string"
            }
          },
          {
            "in": "path",
            "name": "parentSubaccountNumber",
            "required": true,
            "schema": {
              "format": "double",
              "type": "number"
            }
          }
        ]
      }
    },
    "/assetPositions": {
      "get": {
        "operationId": "GetAssetPositions",
        "responses": {
          "200": {
            "description": "Ok",
            "content": {
              "application/json": {
                "schema": {
                  "$ref": "#/components/schemas/AssetPositionResponse"
                }
              }
            }
          }
        },
        "security": [],
        "parameters": [
          {
            "in": "query",
            "name": "address",
            "required": true,
            "schema": {
              "type": "string"
            }
          },
          {
            "in": "query",
            "name": "subaccountNumber",
            "required": true,
            "schema": {
              "format": "double",
              "type": "number"
            }
          }
        ]
      }
    },
    "/assetPositions/parentSubaccountNumber": {
      "get": {
        "operationId": "GetAssetPositionsForParentSubaccount",
        "responses": {
          "200": {
            "description": "Ok",
            "content": {
              "application/json": {
                "schema": {
                  "$ref": "#/components/schemas/AssetPositionResponse"
                }
              }
            }
          }
        },
        "security": [],
        "parameters": [
          {
            "in": "query",
            "name": "address",
            "required": true,
            "schema": {
              "type": "string"
            }
          },
          {
            "in": "query",
            "name": "parentSubaccountNumber",
            "required": true,
            "schema": {
              "format": "double",
              "type": "number"
            }
          }
        ]
      }
    },
    "/candles/perpetualMarkets/{ticker}": {
      "get": {
        "operationId": "GetCandles",
        "responses": {
          "200": {
            "description": "Ok",
            "content": {
              "application/json": {
                "schema": {
                  "$ref": "#/components/schemas/CandleResponse"
                }
              }
            }
          }
        },
        "security": [],
        "parameters": [
          {
            "in": "path",
            "name": "ticker",
            "required": true,
            "schema": {
              "type": "string"
            }
          },
          {
            "in": "query",
            "name": "resolution",
            "required": true,
            "schema": {
              "$ref": "#/components/schemas/CandleResolution"
            }
          },
          {
            "in": "query",
            "name": "limit",
            "required": false,
            "schema": {
              "format": "double",
              "type": "number"
            }
          },
          {
            "in": "query",
            "name": "fromISO",
            "required": false,
            "schema": {
              "type": "string"
            }
          },
          {
            "in": "query",
            "name": "toISO",
            "required": false,
            "schema": {
              "type": "string"
            }
          }
        ]
      }
    },
    "/screen": {
      "get": {
        "operationId": "Screen",
        "responses": {
          "200": {
            "description": "Ok",
            "content": {
              "application/json": {
                "schema": {
                  "$ref": "#/components/schemas/ComplianceResponse"
                }
              }
            }
          }
        },
        "security": [],
        "parameters": [
          {
            "in": "query",
            "name": "address",
            "required": true,
            "schema": {
              "type": "string"
            }
          }
        ]
      }
    },
    "/compliance/screen/{address}": {
      "get": {
        "operationId": "Screen",
        "responses": {
          "200": {
            "description": "Ok",
            "content": {
              "application/json": {
                "schema": {
                  "$ref": "#/components/schemas/ComplianceV2Response"
                }
              }
            }
          }
        },
        "security": [],
        "parameters": [
          {
            "in": "path",
            "name": "address",
            "required": true,
            "schema": {
              "type": "string"
            }
          }
        ]
      }
    },
    "/fills": {
      "get": {
        "operationId": "GetFills",
        "responses": {
          "200": {
            "description": "Ok",
            "content": {
              "application/json": {
                "schema": {
                  "$ref": "#/components/schemas/FillResponse"
                }
              }
            }
          }
        },
        "security": [],
        "parameters": [
          {
            "in": "query",
            "name": "address",
            "required": true,
            "schema": {
              "type": "string"
            }
          },
          {
            "in": "query",
            "name": "subaccountNumber",
            "required": true,
            "schema": {
              "format": "double",
              "type": "number"
            }
          },
          {
            "in": "query",
            "name": "market",
            "required": false,
            "schema": {
              "type": "string"
            }
          },
          {
            "in": "query",
            "name": "marketType",
            "required": false,
            "schema": {
              "$ref": "#/components/schemas/MarketType"
            }
          },
          {
            "in": "query",
            "name": "limit",
            "required": false,
            "schema": {
              "format": "double",
              "type": "number"
            }
          },
          {
            "in": "query",
            "name": "createdBeforeOrAtHeight",
            "required": false,
            "schema": {
              "format": "double",
              "type": "number"
            }
          },
          {
            "in": "query",
            "name": "createdBeforeOrAt",
            "required": false,
            "schema": {
              "$ref": "#/components/schemas/IsoString"
            }
          }
        ]
      }
    },
    "/fills/parentSubaccount": {
      "get": {
        "operationId": "GetFillsForParentSubaccount",
        "responses": {
          "200": {
            "description": "Ok",
            "content": {
              "application/json": {
                "schema": {
                  "$ref": "#/components/schemas/FillResponse"
                }
              }
            }
          }
        },
        "security": [],
        "parameters": [
          {
            "in": "query",
            "name": "address",
            "required": true,
            "schema": {
              "type": "string"
            }
          },
          {
            "in": "query",
            "name": "parentSubaccountNumber",
            "required": true,
            "schema": {
              "format": "double",
              "type": "number"
            }
          },
          {
            "in": "query",
            "name": "market",
            "required": false,
            "schema": {
              "type": "string"
            }
          },
          {
            "in": "query",
            "name": "marketType",
            "required": false,
            "schema": {
              "$ref": "#/components/schemas/MarketType"
            }
          },
          {
            "in": "query",
            "name": "limit",
            "required": false,
            "schema": {
              "format": "double",
              "type": "number"
            }
          },
          {
            "in": "query",
            "name": "createdBeforeOrAtHeight",
            "required": false,
            "schema": {
              "format": "double",
              "type": "number"
            }
          },
          {
            "in": "query",
            "name": "createdBeforeOrAt",
            "required": false,
            "schema": {
              "$ref": "#/components/schemas/IsoString"
            }
          }
        ]
      }
    },
    "/height": {
      "get": {
        "operationId": "GetHeight",
        "responses": {
          "200": {
            "description": "Ok",
            "content": {
              "application/json": {
                "schema": {
                  "$ref": "#/components/schemas/HeightResponse"
                }
              }
            }
          }
        },
        "security": [],
        "parameters": []
      }
    },
    "/historicalBlockTradingRewards/{address}": {
      "get": {
        "operationId": "GetTradingRewards",
        "responses": {
          "200": {
            "description": "Ok",
            "content": {
              "application/json": {
                "schema": {
                  "$ref": "#/components/schemas/HistoricalBlockTradingRewardsResponse"
                }
              }
            }
          }
        },
        "security": [],
        "parameters": [
          {
            "in": "path",
            "name": "address",
            "required": true,
            "schema": {
              "type": "string"
            }
          },
          {
            "in": "query",
            "name": "limit",
            "required": false,
            "schema": {
              "format": "double",
              "type": "number"
            }
          },
          {
            "in": "query",
            "name": "startingBeforeOrAt",
            "required": false,
            "schema": {
              "$ref": "#/components/schemas/IsoString"
            }
          },
          {
            "in": "query",
            "name": "startingBeforeOrAtHeight",
            "required": false,
            "schema": {
              "type": "string"
            }
          }
        ]
      }
    },
    "/historicalFunding/{ticker}": {
      "get": {
        "operationId": "GetHistoricalFunding",
        "responses": {
          "200": {
            "description": "Ok",
            "content": {
              "application/json": {
                "schema": {
                  "$ref": "#/components/schemas/HistoricalFundingResponse"
                }
              }
            }
          }
        },
        "security": [],
        "parameters": [
          {
            "in": "path",
            "name": "ticker",
            "required": true,
            "schema": {
              "type": "string"
            }
          },
          {
            "in": "query",
            "name": "limit",
            "required": false,
            "schema": {
              "format": "double",
              "type": "number"
            }
          },
          {
            "in": "query",
            "name": "effectiveBeforeOrAtHeight",
            "required": false,
            "schema": {
              "format": "double",
              "type": "number"
            }
          },
          {
            "in": "query",
            "name": "effectiveBeforeOrAt",
            "required": false,
            "schema": {
              "$ref": "#/components/schemas/IsoString"
            }
          }
        ]
      }
    },
    "/historical-pnl": {
      "get": {
        "operationId": "GetHistoricalPnl",
        "responses": {
          "200": {
            "description": "Ok",
            "content": {
              "application/json": {
                "schema": {
                  "$ref": "#/components/schemas/HistoricalPnlResponse"
                }
              }
            }
          }
        },
        "security": [],
        "parameters": [
          {
            "in": "query",
            "name": "address",
            "required": true,
            "schema": {
              "type": "string"
            }
          },
          {
            "in": "query",
            "name": "subaccountNumber",
            "required": true,
            "schema": {
              "format": "double",
              "type": "number"
            }
          },
          {
            "in": "query",
            "name": "limit",
            "required": false,
            "schema": {
              "format": "double",
              "type": "number"
            }
          },
          {
            "in": "query",
            "name": "createdBeforeOrAtHeight",
            "required": false,
            "schema": {
              "format": "double",
              "type": "number"
            }
          },
          {
            "in": "query",
            "name": "createdBeforeOrAt",
            "required": false,
            "schema": {
              "$ref": "#/components/schemas/IsoString"
            }
          },
          {
            "in": "query",
            "name": "createdOnOrAfterHeight",
            "required": false,
            "schema": {
              "format": "double",
              "type": "number"
            }
          },
          {
            "in": "query",
            "name": "createdOnOrAfter",
            "required": false,
            "schema": {
              "$ref": "#/components/schemas/IsoString"
            }
          }
        ]
      }
    },
    "/historicalTradingRewardAggregations/{address}": {
      "get": {
        "operationId": "GetAggregations",
        "responses": {
          "200": {
            "description": "Ok",
            "content": {
              "application/json": {
                "schema": {
                  "$ref": "#/components/schemas/HistoricalTradingRewardAggregationsResponse"
                }
              }
            }
          }
        },
        "security": [],
        "parameters": [
          {
            "in": "path",
            "name": "address",
            "required": true,
            "schema": {
              "type": "string"
            }
          },
          {
            "in": "query",
            "name": "period",
            "required": true,
            "schema": {
              "$ref": "#/components/schemas/TradingRewardAggregationPeriod"
            }
          },
          {
            "in": "query",
            "name": "limit",
            "required": false,
            "schema": {
              "format": "double",
              "type": "number"
            }
          },
          {
            "in": "query",
            "name": "startingBeforeOrAt",
            "required": false,
            "schema": {
              "$ref": "#/components/schemas/IsoString"
            }
          },
          {
            "in": "query",
            "name": "startingBeforeOrAtHeight",
            "required": false,
            "schema": {
              "type": "string"
            }
          }
        ]
      }
    },
    "/orderbooks/perpetualMarket/{ticker}": {
      "get": {
        "operationId": "GetPerpetualMarket",
        "responses": {
          "200": {
            "description": "Ok",
            "content": {
              "application/json": {
                "schema": {
                  "$ref": "#/components/schemas/OrderbookResponseObject"
                }
              }
            }
          }
        },
        "security": [],
        "parameters": [
          {
            "in": "path",
            "name": "ticker",
            "required": true,
            "schema": {
              "type": "string"
            }
          }
        ]
      }
    },
    "/orders": {
      "get": {
        "operationId": "ListOrders",
        "responses": {
          "200": {
            "description": "Ok",
            "content": {
              "application/json": {
                "schema": {
                  "items": {
                    "$ref": "#/components/schemas/OrderResponseObject"
                  },
                  "type": "array"
                }
              }
            }
          }
        },
        "security": [],
        "parameters": [
          {
            "in": "query",
            "name": "address",
            "required": true,
            "schema": {
              "type": "string"
            }
          },
          {
            "in": "query",
            "name": "subaccountNumber",
            "required": true,
            "schema": {
              "format": "double",
              "type": "number"
            }
          },
          {
            "in": "query",
            "name": "limit",
            "required": false,
            "schema": {
              "format": "double",
              "type": "number"
            }
          },
          {
            "in": "query",
            "name": "ticker",
            "required": false,
            "schema": {
              "type": "string"
            }
          },
          {
            "in": "query",
            "name": "side",
            "required": false,
            "schema": {
              "$ref": "#/components/schemas/OrderSide"
            }
          },
          {
            "in": "query",
            "name": "type",
            "required": false,
            "schema": {
              "$ref": "#/components/schemas/OrderType"
            }
          },
          {
            "in": "query",
            "name": "status",
            "required": false,
            "schema": {
              "type": "array",
              "items": {
                "$ref": "#/components/schemas/APIOrderStatus"
              }
            }
          },
          {
            "in": "query",
            "name": "goodTilBlockBeforeOrAt",
            "required": false,
            "schema": {
              "format": "double",
              "type": "number"
            }
          },
          {
            "in": "query",
            "name": "goodTilBlockTimeBeforeOrAt",
            "required": false,
            "schema": {
              "$ref": "#/components/schemas/IsoString"
            }
          },
          {
            "in": "query",
            "name": "returnLatestOrders",
            "required": false,
            "schema": {
              "type": "boolean"
            }
          }
        ]
      }
    },
    "/orders/{orderId}": {
      "get": {
        "operationId": "GetOrder",
        "responses": {
          "200": {
            "description": "Ok",
            "content": {
              "application/json": {
                "schema": {
                  "$ref": "#/components/schemas/OrderResponseObject"
                }
              }
            }
          }
        },
        "security": [],
        "parameters": [
          {
            "in": "path",
            "name": "orderId",
            "required": true,
            "schema": {
              "type": "string"
            }
          }
        ]
      }
    },
    "/perpetualMarkets": {
      "get": {
        "operationId": "ListPerpetualMarkets",
        "responses": {
          "200": {
            "description": "Ok",
            "content": {
              "application/json": {
                "schema": {
                  "$ref": "#/components/schemas/PerpetualMarketResponse"
                }
              }
            }
          }
        },
        "security": [],
        "parameters": [
          {
            "in": "query",
            "name": "limit",
            "required": false,
            "schema": {
              "format": "double",
              "type": "number"
            }
          },
          {
            "in": "query",
            "name": "ticker",
            "required": false,
            "schema": {
              "type": "string"
            }
          }
        ]
      }
    },
    "/perpetualPositions": {
      "get": {
        "operationId": "ListPositions",
        "responses": {
          "200": {
            "description": "Ok",
            "content": {
              "application/json": {
                "schema": {
                  "$ref": "#/components/schemas/PerpetualPositionResponse"
                }
              }
            }
          }
        },
        "security": [],
        "parameters": [
          {
            "in": "query",
            "name": "address",
            "required": true,
            "schema": {
              "type": "string"
            }
          },
          {
            "in": "query",
            "name": "subaccountNumber",
            "required": true,
            "schema": {
              "format": "double",
              "type": "number"
            }
          },
          {
            "in": "query",
            "name": "status",
            "required": false,
            "schema": {
              "type": "array",
              "items": {
                "$ref": "#/components/schemas/PerpetualPositionStatus"
              }
            }
          },
          {
            "in": "query",
            "name": "limit",
            "required": false,
            "schema": {
              "format": "double",
              "type": "number"
            }
          },
          {
            "in": "query",
            "name": "createdBeforeOrAtHeight",
            "required": false,
            "schema": {
              "format": "double",
              "type": "number"
            }
          },
          {
            "in": "query",
            "name": "createdBeforeOrAt",
            "required": false,
            "schema": {
              "$ref": "#/components/schemas/IsoString"
            }
          }
        ]
      }
    },
    "/perpetualPositions/parentSubaccountNumber": {
      "get": {
        "operationId": "ListPositionsForParentSubaccount",
        "responses": {
          "200": {
            "description": "Ok",
            "content": {
              "application/json": {
                "schema": {
                  "$ref": "#/components/schemas/PerpetualPositionResponse"
                }
              }
            }
          }
        },
        "security": [],
        "parameters": [
          {
            "in": "query",
            "name": "address",
            "required": true,
            "schema": {
              "type": "string"
            }
          },
          {
            "in": "query",
            "name": "parentSubaccountNumber",
            "required": true,
            "schema": {
              "format": "double",
              "type": "number"
            }
          },
          {
            "in": "query",
            "name": "status",
            "required": false,
            "schema": {
              "type": "array",
              "items": {
                "$ref": "#/components/schemas/PerpetualPositionStatus"
              }
            }
          },
          {
            "in": "query",
            "name": "limit",
            "required": false,
            "schema": {
              "format": "double",
              "type": "number"
            }
          },
          {
            "in": "query",
            "name": "createdBeforeOrAtHeight",
            "required": false,
            "schema": {
              "format": "double",
              "type": "number"
            }
          },
          {
            "in": "query",
            "name": "createdBeforeOrAt",
            "required": false,
            "schema": {
              "$ref": "#/components/schemas/IsoString"
            }
          }
        ]
      }
    },
    "/sparklines": {
      "get": {
        "operationId": "Get",
        "responses": {
          "200": {
            "description": "Ok",
            "content": {
              "application/json": {
                "schema": {
                  "$ref": "#/components/schemas/SparklineResponseObject"
                }
              }
            }
          }
        },
        "security": [],
        "parameters": [
          {
            "in": "query",
            "name": "timePeriod",
            "required": true,
            "schema": {
              "$ref": "#/components/schemas/SparklineTimePeriod"
            }
          }
        ]
      }
    },
    "/time": {
      "get": {
        "operationId": "GetTime",
        "responses": {
          "200": {
            "description": "Ok",
            "content": {
              "application/json": {
                "schema": {
                  "$ref": "#/components/schemas/TimeResponse"
                }
              }
            }
          }
        },
        "security": [],
        "parameters": []
      }
    },
    "/trades/perpetualMarket/{ticker}": {
      "get": {
        "operationId": "GetTrades",
        "responses": {
          "200": {
            "description": "Ok",
            "content": {
              "application/json": {
                "schema": {
                  "$ref": "#/components/schemas/TradeResponse"
                }
              }
            }
          }
        },
        "security": [],
        "parameters": [
          {
            "in": "path",
            "name": "ticker",
            "required": true,
            "schema": {
              "type": "string"
            }
          },
          {
            "in": "query",
            "name": "limit",
            "required": false,
            "schema": {
              "format": "double",
              "type": "number"
            }
          },
          {
            "in": "query",
            "name": "createdBeforeOrAtHeight",
            "required": false,
            "schema": {
              "format": "double",
              "type": "number"
            }
          },
          {
            "in": "query",
            "name": "createdBeforeOrAt",
            "required": false,
            "schema": {
              "$ref": "#/components/schemas/IsoString"
            }
          }
        ]
      }
    },
    "/transfers": {
      "get": {
        "operationId": "GetTransfers",
        "responses": {
          "200": {
            "description": "Ok",
            "content": {
              "application/json": {
                "schema": {
                  "$ref": "#/components/schemas/TransferResponse"
                }
              }
            }
          }
        },
        "security": [],
        "parameters": [
          {
            "in": "query",
            "name": "address",
            "required": true,
            "schema": {
              "type": "string"
            }
          },
          {
            "in": "query",
            "name": "subaccountNumber",
            "required": true,
            "schema": {
              "format": "double",
              "type": "number"
            }
          },
          {
            "in": "query",
            "name": "limit",
            "required": false,
            "schema": {
              "format": "double",
              "type": "number"
            }
          },
          {
            "in": "query",
            "name": "createdBeforeOrAtHeight",
            "required": false,
            "schema": {
              "format": "double",
              "type": "number"
            }
          },
          {
            "in": "query",
            "name": "createdBeforeOrAt",
            "required": false,
            "schema": {
              "$ref": "#/components/schemas/IsoString"
            }
          }
        ]
      }
    },
    "/transfers/parentSubaccountNumber": {
      "get": {
        "operationId": "GetTransfersForParentSubaccount",
        "responses": {
          "200": {
            "description": "Ok",
            "content": {
              "application/json": {
                "schema": {
                  "$ref": "#/components/schemas/ParentSubaccountTransferResponse"
                }
              }
            }
          }
        },
        "security": [],
        "parameters": [
          {
            "in": "query",
            "name": "address",
            "required": true,
            "schema": {
              "type": "string"
            }
          },
          {
            "in": "query",
            "name": "parentSubaccountNumber",
            "required": true,
            "schema": {
              "format": "double",
              "type": "number"
            }
          },
          {
            "in": "query",
            "name": "limit",
            "required": false,
            "schema": {
              "format": "double",
              "type": "number"
            }
          },
          {
            "in": "query",
            "name": "createdBeforeOrAtHeight",
            "required": false,
            "schema": {
              "format": "double",
              "type": "number"
            }
          },
          {
            "in": "query",
            "name": "createdBeforeOrAt",
            "required": false,
            "schema": {
              "$ref": "#/components/schemas/IsoString"
            }
          }
        ]
      }
    }
  },
  "servers": [
    {
      "url": "https://dydx-testnet.imperator.co/v4",
      "description": "Public Testnet"
    }
  ]
}<|MERGE_RESOLUTION|>--- conflicted
+++ resolved
@@ -949,16 +949,14 @@
             "type": "number",
             "format": "double"
           },
-<<<<<<< HEAD
-          "openInterestLowerCap": {
-            "type": "string"
-          },
-          "openInterestUpperCap": {
-            "type": "string"
-=======
           "marketType": {
             "$ref": "#/components/schemas/PerpetualMarketType"
->>>>>>> e9530773
+          },
+          "openInterestLowerCap": {
+            "type": "string"
+          },
+          "openInterestUpperCap": {
+            "type": "string"
           }
         },
         "required": [
