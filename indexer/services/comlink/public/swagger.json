--- conflicted
+++ resolved
@@ -1347,11 +1347,7 @@
         "security": [],
         "parameters": [
           {
-<<<<<<< HEAD
-            "in": "query",
-=======
             "in": "path",
->>>>>>> b47972fa
             "name": "address",
             "required": true,
             "schema": {
