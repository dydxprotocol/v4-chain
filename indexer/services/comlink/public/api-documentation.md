--- conflicted
+++ resolved
@@ -1848,7 +1848,6 @@
       "closedAt": "string",
       "exitPrice": "string",
       "subaccountNumber": 0
-<<<<<<< HEAD
     }
   ]
 }
@@ -1949,8 +1948,6 @@
       "closedAt": "string",
       "exitPrice": "string",
       "subaccountNumber": 0
-=======
->>>>>>> fb1d3153
     }
   ]
 }
