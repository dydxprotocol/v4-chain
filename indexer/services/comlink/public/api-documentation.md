--- conflicted
+++ resolved
@@ -1730,12 +1730,9 @@
       "stepSize": "string",
       "stepBaseQuantums": 0,
       "subticksPerTick": 0,
-<<<<<<< HEAD
+      "marketType": "CROSS",
       "openInterestLowerCap": "string",
       "openInterestUpperCap": "string"
-=======
-      "marketType": "CROSS"
->>>>>>> e9530773
     },
     "property2": {
       "clobPairId": "string",
@@ -1755,12 +1752,9 @@
       "stepSize": "string",
       "stepBaseQuantums": 0,
       "subticksPerTick": 0,
-<<<<<<< HEAD
+      "marketType": "CROSS",
       "openInterestLowerCap": "string",
       "openInterestUpperCap": "string"
-=======
-      "marketType": "CROSS"
->>>>>>> e9530773
     }
   }
 }
@@ -3904,12 +3898,9 @@
   "stepSize": "string",
   "stepBaseQuantums": 0,
   "subticksPerTick": 0,
-<<<<<<< HEAD
+  "marketType": "CROSS",
   "openInterestLowerCap": "string",
   "openInterestUpperCap": "string"
-=======
-  "marketType": "CROSS"
->>>>>>> e9530773
 }
 
 ```
@@ -3935,12 +3926,9 @@
 |stepSize|string|true|none|none|
 |stepBaseQuantums|number(double)|true|none|none|
 |subticksPerTick|number(double)|true|none|none|
-<<<<<<< HEAD
+|marketType|[PerpetualMarketType](#schemaperpetualmarkettype)|true|none|none|
 |openInterestLowerCap|string|false|none|none|
 |openInterestUpperCap|string|false|none|none|
-=======
-|marketType|[PerpetualMarketType](#schemaperpetualmarkettype)|true|none|none|
->>>>>>> e9530773
 
 ## PerpetualMarketResponse
 
@@ -3970,12 +3958,9 @@
       "stepSize": "string",
       "stepBaseQuantums": 0,
       "subticksPerTick": 0,
-<<<<<<< HEAD
+      "marketType": "CROSS",
       "openInterestLowerCap": "string",
       "openInterestUpperCap": "string"
-=======
-      "marketType": "CROSS"
->>>>>>> e9530773
     },
     "property2": {
       "clobPairId": "string",
@@ -3995,12 +3980,9 @@
       "stepSize": "string",
       "stepBaseQuantums": 0,
       "subticksPerTick": 0,
-<<<<<<< HEAD
+      "marketType": "CROSS",
       "openInterestLowerCap": "string",
       "openInterestUpperCap": "string"
-=======
-      "marketType": "CROSS"
->>>>>>> e9530773
     }
   }
 }
