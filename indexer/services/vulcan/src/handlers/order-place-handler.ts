--- conflicted
+++ resolved
@@ -18,11 +18,8 @@
 } from '@dydxprotocol-indexer/redis';
 import {
   getOrderIdHash,
-<<<<<<< HEAD
+  isStatefulOrder,
   isLongTermOrder,
-=======
->>>>>>> 5b5e26fa
-  isStatefulOrder,
   ORDER_FLAG_SHORT_TERM,
   requiresImmediateExecution,
 } from '@dydxprotocol-indexer/v4-proto-parser';
