import { logger, runFuncWithTimingStat, stats } from '@dydxprotocol-indexer/base';
import { createSubaccountWebsocketMessage, KafkaTopics } from '@dydxprotocol-indexer/kafka';
import {
  blockHeightRefresher,
  OrderFromDatabase,
  OrderTable,
  PerpetualMarketFromDatabase,
  perpetualMarketRefresher,
} from '@dydxprotocol-indexer/postgres';
import {
  CanceledOrdersCache,
  placeOrder,
  PlaceOrderResult,
  StatefulOrderUpdatesCache,
  convertToRedisOrder,
} from '@dydxprotocol-indexer/redis';
import {
  getOrderIdHash,
  isLongTermOrder,
  isStatefulOrder,
  ORDER_FLAG_SHORT_TERM,
} from '@dydxprotocol-indexer/v4-proto-parser';
import {
  IndexerOrder,
  OffChainUpdateV1,
  OrderPlaceV1,
  OrderPlaceV1_OrderPlacementStatus,
  OrderUpdateV1,
  RedisOrder,
} from '@dydxprotocol-indexer/v4-protos';
import { IHeaders, Message } from 'kafkajs';

import config from '../config';
import { redisClient } from '../helpers/redis/redis-controller';
import { sendMessageWrapper } from '../lib/send-message-helper';
import { Handler } from './handler';

/**
 * Handler for OrderPlace messages.
 * The behavior is as follows:
 * - Add the order to the OrdersCache, OrdersDataCache, and SubaccountOrderIdsCache
 *  - this is done using the `placeOrder` function from the `redis` package
 *  - Remove the order from the CanceledOrdersCache if it exists
 * - If the order is a stateful order, attempt to remove any cached order update from the
 *   StatefulOrderUpdatesCache, and then queue the order update to be re-sent and re-processed
 * - If the order doesn't already exist in the caches, return
 * - If the order exists in the caches, but was not replaced due to the expiry of the existing order
 *   being greater than or equal to the expiry of the order in the OrderPlace message, return
 */
export class OrderPlaceHandler extends Handler {
  protected async handle(update: OffChainUpdateV1, headers: IHeaders): Promise<void> {
    logger.info({
      at: 'OrderPlaceHandler#handle',
      message: 'Received OffChainUpdate with OrderPlace.',
      update,
      txHash: this.txHash,
    });
    const orderPlace: OrderPlaceV1 = update.orderPlace!;
    this.validateOrderPlace(update.orderPlace!);
    const order: IndexerOrder = orderPlace.order!;
    const placementStatus: OrderPlaceV1_OrderPlacementStatus = orderPlace.placementStatus;

    const perpetualMarket: PerpetualMarketFromDatabase | undefined = perpetualMarketRefresher
      .getPerpetualMarketFromClobPairId(order.orderId!.clobPairId.toString());

    if (perpetualMarket === undefined) {
      this.logAndThrowParseMessageError(
        'Order in OrderPlace has invalid clobPairId',
        {
          order,
        },
      );
      // Needed so TS compiler knows `perpetualMarket` is defined
      return;
    }

    const redisOrder: RedisOrder = convertToRedisOrder(order, perpetualMarket);
    const placeOrderResult: PlaceOrderResult = await runFuncWithTimingStat(
      placeOrder({
        redisOrder,
        client: redisClient,
      }),
      this.generateTimingStatsOptions('place_order_cache_update'),
    );
    await this.removeOrderFromCanceledOrdersCache(
      OrderTable.orderIdToUuid(redisOrder.order?.orderId!),
    );
    logger.info({
      at: 'OrderPlaceHandler#handle',
      message: 'OrderPlace processed',
      order,
      placeOrderResult,
    });

    if (placeOrderResult.replaced) {
      stats.increment(`${config.SERVICE_NAME}.place_order_handler.replaced_order`, 1);
    }

    // TODO(CLOB-597): Remove this logic and log erorrs once best-effort-open is not sent for
    // stateful orders in the protocol
    if (this.shouldSendSubaccountMessage(
      orderPlace,
      placeOrderResult,
      placementStatus,
      redisOrder,
    )) {
      // TODO(IND-171): Determine whether we should always be sending a message, even when the cache
      // isn't updated.
      // For stateful and conditional orders, look the order up in the db for the createdAtHeight
      // and send any cached order updates for the stateful or conditional order
      let dbOrder: OrderFromDatabase | undefined;
      if (isStatefulOrder(redisOrder.order!.orderId!.orderFlags)) {
        const orderUuid: string = OrderTable.orderIdToUuid(redisOrder.order!.orderId!);
        dbOrder = await OrderTable.findById(orderUuid);
        if (dbOrder === undefined) {
          logger.crit({
            at: 'OrderPlaceHandler#createSubaccountWebsocketMessage',
            message: 'Stateful order not found in database',
          });
          throw new Error(`Stateful order not found in database: ${orderUuid}`);
        }
        await this.sendCachedOrderUpdate(orderUuid, headers);
      }
      const subaccountMessage: Message = {
        value: createSubaccountWebsocketMessage(
          redisOrder,
          dbOrder,
          perpetualMarket,
          placementStatus,
          blockHeightRefresher.getLatestBlockHeight(),
        ),
        headers,
      };
      sendMessageWrapper(subaccountMessage, KafkaTopics.TO_WEBSOCKETS_SUBACCOUNTS);
    }
<<<<<<< HEAD

    // TODO(IND-68): Remove once order replacement flow in V4 protocol removes the old order and
    // places the updated order.
    // if (updatedQuantums !== undefined) {
    //   const orderbookMessage: Message = {
    //     value: this.createOrderbookWebsocketMessage(
    //       placeOrderResult.oldOrder!,
    //       perpetualMarket,
    //       updatedQuantums,
    //     ),
    //     headers,
    //   };

    //   // TODO: remove
    //   logger.info({
    //     at: 'OrderPlaceHandler#sendingOrderbookMessage',
    //     message: 'Sending websocket orderbook message',
    //     txHash: this.txHash,
    //     clobPair: order.orderId!.clobPairId.toString(),
    //     orderId: order.orderId
    //   });
    //   sendMessageWrapper(orderbookMessage, KafkaTopics.TO_WEBSOCKETS_ORDERBOOKS);
    // }
  }

  /**
   * Updates the price level given the result of calling `placeOrder`.
   * @param result `PlaceOrderResult` from calling `placeOrder`
   * @param perpetualMarket Perpetual market object corresponding to the perpetual market of the
   * order
   * @param update Off-chain update
   * @returns
   */
  // eslint-disable-next-line @typescript-eslint/require-await
  protected async updatePriceLevel(
    result: PlaceOrderResult,
    perpetualMarket: PerpetualMarketFromDatabase,
    update: OffChainUpdateV1,
  ): Promise<number | undefined> {
    // TODO(DEC-1339): Update price levels based on if the order is reduce-only and if the replaced
    // order is reduce-only.
    if (
      result.replaced !== true ||
      result.restingOnBook !== true ||
      requiresImmediateExecution(result.oldOrder!.order!.timeInForce)
    ) {
      return undefined;
    }

    const remainingSizeDeltaInQuantums: Big = this.getRemainingSizeDeltaInQuantums(result);

    if (remainingSizeDeltaInQuantums.eq(0)) {
      // No update to the price level if remaining quantums = 0
      // An order could have remaining quantums = 0 intra-block, as an order is only considered
      // filled once the fills are committed in a block
      return undefined;
    }

    if (remainingSizeDeltaInQuantums.lt(0)) {
      // Log error and skip updating orderbook levels if old order had negative remaining
      // quantums
      logger.info({
        at: 'OrderPlaceHandler#handle',
        message: 'Total filled of order in Redis exceeds order quantums.',
        placeOrderResult: result,
        update,
      });
      stats.increment(`${config.SERVICE_NAME}.order_place_total_filled_exceeds_size`, 1);
      return undefined;
    }

    // If the remaining size is not equal or less than 0, it must be greater than 0.
    // Remove the remaining size of the replaced order from the orderbook, by decrementing
    // the total size of orders at the price of the replaced order
    return runFuncWithTimingStat(
      OrderbookLevelsCache.updatePriceLevel({
        ticker: perpetualMarket.ticker,
        side: protocolTranslations.protocolOrderSideToOrderSide(result.oldOrder!.order!.side),
        humanPrice: result.oldOrder!.price,
        // Delta should be -1 * remaining size of order in quantums and an integer
        sizeDeltaInQuantums: remainingSizeDeltaInQuantums.mul(-1).toFixed(0),
        client: redisClient,
      }),
      this.generateTimingStatsOptions('update_price_level'),
    );
  }

  /**
   * Gets the remaining size of the old order if the order was replaced.
   * @param result Result of placing an order, should be for a replaced order so both `oldOrder` and
   * `oldTotalFilledQuantums` properties should exist on the place order result.
   * @returns Remaining size of the old order that was replaced.
   */
  protected getRemainingSizeDeltaInQuantums(result: PlaceOrderResult): Big {
    const sizeDeltaInQuantums: Big = Big(
      result.oldOrder!.order!.quantums.toString(),
    ).minus(
      result.oldTotalFilledQuantums!,
    );
    return sizeDeltaInQuantums;
=======
>>>>>>> ed695148
  }

  protected validateOrderPlace(orderPlace: OrderPlaceV1): void {
    if (orderPlace.order === undefined) {
      this.logAndThrowParseMessageError('Invalid OrderPlace, order is undefined');
      return;
    }

    if (orderPlace.order.orderId === undefined) {
      this.logAndThrowParseMessageError('Invalid OrderPlace, order id is undefined');
      return;
    }

    if (orderPlace.order.orderId.subaccountId === undefined) {
      this.logAndThrowParseMessageError('Invalid OrderPlace, subaccount id is undefined');
    }

    if (
      orderPlace
        .placementStatus === OrderPlaceV1_OrderPlacementStatus.ORDER_PLACEMENT_STATUS_UNSPECIFIED
    ) {
      this.logAndThrowParseMessageError('Invalid OrderPlace, placement status is UNSPECIFIED');
    }
  }

  /**
   * Determine whether to send a subaccount websocket message given the order place.
   * @param orderPlace
   * @returns TODO(CLOB-597): Remove once best-effort-opened messages are not sent for stateful
   * orders.
   */
  protected shouldSendSubaccountMessage(
    orderPlace: OrderPlaceV1,
    placeOrderResult: PlaceOrderResult,
    placementStatus: OrderPlaceV1_OrderPlacementStatus,
    redisOrder: RedisOrder,
  ): boolean {
    if (
      isLongTermOrder(redisOrder.order!.orderId!.orderFlags) &&
      !config.SEND_SUBACCOUNT_WEBSOCKET_MESSAGE_FOR_STATEFUL_ORDERS
    ) {
      return false;
    }

    const orderFlags: number = orderPlace.order!.orderId!.orderFlags;
    const status: OrderPlaceV1_OrderPlacementStatus = orderPlace.placementStatus;
    // Best-effort-opened status should only be sent for short-term orders
    if (
      orderFlags !== ORDER_FLAG_SHORT_TERM &&
      status === OrderPlaceV1_OrderPlacementStatus.ORDER_PLACEMENT_STATUS_BEST_EFFORT_OPENED
    ) {
      return false;
    }

    // In the case where a stateful orderPlace is opened with a more recent expiry than an
    // existing order on the indexer, then the order will not have been placed or replaced and
    // no subaccount message should be sent.
    if (placeOrderResult.placed === false &&
      placeOrderResult.replaced === false &&
      placementStatus ===
      OrderPlaceV1_OrderPlacementStatus.ORDER_PLACEMENT_STATUS_BEST_EFFORT_OPENED) {
      return false;
    }
    return true;
  }

  /**
   * Removes the order from the cancelled orders cache in Redis.
   *
   * @param orderId
   * @param blockHeight
   * @protected
   */
  protected async removeOrderFromCanceledOrdersCache(
    orderId: string,
  ): Promise<void> {
    await runFuncWithTimingStat(
      CanceledOrdersCache.removeOrderFromCaches(orderId, redisClient),
      this.generateTimingStatsOptions('remove_order_from_cancel_cache'),
    );
  }

  /**
   * Removes and sends the cached order update for the given order id if it exists.
   *
   * @param orderId
   * @returns
   */
  protected async sendCachedOrderUpdate(
    orderId: string,
    headers: IHeaders,
  ): Promise<void> {
    const cachedOrderUpdate: OrderUpdateV1 | undefined = await StatefulOrderUpdatesCache
      .removeStatefulOrderUpdate(
        orderId,
        Date.now(),
        redisClient,
      );

    if (cachedOrderUpdate === undefined) {
      return;
    }

    const orderUpdateMessage: Message = {
      key: getOrderIdHash(cachedOrderUpdate.orderId!),
      value: Buffer.from(
        Uint8Array.from(OffChainUpdateV1.encode({ orderUpdate: cachedOrderUpdate }).finish()),
      ),
      headers,
    };
    sendMessageWrapper(orderUpdateMessage, KafkaTopics.TO_VULCAN);
  }
}<|MERGE_RESOLUTION|>--- conflicted
+++ resolved
@@ -133,109 +133,6 @@
       };
       sendMessageWrapper(subaccountMessage, KafkaTopics.TO_WEBSOCKETS_SUBACCOUNTS);
     }
-<<<<<<< HEAD
-
-    // TODO(IND-68): Remove once order replacement flow in V4 protocol removes the old order and
-    // places the updated order.
-    // if (updatedQuantums !== undefined) {
-    //   const orderbookMessage: Message = {
-    //     value: this.createOrderbookWebsocketMessage(
-    //       placeOrderResult.oldOrder!,
-    //       perpetualMarket,
-    //       updatedQuantums,
-    //     ),
-    //     headers,
-    //   };
-
-    //   // TODO: remove
-    //   logger.info({
-    //     at: 'OrderPlaceHandler#sendingOrderbookMessage',
-    //     message: 'Sending websocket orderbook message',
-    //     txHash: this.txHash,
-    //     clobPair: order.orderId!.clobPairId.toString(),
-    //     orderId: order.orderId
-    //   });
-    //   sendMessageWrapper(orderbookMessage, KafkaTopics.TO_WEBSOCKETS_ORDERBOOKS);
-    // }
-  }
-
-  /**
-   * Updates the price level given the result of calling `placeOrder`.
-   * @param result `PlaceOrderResult` from calling `placeOrder`
-   * @param perpetualMarket Perpetual market object corresponding to the perpetual market of the
-   * order
-   * @param update Off-chain update
-   * @returns
-   */
-  // eslint-disable-next-line @typescript-eslint/require-await
-  protected async updatePriceLevel(
-    result: PlaceOrderResult,
-    perpetualMarket: PerpetualMarketFromDatabase,
-    update: OffChainUpdateV1,
-  ): Promise<number | undefined> {
-    // TODO(DEC-1339): Update price levels based on if the order is reduce-only and if the replaced
-    // order is reduce-only.
-    if (
-      result.replaced !== true ||
-      result.restingOnBook !== true ||
-      requiresImmediateExecution(result.oldOrder!.order!.timeInForce)
-    ) {
-      return undefined;
-    }
-
-    const remainingSizeDeltaInQuantums: Big = this.getRemainingSizeDeltaInQuantums(result);
-
-    if (remainingSizeDeltaInQuantums.eq(0)) {
-      // No update to the price level if remaining quantums = 0
-      // An order could have remaining quantums = 0 intra-block, as an order is only considered
-      // filled once the fills are committed in a block
-      return undefined;
-    }
-
-    if (remainingSizeDeltaInQuantums.lt(0)) {
-      // Log error and skip updating orderbook levels if old order had negative remaining
-      // quantums
-      logger.info({
-        at: 'OrderPlaceHandler#handle',
-        message: 'Total filled of order in Redis exceeds order quantums.',
-        placeOrderResult: result,
-        update,
-      });
-      stats.increment(`${config.SERVICE_NAME}.order_place_total_filled_exceeds_size`, 1);
-      return undefined;
-    }
-
-    // If the remaining size is not equal or less than 0, it must be greater than 0.
-    // Remove the remaining size of the replaced order from the orderbook, by decrementing
-    // the total size of orders at the price of the replaced order
-    return runFuncWithTimingStat(
-      OrderbookLevelsCache.updatePriceLevel({
-        ticker: perpetualMarket.ticker,
-        side: protocolTranslations.protocolOrderSideToOrderSide(result.oldOrder!.order!.side),
-        humanPrice: result.oldOrder!.price,
-        // Delta should be -1 * remaining size of order in quantums and an integer
-        sizeDeltaInQuantums: remainingSizeDeltaInQuantums.mul(-1).toFixed(0),
-        client: redisClient,
-      }),
-      this.generateTimingStatsOptions('update_price_level'),
-    );
-  }
-
-  /**
-   * Gets the remaining size of the old order if the order was replaced.
-   * @param result Result of placing an order, should be for a replaced order so both `oldOrder` and
-   * `oldTotalFilledQuantums` properties should exist on the place order result.
-   * @returns Remaining size of the old order that was replaced.
-   */
-  protected getRemainingSizeDeltaInQuantums(result: PlaceOrderResult): Big {
-    const sizeDeltaInQuantums: Big = Big(
-      result.oldOrder!.order!.quantums.toString(),
-    ).minus(
-      result.oldTotalFilledQuantums!,
-    );
-    return sizeDeltaInQuantums;
-=======
->>>>>>> ed695148
   }
 
   protected validateOrderPlace(orderPlace: OrderPlaceV1): void {
