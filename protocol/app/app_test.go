--- conflicted
+++ resolved
@@ -1,11 +1,12 @@
 package app_test
 
 import (
-	marketmapmodule "github.com/skip-mev/slinky/x/marketmap"
 	"reflect"
 	"strings"
 	"testing"
 	"time"
+
+	marketmapmodule "github.com/skip-mev/slinky/x/marketmap"
 
 	evidencemodule "cosmossdk.io/x/evidence"
 	feegrantmodule "cosmossdk.io/x/feegrant/module"
@@ -220,13 +221,10 @@
 		vaultmodule.AppModuleBasic{},
 		listingmodule.AppModuleBasic{},
 		revsharemodule.AppModuleBasic{},
-<<<<<<< HEAD
 		accountplusmodule.AppModuleBasic{},
-=======
 
 		// slinky marketmap
 		marketmapmodule.AppModuleBasic{},
->>>>>>> 41420ff8
 	)
 
 	app := testapp.DefaultTestApp(nil)
