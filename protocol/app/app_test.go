--- conflicted
+++ resolved
@@ -218,12 +218,9 @@
 		epochsmodule.AppModuleBasic{},
 		ratelimitmodule.AppModuleBasic{},
 		vaultmodule.AppModuleBasic{},
-<<<<<<< HEAD
 		wasmmodule.AppModuleBasic{},
-=======
 		listingmodule.AppModuleBasic{},
 		revsharemodule.AppModuleBasic{},
->>>>>>> 5d3b4a79
 	)
 
 	app := testapp.DefaultTestApp(nil)
