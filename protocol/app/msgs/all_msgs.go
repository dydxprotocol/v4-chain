--- conflicted
+++ resolved
@@ -147,18 +147,6 @@
 		"/dydxprotocol.bridge.MsgUpdateSafetyParamsResponse":  {},
 
 		// clob
-<<<<<<< HEAD
-		"/dydxprotocol.clob.MsgCancelOrder":                {},
-		"/dydxprotocol.clob.MsgCancelOrderResponse":        {},
-		"/dydxprotocol.clob.MsgCreateClobPair":             {},
-		"/dydxprotocol.clob.MsgCreateClobPairResponse":     {},
-		"/dydxprotocol.clob.MsgPlaceOrder":                 {},
-		"/dydxprotocol.clob.MsgPlaceOrderResponse":         {},
-		"/dydxprotocol.clob.MsgProposedOperations":         {},
-		"/dydxprotocol.clob.MsgProposedOperationsResponse": {},
-		"/dydxprotocol.clob.MsgSetClobPairStatus":          {},
-		"/dydxprotocol.clob.MsgSetClobPairStatusResponse":  {},
-=======
 		"/dydxprotocol.clob.MsgCancelOrder":                                {},
 		"/dydxprotocol.clob.MsgCancelOrderResponse":                        {},
 		"/dydxprotocol.clob.MsgCreateClobPair":                             {},
@@ -167,11 +155,12 @@
 		"/dydxprotocol.clob.MsgPlaceOrderResponse":                         {},
 		"/dydxprotocol.clob.MsgProposedOperations":                         {},
 		"/dydxprotocol.clob.MsgProposedOperationsResponse":                 {},
+		"/dydxprotocol.clob.MsgSetClobPairStatus":          {},
+		"/dydxprotocol.clob.MsgSetClobPairStatusResponse":  {},
 		"/dydxprotocol.clob.MsgUpdateBlockRateLimitConfiguration":          {},
 		"/dydxprotocol.clob.MsgUpdateBlockRateLimitConfigurationResponse":  {},
 		"/dydxprotocol.clob.MsgUpdateEquityTierLimitConfiguration":         {},
 		"/dydxprotocol.clob.MsgUpdateEquityTierLimitConfigurationResponse": {},
->>>>>>> bc69d257
 
 		// delaymsg
 		"/dydxprotocol.delaymsg.MsgDelayMessage":         {},
