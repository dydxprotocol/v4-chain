package msgs

import (
	"github.com/dydxprotocol/v4-chain/protocol/lib"
)

var (
	// AllTypeMessages is a list of all messages and types that are used in the app.
	// This list comes from the app's `InterfaceRegistry`.
	AllTypeMessages = map[string]struct{}{
		// auth
		"/cosmos.auth.v1beta1.BaseAccount":      {},
		"/cosmos.auth.v1beta1.ModuleAccount":    {},
		"/cosmos.auth.v1beta1.ModuleCredential": {},
		"/cosmos.auth.v1beta1.MsgUpdateParams":  {},

		// authz
		"/cosmos.authz.v1beta1.GenericAuthorization": {},
		"/cosmos.authz.v1beta1.MsgExec":              {},
		"/cosmos.authz.v1beta1.MsgExecResponse":      {},
		"/cosmos.authz.v1beta1.MsgGrant":             {},
		"/cosmos.authz.v1beta1.MsgGrantResponse":     {},
		"/cosmos.authz.v1beta1.MsgRevoke":            {},
		"/cosmos.authz.v1beta1.MsgRevokeResponse":    {},

		// bank
		"/cosmos.bank.v1beta1.MsgMultiSend":              {},
		"/cosmos.bank.v1beta1.MsgMultiSendResponse":      {},
		"/cosmos.bank.v1beta1.MsgSend":                   {},
		"/cosmos.bank.v1beta1.MsgSendResponse":           {},
		"/cosmos.bank.v1beta1.MsgSetSendEnabled":         {},
		"/cosmos.bank.v1beta1.MsgSetSendEnabledResponse": {},
		"/cosmos.bank.v1beta1.MsgUpdateParams":           {},
		"/cosmos.bank.v1beta1.MsgUpdateParamsResponse":   {},
		"/cosmos.bank.v1beta1.SendAuthorization":         {},
		"/cosmos.bank.v1beta1.Supply":                    {},

		// consensus
		"/cosmos.consensus.v1.MsgUpdateParams":         {},
		"/cosmos.consensus.v1.MsgUpdateParamsResponse": {},

		// crisis
		"/cosmos.crisis.v1beta1.MsgUpdateParams":            {},
		"/cosmos.crisis.v1beta1.MsgUpdateParamsResponse":    {},
		"/cosmos.crisis.v1beta1.MsgVerifyInvariant":         {},
		"/cosmos.crisis.v1beta1.MsgVerifyInvariantResponse": {},

		// crypto
		"/cosmos.crypto.ed25519.PrivKey":            {},
		"/cosmos.crypto.ed25519.PubKey":             {},
		"/cosmos.crypto.multisig.LegacyAminoPubKey": {},
		"/cosmos.crypto.secp256k1.PrivKey":          {},
		"/cosmos.crypto.secp256k1.PubKey":           {},
		"/cosmos.crypto.secp256r1.PubKey":           {},

		// distribution
		"/cosmos.distribution.v1beta1.CommunityPoolSpendProposal":             {},
		"/cosmos.distribution.v1beta1.MsgCommunityPoolSpend":                  {},
		"/cosmos.distribution.v1beta1.MsgCommunityPoolSpendResponse":          {},
		"/cosmos.distribution.v1beta1.MsgDepositValidatorRewardsPool":         {},
		"/cosmos.distribution.v1beta1.MsgDepositValidatorRewardsPoolResponse": {},
		"/cosmos.distribution.v1beta1.MsgFundCommunityPool":                   {},
		"/cosmos.distribution.v1beta1.MsgFundCommunityPoolResponse":           {},
		"/cosmos.distribution.v1beta1.MsgSetWithdrawAddress":                  {},
		"/cosmos.distribution.v1beta1.MsgSetWithdrawAddressResponse":          {},
		"/cosmos.distribution.v1beta1.MsgUpdateParams":                        {},
		"/cosmos.distribution.v1beta1.MsgUpdateParamsResponse":                {},
		"/cosmos.distribution.v1beta1.MsgWithdrawDelegatorReward":             {},
		"/cosmos.distribution.v1beta1.MsgWithdrawDelegatorRewardResponse":     {},
		"/cosmos.distribution.v1beta1.MsgWithdrawValidatorCommission":         {},
		"/cosmos.distribution.v1beta1.MsgWithdrawValidatorCommissionResponse": {},

		// evidence
		"/cosmos.evidence.v1beta1.Equivocation":              {},
		"/cosmos.evidence.v1beta1.MsgSubmitEvidence":         {},
		"/cosmos.evidence.v1beta1.MsgSubmitEvidenceResponse": {},

		// feegrant
		"/cosmos.feegrant.v1beta1.AllowedMsgAllowance":        {},
		"/cosmos.feegrant.v1beta1.BasicAllowance":             {},
		"/cosmos.feegrant.v1beta1.MsgGrantAllowance":          {},
		"/cosmos.feegrant.v1beta1.MsgGrantAllowanceResponse":  {},
		"/cosmos.feegrant.v1beta1.MsgPruneAllowances":         {},
		"/cosmos.feegrant.v1beta1.MsgPruneAllowancesResponse": {},
		"/cosmos.feegrant.v1beta1.MsgRevokeAllowance":         {},
		"/cosmos.feegrant.v1beta1.MsgRevokeAllowanceResponse": {},
		"/cosmos.feegrant.v1beta1.PeriodicAllowance":          {},

		// gov
		"/cosmos.gov.v1.MsgCancelProposal":              {},
		"/cosmos.gov.v1.MsgCancelProposalResponse":      {},
		"/cosmos.gov.v1.MsgDeposit":                     {},
		"/cosmos.gov.v1.MsgDepositResponse":             {},
		"/cosmos.gov.v1.MsgExecLegacyContent":           {},
		"/cosmos.gov.v1.MsgExecLegacyContentResponse":   {},
		"/cosmos.gov.v1.MsgSubmitProposal":              {},
		"/cosmos.gov.v1.MsgSubmitProposalResponse":      {},
		"/cosmos.gov.v1.MsgUpdateParams":                {},
		"/cosmos.gov.v1.MsgUpdateParamsResponse":        {},
		"/cosmos.gov.v1.MsgVote":                        {},
		"/cosmos.gov.v1.MsgVoteResponse":                {},
		"/cosmos.gov.v1.MsgVoteWeighted":                {},
		"/cosmos.gov.v1.MsgVoteWeightedResponse":        {},
		"/cosmos.gov.v1beta1.MsgDeposit":                {},
		"/cosmos.gov.v1beta1.MsgDepositResponse":        {},
		"/cosmos.gov.v1beta1.MsgSubmitProposal":         {},
		"/cosmos.gov.v1beta1.MsgSubmitProposalResponse": {},
		"/cosmos.gov.v1beta1.MsgVote":                   {},
		"/cosmos.gov.v1beta1.MsgVoteResponse":           {},
		"/cosmos.gov.v1beta1.MsgVoteWeighted":           {},
		"/cosmos.gov.v1beta1.MsgVoteWeightedResponse":   {},
		"/cosmos.gov.v1beta1.TextProposal":              {},

		// params
		"/cosmos.params.v1beta1.ParameterChangeProposal": {},

		// slashing
		"/cosmos.slashing.v1beta1.MsgUnjail":               {},
		"/cosmos.slashing.v1beta1.MsgUnjailResponse":       {},
		"/cosmos.slashing.v1beta1.MsgUpdateParams":         {},
		"/cosmos.slashing.v1beta1.MsgUpdateParamsResponse": {},

		// staking
		"/cosmos.staking.v1beta1.MsgBeginRedelegate":                   {},
		"/cosmos.staking.v1beta1.MsgBeginRedelegateResponse":           {},
		"/cosmos.staking.v1beta1.MsgCancelUnbondingDelegation":         {},
		"/cosmos.staking.v1beta1.MsgCancelUnbondingDelegationResponse": {},
		"/cosmos.staking.v1beta1.MsgCreateValidator":                   {},
		"/cosmos.staking.v1beta1.MsgCreateValidatorResponse":           {},
		"/cosmos.staking.v1beta1.MsgDelegate":                          {},
		"/cosmos.staking.v1beta1.MsgDelegateResponse":                  {},
		"/cosmos.staking.v1beta1.MsgEditValidator":                     {},
		"/cosmos.staking.v1beta1.MsgEditValidatorResponse":             {},
		"/cosmos.staking.v1beta1.MsgUndelegate":                        {},
		"/cosmos.staking.v1beta1.MsgUndelegateResponse":                {},
		"/cosmos.staking.v1beta1.MsgUpdateParams":                      {},
		"/cosmos.staking.v1beta1.MsgUpdateParamsResponse":              {},
		"/cosmos.staking.v1beta1.StakeAuthorization":                   {},

		// tx
		"/cosmos.tx.v1beta1.Tx": {},

		// upgrade
		"/cosmos.upgrade.v1beta1.CancelSoftwareUpgradeProposal": {},
		"/cosmos.upgrade.v1beta1.MsgCancelUpgrade":              {},
		"/cosmos.upgrade.v1beta1.MsgCancelUpgradeResponse":      {},
		"/cosmos.upgrade.v1beta1.MsgSoftwareUpgrade":            {},
		"/cosmos.upgrade.v1beta1.MsgSoftwareUpgradeResponse":    {},
		"/cosmos.upgrade.v1beta1.SoftwareUpgradeProposal":       {},

		// blocktime
		"/dydxprotocol.blocktime.MsgUpdateDowntimeParams":         {},
		"/dydxprotocol.blocktime.MsgUpdateDowntimeParamsResponse": {},

		// bridge
		"/dydxprotocol.bridge.MsgAcknowledgeBridges":          {},
		"/dydxprotocol.bridge.MsgAcknowledgeBridgesResponse":  {},
		"/dydxprotocol.bridge.MsgCompleteBridge":              {},
		"/dydxprotocol.bridge.MsgCompleteBridgeResponse":      {},
		"/dydxprotocol.bridge.MsgUpdateEventParams":           {},
		"/dydxprotocol.bridge.MsgUpdateEventParamsResponse":   {},
		"/dydxprotocol.bridge.MsgUpdateProposeParams":         {},
		"/dydxprotocol.bridge.MsgUpdateProposeParamsResponse": {},
		"/dydxprotocol.bridge.MsgUpdateSafetyParams":          {},
		"/dydxprotocol.bridge.MsgUpdateSafetyParamsResponse":  {},

		// clob
		"/dydxprotocol.clob.MsgBatchCancel":                                {},
		"/dydxprotocol.clob.MsgBatchCancelResponse":                        {},
		"/dydxprotocol.clob.MsgCancelOrder":                                {},
		"/dydxprotocol.clob.MsgCancelOrderResponse":                        {},
		"/dydxprotocol.clob.MsgCreateClobPair":                             {},
		"/dydxprotocol.clob.MsgCreateClobPairResponse":                     {},
		"/dydxprotocol.clob.MsgPlaceOrder":                                 {},
		"/dydxprotocol.clob.MsgPlaceOrderResponse":                         {},
		"/dydxprotocol.clob.MsgProposedOperations":                         {},
		"/dydxprotocol.clob.MsgProposedOperationsResponse":                 {},
		"/dydxprotocol.clob.MsgUpdateBlockRateLimitConfiguration":          {},
		"/dydxprotocol.clob.MsgUpdateBlockRateLimitConfigurationResponse":  {},
		"/dydxprotocol.clob.MsgUpdateClobPair":                             {},
		"/dydxprotocol.clob.MsgUpdateClobPairResponse":                     {},
		"/dydxprotocol.clob.MsgUpdateEquityTierLimitConfiguration":         {},
		"/dydxprotocol.clob.MsgUpdateEquityTierLimitConfigurationResponse": {},
		"/dydxprotocol.clob.MsgUpdateLiquidationsConfig":                   {},
		"/dydxprotocol.clob.MsgUpdateLiquidationsConfigResponse":           {},

		// delaymsg
		"/dydxprotocol.delaymsg.MsgDelayMessage":         {},
		"/dydxprotocol.delaymsg.MsgDelayMessageResponse": {},

		// feetiers
		"/dydxprotocol.feetiers.MsgUpdatePerpetualFeeParams":         {},
		"/dydxprotocol.feetiers.MsgUpdatePerpetualFeeParamsResponse": {},

		// govplus
		"/dydxprotocol.govplus.MsgSlashValidator":         {},
		"/dydxprotocol.govplus.MsgSlashValidatorResponse": {},

		// listing
		"/dydxprotocol.listing.MsgSetMarketsHardCap":                  {},
		"/dydxprotocol.listing.MsgSetMarketsHardCapResponse":          {},
		"/dydxprotocol.listing.MsgCreateMarketPermissionless":         {},
		"/dydxprotocol.listing.MsgCreateMarketPermissionlessResponse": {},

		// perpetuals
		"/dydxprotocol.perpetuals.MsgAddPremiumVotes":               {},
		"/dydxprotocol.perpetuals.MsgAddPremiumVotesResponse":       {},
		"/dydxprotocol.perpetuals.MsgCreatePerpetual":               {},
		"/dydxprotocol.perpetuals.MsgCreatePerpetualResponse":       {},
		"/dydxprotocol.perpetuals.MsgSetLiquidityTier":              {},
		"/dydxprotocol.perpetuals.MsgSetLiquidityTierResponse":      {},
		"/dydxprotocol.perpetuals.MsgUpdateParams":                  {},
		"/dydxprotocol.perpetuals.MsgUpdateParamsResponse":          {},
		"/dydxprotocol.perpetuals.MsgUpdatePerpetualParams":         {},
		"/dydxprotocol.perpetuals.MsgUpdatePerpetualParamsResponse": {},

		// prices
		"/dydxprotocol.prices.MsgCreateOracleMarket":         {},
		"/dydxprotocol.prices.MsgCreateOracleMarketResponse": {},
		"/dydxprotocol.prices.MsgUpdateMarketPrices":         {},
		"/dydxprotocol.prices.MsgUpdateMarketPricesResponse": {},
		"/dydxprotocol.prices.MsgUpdateMarketParam":          {},
		"/dydxprotocol.prices.MsgUpdateMarketParamResponse":  {},

		// ratelimit
		"/dydxprotocol.ratelimit.MsgSetLimitParams":         {},
		"/dydxprotocol.ratelimit.MsgSetLimitParamsResponse": {},

		// sending
		"/dydxprotocol.sending.MsgCreateTransfer":                  {},
		"/dydxprotocol.sending.MsgCreateTransferResponse":          {},
		"/dydxprotocol.sending.MsgDepositToSubaccount":             {},
		"/dydxprotocol.sending.MsgDepositToSubaccountResponse":     {},
		"/dydxprotocol.sending.MsgWithdrawFromSubaccount":          {},
		"/dydxprotocol.sending.MsgWithdrawFromSubaccountResponse":  {},
		"/dydxprotocol.sending.MsgSendFromModuleToAccount":         {},
		"/dydxprotocol.sending.MsgSendFromModuleToAccountResponse": {},

		// stats
		"/dydxprotocol.stats.MsgUpdateParams":         {},
		"/dydxprotocol.stats.MsgUpdateParamsResponse": {},

		// vault
		"/dydxprotocol.vault.MsgDepositToVault":         {},
		"/dydxprotocol.vault.MsgDepositToVaultResponse": {},
		"/dydxprotocol.vault.MsgUpdateParams":           {},
		"/dydxprotocol.vault.MsgUpdateParamsResponse":   {},

		// vest
		"/dydxprotocol.vest.MsgSetVestEntry":            {},
		"/dydxprotocol.vest.MsgSetVestEntryResponse":    {},
		"/dydxprotocol.vest.MsgDeleteVestEntry":         {},
		"/dydxprotocol.vest.MsgDeleteVestEntryResponse": {},

		// revshare
		"/dydxprotocol.revshare.MsgSetMarketMapperRevenueShare":                     {},
		"/dydxprotocol.revshare.MsgSetMarketMapperRevenueShareResponse":             {},
		"/dydxprotocol.revshare.MsgSetMarketMapperRevShareDetailsForMarket":         {},
		"/dydxprotocol.revshare.MsgSetMarketMapperRevShareDetailsForMarketResponse": {},

		// rewards
		"/dydxprotocol.rewards.MsgUpdateParams":         {},
		"/dydxprotocol.rewards.MsgUpdateParamsResponse": {},

		// ibc.applications
		"/ibc.applications.transfer.v1.MsgTransfer":             {},
		"/ibc.applications.transfer.v1.MsgTransferResponse":     {},
		"/ibc.applications.transfer.v1.MsgUpdateParams":         {},
		"/ibc.applications.transfer.v1.MsgUpdateParamsResponse": {},
		"/ibc.applications.transfer.v1.TransferAuthorization":   {},

		// ibc.core.channel
		"/ibc.core.channel.v1.Channel":                        {},
		"/ibc.core.channel.v1.Counterparty":                   {},
		"/ibc.core.channel.v1.MsgAcknowledgement":             {},
		"/ibc.core.channel.v1.MsgAcknowledgementResponse":     {},
		"/ibc.core.channel.v1.MsgChannelCloseConfirm":         {},
		"/ibc.core.channel.v1.MsgChannelCloseConfirmResponse": {},
		"/ibc.core.channel.v1.MsgChannelCloseInit":            {},
		"/ibc.core.channel.v1.MsgChannelCloseInitResponse":    {},
		"/ibc.core.channel.v1.MsgChannelOpenAck":              {},
		"/ibc.core.channel.v1.MsgChannelOpenAckResponse":      {},
		"/ibc.core.channel.v1.MsgChannelOpenConfirm":          {},
		"/ibc.core.channel.v1.MsgChannelOpenConfirmResponse":  {},
		"/ibc.core.channel.v1.MsgChannelOpenInit":             {},
		"/ibc.core.channel.v1.MsgChannelOpenInitResponse":     {},
		"/ibc.core.channel.v1.MsgChannelOpenTry":              {},
		"/ibc.core.channel.v1.MsgChannelOpenTryResponse":      {},
		"/ibc.core.channel.v1.MsgRecvPacket":                  {},
		"/ibc.core.channel.v1.MsgRecvPacketResponse":          {},
		"/ibc.core.channel.v1.MsgTimeout":                     {},
		"/ibc.core.channel.v1.MsgTimeoutOnClose":              {},
		"/ibc.core.channel.v1.MsgTimeoutOnCloseResponse":      {},
		"/ibc.core.channel.v1.MsgTimeoutResponse":             {},
		"/ibc.core.channel.v1.Packet":                         {},

		// ibc.core.client
		"/ibc.core.client.v1.ClientUpdateProposal":          {},
		"/ibc.core.client.v1.Height":                        {},
		"/ibc.core.client.v1.MsgCreateClient":               {},
		"/ibc.core.client.v1.MsgCreateClientResponse":       {},
		"/ibc.core.client.v1.MsgIBCSoftwareUpgrade":         {},
		"/ibc.core.client.v1.MsgIBCSoftwareUpgradeResponse": {},
		"/ibc.core.client.v1.MsgRecoverClient":              {},
		"/ibc.core.client.v1.MsgRecoverClientResponse":      {},
		"/ibc.core.client.v1.MsgSubmitMisbehaviour":         {},
		"/ibc.core.client.v1.MsgSubmitMisbehaviourResponse": {},
		"/ibc.core.client.v1.MsgUpdateClient":               {},
		"/ibc.core.client.v1.MsgUpdateClientResponse":       {},
		"/ibc.core.client.v1.MsgUpgradeClient":              {},
		"/ibc.core.client.v1.MsgUpgradeClientResponse":      {},
		"/ibc.core.client.v1.MsgUpdateParams":               {},
		"/ibc.core.client.v1.MsgUpdateParamsResponse":       {},
		"/ibc.core.client.v1.UpgradeProposal":               {},

		// ibc.core.commitment
		"/ibc.core.commitment.v1.MerklePath":   {},
		"/ibc.core.commitment.v1.MerklePrefix": {},
		"/ibc.core.commitment.v1.MerkleProof":  {},
		"/ibc.core.commitment.v1.MerkleRoot":   {},

		// ibc.core.connection
		"/ibc.core.connection.v1.ConnectionEnd":                    {},
		"/ibc.core.connection.v1.Counterparty":                     {},
		"/ibc.core.connection.v1.MsgConnectionOpenAck":             {},
		"/ibc.core.connection.v1.MsgConnectionOpenAckResponse":     {},
		"/ibc.core.connection.v1.MsgConnectionOpenConfirm":         {},
		"/ibc.core.connection.v1.MsgConnectionOpenConfirmResponse": {},
		"/ibc.core.connection.v1.MsgConnectionOpenInit":            {},
		"/ibc.core.connection.v1.MsgConnectionOpenInitResponse":    {},
		"/ibc.core.connection.v1.MsgConnectionOpenTry":             {},
		"/ibc.core.connection.v1.MsgConnectionOpenTryResponse":     {},
		"/ibc.core.connection.v1.MsgUpdateParams":                  {},
		"/ibc.core.connection.v1.MsgUpdateParamsResponse":          {},

		// ibc.lightclients
		"/ibc.lightclients.localhost.v2.ClientState":     {},
		"/ibc.lightclients.tendermint.v1.ClientState":    {},
		"/ibc.lightclients.tendermint.v1.ConsensusState": {},
		"/ibc.lightclients.tendermint.v1.Header":         {},
		"/ibc.lightclients.tendermint.v1.Misbehaviour":   {},

		// ica messages
		// Note: the `interchain_accounts.controller` messages are not actually used by the app,
		// since ICA Controller Keeper is initialized as nil.
		// However, since the ica.AppModuleBasic{} needs to be passed to basic_mananger as a whole, these messages
		// registered in the interface registry.
		"/ibc.applications.interchain_accounts.v1.InterchainAccount":                               {},
		"/ibc.applications.interchain_accounts.controller.v1.MsgSendTx":                            {},
		"/ibc.applications.interchain_accounts.controller.v1.MsgSendTxResponse":                    {},
		"/ibc.applications.interchain_accounts.controller.v1.MsgRegisterInterchainAccount":         {},
		"/ibc.applications.interchain_accounts.controller.v1.MsgRegisterInterchainAccountResponse": {},
		"/ibc.applications.interchain_accounts.controller.v1.MsgUpdateParams":                      {},
		"/ibc.applications.interchain_accounts.controller.v1.MsgUpdateParamsResponse":              {},
		"/ibc.applications.interchain_accounts.host.v1.MsgUpdateParams":                            {},
		"/ibc.applications.interchain_accounts.host.v1.MsgUpdateParamsResponse":                    {},

<<<<<<< HEAD
		// wasm messages
		"/cosmwasm.wasm.v1.AcceptedMessageKeysFilter":                  {},
		"/cosmwasm.wasm.v1.AcceptedMessagesFilter":                     {},
		"/cosmwasm.wasm.v1.AllowAllMessagesFilter":                     {},
		"/cosmwasm.wasm.v1.ClearAdminProposal":                         {},
		"/cosmwasm.wasm.v1.CombinedLimit":                              {},
		"/cosmwasm.wasm.v1.ContractExecutionAuthorization":             {},
		"/cosmwasm.wasm.v1.ContractMigrationAuthorization":             {},
		"/cosmwasm.wasm.v1.ExecuteContractProposal":                    {},
		"/cosmwasm.wasm.v1.InstantiateContract2Proposal":               {},
		"/cosmwasm.wasm.v1.InstantiateContractProposal":                {},
		"/cosmwasm.wasm.v1.MaxCallsLimit":                              {},
		"/cosmwasm.wasm.v1.MaxFundsLimit":                              {},
		"/cosmwasm.wasm.v1.MigrateContractProposal":                    {},
		"/cosmwasm.wasm.v1.MsgAddCodeUploadParamsAddresses":            {},
		"/cosmwasm.wasm.v1.MsgAddCodeUploadParamsAddressesResponse":    {},
		"/cosmwasm.wasm.v1.MsgClearAdmin":                              {},
		"/cosmwasm.wasm.v1.MsgClearAdminResponse":                      {},
		"/cosmwasm.wasm.v1.MsgExecuteContract":                         {},
		"/cosmwasm.wasm.v1.MsgExecuteContractResponse":                 {},
		"/cosmwasm.wasm.v1.MsgIBCCloseChannel":                         {},
		"/cosmwasm.wasm.v1.MsgIBCSend":                                 {},
		"/cosmwasm.wasm.v1.MsgInstantiateContract":                     {},
		"/cosmwasm.wasm.v1.MsgInstantiateContract2":                    {},
		"/cosmwasm.wasm.v1.MsgInstantiateContract2Response":            {},
		"/cosmwasm.wasm.v1.MsgInstantiateContractResponse":             {},
		"/cosmwasm.wasm.v1.MsgMigrateContract":                         {},
		"/cosmwasm.wasm.v1.MsgMigrateContractResponse":                 {},
		"/cosmwasm.wasm.v1.MsgPinCodes":                                {},
		"/cosmwasm.wasm.v1.MsgPinCodesResponse":                        {},
		"/cosmwasm.wasm.v1.MsgRemoveCodeUploadParamsAddresses":         {},
		"/cosmwasm.wasm.v1.MsgRemoveCodeUploadParamsAddressesResponse": {},
		"/cosmwasm.wasm.v1.MsgStoreAndInstantiateContract":             {},
		"/cosmwasm.wasm.v1.MsgStoreAndInstantiateContractResponse":     {},
		"/cosmwasm.wasm.v1.MsgStoreAndMigrateContract":                 {},
		"/cosmwasm.wasm.v1.MsgStoreAndMigrateContractResponse":         {},
		"/cosmwasm.wasm.v1.MsgStoreCode":                               {},
		"/cosmwasm.wasm.v1.MsgStoreCodeResponse":                       {},
		"/cosmwasm.wasm.v1.MsgSudoContract":                            {},
		"/cosmwasm.wasm.v1.MsgSudoContractResponse":                    {},
		"/cosmwasm.wasm.v1.MsgUnpinCodes":                              {},
		"/cosmwasm.wasm.v1.MsgUnpinCodesResponse":                      {},
		"/cosmwasm.wasm.v1.MsgUpdateAdmin":                             {},
		"/cosmwasm.wasm.v1.MsgUpdateAdminResponse":                     {},
		"/cosmwasm.wasm.v1.MsgUpdateContractLabel":                     {},
		"/cosmwasm.wasm.v1.MsgUpdateContractLabelResponse":             {},
		"/cosmwasm.wasm.v1.MsgUpdateInstantiateConfig":                 {},
		"/cosmwasm.wasm.v1.MsgUpdateInstantiateConfigResponse":         {},
		"/cosmwasm.wasm.v1.MsgUpdateParams":                            {},
		"/cosmwasm.wasm.v1.MsgUpdateParamsResponse":                    {},
		"/cosmwasm.wasm.v1.PinCodesProposal":                           {},
		"/cosmwasm.wasm.v1.StoreAndInstantiateContractProposal":        {},
		"/cosmwasm.wasm.v1.StoreCodeAuthorization":                     {},
		"/cosmwasm.wasm.v1.StoreCodeProposal":                          {},
		"/cosmwasm.wasm.v1.SudoContractProposal":                       {},
		"/cosmwasm.wasm.v1.UnpinCodesProposal":                         {},
		"/cosmwasm.wasm.v1.UpdateAdminProposal":                        {},
		"/cosmwasm.wasm.v1.UpdateInstantiateConfigProposal":            {},
=======
		// slinky marketmap messages
		"/slinky.marketmap.v1.MsgCreateMarkets":                   {},
		"/slinky.marketmap.v1.MsgCreateMarketsResponse":           {},
		"/slinky.marketmap.v1.MsgParams":                          {},
		"/slinky.marketmap.v1.MsgParamsResponse":                  {},
		"/slinky.marketmap.v1.MsgRemoveMarketAuthorities":         {},
		"/slinky.marketmap.v1.MsgRemoveMarketAuthoritiesResponse": {},
		"/slinky.marketmap.v1.MsgUpdateMarkets":                   {},
		"/slinky.marketmap.v1.MsgUpdateMarketsResponse":           {},
		"/slinky.marketmap.v1.MsgUpsertMarkets":                   {},
		"/slinky.marketmap.v1.MsgUpsertMarketsResponse":           {},
>>>>>>> c2b655f3
	}

	// DisallowMsgs are messages that cannot be externally submitted.
	DisallowMsgs = lib.MergeAllMapsMustHaveDistinctKeys(
		AppInjectedMsgSamples,
		InternalMsgSamplesAll,
		NestedMsgSamples,
		UnsupportedMsgSamples,
	)

	// AllowMsgs are messages that can be externally submitted.
	AllowMsgs = NormalMsgs
)<|MERGE_RESOLUTION|>--- conflicted
+++ resolved
@@ -355,7 +355,6 @@
 		"/ibc.applications.interchain_accounts.host.v1.MsgUpdateParams":                            {},
 		"/ibc.applications.interchain_accounts.host.v1.MsgUpdateParamsResponse":                    {},
 
-<<<<<<< HEAD
 		// wasm messages
 		"/cosmwasm.wasm.v1.AcceptedMessageKeysFilter":                  {},
 		"/cosmwasm.wasm.v1.AcceptedMessagesFilter":                     {},
@@ -414,7 +413,6 @@
 		"/cosmwasm.wasm.v1.UnpinCodesProposal":                         {},
 		"/cosmwasm.wasm.v1.UpdateAdminProposal":                        {},
 		"/cosmwasm.wasm.v1.UpdateInstantiateConfigProposal":            {},
-=======
 		// slinky marketmap messages
 		"/slinky.marketmap.v1.MsgCreateMarkets":                   {},
 		"/slinky.marketmap.v1.MsgCreateMarketsResponse":           {},
@@ -426,7 +424,6 @@
 		"/slinky.marketmap.v1.MsgUpdateMarketsResponse":           {},
 		"/slinky.marketmap.v1.MsgUpsertMarkets":                   {},
 		"/slinky.marketmap.v1.MsgUpsertMarketsResponse":           {},
->>>>>>> c2b655f3
 	}
 
 	// DisallowMsgs are messages that cannot be externally submitted.
