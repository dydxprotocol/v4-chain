package msgs

import (
	sdk "github.com/cosmos/cosmos-sdk/types"
	auth "github.com/cosmos/cosmos-sdk/x/auth/types"
	bank "github.com/cosmos/cosmos-sdk/x/bank/types"
	consensus "github.com/cosmos/cosmos-sdk/x/consensus/types"
	crisis "github.com/cosmos/cosmos-sdk/x/crisis/types"
	distribution "github.com/cosmos/cosmos-sdk/x/distribution/types"
	gov "github.com/cosmos/cosmos-sdk/x/gov/types/v1"
	slashing "github.com/cosmos/cosmos-sdk/x/slashing/types"
	staking "github.com/cosmos/cosmos-sdk/x/staking/types"
	upgrade "github.com/cosmos/cosmos-sdk/x/upgrade/types"
	"github.com/dydxprotocol/v4-chain/protocol/lib"
	blocktime "github.com/dydxprotocol/v4-chain/protocol/x/blocktime/types"
	bridge "github.com/dydxprotocol/v4-chain/protocol/x/bridge/types"
	clob "github.com/dydxprotocol/v4-chain/protocol/x/clob/types"
	delaymsg "github.com/dydxprotocol/v4-chain/protocol/x/delaymsg/types"
	feetiers "github.com/dydxprotocol/v4-chain/protocol/x/feetiers/types"
	perpetuals "github.com/dydxprotocol/v4-chain/protocol/x/perpetuals/types"
	prices "github.com/dydxprotocol/v4-chain/protocol/x/prices/types"
	rewards "github.com/dydxprotocol/v4-chain/protocol/x/rewards/types"
	sending "github.com/dydxprotocol/v4-chain/protocol/x/sending/types"
	stats "github.com/dydxprotocol/v4-chain/protocol/x/stats/types"
	vest "github.com/dydxprotocol/v4-chain/protocol/x/vest/types"
)

var (
	// InternalMsgSamplesAll are msgs that are used only used internally.
	InternalMsgSamplesAll = lib.MergeAllMapsMustHaveDistinctKeys(InternalMsgSamplesGovAuth)

	// InternalMsgSamplesGovAuth are msgs that are used only used internally.
	// GovAuth means that these messages must originate from the gov module and
	// signed by gov module account.
	InternalMsgSamplesGovAuth = map[string]sdk.Msg{
<<<<<<< HEAD
		// MsgUpdateParams
		"/cosmos.auth.v1beta1.MsgUpdateParams":                 &auth.MsgUpdateParams{},
		"/cosmos.bank.v1beta1.MsgUpdateParams":                 &bank.MsgUpdateParams{},
		"/cosmos.bank.v1beta1.MsgUpdateParamsResponse":         nil,
		"/cosmos.consensus.v1.MsgUpdateParams":                 &consensus.MsgUpdateParams{},
		"/cosmos.consensus.v1.MsgUpdateParamsResponse":         nil,
		"/cosmos.crisis.v1beta1.MsgUpdateParams":               &crisis.MsgUpdateParams{},
		"/cosmos.crisis.v1beta1.MsgUpdateParamsResponse":       nil,
		"/cosmos.distribution.v1beta1.MsgUpdateParams":         &distribution.MsgUpdateParams{},
		"/cosmos.distribution.v1beta1.MsgUpdateParamsResponse": nil,
		"/cosmos.gov.v1.MsgUpdateParams":                       &gov.MsgUpdateParams{},
		"/cosmos.gov.v1.MsgUpdateParamsResponse":               nil,
		"/cosmos.slashing.v1beta1.MsgUpdateParams":             &slashing.MsgUpdateParams{},
		"/cosmos.slashing.v1beta1.MsgUpdateParamsResponse":     nil,
		"/cosmos.staking.v1beta1.MsgUpdateParams":              &staking.MsgUpdateParams{},
		"/cosmos.staking.v1beta1.MsgUpdateParamsResponse":      nil,

		// clob
		"/dydxprotocol.clob.MsgCreateClobPair":                             &clob.MsgCreateClobPair{},
		"/dydxprotocol.clob.MsgCreateClobPairResponse":                     nil,
		"/dydxprotocol.clob.MsgUpdateBlockRateLimitConfiguration":          &clob.MsgUpdateBlockRateLimitConfiguration{},
		"/dydxprotocol.clob.MsgUpdateBlockRateLimitConfigurationResponse":  nil,
		"/dydxprotocol.clob.MsgUpdateClobPair":                             &clob.MsgUpdateClobPair{},
		"/dydxprotocol.clob.MsgUpdateClobPairResponse":                     nil,
		"/dydxprotocol.clob.MsgUpdateEquityTierLimitConfiguration":         &clob.MsgUpdateEquityTierLimitConfiguration{},
		"/dydxprotocol.clob.MsgUpdateEquityTierLimitConfigurationResponse": nil,
		"/dydxprotocol.clob.MsgUpdateLiquidationsConfig":                   &clob.MsgUpdateLiquidationsConfig{},
		"/dydxprotocol.clob.MsgUpdateLiquidationsConfigResponse":           nil,

		// perpetuals
		"/dydxprotocol.perpetuals.MsgCreatePerpetual":          &perpetuals.MsgCreatePerpetual{},
		"/dydxprotocol.perpetuals.MsgCreatePerpetualResponse":  nil,
		"/dydxprotocol.perpetuals.MsgSetLiquidityTier":         &perpetuals.MsgSetLiquidityTier{},
		"/dydxprotocol.perpetuals.MsgSetLiquidityTierResponse": nil,

		// prices
		"/dydxprotocol.prices.MsgCreateOracleMarket":         &prices.MsgCreateOracleMarket{},
		"/dydxprotocol.prices.MsgCreateOracleMarketResponse": nil,
		"/dydxprotocol.prices.MsgUpdateMarketParam":          &prices.MsgUpdateMarketParam{},
		"/dydxprotocol.prices.MsgUpdateMarketParamResponse":  nil,
=======
		// ------- CosmosSDK default modules
		// auth
		"/cosmos.auth.v1beta1.MsgUpdateParams": &auth.MsgUpdateParams{},
>>>>>>> 89fb11e7

		// bank
		"/cosmos.bank.v1beta1.MsgSetSendEnabled":         &bank.MsgSetSendEnabled{},
		"/cosmos.bank.v1beta1.MsgSetSendEnabledResponse": nil,
		"/cosmos.bank.v1beta1.MsgUpdateParams":           &bank.MsgUpdateParams{},
		"/cosmos.bank.v1beta1.MsgUpdateParamsResponse":   nil,

		// consensus
		"/cosmos.consensus.v1.MsgUpdateParams":         &consensus.MsgUpdateParams{},
		"/cosmos.consensus.v1.MsgUpdateParamsResponse": nil,

		// crisis
		"/cosmos.crisis.v1beta1.MsgUpdateParams":         &crisis.MsgUpdateParams{},
		"/cosmos.crisis.v1beta1.MsgUpdateParamsResponse": nil,

		// distribution
		"/cosmos.distribution.v1beta1.MsgCommunityPoolSpend":         &distribution.MsgCommunityPoolSpend{},
		"/cosmos.distribution.v1beta1.MsgCommunityPoolSpendResponse": nil,
		"/cosmos.distribution.v1beta1.MsgUpdateParams":               &distribution.MsgUpdateParams{},
		"/cosmos.distribution.v1beta1.MsgUpdateParamsResponse":       nil,

		// gov
		"/cosmos.gov.v1.MsgExecLegacyContent":         &gov.MsgExecLegacyContent{},
		"/cosmos.gov.v1.MsgExecLegacyContentResponse": nil,
		"/cosmos.gov.v1.MsgUpdateParams":              &gov.MsgUpdateParams{},
		"/cosmos.gov.v1.MsgUpdateParamsResponse":      nil,

		// slashing
		"/cosmos.slashing.v1beta1.MsgUpdateParams":         &slashing.MsgUpdateParams{},
		"/cosmos.slashing.v1beta1.MsgUpdateParamsResponse": nil,

		// staking
		"/cosmos.staking.v1beta1.MsgUpdateParams":         &staking.MsgUpdateParams{},
		"/cosmos.staking.v1beta1.MsgUpdateParamsResponse": nil,

		// upgrade
		"/cosmos.upgrade.v1beta1.MsgCancelUpgrade":           &upgrade.MsgCancelUpgrade{},
		"/cosmos.upgrade.v1beta1.MsgCancelUpgradeResponse":   nil,
		"/cosmos.upgrade.v1beta1.MsgSoftwareUpgrade":         &upgrade.MsgSoftwareUpgrade{},
		"/cosmos.upgrade.v1beta1.MsgSoftwareUpgradeResponse": nil,

		// ------- Custom modules
		// blocktime
		"/dydxprotocol.blocktime.MsgUpdateDowntimeParams":         &blocktime.MsgUpdateDowntimeParams{},
		"/dydxprotocol.blocktime.MsgUpdateDowntimeParamsResponse": nil,

		// bridge
		"/dydxprotocol.bridge.MsgCompleteBridge":              &bridge.MsgCompleteBridge{},
		"/dydxprotocol.bridge.MsgCompleteBridgeResponse":      nil,
		"/dydxprotocol.bridge.MsgUpdateEventParams":           &bridge.MsgUpdateEventParams{},
		"/dydxprotocol.bridge.MsgUpdateEventParamsResponse":   nil,
		"/dydxprotocol.bridge.MsgUpdateProposeParams":         &bridge.MsgUpdateProposeParams{},
		"/dydxprotocol.bridge.MsgUpdateProposeParamsResponse": nil,
		"/dydxprotocol.bridge.MsgUpdateSafetyParams":          &bridge.MsgUpdateSafetyParams{},
		"/dydxprotocol.bridge.MsgUpdateSafetyParamsResponse":  nil,

		// clob
		"/dydxprotocol.clob.MsgCreateClobPair":                             &clob.MsgCreateClobPair{},
		"/dydxprotocol.clob.MsgCreateClobPairResponse":                     nil,
		"/dydxprotocol.clob.MsgUpdateBlockRateLimitConfiguration":          &clob.MsgUpdateBlockRateLimitConfiguration{},
		"/dydxprotocol.clob.MsgUpdateBlockRateLimitConfigurationResponse":  nil,
		"/dydxprotocol.clob.MsgUpdateClobPair":                             &clob.MsgUpdateClobPair{},
		"/dydxprotocol.clob.MsgUpdateClobPairResponse":                     nil,
		"/dydxprotocol.clob.MsgUpdateEquityTierLimitConfiguration":         &clob.MsgUpdateEquityTierLimitConfiguration{},
		"/dydxprotocol.clob.MsgUpdateEquityTierLimitConfigurationResponse": nil,
		"/dydxprotocol.clob.MsgUpdateLiquidationsConfig":                   &clob.MsgUpdateLiquidationsConfig{},
		"/dydxprotocol.clob.MsgUpdateLiquidationsConfigResponse":           nil,

		// delaymsg
		"/dydxprotocol.delaymsg.MsgDelayMessage":         &delaymsg.MsgDelayMessage{},
		"/dydxprotocol.delaymsg.MsgDelayMessageResponse": nil,

		// feetiers
		"/dydxprotocol.feetiers.MsgUpdatePerpetualFeeParams":         &feetiers.MsgUpdatePerpetualFeeParams{},
		"/dydxprotocol.feetiers.MsgUpdatePerpetualFeeParamsResponse": nil,

		// perpetuals
		"/dydxprotocol.perpetuals.MsgCreatePerpetual":          &perpetuals.MsgCreatePerpetual{},
		"/dydxprotocol.perpetuals.MsgCreatePerpetualResponse":  nil,
		"/dydxprotocol.perpetuals.MsgSetLiquidityTier":         &perpetuals.MsgSetLiquidityTier{},
		"/dydxprotocol.perpetuals.MsgSetLiquidityTierResponse": nil,

		// prices
		"/dydxprotocol.prices.MsgCreateOracleMarket":         &prices.MsgCreateOracleMarket{},
		"/dydxprotocol.prices.MsgCreateOracleMarketResponse": nil,

		// rewards
		"/dydxprotocol.rewards.MsgUpdateParams":         &rewards.MsgUpdateParams{},
		"/dydxprotocol.rewards.MsgUpdateParamsResponse": nil,

		// sending
		"/dydxprotocol.sending.MsgSendFromModuleToAccount":         &sending.MsgSendFromModuleToAccount{},
		"/dydxprotocol.sending.MsgSendFromModuleToAccountResponse": nil,

		// stats
		"/dydxprotocol.stats.MsgUpdateParams":         &stats.MsgUpdateParams{},
		"/dydxprotocol.stats.MsgUpdateParamsResponse": nil,

		// vest
		"/dydxprotocol.vest.MsgSetVestEntry":            &vest.MsgSetVestEntry{},
		"/dydxprotocol.vest.MsgSetVestEntryResponse":    nil,
		"/dydxprotocol.vest.MsgDeleteVestEntry":         &vest.MsgDeleteVestEntry{},
		"/dydxprotocol.vest.MsgDeleteVestEntryResponse": nil,
	}
)<|MERGE_RESOLUTION|>--- conflicted
+++ resolved
@@ -33,52 +33,9 @@
 	// GovAuth means that these messages must originate from the gov module and
 	// signed by gov module account.
 	InternalMsgSamplesGovAuth = map[string]sdk.Msg{
-<<<<<<< HEAD
-		// MsgUpdateParams
-		"/cosmos.auth.v1beta1.MsgUpdateParams":                 &auth.MsgUpdateParams{},
-		"/cosmos.bank.v1beta1.MsgUpdateParams":                 &bank.MsgUpdateParams{},
-		"/cosmos.bank.v1beta1.MsgUpdateParamsResponse":         nil,
-		"/cosmos.consensus.v1.MsgUpdateParams":                 &consensus.MsgUpdateParams{},
-		"/cosmos.consensus.v1.MsgUpdateParamsResponse":         nil,
-		"/cosmos.crisis.v1beta1.MsgUpdateParams":               &crisis.MsgUpdateParams{},
-		"/cosmos.crisis.v1beta1.MsgUpdateParamsResponse":       nil,
-		"/cosmos.distribution.v1beta1.MsgUpdateParams":         &distribution.MsgUpdateParams{},
-		"/cosmos.distribution.v1beta1.MsgUpdateParamsResponse": nil,
-		"/cosmos.gov.v1.MsgUpdateParams":                       &gov.MsgUpdateParams{},
-		"/cosmos.gov.v1.MsgUpdateParamsResponse":               nil,
-		"/cosmos.slashing.v1beta1.MsgUpdateParams":             &slashing.MsgUpdateParams{},
-		"/cosmos.slashing.v1beta1.MsgUpdateParamsResponse":     nil,
-		"/cosmos.staking.v1beta1.MsgUpdateParams":              &staking.MsgUpdateParams{},
-		"/cosmos.staking.v1beta1.MsgUpdateParamsResponse":      nil,
-
-		// clob
-		"/dydxprotocol.clob.MsgCreateClobPair":                             &clob.MsgCreateClobPair{},
-		"/dydxprotocol.clob.MsgCreateClobPairResponse":                     nil,
-		"/dydxprotocol.clob.MsgUpdateBlockRateLimitConfiguration":          &clob.MsgUpdateBlockRateLimitConfiguration{},
-		"/dydxprotocol.clob.MsgUpdateBlockRateLimitConfigurationResponse":  nil,
-		"/dydxprotocol.clob.MsgUpdateClobPair":                             &clob.MsgUpdateClobPair{},
-		"/dydxprotocol.clob.MsgUpdateClobPairResponse":                     nil,
-		"/dydxprotocol.clob.MsgUpdateEquityTierLimitConfiguration":         &clob.MsgUpdateEquityTierLimitConfiguration{},
-		"/dydxprotocol.clob.MsgUpdateEquityTierLimitConfigurationResponse": nil,
-		"/dydxprotocol.clob.MsgUpdateLiquidationsConfig":                   &clob.MsgUpdateLiquidationsConfig{},
-		"/dydxprotocol.clob.MsgUpdateLiquidationsConfigResponse":           nil,
-
-		// perpetuals
-		"/dydxprotocol.perpetuals.MsgCreatePerpetual":          &perpetuals.MsgCreatePerpetual{},
-		"/dydxprotocol.perpetuals.MsgCreatePerpetualResponse":  nil,
-		"/dydxprotocol.perpetuals.MsgSetLiquidityTier":         &perpetuals.MsgSetLiquidityTier{},
-		"/dydxprotocol.perpetuals.MsgSetLiquidityTierResponse": nil,
-
-		// prices
-		"/dydxprotocol.prices.MsgCreateOracleMarket":         &prices.MsgCreateOracleMarket{},
-		"/dydxprotocol.prices.MsgCreateOracleMarketResponse": nil,
-		"/dydxprotocol.prices.MsgUpdateMarketParam":          &prices.MsgUpdateMarketParam{},
-		"/dydxprotocol.prices.MsgUpdateMarketParamResponse":  nil,
-=======
 		// ------- CosmosSDK default modules
 		// auth
 		"/cosmos.auth.v1beta1.MsgUpdateParams": &auth.MsgUpdateParams{},
->>>>>>> 89fb11e7
 
 		// bank
 		"/cosmos.bank.v1beta1.MsgSetSendEnabled":         &bank.MsgSetSendEnabled{},
@@ -164,6 +121,8 @@
 		// prices
 		"/dydxprotocol.prices.MsgCreateOracleMarket":         &prices.MsgCreateOracleMarket{},
 		"/dydxprotocol.prices.MsgCreateOracleMarketResponse": nil,
+		"/dydxprotocol.prices.MsgUpdateMarketParam":          &prices.MsgUpdateMarketParam{},
+		"/dydxprotocol.prices.MsgUpdateMarketParamResponse":  nil,
 
 		// rewards
 		"/dydxprotocol.rewards.MsgUpdateParams":         &rewards.MsgUpdateParams{},
