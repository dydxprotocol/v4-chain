--- conflicted
+++ resolved
@@ -31,13 +31,9 @@
 			app.ModuleManager,
 			app.configurator,
 			app.ClobKeeper,
-<<<<<<< HEAD
 			app.PricesKeeper,
 			app.MarketMapKeeper,
-=======
 			app.RevShareKeeper,
-			app.PricesKeeper,
->>>>>>> 432e711d
 		),
 	)
 }
