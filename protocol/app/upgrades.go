--- conflicted
+++ resolved
@@ -32,12 +32,9 @@
 			app.configurator,
 			app.ClobKeeper,
 			app.PricesKeeper,
-<<<<<<< HEAD
-			app.AccountKeeper,
-=======
 			app.MarketMapKeeper,
 			app.RevShareKeeper,
->>>>>>> c2b655f3
+			app.AccountKeeper,
 		),
 	)
 }
