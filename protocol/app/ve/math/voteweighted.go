--- conflicted
+++ resolved
@@ -366,13 +366,6 @@
 	}
 
 	validator, err := validatorStore.ValidatorByConsAddr(ctx, address)
-<<<<<<< HEAD
-=======
-	fmt.Println("address", address)
-	fmt.Println("validatorAddr", validatorAddr)
-	fmt.Println("validator", validator)
-	fmt.Println("err", err)
->>>>>>> 5aec5d4a
 
 	if err != nil {
 		return math.NewInt(0), err
