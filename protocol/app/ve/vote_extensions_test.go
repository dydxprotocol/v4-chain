package ve_test

import (
	"fmt"
	"math"
	"math/big"

	"cosmossdk.io/log"

	"testing"

	ve "github.com/StreamFinance-Protocol/stream-chain/protocol/app/ve"
	vecodec "github.com/StreamFinance-Protocol/stream-chain/protocol/app/ve/codec"
	vetypes "github.com/StreamFinance-Protocol/stream-chain/protocol/app/ve/types"
	"github.com/StreamFinance-Protocol/stream-chain/protocol/dtypes"
	"github.com/StreamFinance-Protocol/stream-chain/protocol/mocks"
	constants "github.com/StreamFinance-Protocol/stream-chain/protocol/testutil/constants"
	keepertest "github.com/StreamFinance-Protocol/stream-chain/protocol/testutil/keeper"
	vetestutils "github.com/StreamFinance-Protocol/stream-chain/protocol/testutil/ve"
	clobtypes "github.com/StreamFinance-Protocol/stream-chain/protocol/x/clob/types"
	perptypes "github.com/StreamFinance-Protocol/stream-chain/protocol/x/perpetuals/types"
	pricestypes "github.com/StreamFinance-Protocol/stream-chain/protocol/x/prices/types"
	cometabci "github.com/cometbft/cometbft/abci/types"
	"github.com/stretchr/testify/mock"
	"github.com/stretchr/testify/require"

	ratelimitkeeper "github.com/StreamFinance-Protocol/stream-chain/protocol/x/ratelimit/keeper"

	sdaiservertypes "github.com/StreamFinance-Protocol/stream-chain/protocol/daemons/server/types/sdaioracle"
)

type TestExtendedVoteTC struct {
	expectedResponse  *vetypes.DaemonVoteExtension
	pricesKeeper      func() *mocks.PreBlockExecPricesKeeper
	ratelimitKeeper   func() *mocks.VoteExtensionRateLimitKeeper
	sdaiEventManager  *sdaiservertypes.SDAIEventManager
	perpKeeper        func() *mocks.ExtendVotePerpetualsKeeper
	clobKeeper        func() *mocks.ExtendVoteClobKeeper
	extendVoteRequest func() *cometabci.RequestExtendVote
	expectedError     bool
}

func TestExtendVoteHandler(t *testing.T) {
	tests := map[string]TestExtendedVoteTC{
		"nil request returns error, no conversion rate available": {
			pricesKeeper: func() *mocks.PreBlockExecPricesKeeper {
				mPricesKeeper := &mocks.PreBlockExecPricesKeeper{}
				return mPricesKeeper
			},
			ratelimitKeeper: func() *mocks.VoteExtensionRateLimitKeeper {
				mRatelimitKeeper := &mocks.VoteExtensionRateLimitKeeper{}
				return mRatelimitKeeper
			},
			sdaiEventManager: sdaiservertypes.SetupMockEventManager(true),
			perpKeeper: func() *mocks.ExtendVotePerpetualsKeeper {
				mPerpKeeper := &mocks.ExtendVotePerpetualsKeeper{}
				return mPerpKeeper
			},
			clobKeeper: func() *mocks.ExtendVoteClobKeeper {
				mClobKeeper := &mocks.ExtendVoteClobKeeper{}
				return mClobKeeper
			},
			extendVoteRequest: func() *cometabci.RequestExtendVote {
				return nil
			},
<<<<<<< HEAD
			expectedResponse: nil,
			expectedError:    true,
		},
		"price daemon returns no prices and conversion rate daemon returns no conversion rate, error thrown": {
=======
			expectedError: true,
		},
		"price daemon returns no prices - throws error": {
>>>>>>> 8c3ee5ac
			pricesKeeper: func() *mocks.PreBlockExecPricesKeeper {
				mPricesKeeper := &mocks.PreBlockExecPricesKeeper{}
				mPricesKeeper.On("GetValidMarketSpotPriceUpdates", mock.Anything).Return(
					[]*pricestypes.MarketSpotPriceUpdate{},
<<<<<<< HEAD
				)

				mPricesKeeper.On("GetMarketParam", mock.Anything, mock.Anything).Return(
					&pricestypes.MarketParam{},
					false,
				)

				return mPricesKeeper
			},
			ratelimitKeeper: func() *mocks.VoteExtensionRateLimitKeeper {
				mRatelimitKeeper := &mocks.VoteExtensionRateLimitKeeper{}
				mRatelimitKeeper.On("GetSDAILastBlockUpdated", mock.Anything).
					Return(new(big.Int), false)
				return mRatelimitKeeper
			},
			sdaiEventManager: sdaiservertypes.SetupMockEventManager(true),
			perpKeeper: func() *mocks.ExtendVotePerpetualsKeeper {
				mPerpKeeper := &mocks.ExtendVotePerpetualsKeeper{}
				mPerpKeeper.On("GetPerpetual", mock.Anything, mock.Anything).Return(
					nil, fmt.Errorf("error"),
				)
				return mPerpKeeper
			},
			clobKeeper: func() *mocks.ExtendVoteClobKeeper {
				mClobKeeper := &mocks.ExtendVoteClobKeeper{}
				mClobKeeper.On("GetClobPair", mock.Anything, mock.Anything).Return(
					nil, false,
				)
				return mClobKeeper
			},
			expectedError: true,
		},
		"price daemon returns no prices but sdai daemon returns conversion rate, no error": {
			pricesKeeper: func() *mocks.PreBlockExecPricesKeeper {
				mPricesKeeper := &mocks.PreBlockExecPricesKeeper{}
				mPricesKeeper.On("GetValidMarketSpotPriceUpdates", mock.Anything).Return(
					[]*pricestypes.MarketSpotPriceUpdate{},
=======
>>>>>>> 8c3ee5ac
				)

				mPricesKeeper.On("GetMarketParam", mock.Anything, mock.Anything).Return(
					&pricestypes.MarketParam{},
					false,
				)

				return mPricesKeeper
			},
			ratelimitKeeper: func() *mocks.VoteExtensionRateLimitKeeper {
				mRatelimitKeeper := &mocks.VoteExtensionRateLimitKeeper{}
				mRatelimitKeeper.On("GetSDAILastBlockUpdated", mock.Anything).
					Return(new(big.Int), false)
				return mRatelimitKeeper
			},
			sdaiEventManager: sdaiservertypes.SetupMockEventManager(),
			perpKeeper: func() *mocks.ExtendVotePerpetualsKeeper {
				mPerpKeeper := &mocks.ExtendVotePerpetualsKeeper{}
				mPerpKeeper.On("GetPerpetual", mock.Anything, mock.Anything).Return(
					nil, fmt.Errorf("error"),
				)
				return mPerpKeeper
			},
			clobKeeper: func() *mocks.ExtendVoteClobKeeper {
				mClobKeeper := &mocks.ExtendVoteClobKeeper{}
				mClobKeeper.On("GetClobPair", mock.Anything, mock.Anything).Return(
					nil, false,
				)
				return mClobKeeper
			},
<<<<<<< HEAD
			expectedError: false,
			expectedResponse: &vetypes.DaemonVoteExtension{
				Prices:             []vetypes.PricePair{},
				SDaiConversionRate: sdaiservertypes.TestSDAIEventRequest.ConversionRate,
			},
		},
		"oracle service returns single price, but no conversion rate available": {
			pricesKeeper: func() *mocks.PreBlockExecPricesKeeper {
				mpricesKeeper := &mocks.PreBlockExecPricesKeeper{}
				mpricesKeeper.On("GetValidMarketSpotPriceUpdates", mock.Anything).Return(
					constants.ValidSingleSpotMarketPriceUpdate,
				)
				mpricesKeeper.On("GetMarketParam", mock.Anything, mock.Anything).Return(
					constants.TestSingleMarketParam,
					true,
				)
				mpricesKeeper.On("GetSmoothedSpotPrice", mock.Anything).Return(
					constants.Price5,
					true,
				)

				return mpricesKeeper
			},
			ratelimitKeeper: func() *mocks.VoteExtensionRateLimitKeeper {
				mRatelimitKeeper := &mocks.VoteExtensionRateLimitKeeper{}
				mRatelimitKeeper.On("GetSDAILastBlockUpdated", mock.Anything).
					Return(new(big.Int), false)
				return mRatelimitKeeper
			},
			sdaiEventManager: sdaiservertypes.SetupMockEventManager(true),
			perpKeeper: func() *mocks.ExtendVotePerpetualsKeeper {
				mPerpKeeper := &mocks.ExtendVotePerpetualsKeeper{}
				mPerpKeeper.On("GetPerpetual", mock.Anything, uint32(0)).Return(
					perptypes.Perpetual{
						LastFundingRate: dtypes.NewInt(int64(constants.FundingRate1)),
					},
					nil,
				)

				return mPerpKeeper
			},
			clobKeeper: func() *mocks.ExtendVoteClobKeeper {
				mClobKeeper := &mocks.ExtendVoteClobKeeper{}
				mClobKeeper.On("GetClobPair", mock.Anything, mock.Anything).Return(
					clobtypes.ClobPair{
						Id:              constants.MarketId0,
						SubticksPerTick: 100_000,
					},
					true,
				)
				mClobKeeper.On("GetSingleMarketClobMetadata", mock.Anything, mock.Anything).Return(
					clobtypes.ClobMetadata{
						MidPrice: clobtypes.Subticks(getSubticksFromPrice(constants.Price5)),
					},
				)
				return mClobKeeper
			},
			expectedResponse: &vetypes.DaemonVoteExtension{
				Prices: []vetypes.PricePair{
					{
						MarketId:  constants.MarketId0,
						SpotPrice: constants.Price5Bytes,
						PnlPrice:  constants.Price5Bytes,
					},
				},
				SDaiConversionRate: "",
			},
=======
			expectedError: true,
>>>>>>> 8c3ee5ac
		},
		"oracle service returns single price and conversion rate": {
			pricesKeeper: func() *mocks.PreBlockExecPricesKeeper {
				mpricesKeeper := &mocks.PreBlockExecPricesKeeper{}
				mpricesKeeper.On("GetValidMarketSpotPriceUpdates", mock.Anything).Return(
					constants.ValidSingleSpotMarketPriceUpdate,
				)
				mpricesKeeper.On("GetMarketParam", mock.Anything, mock.Anything).Return(
					constants.TestSingleMarketParam,
					true,
				)
				mpricesKeeper.On("GetSmoothedSpotPrice", mock.Anything).Return(
					constants.Price5,
					true,
				)

				return mpricesKeeper
			},
			ratelimitKeeper: func() *mocks.VoteExtensionRateLimitKeeper {
				mRatelimitKeeper := &mocks.VoteExtensionRateLimitKeeper{}
				mRatelimitKeeper.On("GetSDAILastBlockUpdated", mock.Anything).
					Return(new(big.Int), false)
				return mRatelimitKeeper
			},
			sdaiEventManager: sdaiservertypes.SetupMockEventManager(),
			perpKeeper: func() *mocks.ExtendVotePerpetualsKeeper {
				mPerpKeeper := &mocks.ExtendVotePerpetualsKeeper{}
				mPerpKeeper.On("GetPerpetual", mock.Anything, uint32(0)).Return(
					perptypes.Perpetual{
						LastFundingRate: dtypes.NewInt(int64(constants.FundingRate1)),
					},
					nil,
				)

				return mPerpKeeper
			},
			clobKeeper: func() *mocks.ExtendVoteClobKeeper {
				mClobKeeper := &mocks.ExtendVoteClobKeeper{}
				mClobKeeper.On("GetClobPair", mock.Anything, mock.Anything).Return(
					clobtypes.ClobPair{
						Id:              constants.MarketId0,
						SubticksPerTick: 100_000,
					},
					true,
				)
				mClobKeeper.On("GetSingleMarketClobMetadata", mock.Anything, mock.Anything).Return(
					clobtypes.ClobMetadata{
						MidPrice: clobtypes.Subticks(getSubticksFromPrice(constants.Price5)),
					},
				)
				return mClobKeeper
			},
			expectedResponse: &vetypes.DaemonVoteExtension{
				Prices: []vetypes.PricePair{
					{
						MarketId:  constants.MarketId0,
						SpotPrice: constants.Price5Bytes,
						PnlPrice:  constants.Price5Bytes,
					},
				},
				SDaiConversionRate: sdaiservertypes.TestSDAIEventRequest.ConversionRate,
			},
		},
		"oracle service returns multiple prices and no conversion rate available": {
			pricesKeeper: func() *mocks.PreBlockExecPricesKeeper {
				mPricesKeeper := &mocks.PreBlockExecPricesKeeper{}
				mPricesKeeper.On("GetValidMarketSpotPriceUpdates", mock.Anything).Return(
					constants.ValidMultiMarketSpotPriceUpdates,
				)
				mPricesKeeper.On("GetMarketParam", mock.Anything, constants.MarketId0).Return(
					constants.TestMarketParams[0],
					true,
				)
				mPricesKeeper.On("GetMarketParam", mock.Anything, constants.MarketId1).Return(
					constants.TestMarketParams[1],
					true,
				)
				mPricesKeeper.On("GetMarketParam", mock.Anything, constants.MarketId2).Return(
					constants.TestMarketParams[2],
					true,
				)
				mPricesKeeper.On("GetMarketParam", mock.Anything, constants.MarketId3).Return(
					constants.TestMarketParams[3],
					true,
				)
				mPricesKeeper.On("GetMarketParam", mock.Anything, constants.MarketId4).Return(
					constants.TestMarketParams[4],
					true,
				)
				mPricesKeeper.On("GetSmoothedSpotPrice", constants.MarketId0).Return(
					constants.Price5,
					true,
				)
				mPricesKeeper.On("GetSmoothedSpotPrice", constants.MarketId1).Return(
					constants.Price6,
					true,
				)
				mPricesKeeper.On("GetSmoothedSpotPrice", constants.MarketId2).Return(
					constants.Price7,
					true,
				)
				mPricesKeeper.On("GetSmoothedSpotPrice", constants.MarketId3).Return(
					constants.Price4,
					true,
				)
				mPricesKeeper.On("GetSmoothedSpotPrice", constants.MarketId4).Return(
					constants.Price3,
					true,
				)
				return mPricesKeeper
			},
			ratelimitKeeper: func() *mocks.VoteExtensionRateLimitKeeper {
				mRatelimitKeeper := &mocks.VoteExtensionRateLimitKeeper{}
				mRatelimitKeeper.On("GetSDAILastBlockUpdated", mock.Anything).
					Return(new(big.Int), false)
				return mRatelimitKeeper
			},
			sdaiEventManager: sdaiservertypes.SetupMockEventManager(true),
			perpKeeper: func() *mocks.ExtendVotePerpetualsKeeper {
				mPerpKeeper := &mocks.ExtendVotePerpetualsKeeper{}
				mPerpKeeper.On("GetPerpetual", mock.Anything, mock.Anything).Return(
					perptypes.Perpetual{
						LastFundingRate: dtypes.NewInt(int64(0)),
					},
					nil,
				)
				return mPerpKeeper
			},
			clobKeeper: func() *mocks.ExtendVoteClobKeeper {
				mClobKeeper := &mocks.ExtendVoteClobKeeper{}
				mClobKeeper.On("GetClobPair", mock.Anything, mock.Anything).Return(
					clobtypes.ClobPair{
						Id:              constants.MarketId0,
						SubticksPerTick: 100_000,
<<<<<<< HEAD
					},
					true,
				)
				mClobKeeper.On("GetClobPair", mock.Anything, mock.Anything).Return(
					clobtypes.ClobPair{
						Id:              constants.MarketId1,
						SubticksPerTick: 100_000,
					},
					true,
				)
				mClobKeeper.On("GetClobPair", mock.Anything, mock.Anything).Return(
					clobtypes.ClobPair{
						Id:              constants.MarketId2,
						SubticksPerTick: 100_000,
					},
					true,
				)
				mClobKeeper.On("GetClobPair", mock.Anything, mock.Anything).Return(
					clobtypes.ClobPair{
						Id:              constants.MarketId3,
						SubticksPerTick: 100_000,
					},
					true,
				)
				mClobKeeper.On("GetClobPair", mock.Anything, mock.Anything).Return(
					clobtypes.ClobPair{
						Id:              constants.MarketId4,
						SubticksPerTick: 100_000,
=======
>>>>>>> 8c3ee5ac
					},
					true,
				)
				mClobKeeper.On("GetClobPair", mock.Anything, mock.Anything).Return(
					clobtypes.ClobPair{
						Id:              constants.MarketId1,
						SubticksPerTick: 100_000,
					},
					true,
				)
				mClobKeeper.On("GetClobPair", mock.Anything, mock.Anything).Return(
					clobtypes.ClobPair{
						Id:              constants.MarketId2,
						SubticksPerTick: 100_000,
					},
					true,
				)
				mClobKeeper.On("GetClobPair", mock.Anything, mock.Anything).Return(
					clobtypes.ClobPair{
						Id:              constants.MarketId3,
						SubticksPerTick: 100_000,
					},
					true,
				)
				mClobKeeper.On("GetClobPair", mock.Anything, mock.Anything).Return(
					clobtypes.ClobPair{
						Id:              constants.MarketId4,
						SubticksPerTick: 100_000,
					},
					true,
				)

				mClobKeeper.On(
					"GetSingleMarketClobMetadata",
					mock.Anything,
					clobtypes.ClobPair{
						Id:              constants.MarketId0,
						SubticksPerTick: 100_000,
					},
				).Return(
					clobtypes.ClobMetadata{
						MidPrice: clobtypes.Subticks(getSubticksFromPrice(constants.Price5)),
					},
				)
				mClobKeeper.On(
					"GetSingleMarketClobMetadata",
					mock.Anything,
					clobtypes.ClobPair{
						Id:              constants.MarketId1,
						SubticksPerTick: 100_000,
					},
				).Return(
					clobtypes.ClobMetadata{
						MidPrice: clobtypes.Subticks(getSubticksFromPrice(constants.Price6)),
					},
				)
				mClobKeeper.On(
					"GetSingleMarketClobMetadata",
					mock.Anything,
					clobtypes.ClobPair{
						Id:              constants.MarketId2,
						SubticksPerTick: 100_000,
					},
				).Return(
					clobtypes.ClobMetadata{
						MidPrice: clobtypes.Subticks(getSubticksFromPrice(constants.Price7)),
					},
				)
				mClobKeeper.On(
					"GetSingleMarketClobMetadata",
					mock.Anything,
					clobtypes.ClobPair{
						Id:              constants.MarketId3,
						SubticksPerTick: 100_000,
					},
				).Return(
					clobtypes.ClobMetadata{
						MidPrice: clobtypes.Subticks(getSubticksFromPrice(constants.Price4)),
					},
				)
				mClobKeeper.On(
					"GetSingleMarketClobMetadata",
					mock.Anything,
					clobtypes.ClobPair{
						Id:              constants.MarketId4,
						SubticksPerTick: 100_000,
					},
				).Return(
					clobtypes.ClobMetadata{
						MidPrice: clobtypes.Subticks(getSubticksFromPrice(constants.Price3)),
					},
				)
				return mClobKeeper
			},
			expectedResponse: &vetypes.DaemonVoteExtension{
				Prices: []vetypes.PricePair{
					{
						MarketId:  constants.MarketId0,
						SpotPrice: constants.Price5Bytes,
						PnlPrice:  constants.Price5Bytes,
					},
					{
						MarketId:  constants.MarketId1,
						SpotPrice: constants.Price6Bytes,
						PnlPrice:  constants.Price6Bytes,
					},
					{
						MarketId:  constants.MarketId2,
						SpotPrice: constants.Price7Bytes,
						PnlPrice:  constants.Price7Bytes,
					},
					{
						MarketId:  constants.MarketId3,
						SpotPrice: constants.Price4Bytes,
						PnlPrice:  constants.Price4Bytes,
					},
					{
						MarketId:  constants.MarketId4,
						SpotPrice: constants.Price3Bytes,
						PnlPrice:  constants.Price3Bytes,
					},
				},
				SDaiConversionRate: "",
			},
		},
		"oracle service returns multiple prices and conversion rate": {
			pricesKeeper: func() *mocks.PreBlockExecPricesKeeper {
				mPricesKeeper := &mocks.PreBlockExecPricesKeeper{}
				mPricesKeeper.On("GetValidMarketSpotPriceUpdates", mock.Anything).Return(
					constants.ValidMultiMarketSpotPriceUpdates,
				)
				mPricesKeeper.On("GetMarketParam", mock.Anything, constants.MarketId0).Return(
					constants.TestMarketParams[0],
					true,
				)
				mPricesKeeper.On("GetMarketParam", mock.Anything, constants.MarketId1).Return(
					constants.TestMarketParams[1],
					true,
				)
				mPricesKeeper.On("GetMarketParam", mock.Anything, constants.MarketId2).Return(
					constants.TestMarketParams[2],
					true,
				)
				mPricesKeeper.On("GetMarketParam", mock.Anything, constants.MarketId3).Return(
					constants.TestMarketParams[3],
					true,
				)
				mPricesKeeper.On("GetMarketParam", mock.Anything, constants.MarketId4).Return(
					constants.TestMarketParams[4],
					true,
				)
				mPricesKeeper.On("GetSmoothedSpotPrice", constants.MarketId0).Return(
					constants.Price5,
					true,
				)
				mPricesKeeper.On("GetSmoothedSpotPrice", constants.MarketId1).Return(
					constants.Price6,
					true,
				)
				mPricesKeeper.On("GetSmoothedSpotPrice", constants.MarketId2).Return(
					constants.Price7,
					true,
				)
				mPricesKeeper.On("GetSmoothedSpotPrice", constants.MarketId3).Return(
					constants.Price4,
					true,
				)
				mPricesKeeper.On("GetSmoothedSpotPrice", constants.MarketId4).Return(
					constants.Price3,
					true,
				)
				return mPricesKeeper
			},
			ratelimitKeeper: func() *mocks.VoteExtensionRateLimitKeeper {
				mRatelimitKeeper := &mocks.VoteExtensionRateLimitKeeper{}
				mRatelimitKeeper.On("GetSDAILastBlockUpdated", mock.Anything).
					Return(new(big.Int), false)
				return mRatelimitKeeper
			},
			sdaiEventManager: sdaiservertypes.SetupMockEventManager(),
			perpKeeper: func() *mocks.ExtendVotePerpetualsKeeper {
				mPerpKeeper := &mocks.ExtendVotePerpetualsKeeper{}
				mPerpKeeper.On("GetPerpetual", mock.Anything, mock.Anything).Return(
					perptypes.Perpetual{
						LastFundingRate: dtypes.NewInt(int64(0)),
					},
					nil,
				)
				return mPerpKeeper
			},
			clobKeeper: func() *mocks.ExtendVoteClobKeeper {
				mClobKeeper := &mocks.ExtendVoteClobKeeper{}
				mClobKeeper.On("GetClobPair", mock.Anything, mock.Anything).Return(
					clobtypes.ClobPair{
						Id:              constants.MarketId0,
						SubticksPerTick: 100_000,
					},
					true,
				)
				mClobKeeper.On("GetClobPair", mock.Anything, mock.Anything).Return(
					clobtypes.ClobPair{
						Id:              constants.MarketId1,
						SubticksPerTick: 100_000,
					},
					true,
				)
				mClobKeeper.On("GetClobPair", mock.Anything, mock.Anything).Return(
					clobtypes.ClobPair{
						Id:              constants.MarketId2,
						SubticksPerTick: 100_000,
					},
					true,
				)
				mClobKeeper.On("GetClobPair", mock.Anything, mock.Anything).Return(
					clobtypes.ClobPair{
						Id:              constants.MarketId3,
						SubticksPerTick: 100_000,
					},
					true,
				)
				mClobKeeper.On("GetClobPair", mock.Anything, mock.Anything).Return(
					clobtypes.ClobPair{
						Id:              constants.MarketId4,
						SubticksPerTick: 100_000,
					},
					true,
				)
				mClobKeeper.On(
					"GetSingleMarketClobMetadata",
					mock.Anything,
					clobtypes.ClobPair{
						Id:              constants.MarketId0,
						SubticksPerTick: 100_000,
					},
				).Return(
					clobtypes.ClobMetadata{
						MidPrice: clobtypes.Subticks(getSubticksFromPrice(constants.Price5)),
					},
				)
				mClobKeeper.On(
					"GetSingleMarketClobMetadata",
					mock.Anything,
					clobtypes.ClobPair{
						Id:              constants.MarketId1,
						SubticksPerTick: 100_000,
					},
				).Return(
					clobtypes.ClobMetadata{
						MidPrice: clobtypes.Subticks(getSubticksFromPrice(constants.Price6)),
					},
				)
				mClobKeeper.On(
					"GetSingleMarketClobMetadata",
					mock.Anything,
					clobtypes.ClobPair{
						Id:              constants.MarketId2,
						SubticksPerTick: 100_000,
					},
				).Return(
					clobtypes.ClobMetadata{
						MidPrice: clobtypes.Subticks(getSubticksFromPrice(constants.Price7)),
					},
				)
				mClobKeeper.On(
					"GetSingleMarketClobMetadata",
					mock.Anything,
					clobtypes.ClobPair{
						Id:              constants.MarketId3,
						SubticksPerTick: 100_000,
					},
				).Return(
					clobtypes.ClobMetadata{
						MidPrice: clobtypes.Subticks(getSubticksFromPrice(constants.Price4)),
					},
				)
				mClobKeeper.On(
					"GetSingleMarketClobMetadata",
					mock.Anything,
					clobtypes.ClobPair{
						Id:              constants.MarketId4,
						SubticksPerTick: 100_000,
					},
				).Return(
					clobtypes.ClobMetadata{
						MidPrice: clobtypes.Subticks(getSubticksFromPrice(constants.Price3)),
					},
				)
				return mClobKeeper
			},
			expectedResponse: &vetypes.DaemonVoteExtension{
				Prices: []vetypes.PricePair{
					{
						MarketId:  constants.MarketId0,
						SpotPrice: constants.Price5Bytes,
						PnlPrice:  constants.Price5Bytes,
					},
					{
						MarketId:  constants.MarketId1,
						SpotPrice: constants.Price6Bytes,
						PnlPrice:  constants.Price6Bytes,
					},
					{
						MarketId:  constants.MarketId2,
						SpotPrice: constants.Price7Bytes,
						PnlPrice:  constants.Price7Bytes,
					},
					{
						MarketId:  constants.MarketId3,
						SpotPrice: constants.Price4Bytes,
						PnlPrice:  constants.Price4Bytes,
					},
					{
						MarketId:  constants.MarketId4,
						SpotPrice: constants.Price3Bytes,
						PnlPrice:  constants.Price3Bytes,
					},
				},
				SDaiConversionRate: sdaiservertypes.TestSDAIEventRequest.ConversionRate,
			},
		},
		"getting prices panics": {
			pricesKeeper: func() *mocks.PreBlockExecPricesKeeper {
				mPricesKeeper := &mocks.PreBlockExecPricesKeeper{}
				mPricesKeeper.On("GetValidMarketSpotPriceUpdates", mock.Anything).Panic("panic")
				return mPricesKeeper
			},
			expectedResponse: &vetypes.DaemonVoteExtension{
				Prices: nil,
			},
			perpKeeper: func() *mocks.ExtendVotePerpetualsKeeper {
				mPerpKeeper := &mocks.ExtendVotePerpetualsKeeper{}
				return mPerpKeeper
			},
			ratelimitKeeper: func() *mocks.VoteExtensionRateLimitKeeper {
				mRatelimitKeeper := &mocks.VoteExtensionRateLimitKeeper{}
				mRatelimitKeeper.On("GetSDAILastBlockUpdated", mock.Anything).
					Return(new(big.Int), false)
				return mRatelimitKeeper
			},
			sdaiEventManager: sdaiservertypes.SetupMockEventManager(),
			clobKeeper: func() *mocks.ExtendVoteClobKeeper {
				mClobKeeper := &mocks.ExtendVoteClobKeeper{}
				return mClobKeeper
			},
			expectedError: true,
		},
		"oracle service returns multiple prices, but no conversion rate because last set height is not old enough": {
			pricesKeeper: func() *mocks.PreBlockExecPricesKeeper {
				mPricesKeeper := &mocks.PreBlockExecPricesKeeper{}
				mPricesKeeper.On("GetValidMarketSpotPriceUpdates", mock.Anything).Return(
					constants.ValidMultiMarketSpotPriceUpdates,
				)
				mPricesKeeper.On("GetMarketParam", mock.Anything, constants.MarketId0).Return(
					constants.TestMarketParams[0],
					true,
				)
				mPricesKeeper.On("GetMarketParam", mock.Anything, constants.MarketId1).Return(
					constants.TestMarketParams[1],
					true,
				)
				mPricesKeeper.On("GetMarketParam", mock.Anything, constants.MarketId2).Return(
					constants.TestMarketParams[2],
					true,
				)
				mPricesKeeper.On("GetMarketParam", mock.Anything, constants.MarketId3).Return(
					constants.TestMarketParams[3],
					true,
				)
				mPricesKeeper.On("GetMarketParam", mock.Anything, constants.MarketId4).Return(
					constants.TestMarketParams[4],
					true,
				)
				mPricesKeeper.On("GetSmoothedSpotPrice", constants.MarketId0).Return(
					constants.Price5,
					true,
				)
				mPricesKeeper.On("GetSmoothedSpotPrice", constants.MarketId1).Return(
					constants.Price6,
					true,
				)
				mPricesKeeper.On("GetSmoothedSpotPrice", constants.MarketId2).Return(
					constants.Price7,
					true,
				)
				mPricesKeeper.On("GetSmoothedSpotPrice", constants.MarketId3).Return(
					constants.Price4,
					true,
				)
				mPricesKeeper.On("GetSmoothedSpotPrice", constants.MarketId4).Return(
					constants.Price3,
					true,
				)
				return mPricesKeeper
			},
			ratelimitKeeper: func() *mocks.VoteExtensionRateLimitKeeper {
				mRatelimitKeeper := &mocks.VoteExtensionRateLimitKeeper{}
				mRatelimitKeeper.On("GetSDAILastBlockUpdated", mock.Anything).
					Return(big.NewInt(1), true) // Note: assumes that test runs with low block height and offset is large
				return mRatelimitKeeper
			},
			sdaiEventManager: sdaiservertypes.SetupMockEventManager(),
			perpKeeper: func() *mocks.ExtendVotePerpetualsKeeper {
				mPerpKeeper := &mocks.ExtendVotePerpetualsKeeper{}
				mPerpKeeper.On("GetPerpetual", mock.Anything, mock.Anything).Return(
					perptypes.Perpetual{
						LastFundingRate: dtypes.NewInt(int64(0)),
					},
					nil,
				)
				return mPerpKeeper
			},
			clobKeeper: func() *mocks.ExtendVoteClobKeeper {
				mClobKeeper := &mocks.ExtendVoteClobKeeper{}
				mClobKeeper.On("GetClobPair", mock.Anything, mock.Anything).Return(
					clobtypes.ClobPair{
						Id:              constants.MarketId0,
						SubticksPerTick: 100_000,
					},
					true,
				)
				mClobKeeper.On("GetClobPair", mock.Anything, mock.Anything).Return(
					clobtypes.ClobPair{
						Id:              constants.MarketId1,
						SubticksPerTick: 100_000,
					},
					true,
				)
				mClobKeeper.On("GetClobPair", mock.Anything, mock.Anything).Return(
					clobtypes.ClobPair{
						Id:              constants.MarketId2,
						SubticksPerTick: 100_000,
					},
					true,
				)
				mClobKeeper.On("GetClobPair", mock.Anything, mock.Anything).Return(
					clobtypes.ClobPair{
						Id:              constants.MarketId3,
						SubticksPerTick: 100_000,
					},
					true,
				)
				mClobKeeper.On("GetClobPair", mock.Anything, mock.Anything).Return(
					clobtypes.ClobPair{
						Id:              constants.MarketId4,
						SubticksPerTick: 100_000,
					},
					true,
				)
				mClobKeeper.On(
					"GetSingleMarketClobMetadata",
					mock.Anything,
					clobtypes.ClobPair{
						Id:              constants.MarketId0,
						SubticksPerTick: 100_000,
					},
				).Return(
					clobtypes.ClobMetadata{
						MidPrice: clobtypes.Subticks(getSubticksFromPrice(constants.Price5)),
					},
				)
				mClobKeeper.On(
					"GetSingleMarketClobMetadata",
					mock.Anything,
					clobtypes.ClobPair{
						Id:              constants.MarketId1,
						SubticksPerTick: 100_000,
					},
				).Return(
					clobtypes.ClobMetadata{
						MidPrice: clobtypes.Subticks(getSubticksFromPrice(constants.Price6)),
					},
				)
				mClobKeeper.On(
					"GetSingleMarketClobMetadata",
					mock.Anything,
					clobtypes.ClobPair{
						Id:              constants.MarketId2,
						SubticksPerTick: 100_000,
					},
				).Return(
					clobtypes.ClobMetadata{
						MidPrice: clobtypes.Subticks(getSubticksFromPrice(constants.Price7)),
					},
				)
				mClobKeeper.On(
					"GetSingleMarketClobMetadata",
					mock.Anything,
					clobtypes.ClobPair{
						Id:              constants.MarketId3,
						SubticksPerTick: 100_000,
					},
				).Return(
					clobtypes.ClobMetadata{
						MidPrice: clobtypes.Subticks(getSubticksFromPrice(constants.Price4)),
					},
				)
				mClobKeeper.On(
					"GetSingleMarketClobMetadata",
					mock.Anything,
					clobtypes.ClobPair{
						Id:              constants.MarketId4,
						SubticksPerTick: 100_000,
					},
				).Return(
					clobtypes.ClobMetadata{
						MidPrice: clobtypes.Subticks(getSubticksFromPrice(constants.Price3)),
					},
				)
				return mClobKeeper
			},
			expectedResponse: &vetypes.DaemonVoteExtension{
				Prices: []vetypes.PricePair{
					{
						MarketId:  constants.MarketId0,
						SpotPrice: constants.Price5Bytes,
						PnlPrice:  constants.Price5Bytes,
					},
					{
						MarketId:  constants.MarketId1,
						SpotPrice: constants.Price6Bytes,
						PnlPrice:  constants.Price6Bytes,
					},
					{
						MarketId:  constants.MarketId2,
						SpotPrice: constants.Price7Bytes,
						PnlPrice:  constants.Price7Bytes,
					},
					{
						MarketId:  constants.MarketId3,
						SpotPrice: constants.Price4Bytes,
						PnlPrice:  constants.Price4Bytes,
					},
					{
						MarketId:  constants.MarketId4,
						SpotPrice: constants.Price3Bytes,
						PnlPrice:  constants.Price3Bytes,
					},
				},
				SDaiConversionRate: "",
			},
		},
		"price daemon returns no prices and conversion rate daemon returns conversion rate but block height is too new, error thrown": {
			pricesKeeper: func() *mocks.PreBlockExecPricesKeeper {
				mPricesKeeper := &mocks.PreBlockExecPricesKeeper{}
				mPricesKeeper.On("GetValidMarketSpotPriceUpdates", mock.Anything).Return(
					[]*pricestypes.MarketSpotPriceUpdate{},
				)

				mPricesKeeper.On("GetMarketParam", mock.Anything, mock.Anything).Return(
					&pricestypes.MarketParam{},
					false,
				)

				return mPricesKeeper
			},
			ratelimitKeeper: func() *mocks.VoteExtensionRateLimitKeeper {
				mRatelimitKeeper := &mocks.VoteExtensionRateLimitKeeper{}
				mRatelimitKeeper.On("GetSDAILastBlockUpdated", mock.Anything).
					Return(big.NewInt(1), true) // Note: assumes that test runs with low block height and offset is large
				return mRatelimitKeeper
			},
			sdaiEventManager: sdaiservertypes.SetupMockEventManager(),
			perpKeeper: func() *mocks.ExtendVotePerpetualsKeeper {
				mPerpKeeper := &mocks.ExtendVotePerpetualsKeeper{}
				mPerpKeeper.On("GetPerpetual", mock.Anything, mock.Anything).Return(
					nil, fmt.Errorf("error"),
				)
				return mPerpKeeper
			},
			clobKeeper: func() *mocks.ExtendVoteClobKeeper {
				mClobKeeper := &mocks.ExtendVoteClobKeeper{}
				mClobKeeper.On("GetClobPair", mock.Anything, mock.Anything).Return(
					nil, false,
				)
				return mClobKeeper
			},
			expectedError: true,
		},
	}
	var round int64 = 3
	for name, tc := range tests {
		t.Run(name, func(t *testing.T) {
			ctx, _, _, _, _, _ := keepertest.PricesKeepers(t)
			ctx = vetestutils.GetVeEnabledCtx(ctx, round)
			votecodec := vecodec.NewDefaultVoteExtensionCodec()

			mVEApplier := &mocks.VEApplierInterface{}

			h := ve.NewVoteExtensionHandler(
				log.NewTestLogger(t),
				votecodec,
				tc.pricesKeeper(),
				tc.perpKeeper(),
				tc.clobKeeper(),
				tc.ratelimitKeeper(),
				tc.sdaiEventManager,
				mVEApplier,
			)

			req := &cometabci.RequestExtendVote{}
			if tc.extendVoteRequest != nil {
				req = tc.extendVoteRequest()
			}

<<<<<<< HEAD
			mVEApplier.On("ApplyVE", mock.Anything, mock.Anything, mock.Anything).Return(nil)
=======
			mPriceApplier.On("ApplyPricesFromVE", mock.Anything, mock.Anything, mock.Anything).Return(nil)
>>>>>>> 8c3ee5ac

			resp, err := h.ExtendVoteHandler()(ctx, req)
			if !tc.expectedError {
				require.NoError(t, err)
				if resp == nil && tc.expectedResponse == nil {
					return
				}
				require.NotNil(t, resp)
				ext, err := votecodec.Decode(resp.VoteExtension)
				require.NoError(t, err)
				require.Equal(t, len(tc.expectedResponse.Prices), len(ext.Prices))
<<<<<<< HEAD
=======

>>>>>>> 8c3ee5ac
				expectedPriceMap := make(map[uint32]vetypes.PricePair)
				for _, expectedPricePair := range tc.expectedResponse.Prices {
					expectedPriceMap[expectedPricePair.MarketId] = expectedPricePair
				}
<<<<<<< HEAD
=======

>>>>>>> 8c3ee5ac
				for _, actualPricePair := range ext.Prices {
					expectedPricePair, exists := expectedPriceMap[actualPricePair.MarketId]
					require.True(t, exists, "MarketId %d not found in expected prices", actualPricePair.MarketId)
					require.Equal(t, expectedPricePair.PnlPrice, actualPricePair.PnlPrice)
					require.Equal(t, expectedPricePair.SpotPrice, actualPricePair.SpotPrice)
				}
<<<<<<< HEAD
				require.Equal(t, tc.expectedResponse.SDaiConversionRate, ext.SDaiConversionRate)
=======
>>>>>>> 8c3ee5ac
			} else {
				require.Error(t, err)
			}
		})
		round++
	}
}
<<<<<<< HEAD

type TestVerifyExtendedVoteTC struct {
	getReq           func() *cometabci.RequestVerifyVoteExtension
	pricesKeeper     func() *mocks.PreBlockExecPricesKeeper
	ratelimitKeeper  func() *mocks.VoteExtensionRateLimitKeeper
	expectedResponse *cometabci.ResponseVerifyVoteExtension
	expectedError    bool
}

func TestVerifyVoteHandler(t *testing.T) {
	votecodec := vecodec.NewDefaultVoteExtensionCodec()
	tests := map[string]TestVerifyExtendedVoteTC{
		"nil request returns error": {
			pricesKeeper: func() *mocks.PreBlockExecPricesKeeper {
				mPricesKeeper := &mocks.PreBlockExecPricesKeeper{}
				return mPricesKeeper
			},
			ratelimitKeeper: func() *mocks.VoteExtensionRateLimitKeeper {
				mRatelimitKeeper := &mocks.VoteExtensionRateLimitKeeper{}
				return mRatelimitKeeper
			},
			getReq: func() *cometabci.RequestVerifyVoteExtension {
				return nil
			},
			expectedResponse: nil,
			expectedError:    true,
		},
		"empty vote extension": {
			pricesKeeper: func() *mocks.PreBlockExecPricesKeeper {
				mPricesKeeper := &mocks.PreBlockExecPricesKeeper{}
				return mPricesKeeper
			},
			ratelimitKeeper: func() *mocks.VoteExtensionRateLimitKeeper {
				mRatelimitKeeper := &mocks.VoteExtensionRateLimitKeeper{}
				return mRatelimitKeeper
			},
			getReq: func() *cometabci.RequestVerifyVoteExtension {
				return &cometabci.RequestVerifyVoteExtension{}
			},
			expectedResponse: &cometabci.ResponseVerifyVoteExtension{
				Status: cometabci.ResponseVerifyVoteExtension_ACCEPT,
			},
			expectedError: false,
		},
		"empty vote extension - 1 valid price": {
			pricesKeeper: func() *mocks.PreBlockExecPricesKeeper {
				mPricesKeeper := &mocks.PreBlockExecPricesKeeper{}
				mPricesKeeper.On("GetMaxPairs", mock.Anything).Return(1)
				return mPricesKeeper
			},
			ratelimitKeeper: func() *mocks.VoteExtensionRateLimitKeeper {
				mRatelimitKeeper := &mocks.VoteExtensionRateLimitKeeper{}
				return mRatelimitKeeper
			},
			getReq: func() *cometabci.RequestVerifyVoteExtension {
				return &cometabci.RequestVerifyVoteExtension{}
			},
			expectedResponse: &cometabci.ResponseVerifyVoteExtension{
				Status: cometabci.ResponseVerifyVoteExtension_ACCEPT,
			},
			expectedError: false,
		},
		"malformed bytes returns error": {
			pricesKeeper: func() *mocks.PreBlockExecPricesKeeper {
				mPricesKeeper := &mocks.PreBlockExecPricesKeeper{}
				return mPricesKeeper
			},
			ratelimitKeeper: func() *mocks.VoteExtensionRateLimitKeeper {
				mRatelimitKeeper := &mocks.VoteExtensionRateLimitKeeper{}
				return mRatelimitKeeper
			},
			getReq: func() *cometabci.RequestVerifyVoteExtension {
				return &cometabci.RequestVerifyVoteExtension{
					VoteExtension: []byte("malformed"),
				}
			},
			expectedResponse: &cometabci.ResponseVerifyVoteExtension{
				Status: cometabci.ResponseVerifyVoteExtension_REJECT,
			},
			expectedError: true,
		},
		"vote extension with no prices and no conversion rate": {
			pricesKeeper: func() *mocks.PreBlockExecPricesKeeper {
				mPricesKeeper := &mocks.PreBlockExecPricesKeeper{}
				mPricesKeeper.On("GetAllMarketParams", mock.Anything).Return(
					[]pricestypes.MarketParam{}, // two prices
				)
				return mPricesKeeper
			},
			ratelimitKeeper: func() *mocks.VoteExtensionRateLimitKeeper {
				mRatelimitKeeper := &mocks.VoteExtensionRateLimitKeeper{}
				return mRatelimitKeeper
			},
			getReq: func() *cometabci.RequestVerifyVoteExtension {
				prices := []vetypes.PricePair{}

				extBz, err := vetestutils.CreateVoteExtensionBytes(
					prices,
					"",
				)
				require.NoError(t, err)
=======
>>>>>>> 8c3ee5ac

				return &cometabci.RequestVerifyVoteExtension{
					VoteExtension: extBz,
					Height:        6000,
				}
			},

			expectedResponse: &cometabci.ResponseVerifyVoteExtension{
				Status: cometabci.ResponseVerifyVoteExtension_ACCEPT,
			},
			expectedError: false,
		},
		"valid vote extension - single valid price with no conversion rate": {
			pricesKeeper: func() *mocks.PreBlockExecPricesKeeper {
				mPricesKeeper := &mocks.PreBlockExecPricesKeeper{}
				mPricesKeeper.On("GetAllMarketParams", mock.Anything).Return(
					constants.TestMarketParams,
				)
				return mPricesKeeper
			},
			ratelimitKeeper: func() *mocks.VoteExtensionRateLimitKeeper {
				mRatelimitKeeper := &mocks.VoteExtensionRateLimitKeeper{}
				return mRatelimitKeeper
			},
			getReq: func() *cometabci.RequestVerifyVoteExtension {
				extBz, err := vetestutils.CreateVoteExtensionBytes(
					constants.ValidSingleVEPrice,
					"",
				)
				require.NoError(t, err)
				return &cometabci.RequestVerifyVoteExtension{
					VoteExtension: extBz,
					Height:        6000,
				}
			},
			expectedResponse: &cometabci.ResponseVerifyVoteExtension{
				Status: cometabci.ResponseVerifyVoteExtension_ACCEPT,
			},
			expectedError: false,
		},
		"valid vote extension - no price with conversion rate 1": {
			pricesKeeper: func() *mocks.PreBlockExecPricesKeeper {
				mPricesKeeper := &mocks.PreBlockExecPricesKeeper{}
				mPricesKeeper.On("GetAllMarketParams", mock.Anything).Return(
					constants.TestMarketParams,
				)
				return mPricesKeeper
			},
			ratelimitKeeper: func() *mocks.VoteExtensionRateLimitKeeper {
				mRatelimitKeeper := &mocks.VoteExtensionRateLimitKeeper{}
				mRatelimitKeeper.On("GetSDAILastBlockUpdated", mock.Anything).Return(new(big.Int), false)
				mRatelimitKeeper.On("GetSDAIPrice", mock.Anything).Return(new(big.Int), false)
				return mRatelimitKeeper
			},
			getReq: func() *cometabci.RequestVerifyVoteExtension {
				extBz, err := vetestutils.CreateVoteExtensionBytes(
					[]vetypes.PricePair{},
					sdaiservertypes.TestSDAIEventRequest.ConversionRate,
				)
				require.NoError(t, err)
				return &cometabci.RequestVerifyVoteExtension{
					VoteExtension: extBz,
					Height:        6000,
				}
			},
			expectedResponse: &cometabci.ResponseVerifyVoteExtension{
				Status: cometabci.ResponseVerifyVoteExtension_ACCEPT,
			},
			expectedError: false,
		},
		"valid vote extension - no price with conversion rate 2": {
			pricesKeeper: func() *mocks.PreBlockExecPricesKeeper {
				mPricesKeeper := &mocks.PreBlockExecPricesKeeper{}
				mPricesKeeper.On("GetAllMarketParams", mock.Anything).Return(
					constants.TestMarketParams,
				)
				return mPricesKeeper
			},
			ratelimitKeeper: func() *mocks.VoteExtensionRateLimitKeeper {
				mRatelimitKeeper := &mocks.VoteExtensionRateLimitKeeper{}
				mRatelimitKeeper.On("GetSDAILastBlockUpdated", mock.Anything).Return(new(big.Int), false)
				mRatelimitKeeper.On("GetSDAIPrice", mock.Anything).Return(new(big.Int), false)
				return mRatelimitKeeper
			},
			getReq: func() *cometabci.RequestVerifyVoteExtension {
				extBz, err := vetestutils.CreateVoteExtensionBytes(
					nil,
					sdaiservertypes.TestSDAIEventRequest.ConversionRate,
				)
				require.NoError(t, err)
				return &cometabci.RequestVerifyVoteExtension{
					VoteExtension: extBz,
					Height:        6000,
				}
			},
			expectedResponse: &cometabci.ResponseVerifyVoteExtension{
				Status: cometabci.ResponseVerifyVoteExtension_ACCEPT,
			},
			expectedError: false,
		},
		"valid vote extension - single valid price with conversion rate": {
			pricesKeeper: func() *mocks.PreBlockExecPricesKeeper {
				mPricesKeeper := &mocks.PreBlockExecPricesKeeper{}
				mPricesKeeper.On("GetAllMarketParams", mock.Anything).Return(
					constants.TestMarketParams,
				)
				return mPricesKeeper
			},
			ratelimitKeeper: func() *mocks.VoteExtensionRateLimitKeeper {
				mRatelimitKeeper := &mocks.VoteExtensionRateLimitKeeper{}
				mRatelimitKeeper.On("GetSDAILastBlockUpdated", mock.Anything).Return(new(big.Int), false)
				mRatelimitKeeper.On("GetSDAIPrice", mock.Anything).Return(new(big.Int), false)
				return mRatelimitKeeper
			},
			getReq: func() *cometabci.RequestVerifyVoteExtension {
				extBz, err := vetestutils.CreateVoteExtensionBytes(
					constants.ValidSingleVEPrice,
					sdaiservertypes.TestSDAIEventRequest.ConversionRate,
				)
				require.NoError(t, err)
				return &cometabci.RequestVerifyVoteExtension{
					VoteExtension: extBz,
					Height:        6000,
				}
			},
			expectedResponse: &cometabci.ResponseVerifyVoteExtension{
				Status: cometabci.ResponseVerifyVoteExtension_ACCEPT,
			},
			expectedError: false,
		},
		"valid vote extension - multiple valid prices and no conversion rate": {
			pricesKeeper: func() *mocks.PreBlockExecPricesKeeper {
				mPricesKeeper := &mocks.PreBlockExecPricesKeeper{}
				mPricesKeeper.On("GetAllMarketParams", mock.Anything).Return(
					constants.TestMarketParams,
				)
				return mPricesKeeper
			},
			ratelimitKeeper: func() *mocks.VoteExtensionRateLimitKeeper {
				mRatelimitKeeper := &mocks.VoteExtensionRateLimitKeeper{}
				mRatelimitKeeper.On("GetSDAILastBlockUpdated", mock.Anything).Return(new(big.Int), false)
				mRatelimitKeeper.On("GetSDAIPrice", mock.Anything).Return(new(big.Int), false)
				return mRatelimitKeeper
			},
			getReq: func() *cometabci.RequestVerifyVoteExtension {
				extBz, err := vetestutils.CreateVoteExtensionBytes(
					constants.ValidVEPrices,
					"",
				)
				require.NoError(t, err)
				return &cometabci.RequestVerifyVoteExtension{
					VoteExtension: extBz,
					Height:        6000,
				}
			},
			expectedResponse: &cometabci.ResponseVerifyVoteExtension{
				Status: cometabci.ResponseVerifyVoteExtension_ACCEPT,
			},
			expectedError: false,
		},
		"valid vote extension - multiple valid prices and initial conversion rate": {
			pricesKeeper: func() *mocks.PreBlockExecPricesKeeper {
				mPricesKeeper := &mocks.PreBlockExecPricesKeeper{}
				mPricesKeeper.On("GetAllMarketParams", mock.Anything).Return(
					constants.TestMarketParams,
				)
				return mPricesKeeper
			},
			ratelimitKeeper: func() *mocks.VoteExtensionRateLimitKeeper {
				mRatelimitKeeper := &mocks.VoteExtensionRateLimitKeeper{}
				mRatelimitKeeper.On("GetSDAILastBlockUpdated", mock.Anything).Return(new(big.Int), false)
				mRatelimitKeeper.On("GetSDAIPrice", mock.Anything).Return(new(big.Int), false)
				return mRatelimitKeeper
			},
			getReq: func() *cometabci.RequestVerifyVoteExtension {
				extBz, err := vetestutils.CreateVoteExtensionBytes(
					constants.ValidVEPrices,
					sdaiservertypes.TestSDAIEventRequest.ConversionRate,
				)
				require.NoError(t, err)
				return &cometabci.RequestVerifyVoteExtension{
					VoteExtension: extBz,
					Height:        6000,
				}
			},
			expectedResponse: &cometabci.ResponseVerifyVoteExtension{
				Status: cometabci.ResponseVerifyVoteExtension_ACCEPT,
			},
			expectedError: false,
		},
		"valid vote extension - multiple valid prices and valid conversion rate": {
			pricesKeeper: func() *mocks.PreBlockExecPricesKeeper {
				mPricesKeeper := &mocks.PreBlockExecPricesKeeper{}
				mPricesKeeper.On("GetAllMarketParams", mock.Anything).Return(
					constants.TestMarketParams,
				)
				return mPricesKeeper
			},
			ratelimitKeeper: func() *mocks.VoteExtensionRateLimitKeeper {
				mRatelimitKeeper := &mocks.VoteExtensionRateLimitKeeper{}
				mRatelimitKeeper.On("GetSDAILastBlockUpdated", mock.Anything).Return(big.NewInt(1), true)
				mRatelimitKeeper.On("GetSDAIPrice", mock.Anything).Return(big.NewInt(1000000000000000), true)
				return mRatelimitKeeper
			},
			getReq: func() *cometabci.RequestVerifyVoteExtension {
				extBz, err := vetestutils.CreateVoteExtensionBytes(
					constants.ValidVEPrices,
					sdaiservertypes.TestSDAIEventRequest.ConversionRate,
				)
				require.NoError(t, err)
				return &cometabci.RequestVerifyVoteExtension{
					VoteExtension: extBz,
					Height:        6000,
				}
			},
			expectedResponse: &cometabci.ResponseVerifyVoteExtension{
				Status: cometabci.ResponseVerifyVoteExtension_ACCEPT,
			},
			expectedError: false,
		},
		"invalid vote extension - multiple valid prices - should fail": {
			pricesKeeper: func() *mocks.PreBlockExecPricesKeeper {
				mPricesKeeper := &mocks.PreBlockExecPricesKeeper{}
				mPricesKeeper.On("GetAllMarketParams", mock.Anything).Return(
					constants.TestMarketParams[1:3], // two prices
				)
				return mPricesKeeper
			},
			ratelimitKeeper: func() *mocks.VoteExtensionRateLimitKeeper {
				mRatelimitKeeper := &mocks.VoteExtensionRateLimitKeeper{}
				return mRatelimitKeeper
			},
			getReq: func() *cometabci.RequestVerifyVoteExtension {
				extBz, err := vetestutils.CreateVoteExtensionBytes(
					constants.ValidVEPrices,
					"",
				)
				require.NoError(t, err)
				return &cometabci.RequestVerifyVoteExtension{
					VoteExtension: extBz,
					Height:        6000,
				}
			},
			expectedResponse: &cometabci.ResponseVerifyVoteExtension{
				Status: cometabci.ResponseVerifyVoteExtension_REJECT,
			},
			expectedError: true,
		},
		"invalid vote extension - vote extension with malformed prices": {
			pricesKeeper: func() *mocks.PreBlockExecPricesKeeper {
				mPricesKeeper := &mocks.PreBlockExecPricesKeeper{}
				mPricesKeeper.On("GetAllMarketParams", mock.Anything).Return(
					[]pricestypes.MarketParam{constants.TestMarketParams[0]},
				)
				return mPricesKeeper
			},
			ratelimitKeeper: func() *mocks.VoteExtensionRateLimitKeeper {
				mRatelimitKeeper := &mocks.VoteExtensionRateLimitKeeper{}
				return mRatelimitKeeper
			},
			getReq: func() *cometabci.RequestVerifyVoteExtension {
				prices := []vetypes.PricePair{
					{
						MarketId:  constants.MarketId0,
						SpotPrice: make([]byte, 34),
						PnlPrice:  make([]byte, 34),
					},
				}

				extBz, err := vetestutils.CreateVoteExtensionBytes(
					prices,
					"",
				)
				require.NoError(t, err)

				return &cometabci.RequestVerifyVoteExtension{
					VoteExtension: extBz,
					Height:        6000,
				}
			},
			expectedResponse: &cometabci.ResponseVerifyVoteExtension{
				Status: cometabci.ResponseVerifyVoteExtension_REJECT,
			},
			expectedError: true,
		},
		"invalid vote extension - multiple valid prices, no conversion rate, but ve height is wrong": {
			pricesKeeper: func() *mocks.PreBlockExecPricesKeeper {
				mPricesKeeper := &mocks.PreBlockExecPricesKeeper{}
				mPricesKeeper.On("GetAllMarketParams", mock.Anything).Return(
					constants.TestMarketParams,
				)
				return mPricesKeeper
			},
			ratelimitKeeper: func() *mocks.VoteExtensionRateLimitKeeper {
				mRatelimitKeeper := &mocks.VoteExtensionRateLimitKeeper{}
				mRatelimitKeeper.On("GetSDAILastBlockUpdated", mock.Anything).Return(new(big.Int), false)
				mRatelimitKeeper.On("GetSDAIPrice", mock.Anything).Return(new(big.Int), false)
				return mRatelimitKeeper
			},
			getReq: func() *cometabci.RequestVerifyVoteExtension {
				extBz, err := vetestutils.CreateVoteExtensionBytes(
					constants.ValidVEPrices,
					"",
				)
				require.NoError(t, err)
				return &cometabci.RequestVerifyVoteExtension{
					VoteExtension: extBz,
					Height:        5,
				}
			},
			expectedResponse: &cometabci.ResponseVerifyVoteExtension{
				Status: cometabci.ResponseVerifyVoteExtension_ACCEPT,
			},
			expectedError: false,
		},
		"valid vote extension - multiple valid prices but conversion rate height is too new": {
			pricesKeeper: func() *mocks.PreBlockExecPricesKeeper {
				mPricesKeeper := &mocks.PreBlockExecPricesKeeper{}
				mPricesKeeper.On("GetAllMarketParams", mock.Anything).Return(
					constants.TestMarketParams,
				)
				return mPricesKeeper
			},
			ratelimitKeeper: func() *mocks.VoteExtensionRateLimitKeeper {
				mRatelimitKeeper := &mocks.VoteExtensionRateLimitKeeper{}
				// Note: the below assumes a low block height for the test and larger delay
				mRatelimitKeeper.On("GetSDAILastBlockUpdated", mock.Anything).Return(big.NewInt(5500), true)
				mRatelimitKeeper.On("GetSDAIPrice", mock.Anything).Return(new(big.Int), false)
				return mRatelimitKeeper
			},
			getReq: func() *cometabci.RequestVerifyVoteExtension {
				extBz, err := vetestutils.CreateVoteExtensionBytes(
					constants.ValidVEPrices,
					sdaiservertypes.TestSDAIEventRequest.ConversionRate,
				)
				require.NoError(t, err)
				return &cometabci.RequestVerifyVoteExtension{
					VoteExtension: extBz,
					Height:        6000,
				}
			},
			expectedResponse: &cometabci.ResponseVerifyVoteExtension{
				Status: cometabci.ResponseVerifyVoteExtension_REJECT,
			},
			expectedError: true,
		},
		"valid vote extension - multiple valid prices but conversion rate is not increasing": {
			pricesKeeper: func() *mocks.PreBlockExecPricesKeeper {
				mPricesKeeper := &mocks.PreBlockExecPricesKeeper{}
				mPricesKeeper.On("GetAllMarketParams", mock.Anything).Return(
					constants.TestMarketParams,
				)
				return mPricesKeeper
			},
			ratelimitKeeper: func() *mocks.VoteExtensionRateLimitKeeper {
				mRatelimitKeeper := &mocks.VoteExtensionRateLimitKeeper{}
				mRatelimitKeeper.On("GetSDAILastBlockUpdated", mock.Anything).Return(new(big.Int), false)
				mRatelimitKeeper.On("GetSDAIPrice", mock.Anything).Return(
					ratelimitkeeper.ConvertStringToBigIntWithPanicOnErr(sdaiservertypes.TestSDAIEventRequest.ConversionRate),
					true,
				)
				return mRatelimitKeeper
			},
			getReq: func() *cometabci.RequestVerifyVoteExtension {
				extBz, err := vetestutils.CreateVoteExtensionBytes(
					constants.ValidVEPrices,
					sdaiservertypes.TestSDAIEventRequest.ConversionRate,
				)
				require.NoError(t, err)
				return &cometabci.RequestVerifyVoteExtension{
					VoteExtension: extBz,
					Height:        6000,
				}
			},
			expectedResponse: &cometabci.ResponseVerifyVoteExtension{
				Status: cometabci.ResponseVerifyVoteExtension_REJECT,
			},
			expectedError: true,
		},
		"valid vote extension - multiple valid prices but conversion rate is too large": {
			pricesKeeper: func() *mocks.PreBlockExecPricesKeeper {
				mPricesKeeper := &mocks.PreBlockExecPricesKeeper{}
				mPricesKeeper.On("GetAllMarketParams", mock.Anything).Return(
					constants.TestMarketParams,
				)
				return mPricesKeeper
			},
			ratelimitKeeper: func() *mocks.VoteExtensionRateLimitKeeper {
				mRatelimitKeeper := &mocks.VoteExtensionRateLimitKeeper{}
				mRatelimitKeeper.On("GetSDAILastBlockUpdated", mock.Anything).Return(new(big.Int), false)
				mRatelimitKeeper.On("GetSDAIPrice", mock.Anything).Return(new(big.Int), false)
				return mRatelimitKeeper
			},
			getReq: func() *cometabci.RequestVerifyVoteExtension {
				extBz, err := vetestutils.CreateVoteExtensionBytes(
					constants.ValidVEPrices,
					"10000000000000000000000000000000000000000000000000000000000",
				)
				require.NoError(t, err)
				return &cometabci.RequestVerifyVoteExtension{
					VoteExtension: extBz,
					Height:        6000,
				}
			},
			expectedResponse: &cometabci.ResponseVerifyVoteExtension{
				Status: cometabci.ResponseVerifyVoteExtension_REJECT,
			},
			expectedError: true,
		},
		"valid vote extension - multiple valid prices but conversion rate is zero": {
			pricesKeeper: func() *mocks.PreBlockExecPricesKeeper {
				mPricesKeeper := &mocks.PreBlockExecPricesKeeper{}
				mPricesKeeper.On("GetAllMarketParams", mock.Anything).Return(
					constants.TestMarketParams,
				)
				return mPricesKeeper
			},
			ratelimitKeeper: func() *mocks.VoteExtensionRateLimitKeeper {
				mRatelimitKeeper := &mocks.VoteExtensionRateLimitKeeper{}
				mRatelimitKeeper.On("GetSDAILastBlockUpdated", mock.Anything).Return(new(big.Int), false)
				mRatelimitKeeper.On("GetSDAIPrice", mock.Anything).Return(new(big.Int), false)
				return mRatelimitKeeper
			},
			getReq: func() *cometabci.RequestVerifyVoteExtension {
				extBz, err := vetestutils.CreateVoteExtensionBytes(
					constants.ValidVEPrices,
					"0",
				)
				require.NoError(t, err)
				return &cometabci.RequestVerifyVoteExtension{
					VoteExtension: extBz,
					Height:        6000,
				}
			},
			expectedResponse: &cometabci.ResponseVerifyVoteExtension{
				Status: cometabci.ResponseVerifyVoteExtension_REJECT,
			},
			expectedError: true,
		},
		"valid vote extension - multiple valid prices but conversion rate is negative": {
			pricesKeeper: func() *mocks.PreBlockExecPricesKeeper {
				mPricesKeeper := &mocks.PreBlockExecPricesKeeper{}
				mPricesKeeper.On("GetAllMarketParams", mock.Anything).Return(
					constants.TestMarketParams,
				)
				return mPricesKeeper
			},
			ratelimitKeeper: func() *mocks.VoteExtensionRateLimitKeeper {
				mRatelimitKeeper := &mocks.VoteExtensionRateLimitKeeper{}
				mRatelimitKeeper.On("GetSDAILastBlockUpdated", mock.Anything).Return(new(big.Int), false)
				mRatelimitKeeper.On("GetSDAIPrice", mock.Anything).Return(new(big.Int), false)
				return mRatelimitKeeper
			},
			getReq: func() *cometabci.RequestVerifyVoteExtension {
				extBz, err := vetestutils.CreateVoteExtensionBytes(
					constants.ValidVEPrices,
					"-1",
				)
				require.NoError(t, err)
				return &cometabci.RequestVerifyVoteExtension{
					VoteExtension: extBz,
					Height:        6000,
				}
			},
			expectedResponse: &cometabci.ResponseVerifyVoteExtension{
				Status: cometabci.ResponseVerifyVoteExtension_REJECT,
			},
			expectedError: true,
		},
	}
	for name, tc := range tests {
		t.Run(name, func(t *testing.T) {
			ctx, _, _, _, _, _ := keepertest.PricesKeepers(t)
			ctx = vetestutils.GetVeEnabledCtx(ctx, 6000)
			mVEApplier := &mocks.VEApplierInterface{}
			mClobKeeper := &mocks.ExtendVoteClobKeeper{}
			mPerpKeeper := &mocks.ExtendVotePerpetualsKeeper{}
			mPricesKeeper := tc.pricesKeeper()
			mRatelimitKeeper := tc.ratelimitKeeper()
			sdaiEventManager := sdaiservertypes.SetupMockEventManager()

			handler := ve.NewVoteExtensionHandler(
				log.NewTestLogger(t),
				votecodec,
				mPricesKeeper,
				mPerpKeeper,
				mClobKeeper,
				mRatelimitKeeper,
				sdaiEventManager,
				mVEApplier,
			).VerifyVoteExtensionHandler()

			resp, err := handler(ctx, tc.getReq())
			require.Equal(t, tc.expectedResponse, resp)

			if tc.expectedError {
				require.Error(t, err)
			} else {
				require.NoError(t, err)
			}
		})
	}
}

func TestGetVEBytes(t *testing.T) {
	tests := map[string]struct {
		markets        []uint32
		daemonPrices   []*pricestypes.MarketSpotPriceUpdate
		smoothedPrices map[uint32]uint64
		midPrices      map[uint32]uint64
		fundingRates   map[uint32]int64
		expected       *vetypes.DaemonVoteExtension
		expectedError  bool
	}{
		"valid single price, no funding-smooth-or-mid": {
			markets: []uint32{constants.MarketId0},
			daemonPrices: []*pricestypes.MarketSpotPriceUpdate{
				pricestypes.NewMarketSpotPriceUpdate(constants.MarketId0, constants.Price5),
			},
			smoothedPrices: map[uint32]uint64{
				constants.MarketId0: math.MaxUint64,
			},
			fundingRates: map[uint32]int64{
				constants.MarketId0: math.MaxInt64,
			},
			midPrices: map[uint32]uint64{
				constants.MarketId0: math.MaxUint64,
			},
			expected: &vetypes.DaemonVoteExtension{
				Prices: []vetypes.PricePair{
					{
						MarketId:  constants.MarketId0,
						SpotPrice: constants.Price5Bytes,
						PnlPrice:  constants.Price5Bytes,
					},
				},
			},
			expectedError: false,
		},
		"valid single price with funding, no smooth or mid": {
			markets: []uint32{constants.MarketId0},
			daemonPrices: []*pricestypes.MarketSpotPriceUpdate{
				pricestypes.NewMarketSpotPriceUpdate(constants.MarketId0, constants.Price5),
			},
			smoothedPrices: map[uint32]uint64{
				constants.MarketId0: math.MaxUint64,
			},
			fundingRates: map[uint32]int64{
				constants.MarketId0: 2000, // 0.2% in ppm
			},
			midPrices: map[uint32]uint64{
				constants.MarketId0: math.MaxUint64,
			},
			expected: &vetypes.DaemonVoteExtension{
				Prices: []vetypes.PricePair{
					{
						MarketId:  constants.MarketId0,
						SpotPrice: constants.Price5Bytes,
						PnlPrice:  constants.Price5Bytes,
					},
				},
			},
			expectedError: false,
		},
		"valid multiple prices, no funding, smooth or mid": {
			markets: []uint32{constants.MarketId0, constants.MarketId1},
			daemonPrices: []*pricestypes.MarketSpotPriceUpdate{
				pricestypes.NewMarketSpotPriceUpdate(constants.MarketId0, constants.Price5),
				pricestypes.NewMarketSpotPriceUpdate(constants.MarketId1, constants.Price6),
			},
			smoothedPrices: map[uint32]uint64{
				constants.MarketId0: math.MaxUint64,
				constants.MarketId1: math.MaxUint64,
			},
			fundingRates: map[uint32]int64{
				constants.MarketId0: math.MaxInt64,
				constants.MarketId1: math.MaxInt64,
			},
			midPrices: map[uint32]uint64{
				constants.MarketId0: math.MaxUint64,
				constants.MarketId1: math.MaxUint64,
			},
			expected: &vetypes.DaemonVoteExtension{
				Prices: []vetypes.PricePair{
					{
						MarketId:  constants.MarketId0,
						SpotPrice: constants.Price5Bytes,
						PnlPrice:  constants.Price5Bytes,
					},
					{
						MarketId:  constants.MarketId1,
						SpotPrice: constants.Price6Bytes,
						PnlPrice:  constants.Price6Bytes,
					},
				},
			},
			expectedError: false,
		},
		"valid multiple prices with funding, no smooth or mid": {
			markets: []uint32{constants.MarketId0, constants.MarketId1},
			daemonPrices: []*pricestypes.MarketSpotPriceUpdate{
				pricestypes.NewMarketSpotPriceUpdate(constants.MarketId0, constants.Price5),
				pricestypes.NewMarketSpotPriceUpdate(constants.MarketId1, constants.Price6),
			},
			smoothedPrices: map[uint32]uint64{
				constants.MarketId0: math.MaxUint64,
				constants.MarketId1: math.MaxUint64,
			},
			fundingRates: map[uint32]int64{
				constants.MarketId0: 2000,
				constants.MarketId1: 1000,
			},
			midPrices: map[uint32]uint64{
				constants.MarketId0: math.MaxUint64,
				constants.MarketId1: math.MaxUint64,
			},
			expected: &vetypes.DaemonVoteExtension{
				Prices: []vetypes.PricePair{
					{
						MarketId:  constants.MarketId0,
						SpotPrice: constants.Price5Bytes,
						PnlPrice:  constants.Price5Bytes,
					},
					{
						MarketId:  constants.MarketId1,
						SpotPrice: constants.Price6Bytes,
						PnlPrice:  constants.Price6Bytes,
					},
				},
			},
			expectedError: false,
		},
		"valid multiple prices with funding and smooth, no mid": {
			markets: []uint32{constants.MarketId0, constants.MarketId1},
			daemonPrices: []*pricestypes.MarketSpotPriceUpdate{
				pricestypes.NewMarketSpotPriceUpdate(constants.MarketId0, constants.Price5),
				pricestypes.NewMarketSpotPriceUpdate(constants.MarketId1, constants.Price6),
			},
			smoothedPrices: map[uint32]uint64{
				constants.MarketId0: constants.Price5,
				constants.MarketId1: constants.Price6,
			},
			fundingRates: map[uint32]int64{
				constants.MarketId0: 2000,
				constants.MarketId1: 1000,
			},
			midPrices: map[uint32]uint64{
				constants.MarketId0: math.MaxUint64,
				constants.MarketId1: math.MaxUint64,
			},
			expected: &vetypes.DaemonVoteExtension{
				Prices: []vetypes.PricePair{
					{
						MarketId:  constants.MarketId0,
						SpotPrice: constants.Price5Bytes,
						PnlPrice:  constants.Price5Bytes,
					},
					{
						MarketId:  constants.MarketId1,
						SpotPrice: constants.Price6Bytes,
						PnlPrice:  constants.Price6Bytes,
					},
				},
			},
			expectedError: false,
		},
		"valid multiple prices with smooth and mid, no funding": {
			markets: []uint32{constants.MarketId0, constants.MarketId1},
			daemonPrices: []*pricestypes.MarketSpotPriceUpdate{
				pricestypes.NewMarketSpotPriceUpdate(constants.MarketId0, constants.Price5),
				pricestypes.NewMarketSpotPriceUpdate(constants.MarketId1, constants.Price6),
			},
			smoothedPrices: map[uint32]uint64{
				constants.MarketId0: constants.Price5,
				constants.MarketId1: constants.Price6,
			},
			fundingRates: map[uint32]int64{
				constants.MarketId0: math.MaxInt64,
				constants.MarketId1: math.MaxInt64,
			},
			midPrices: map[uint32]uint64{
				constants.MarketId0: constants.Price5,
				constants.MarketId1: constants.Price6,
			},
			expected: &vetypes.DaemonVoteExtension{
				Prices: []vetypes.PricePair{
					{
						MarketId:  constants.MarketId0,
						SpotPrice: constants.Price5Bytes,
						PnlPrice:  constants.Price5Bytes,
					},
					{
						MarketId:  constants.MarketId1,
						SpotPrice: constants.Price6Bytes,
						PnlPrice:  constants.Price6Bytes,
					},
				},
			},
			expectedError: false,
		},
		"valid multiple prices with smooth, no funding or mid": {
			markets: []uint32{constants.MarketId0, constants.MarketId1},
			daemonPrices: []*pricestypes.MarketSpotPriceUpdate{
				pricestypes.NewMarketSpotPriceUpdate(constants.MarketId0, constants.Price5),
				pricestypes.NewMarketSpotPriceUpdate(constants.MarketId1, constants.Price6),
			},
			smoothedPrices: map[uint32]uint64{
				constants.MarketId0: constants.Price5,
				constants.MarketId1: constants.Price6,
			},
			fundingRates: map[uint32]int64{
				constants.MarketId0: math.MaxInt64,
				constants.MarketId1: math.MaxInt64,
			},
			midPrices: map[uint32]uint64{
				constants.MarketId0: math.MaxUint64,
				constants.MarketId1: math.MaxUint64,
			},
			expected: &vetypes.DaemonVoteExtension{
				Prices: []vetypes.PricePair{
					{
						MarketId:  constants.MarketId0,
						SpotPrice: constants.Price5Bytes,
						PnlPrice:  constants.Price5Bytes,
					},
					{
						MarketId:  constants.MarketId1,
						SpotPrice: constants.Price6Bytes,
						PnlPrice:  constants.Price6Bytes,
					},
				},
			},
			expectedError: false,
		},
		"valid multiple prices with mid, no funding or smooth": {
			markets: []uint32{constants.MarketId0, constants.MarketId1},
			daemonPrices: []*pricestypes.MarketSpotPriceUpdate{
				pricestypes.NewMarketSpotPriceUpdate(constants.MarketId0, constants.Price5),
				pricestypes.NewMarketSpotPriceUpdate(constants.MarketId1, constants.Price6),
			},
			smoothedPrices: map[uint32]uint64{
				constants.MarketId0: math.MaxUint64,
				constants.MarketId1: math.MaxUint64,
			},
			fundingRates: map[uint32]int64{
				constants.MarketId0: math.MaxInt64,
				constants.MarketId1: math.MaxInt64,
			},
			midPrices: map[uint32]uint64{
				constants.MarketId0: constants.Price5,
				constants.MarketId1: constants.Price6,
			},
			expected: &vetypes.DaemonVoteExtension{
				Prices: []vetypes.PricePair{
					{
						MarketId:  constants.MarketId0,
						SpotPrice: constants.Price5Bytes,
						PnlPrice:  constants.Price5Bytes,
					},
					{
						MarketId:  constants.MarketId1,
						SpotPrice: constants.Price6Bytes,
						PnlPrice:  constants.Price6Bytes,
					},
				},
			},
			expectedError: false,
		},
		"single price with smooth, funding, and mid": {
			markets: []uint32{constants.MarketId0},
			daemonPrices: []*pricestypes.MarketSpotPriceUpdate{
				pricestypes.NewMarketSpotPriceUpdate(constants.MarketId0, constants.Price5),
			},
			smoothedPrices: map[uint32]uint64{
				constants.MarketId0: constants.Price5 - 100,
			},
			fundingRates: map[uint32]int64{
				constants.MarketId0: 2000, // 0.2% in ppm
			},
			midPrices: map[uint32]uint64{
				constants.MarketId0: constants.Price5In100_000SubticksPerTick - 200_000,
			},
			expected: &vetypes.DaemonVoteExtension{
				Prices: []vetypes.PricePair{
					{
						MarketId:  constants.MarketId0,
						SpotPrice: getGobEncodedPriceBytes(500005),
						PnlPrice:  getGobEncodedPriceBytes(500003),
					},
				},
			},
			expectedError: false,
		},
		"multiple prices with smooth, funding, and mid": {
			markets: []uint32{constants.MarketId0, constants.MarketId1},
			daemonPrices: []*pricestypes.MarketSpotPriceUpdate{
				pricestypes.NewMarketSpotPriceUpdate(constants.MarketId0, constants.Price5),
				pricestypes.NewMarketSpotPriceUpdate(constants.MarketId1, constants.Price6),
			},
			smoothedPrices: map[uint32]uint64{
				constants.MarketId0: constants.Price5 - 100,
				constants.MarketId1: constants.Price6 + 100,
			},
			fundingRates: map[uint32]int64{
				constants.MarketId0: 2000, // 0.2% in ppm
				constants.MarketId1: 500,
			},
			midPrices: map[uint32]uint64{
				constants.MarketId0: constants.Price5In100_000SubticksPerTick - 200_000,
				constants.MarketId1: constants.Price6In100_000SubticksPerTick + 200_000,
			},
			expected: &vetypes.DaemonVoteExtension{
				Prices: []vetypes.PricePair{
					{
						MarketId:  constants.MarketId0,
						SpotPrice: getGobEncodedPriceBytes(500005),
						PnlPrice:  getGobEncodedPriceBytes(500003),
					},
					{
						MarketId:  constants.MarketId1,
						SpotPrice: getGobEncodedPriceBytes(60006),
						PnlPrice:  getGobEncodedPriceBytes(60036),
					},
				},
			},
			expectedError: false,
		},
	}

	for name, tc := range tests {
		t.Run(name, func(t *testing.T) {
			votecodec := vecodec.NewDefaultVoteExtensionCodec()
			mVEApplier := &mocks.VEApplierInterface{}
			mPricesKeeper := &mocks.PreBlockExecPricesKeeper{}
			mClobKeeper := &mocks.ExtendVoteClobKeeper{}
			mPerpKeeper := &mocks.ExtendVotePerpetualsKeeper{}

			mPricesKeeper.On("GetValidMarketSpotPriceUpdates", mock.Anything).Return(tc.daemonPrices)

			for _, market := range tc.markets {
				mPricesKeeper.On("GetMarketParam", mock.Anything, market).Return(
					pricestypes.MarketParam{
						Id:                 market,
						Pair:               constants.IdsToPairs[market],
						MinExchanges:       1,
						MinPriceChangePpm:  50,
						ExchangeConfigJson: constants.TestMarketExchangeConfigs[market],
					},
					true,
				)

				if tc.smoothedPrices[market] == math.MaxUint64 {
					mPricesKeeper.On("GetSmoothedSpotPrice", market).Return(
						uint64(0),
						false,
					)
				} else {
					mPricesKeeper.On("GetSmoothedSpotPrice", market).Return(
						tc.smoothedPrices[market],
						true,
					)
				}

				if tc.fundingRates[market] == math.MaxInt64 {
					mPerpKeeper.On("GetPerpetual", mock.Anything, market).Return(
						perptypes.Perpetual{
							LastFundingRate: dtypes.NewInt(0),
						},
						fmt.Errorf("error"),
					)
				} else {
					mPerpKeeper.On("GetPerpetual", mock.Anything, market).Return(
						perptypes.Perpetual{
							LastFundingRate: dtypes.NewInt(tc.fundingRates[market]),
						},
						nil,
					)
				}

				mClobKeeper.On("GetClobPair", mock.Anything, clobtypes.ClobPairId(market)).Return(
					clobtypes.ClobPair{
						Id:              market,
						SubticksPerTick: 100_000,
					},
					true,
				)

				if tc.midPrices[market] == math.MaxUint64 {
					mClobKeeper.On(
						"GetSingleMarketClobMetadata",
						mock.Anything,
						clobtypes.ClobPair{
							Id:              market,
							SubticksPerTick: 100_000,
						},
					).Return(
						clobtypes.ClobMetadata{
							MidPrice: 0,
						},
					)
				} else {
					mClobKeeper.On(
						"GetSingleMarketClobMetadata",
						mock.Anything,
						clobtypes.ClobPair{
							Id:              market,
							SubticksPerTick: 100_000,
						},
					).Return(
						clobtypes.ClobMetadata{
							MidPrice: clobtypes.Subticks(tc.midPrices[market]),
						},
					)
				}
			}

			sDaIEventManager := sdaiservertypes.SetupMockEventManager()
			mRatelimitKeeper := &mocks.VoteExtensionRateLimitKeeper{}
			mRatelimitKeeper.On("GetSDAILastBlockUpdated", mock.Anything).
				Return(new(big.Int), false)

			h := ve.NewVoteExtensionHandler(
				log.NewTestLogger(t),
				votecodec,
				mPricesKeeper,
				mPerpKeeper,
				mClobKeeper,
				mRatelimitKeeper,
				sDaIEventManager,
				mVEApplier,
			)

			ctx, _, _, _, _, _ := keepertest.PricesKeepers(t)
			ctx = vetestutils.GetVeEnabledCtx(ctx, 3)

			var expectedVEBytes []byte
			if tc.expected != nil {
				var err error
				expectedVEBytes, err = votecodec.Encode(*tc.expected)
				require.NoError(t, err)
			}

			veBytes, err := h.GetVEBytes(ctx)

			if tc.expectedError {
				require.Error(t, err)
				require.Nil(t, veBytes)
			} else {
				require.NoError(t, err)
				// Decode both expected and actual vote extensions
				expectedVE, err := votecodec.Decode(expectedVEBytes)
				require.NoError(t, err)
				actualVE, err := votecodec.Decode(veBytes)
				require.NoError(t, err)

				require.Equal(t, len(expectedVE.Prices), len(actualVE.Prices))

				expectedPriceMap := make(map[uint32]vetypes.PricePair)
				for _, expectedPricePair := range expectedVE.Prices {
					expectedPriceMap[expectedPricePair.MarketId] = expectedPricePair
				}

				for _, actualPricePair := range actualVE.Prices {
					expectedPricePair, exists := expectedPriceMap[actualPricePair.MarketId]
					require.True(t, exists, "MarketId %d not found in expected prices", actualPricePair.MarketId)
					require.Equal(t, expectedPricePair.PnlPrice, actualPricePair.PnlPrice)
					require.Equal(t, expectedPricePair.SpotPrice, actualPricePair.SpotPrice)
				}
			}
		})
	}
}

func getGobEncodedPriceBytes(
	price int64,
) []byte {
	bytes, err := big.NewInt(price).GobEncode()
	if err != nil {
		return []byte{}
	}
	return bytes
}

func getSubticksFromPrice(price uint64) clobtypes.Subticks {
	return clobtypes.Subticks(price * 100_000)
}<|MERGE_RESOLUTION|>--- conflicted
+++ resolved
@@ -63,21 +63,14 @@
 			extendVoteRequest: func() *cometabci.RequestExtendVote {
 				return nil
 			},
-<<<<<<< HEAD
 			expectedResponse: nil,
 			expectedError:    true,
 		},
 		"price daemon returns no prices and conversion rate daemon returns no conversion rate, error thrown": {
-=======
-			expectedError: true,
-		},
-		"price daemon returns no prices - throws error": {
->>>>>>> 8c3ee5ac
 			pricesKeeper: func() *mocks.PreBlockExecPricesKeeper {
 				mPricesKeeper := &mocks.PreBlockExecPricesKeeper{}
 				mPricesKeeper.On("GetValidMarketSpotPriceUpdates", mock.Anything).Return(
 					[]*pricestypes.MarketSpotPriceUpdate{},
-<<<<<<< HEAD
 				)
 
 				mPricesKeeper.On("GetMarketParam", mock.Anything, mock.Anything).Return(
@@ -115,8 +108,6 @@
 				mPricesKeeper := &mocks.PreBlockExecPricesKeeper{}
 				mPricesKeeper.On("GetValidMarketSpotPriceUpdates", mock.Anything).Return(
 					[]*pricestypes.MarketSpotPriceUpdate{},
-=======
->>>>>>> 8c3ee5ac
 				)
 
 				mPricesKeeper.On("GetMarketParam", mock.Anything, mock.Anything).Return(
@@ -147,7 +138,6 @@
 				)
 				return mClobKeeper
 			},
-<<<<<<< HEAD
 			expectedError: false,
 			expectedResponse: &vetypes.DaemonVoteExtension{
 				Prices:             []vetypes.PricePair{},
@@ -215,9 +205,6 @@
 				},
 				SDaiConversionRate: "",
 			},
-=======
-			expectedError: true,
->>>>>>> 8c3ee5ac
 		},
 		"oracle service returns single price and conversion rate": {
 			pricesKeeper: func() *mocks.PreBlockExecPricesKeeper {
@@ -352,7 +339,6 @@
 					clobtypes.ClobPair{
 						Id:              constants.MarketId0,
 						SubticksPerTick: 100_000,
-<<<<<<< HEAD
 					},
 					true,
 				)
@@ -381,8 +367,6 @@
 					clobtypes.ClobPair{
 						Id:              constants.MarketId4,
 						SubticksPerTick: 100_000,
-=======
->>>>>>> 8c3ee5ac
 					},
 					true,
 				)
@@ -987,11 +971,7 @@
 				req = tc.extendVoteRequest()
 			}
 
-<<<<<<< HEAD
 			mVEApplier.On("ApplyVE", mock.Anything, mock.Anything, mock.Anything).Return(nil)
-=======
-			mPriceApplier.On("ApplyPricesFromVE", mock.Anything, mock.Anything, mock.Anything).Return(nil)
->>>>>>> 8c3ee5ac
 
 			resp, err := h.ExtendVoteHandler()(ctx, req)
 			if !tc.expectedError {
@@ -1003,28 +983,17 @@
 				ext, err := votecodec.Decode(resp.VoteExtension)
 				require.NoError(t, err)
 				require.Equal(t, len(tc.expectedResponse.Prices), len(ext.Prices))
-<<<<<<< HEAD
-=======
-
->>>>>>> 8c3ee5ac
 				expectedPriceMap := make(map[uint32]vetypes.PricePair)
 				for _, expectedPricePair := range tc.expectedResponse.Prices {
 					expectedPriceMap[expectedPricePair.MarketId] = expectedPricePair
 				}
-<<<<<<< HEAD
-=======
-
->>>>>>> 8c3ee5ac
 				for _, actualPricePair := range ext.Prices {
 					expectedPricePair, exists := expectedPriceMap[actualPricePair.MarketId]
 					require.True(t, exists, "MarketId %d not found in expected prices", actualPricePair.MarketId)
 					require.Equal(t, expectedPricePair.PnlPrice, actualPricePair.PnlPrice)
 					require.Equal(t, expectedPricePair.SpotPrice, actualPricePair.SpotPrice)
 				}
-<<<<<<< HEAD
 				require.Equal(t, tc.expectedResponse.SDaiConversionRate, ext.SDaiConversionRate)
-=======
->>>>>>> 8c3ee5ac
 			} else {
 				require.Error(t, err)
 			}
@@ -1032,7 +1001,6 @@
 		round++
 	}
 }
-<<<<<<< HEAD
 
 type TestVerifyExtendedVoteTC struct {
 	getReq           func() *cometabci.RequestVerifyVoteExtension
@@ -1134,8 +1102,6 @@
 					"",
 				)
 				require.NoError(t, err)
-=======
->>>>>>> 8c3ee5ac
 
 				return &cometabci.RequestVerifyVoteExtension{
 					VoteExtension: extBz,
