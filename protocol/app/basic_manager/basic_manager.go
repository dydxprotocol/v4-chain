package basic_manager

import (
	"cosmossdk.io/x/evidence"
	feegrantmodule "cosmossdk.io/x/feegrant/module"
	"cosmossdk.io/x/upgrade"
	"github.com/CosmWasm/wasmd/x/wasm"
	"github.com/cosmos/cosmos-sdk/types/module"
	"github.com/cosmos/cosmos-sdk/x/auth"
	authzmodule "github.com/cosmos/cosmos-sdk/x/authz/module"
	"github.com/cosmos/cosmos-sdk/x/bank"
	"github.com/cosmos/cosmos-sdk/x/consensus"
	"github.com/cosmos/cosmos-sdk/x/crisis"
	distr "github.com/cosmos/cosmos-sdk/x/distribution"
	"github.com/cosmos/cosmos-sdk/x/genutil"
	genutiltypes "github.com/cosmos/cosmos-sdk/x/genutil/types"
	"github.com/cosmos/cosmos-sdk/x/gov"
	govclient "github.com/cosmos/cosmos-sdk/x/gov/client"
	"github.com/cosmos/cosmos-sdk/x/params"
	paramsclient "github.com/cosmos/cosmos-sdk/x/params/client"
	"github.com/cosmos/cosmos-sdk/x/staking"
	"github.com/cosmos/ibc-go/modules/capability"
	delaymsgmodule "github.com/dydxprotocol/v4-chain/protocol/x/delaymsg"
	listingmodule "github.com/dydxprotocol/v4-chain/protocol/x/listing"

	custommodule "github.com/dydxprotocol/v4-chain/protocol/app/module"
	assetsmodule "github.com/dydxprotocol/v4-chain/protocol/x/assets"
	blocktimemodule "github.com/dydxprotocol/v4-chain/protocol/x/blocktime"
	bridgemodule "github.com/dydxprotocol/v4-chain/protocol/x/bridge"
	clobmodule "github.com/dydxprotocol/v4-chain/protocol/x/clob"
	epochsmodule "github.com/dydxprotocol/v4-chain/protocol/x/epochs"
	feetiersmodule "github.com/dydxprotocol/v4-chain/protocol/x/feetiers"
	govplusmodule "github.com/dydxprotocol/v4-chain/protocol/x/govplus"
	perpetualsmodule "github.com/dydxprotocol/v4-chain/protocol/x/perpetuals"
	pricesmodule "github.com/dydxprotocol/v4-chain/protocol/x/prices"
	ratelimitmodule "github.com/dydxprotocol/v4-chain/protocol/x/ratelimit"
	revsharemodule "github.com/dydxprotocol/v4-chain/protocol/x/revshare"
	rewardsmodule "github.com/dydxprotocol/v4-chain/protocol/x/rewards"
	sendingmodule "github.com/dydxprotocol/v4-chain/protocol/x/sending"
	statsmodule "github.com/dydxprotocol/v4-chain/protocol/x/stats"
	subaccountsmodule "github.com/dydxprotocol/v4-chain/protocol/x/subaccounts"
	vaultmodule "github.com/dydxprotocol/v4-chain/protocol/x/vault"
	vestmodule "github.com/dydxprotocol/v4-chain/protocol/x/vest"

	ica "github.com/cosmos/ibc-go/v8/modules/apps/27-interchain-accounts"
	"github.com/cosmos/ibc-go/v8/modules/apps/transfer"
	ibc "github.com/cosmos/ibc-go/v8/modules/core"
	// Upgrades
)

var (
	// ModuleBasics defines the module BasicManager is in charge of setting up basic,
	// non-dependant module elements, such as codec registration
	// and genesis verification.
	// TODO(CORE-538): Remove ModuleBasics as it doesn't create the AppModuleBasic correctly since the fields
	// of the types aren't set causing panic during DefaultGenesis.
	ModuleBasics = module.NewBasicManager(
		auth.AppModuleBasic{},
		genutil.NewAppModuleBasic(genutiltypes.DefaultMessageValidator),
		bank.AppModuleBasic{},
		capability.AppModuleBasic{},
		staking.AppModuleBasic{},
		distr.AppModuleBasic{},
		gov.NewAppModuleBasic(
			[]govclient.ProposalHandler{
				paramsclient.ProposalHandler,
			},
		),
		params.AppModuleBasic{},
		crisis.AppModuleBasic{},
		custommodule.SlashingModuleBasic{},
		feegrantmodule.AppModuleBasic{},
		ibc.AppModuleBasic{},
		ica.AppModuleBasic{},
		upgrade.AppModuleBasic{},
		evidence.AppModuleBasic{},
		transfer.AppModuleBasic{},
		consensus.AppModuleBasic{},
		authzmodule.AppModuleBasic{},

		// Custom modules
		pricesmodule.AppModuleBasic{},
		assetsmodule.AppModuleBasic{},
		blocktimemodule.AppModuleBasic{},
		bridgemodule.AppModuleBasic{},
		feetiersmodule.AppModuleBasic{},
		perpetualsmodule.AppModuleBasic{},
		statsmodule.AppModuleBasic{},
		subaccountsmodule.AppModuleBasic{},
		clobmodule.AppModuleBasic{},
		vestmodule.AppModuleBasic{},
		rewardsmodule.AppModuleBasic{},
		delaymsgmodule.AppModuleBasic{},
		sendingmodule.AppModuleBasic{},
		epochsmodule.AppModuleBasic{},
		ratelimitmodule.AppModuleBasic{},
		govplusmodule.AppModuleBasic{},
		vaultmodule.AppModuleBasic{},
<<<<<<< HEAD
		wasm.AppModuleBasic{},
=======
		revsharemodule.AppModuleBasic{},
		listingmodule.AppModuleBasic{},
>>>>>>> 95e7d17f
	)
)<|MERGE_RESOLUTION|>--- conflicted
+++ resolved
@@ -96,11 +96,8 @@
 		ratelimitmodule.AppModuleBasic{},
 		govplusmodule.AppModuleBasic{},
 		vaultmodule.AppModuleBasic{},
-<<<<<<< HEAD
 		wasm.AppModuleBasic{},
-=======
 		revsharemodule.AppModuleBasic{},
 		listingmodule.AppModuleBasic{},
->>>>>>> 95e7d17f
 	)
 )