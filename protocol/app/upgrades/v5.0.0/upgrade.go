--- conflicted
+++ resolved
@@ -3,12 +3,9 @@
 import (
 	"context"
 	"fmt"
-<<<<<<< HEAD
+	"math/big"
+
 	consensustypes "github.com/cosmos/cosmos-sdk/x/consensus/types"
-=======
-	"math/big"
->>>>>>> 363d9f48
-
 	sdk "github.com/cosmos/cosmos-sdk/types"
 
 	clobtypes "github.com/dydxprotocol/v4-chain/protocol/x/clob/types"
@@ -209,7 +206,6 @@
 	}
 }
 
-<<<<<<< HEAD
 func voteExtensionsUpgrade(
 	ctx sdk.Context,
 	keeper consensusparamkeeper.Keeper,
@@ -241,7 +237,8 @@
 			veEnableHeight,
 		),
 	)
-=======
+}
+
 // Initialize open interest for perpetuals
 func initializePerpOpenInterest(
 	ctx sdk.Context,
@@ -303,7 +300,6 @@
 			ctx.Logger().Info(fmt.Sprintf("Perpetual %d has zero open interest at the time of upgrade", perp.GetId()))
 		}
 	}
->>>>>>> 363d9f48
 }
 
 func CreateUpgradeHandler(
