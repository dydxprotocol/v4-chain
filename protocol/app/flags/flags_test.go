--- conflicted
+++ resolved
@@ -89,9 +89,8 @@
 				GrpcEnable:                        true,
 				GrpcStreamingEnabled:              true,
 				GrpcStreamingFlushIntervalMs:      100,
-<<<<<<< HEAD
-				GrpcStreamingMaxBatchSize:         10000,
-				GrpcStreamingMaxChannelBufferSize: 10000,
+				GrpcStreamingMaxBatchSize:         2000,
+				GrpcStreamingMaxChannelBufferSize: 2000,
 				WebsocketStreamingEnabled:         false,
 			},
 		},
@@ -101,14 +100,10 @@
 				GrpcEnable:                        true,
 				GrpcStreamingEnabled:              true,
 				GrpcStreamingFlushIntervalMs:      100,
-				GrpcStreamingMaxBatchSize:         10000,
-				GrpcStreamingMaxChannelBufferSize: 10000,
+				GrpcStreamingMaxBatchSize:         2000,
+				GrpcStreamingMaxChannelBufferSize: 2000,
 				WebsocketStreamingEnabled:         true,
 				WebsocketStreamingPort:            8989,
-=======
-				GrpcStreamingMaxBatchSize:         2000,
-				GrpcStreamingMaxChannelBufferSize: 2000,
->>>>>>> 14fffa47
 			},
 		},
 		"success - optimistic execution": {
@@ -258,12 +253,9 @@
 		expectedGrpcStreamingFlushMs              uint32
 		expectedGrpcStreamingBatchSize            uint32
 		expectedGrpcStreamingMaxChannelBufferSize uint32
-<<<<<<< HEAD
 		expectedWebsocketEnabled                  bool
 		expectedWebsocketPort                     uint16
-=======
 		expectedFullNodeStreamingSnapshotInterval uint32
->>>>>>> 14fffa47
 		expectedOptimisticExecutionEnabled        bool
 	}{
 		"Sets to default if unset": {
@@ -276,12 +268,9 @@
 			expectedGrpcStreamingFlushMs:              50,
 			expectedGrpcStreamingBatchSize:            2000,
 			expectedGrpcStreamingMaxChannelBufferSize: 2000,
-<<<<<<< HEAD
 			expectedWebsocketEnabled:                  false,
 			expectedWebsocketPort:                     9091,
-=======
 			expectedFullNodeStreamingSnapshotInterval: 0,
->>>>>>> 14fffa47
 			expectedOptimisticExecutionEnabled:        false,
 		},
 		"Sets values from options": {
@@ -295,12 +284,9 @@
 				flags.GrpcStreamingFlushIntervalMs:      uint32(408),
 				flags.GrpcStreamingMaxBatchSize:         uint32(650),
 				flags.GrpcStreamingMaxChannelBufferSize: uint32(972),
-<<<<<<< HEAD
 				flags.WebsocketStreamingEnabled:         "true",
 				flags.WebsocketStreamingPort:            8989,
-=======
 				flags.FullNodeStreamingSnapshotInterval: uint32(123),
->>>>>>> 14fffa47
 				flags.OptimisticExecutionEnabled:        "true",
 			},
 			expectedNonValidatingFullNodeFlag:         true,
@@ -312,12 +298,9 @@
 			expectedGrpcStreamingFlushMs:              408,
 			expectedGrpcStreamingBatchSize:            650,
 			expectedGrpcStreamingMaxChannelBufferSize: 972,
-<<<<<<< HEAD
 			expectedWebsocketEnabled:                  true,
 			expectedWebsocketPort:                     8989,
-=======
 			expectedFullNodeStreamingSnapshotInterval: 123,
->>>>>>> 14fffa47
 			expectedOptimisticExecutionEnabled:        true,
 		},
 	}
