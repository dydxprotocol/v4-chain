--- conflicted
+++ resolved
@@ -24,11 +24,8 @@
 		icatypes.ModuleName:                        "dydx1vlthgax23ca9syk7xgaz347xmf4nunefw3cnv8",
 		consumertypes.ConsumerRedistributeName:     "dydx1x69dz0c0emw8m2c6kp5v6c08kgjxmu30yn6p5y",
 		consumertypes.ConsumerToSendToProviderName: "dydx1ywtansy6ss0jtq8ckrcv6jzkps8yh8mf37gcch",
-<<<<<<< HEAD
 		ratelimittypes.SDaiPoolAccount:             "dydx1r3fsd6humm0ghyq0te5jf8eumklmclya37zle0",
-=======
 		satypes.LiquidityFeeModuleAddress:          "dydx1l4fct6xefgds6tsslrluwy2juuyaet369u29e7",
->>>>>>> 17fc528a
 	}
 
 	require.True(t, len(expectedModuleAccToAddresses) == len(app.GetMaccPerms()))
@@ -75,11 +72,8 @@
 		"dydx1c7ptc87hkd54e3r7zjy92q29xkq7t79w64slrq": true, // x/clob.insuranceFund
 		"dydx1x69dz0c0emw8m2c6kp5v6c08kgjxmu30yn6p5y": true, // x/ccvconsumer.ConsumerRedistribute
 		"dydx1ywtansy6ss0jtq8ckrcv6jzkps8yh8mf37gcch": true, // x/ccvconsumer.ConsumerToSendToProvider
-<<<<<<< HEAD
 		"dydx1r3fsd6humm0ghyq0te5jf8eumklmclya37zle0": true, // x/ratelimit.SDAIPoolAccount
-=======
 		"dydx1l4fct6xefgds6tsslrluwy2juuyaet369u29e7": true, // x/subaccount.LiquidityFeeModuleAddress
->>>>>>> 17fc528a
 	}
 
 	require.Equal(t, expectedModuleAccAddresses, app.ModuleAccountAddrs())
