package app_test

import (
	marketmapmoduletypes "github.com/skip-mev/slinky/x/marketmap/types"
	"testing"

	wasmtypes "github.com/CosmWasm/wasmd/x/wasm/types"
	authtypes "github.com/cosmos/cosmos-sdk/x/auth/types"
	distrtypes "github.com/cosmos/cosmos-sdk/x/distribution/types"
	govtypes "github.com/cosmos/cosmos-sdk/x/gov/types"
	stakingtypes "github.com/cosmos/cosmos-sdk/x/staking/types"
	icatypes "github.com/cosmos/ibc-go/v8/modules/apps/27-interchain-accounts/types"
	ibctransfertypes "github.com/cosmos/ibc-go/v8/modules/apps/transfer/types"
	"github.com/dydxprotocol/v4-chain/protocol/app"
	bridgemoduletypes "github.com/dydxprotocol/v4-chain/protocol/x/bridge/types"
	perpetualsmoduletypes "github.com/dydxprotocol/v4-chain/protocol/x/perpetuals/types"
	rewardsmoduletypes "github.com/dydxprotocol/v4-chain/protocol/x/rewards/types"
	satypes "github.com/dydxprotocol/v4-chain/protocol/x/subaccounts/types"
	vestmoduletypes "github.com/dydxprotocol/v4-chain/protocol/x/vest/types"
	"github.com/stretchr/testify/require"
)

func TestModuleAccountsToAddresses(t *testing.T) {
	expectedModuleAccToAddresses := map[string]string{
		authtypes.FeeCollectorName:                   "dydx17xpfvakm2amg962yls6f84z3kell8c5leqdyt2",
		bridgemoduletypes.ModuleName:                 "dydx1zlefkpe3g0vvm9a4h0jf9000lmqutlh9jwjnsv",
		distrtypes.ModuleName:                        "dydx1jv65s3grqf6v6jl3dp4t6c9t9rk99cd8wx2cfg",
		stakingtypes.BondedPoolName:                  "dydx1fl48vsnmsdzcv85q5d2q4z5ajdha8yu3uz8teq",
		stakingtypes.NotBondedPoolName:               "dydx1tygms3xhhs3yv487phx3dw4a95jn7t7lgzm605",
		govtypes.ModuleName:                          "dydx10d07y265gmmuvt4z0w9aw880jnsr700jnmapky",
		ibctransfertypes.ModuleName:                  "dydx1yl6hdjhmkf37639730gffanpzndzdpmh8xcdh5",
		satypes.ModuleName:                           "dydx1v88c3xv9xyv3eetdx0tvcmq7ung3dywp5upwc6",
		perpetualsmoduletypes.InsuranceFundName:      "dydx1c7ptc87hkd54e3r7zjy92q29xkq7t79w64slrq",
		rewardsmoduletypes.TreasuryAccountName:       "dydx16wrau2x4tsg033xfrrdpae6kxfn9kyuerr5jjp",
		rewardsmoduletypes.VesterAccountName:         "dydx1ltyc6y4skclzafvpznpt2qjwmfwgsndp458rmp",
		vestmoduletypes.CommunityTreasuryAccountName: "dydx15ztc7xy42tn2ukkc0qjthkucw9ac63pgp70urn",
		vestmoduletypes.CommunityVesterAccountName:   "dydx1wxje320an3karyc6mjw4zghs300dmrjkwn7xtk",
		icatypes.ModuleName:                          "dydx1vlthgax23ca9syk7xgaz347xmf4nunefw3cnv8",
<<<<<<< HEAD
		wasmtypes.ModuleName:                         "dydx1xds4f0m87ajl3a6az6s2enhxrd0wta48eljwng",
=======
		marketmapmoduletypes.ModuleName:              "dydx16j3d86dww8p2rzdlqsv7wle98cxzjxw6gjjyzn",
>>>>>>> c2b655f3
	}

	require.True(t, len(expectedModuleAccToAddresses) == len(app.GetMaccPerms()),
		"expected %d, got %d", len(expectedModuleAccToAddresses), len(app.GetMaccPerms()))
	for acc, address := range expectedModuleAccToAddresses {
		expectedAddr := authtypes.NewModuleAddress(acc).String()
		require.Equal(t, address, expectedAddr, "module (%v) should have address (%s)", acc, expectedAddr)
	}
}

func TestBlockedAddresses(t *testing.T) {
	expectedBlockedAddresses := map[string]bool{
		"dydx17xpfvakm2amg962yls6f84z3kell8c5leqdyt2": true,
		"dydx1jv65s3grqf6v6jl3dp4t6c9t9rk99cd8wx2cfg": true,
		"dydx1tygms3xhhs3yv487phx3dw4a95jn7t7lgzm605": true,
		"dydx1fl48vsnmsdzcv85q5d2q4z5ajdha8yu3uz8teq": true,
		"dydx1yl6hdjhmkf37639730gffanpzndzdpmh8xcdh5": true,
		"dydx1vlthgax23ca9syk7xgaz347xmf4nunefw3cnv8": true,
	}
	require.Equal(t, expectedBlockedAddresses, app.BlockedAddresses())
}

func TestMaccPerms(t *testing.T) {
	maccPerms := app.GetMaccPerms()
	expectedMaccPerms := map[string][]string{
		"bonded_tokens_pool":     {"burner", "staking"},
		"bridge":                 {"minter"},
		"distribution":           nil,
		"fee_collector":          nil,
		"gov":                    {"burner"},
		"insurance_fund":         nil,
		"not_bonded_tokens_pool": {"burner", "staking"},
		"subaccounts":            nil,
		"transfer":               {"minter", "burner"},
		"interchainaccounts":     nil,
		"rewards_treasury":       nil,
		"rewards_vester":         nil,
		"community_treasury":     nil,
		"community_vester":       nil,
<<<<<<< HEAD
		"wasm":                   {"burner"},
=======
		"marketmap":              nil,
>>>>>>> c2b655f3
	}
	require.Equal(t, expectedMaccPerms, maccPerms, "default macc perms list does not match expected")
}

func TestModuleAccountAddrs(t *testing.T) {
	expectedModuleAccAddresses := map[string]bool{
		"dydx17xpfvakm2amg962yls6f84z3kell8c5leqdyt2": true, // x/auth.FeeCollector
		"dydx1zlefkpe3g0vvm9a4h0jf9000lmqutlh9jwjnsv": true, // x/bridge
		"dydx1jv65s3grqf6v6jl3dp4t6c9t9rk99cd8wx2cfg": true, // x/distribution
		"dydx1fl48vsnmsdzcv85q5d2q4z5ajdha8yu3uz8teq": true, // x/staking.bondedPool
		"dydx1tygms3xhhs3yv487phx3dw4a95jn7t7lgzm605": true, // x/staking.notBondedPool
		"dydx10d07y265gmmuvt4z0w9aw880jnsr700jnmapky": true, // x/ gov
		"dydx1yl6hdjhmkf37639730gffanpzndzdpmh8xcdh5": true, // ibc transfer
		"dydx1vlthgax23ca9syk7xgaz347xmf4nunefw3cnv8": true, // interchainaccounts
		"dydx1v88c3xv9xyv3eetdx0tvcmq7ung3dywp5upwc6": true, // x/subaccount
		"dydx1c7ptc87hkd54e3r7zjy92q29xkq7t79w64slrq": true, // x/clob.insuranceFund
		"dydx16wrau2x4tsg033xfrrdpae6kxfn9kyuerr5jjp": true, // x/rewards.treasury
		"dydx1ltyc6y4skclzafvpznpt2qjwmfwgsndp458rmp": true, // x/rewards.vester
		"dydx15ztc7xy42tn2ukkc0qjthkucw9ac63pgp70urn": true, // x/vest.communityTreasury
		"dydx1wxje320an3karyc6mjw4zghs300dmrjkwn7xtk": true, // x/vest.communityVester
<<<<<<< HEAD
		"dydx1xds4f0m87ajl3a6az6s2enhxrd0wta48eljwng": true, // wasm
=======
		"dydx16j3d86dww8p2rzdlqsv7wle98cxzjxw6gjjyzn": true, // x/marketmap
>>>>>>> c2b655f3
	}

	require.Equal(t, expectedModuleAccAddresses, app.ModuleAccountAddrs())
}<|MERGE_RESOLUTION|>--- conflicted
+++ resolved
@@ -1,8 +1,9 @@
 package app_test
 
 import (
+	"testing"
+
 	marketmapmoduletypes "github.com/skip-mev/slinky/x/marketmap/types"
-	"testing"
 
 	wasmtypes "github.com/CosmWasm/wasmd/x/wasm/types"
 	authtypes "github.com/cosmos/cosmos-sdk/x/auth/types"
@@ -36,11 +37,8 @@
 		vestmoduletypes.CommunityTreasuryAccountName: "dydx15ztc7xy42tn2ukkc0qjthkucw9ac63pgp70urn",
 		vestmoduletypes.CommunityVesterAccountName:   "dydx1wxje320an3karyc6mjw4zghs300dmrjkwn7xtk",
 		icatypes.ModuleName:                          "dydx1vlthgax23ca9syk7xgaz347xmf4nunefw3cnv8",
-<<<<<<< HEAD
 		wasmtypes.ModuleName:                         "dydx1xds4f0m87ajl3a6az6s2enhxrd0wta48eljwng",
-=======
 		marketmapmoduletypes.ModuleName:              "dydx16j3d86dww8p2rzdlqsv7wle98cxzjxw6gjjyzn",
->>>>>>> c2b655f3
 	}
 
 	require.True(t, len(expectedModuleAccToAddresses) == len(app.GetMaccPerms()),
@@ -80,11 +78,8 @@
 		"rewards_vester":         nil,
 		"community_treasury":     nil,
 		"community_vester":       nil,
-<<<<<<< HEAD
 		"wasm":                   {"burner"},
-=======
 		"marketmap":              nil,
->>>>>>> c2b655f3
 	}
 	require.Equal(t, expectedMaccPerms, maccPerms, "default macc perms list does not match expected")
 }
@@ -105,11 +100,8 @@
 		"dydx1ltyc6y4skclzafvpznpt2qjwmfwgsndp458rmp": true, // x/rewards.vester
 		"dydx15ztc7xy42tn2ukkc0qjthkucw9ac63pgp70urn": true, // x/vest.communityTreasury
 		"dydx1wxje320an3karyc6mjw4zghs300dmrjkwn7xtk": true, // x/vest.communityVester
-<<<<<<< HEAD
 		"dydx1xds4f0m87ajl3a6az6s2enhxrd0wta48eljwng": true, // wasm
-=======
 		"dydx16j3d86dww8p2rzdlqsv7wle98cxzjxw6gjjyzn": true, // x/marketmap
->>>>>>> c2b655f3
 	}
 
 	require.Equal(t, expectedModuleAccAddresses, app.ModuleAccountAddrs())
