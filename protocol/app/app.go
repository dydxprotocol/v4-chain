--- conflicted
+++ resolved
@@ -31,11 +31,8 @@
 	"cosmossdk.io/x/upgrade"
 	upgradekeeper "cosmossdk.io/x/upgrade/keeper"
 	upgradetypes "cosmossdk.io/x/upgrade/types"
-<<<<<<< HEAD
+	antetypes "github.com/StreamFinance-Protocol/stream-chain/protocol/app/ante/types"
 	daemonpreblocker "github.com/StreamFinance-Protocol/stream-chain/protocol/app/preblocker"
-=======
-	antetypes "github.com/StreamFinance-Protocol/stream-chain/protocol/app/ante/types"
->>>>>>> 3c2c4d23
 	"github.com/StreamFinance-Protocol/stream-chain/protocol/daemons/configs"
 	abci "github.com/cometbft/cometbft/abci/types"
 	tmjson "github.com/cometbft/cometbft/libs/json"
@@ -1340,14 +1337,11 @@
 func (app *App) GetBaseApp() *baseapp.BaseApp { return app.BaseApp }
 
 // PreBlocker application updates before each begin block.
-<<<<<<< HEAD
 func (app *App) PreBlocker(ctx sdk.Context, req *abci.RequestFinalizeBlock) (*sdk.ResponsePreBlock, error) {
 	resp, err := app.pricePreBlocker.PreBlocker(ctx, req)
 	if err != nil {
 		return resp, err
 	}
-=======
-func (app *App) PreBlocker(ctx sdk.Context, _ *abci.RequestFinalizeBlock) (*sdk.ResponsePreBlock, error) {
 	// Set gas meter to the free gas meter.
 	// This is because there is currently non-deterministic gas usage in the
 	// pre-blocker, e.g. due to hydration of in-memory data structures.
@@ -1355,7 +1349,6 @@
 	// Note that we don't need to reset the gas meter after the pre-blocker
 	// because Go is pass by value.
 	ctx = ctx.WithGasMeter(antetypes.NewFreeInfiniteGasMeter())
->>>>>>> 3c2c4d23
 	return app.ModuleManager.PreBlock(ctx)
 }
 
