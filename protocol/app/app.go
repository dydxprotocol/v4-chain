package app

import (
	"context"
	"encoding/json"
	"io"
	"math/big"
	"net/http"
	"os"
	"path/filepath"
	"runtime/debug"
	"sync"
	"time"

	custommodule "github.com/dydxprotocol/v4-chain/protocol/app/module"

	autocliv1 "cosmossdk.io/api/cosmos/autocli/v1"
	reflectionv1 "cosmossdk.io/api/cosmos/reflection/v1"
	"cosmossdk.io/log"
	storetypes "cosmossdk.io/store/types"
	"cosmossdk.io/x/evidence"
	evidencekeeper "cosmossdk.io/x/evidence/keeper"
	evidencetypes "cosmossdk.io/x/evidence/types"
	"cosmossdk.io/x/feegrant"
	feegrantkeeper "cosmossdk.io/x/feegrant/keeper"
	feegrantmodule "cosmossdk.io/x/feegrant/module"
	"cosmossdk.io/x/upgrade"
	upgradekeeper "cosmossdk.io/x/upgrade/keeper"
	upgradetypes "cosmossdk.io/x/upgrade/types"
	abci "github.com/cometbft/cometbft/abci/types"
	tmjson "github.com/cometbft/cometbft/libs/json"
	tmos "github.com/cometbft/cometbft/libs/os"
	tmproto "github.com/cometbft/cometbft/proto/tendermint/types"
	dbm "github.com/cosmos/cosmos-db"
	"github.com/cosmos/cosmos-sdk/baseapp"
	"github.com/cosmos/cosmos-sdk/client"
	cosmosflags "github.com/cosmos/cosmos-sdk/client/flags"
	"github.com/cosmos/cosmos-sdk/client/grpc/cmtservice"
	nodeservice "github.com/cosmos/cosmos-sdk/client/grpc/node"
	"github.com/cosmos/cosmos-sdk/codec"
	addresscodec "github.com/cosmos/cosmos-sdk/codec/address"
	"github.com/cosmos/cosmos-sdk/codec/types"
	"github.com/cosmos/cosmos-sdk/runtime"
	runtimeservices "github.com/cosmos/cosmos-sdk/runtime/services"
	"github.com/cosmos/cosmos-sdk/server"
	"github.com/cosmos/cosmos-sdk/server/api"
	"github.com/cosmos/cosmos-sdk/server/config"
	servertypes "github.com/cosmos/cosmos-sdk/server/types"
	sdk "github.com/cosmos/cosmos-sdk/types"
	"github.com/cosmos/cosmos-sdk/types/module"
	"github.com/cosmos/cosmos-sdk/version"
	"github.com/cosmos/cosmos-sdk/x/auth"
	"github.com/cosmos/cosmos-sdk/x/auth/ante"
	authkeeper "github.com/cosmos/cosmos-sdk/x/auth/keeper"
	authtx "github.com/cosmos/cosmos-sdk/x/auth/tx"
	authtypes "github.com/cosmos/cosmos-sdk/x/auth/types"
	authz "github.com/cosmos/cosmos-sdk/x/authz"
	authzkeeper "github.com/cosmos/cosmos-sdk/x/authz/keeper"
	authzmodule "github.com/cosmos/cosmos-sdk/x/authz/module"
	"github.com/cosmos/cosmos-sdk/x/bank"
	bankkeeper "github.com/cosmos/cosmos-sdk/x/bank/keeper"
	banktypes "github.com/cosmos/cosmos-sdk/x/bank/types"
	"github.com/cosmos/cosmos-sdk/x/consensus"
	consensusparamkeeper "github.com/cosmos/cosmos-sdk/x/consensus/keeper"
	consensusparamtypes "github.com/cosmos/cosmos-sdk/x/consensus/types"
	"github.com/cosmos/cosmos-sdk/x/crisis"
	crisiskeeper "github.com/cosmos/cosmos-sdk/x/crisis/keeper"
	crisistypes "github.com/cosmos/cosmos-sdk/x/crisis/types"
	distr "github.com/cosmos/cosmos-sdk/x/distribution"
	distrkeeper "github.com/cosmos/cosmos-sdk/x/distribution/keeper"
	distrtypes "github.com/cosmos/cosmos-sdk/x/distribution/types"
	"github.com/cosmos/cosmos-sdk/x/genutil"
	genutiltypes "github.com/cosmos/cosmos-sdk/x/genutil/types"
	"github.com/cosmos/cosmos-sdk/x/gov"
	govkeeper "github.com/cosmos/cosmos-sdk/x/gov/keeper"
	govtypes "github.com/cosmos/cosmos-sdk/x/gov/types"
	govv1 "github.com/cosmos/cosmos-sdk/x/gov/types/v1"
	govv1beta1 "github.com/cosmos/cosmos-sdk/x/gov/types/v1beta1"
	"github.com/cosmos/cosmos-sdk/x/params"
	paramskeeper "github.com/cosmos/cosmos-sdk/x/params/keeper"
	paramstypes "github.com/cosmos/cosmos-sdk/x/params/types"
	paramproposal "github.com/cosmos/cosmos-sdk/x/params/types/proposal"
	"github.com/cosmos/cosmos-sdk/x/slashing"
	slashingkeeper "github.com/cosmos/cosmos-sdk/x/slashing/keeper"
	slashingtypes "github.com/cosmos/cosmos-sdk/x/slashing/types"
	"github.com/cosmos/cosmos-sdk/x/staking"
	stakingkeeper "github.com/cosmos/cosmos-sdk/x/staking/keeper"
	stakingtypes "github.com/cosmos/cosmos-sdk/x/staking/types"
	"github.com/cosmos/ibc-go/modules/capability"
	capabilitykeeper "github.com/cosmos/ibc-go/modules/capability/keeper"
	capabilitytypes "github.com/cosmos/ibc-go/modules/capability/types"
	"github.com/gorilla/mux"
	"github.com/rakyll/statik/fs"
	"github.com/spf13/cast"
	"go.uber.org/zap"
	"google.golang.org/grpc"

	// App
	appconstants "github.com/dydxprotocol/v4-chain/protocol/app/constants"
	"github.com/dydxprotocol/v4-chain/protocol/app/flags"
	"github.com/dydxprotocol/v4-chain/protocol/app/middleware"
	"github.com/dydxprotocol/v4-chain/protocol/app/prepare"
	"github.com/dydxprotocol/v4-chain/protocol/app/prepare/prices"
	"github.com/dydxprotocol/v4-chain/protocol/app/process"

	"github.com/dydxprotocol/v4-chain/protocol/app/vote_extensions"
	"github.com/dydxprotocol/v4-chain/protocol/lib"
	"github.com/dydxprotocol/v4-chain/protocol/lib/metrics"
	timelib "github.com/dydxprotocol/v4-chain/protocol/lib/time"
	"github.com/dydxprotocol/v4-chain/protocol/x/clob/rate_limit"

	// Mempool
	"github.com/dydxprotocol/v4-chain/protocol/mempool"

	// Daemons
	bridgeclient "github.com/dydxprotocol/v4-chain/protocol/daemons/bridge/client"
	"github.com/dydxprotocol/v4-chain/protocol/daemons/configs"
	daemonflags "github.com/dydxprotocol/v4-chain/protocol/daemons/flags"
	liquidationclient "github.com/dydxprotocol/v4-chain/protocol/daemons/liquidation/client"
	metricsclient "github.com/dydxprotocol/v4-chain/protocol/daemons/metrics/client"
	pricefeedclient "github.com/dydxprotocol/v4-chain/protocol/daemons/pricefeed/client"
	"github.com/dydxprotocol/v4-chain/protocol/daemons/pricefeed/client/constants"
	pricefeed_types "github.com/dydxprotocol/v4-chain/protocol/daemons/pricefeed/types"
	daemonserver "github.com/dydxprotocol/v4-chain/protocol/daemons/server"
	daemonservertypes "github.com/dydxprotocol/v4-chain/protocol/daemons/server/types"
	bridgedaemontypes "github.com/dydxprotocol/v4-chain/protocol/daemons/server/types/bridge"
	liquidationtypes "github.com/dydxprotocol/v4-chain/protocol/daemons/server/types/liquidations"
	pricefeedtypes "github.com/dydxprotocol/v4-chain/protocol/daemons/server/types/pricefeed"
	slinkyclient "github.com/dydxprotocol/v4-chain/protocol/daemons/slinky/client"
	daemontypes "github.com/dydxprotocol/v4-chain/protocol/daemons/types"

	// Modules
	assetsmodule "github.com/dydxprotocol/v4-chain/protocol/x/assets"
	assetsmodulekeeper "github.com/dydxprotocol/v4-chain/protocol/x/assets/keeper"
	assetsmoduletypes "github.com/dydxprotocol/v4-chain/protocol/x/assets/types"
	blocktimemodule "github.com/dydxprotocol/v4-chain/protocol/x/blocktime"
	blocktimemodulekeeper "github.com/dydxprotocol/v4-chain/protocol/x/blocktime/keeper"
	blocktimemoduletypes "github.com/dydxprotocol/v4-chain/protocol/x/blocktime/types"
	bridgemodule "github.com/dydxprotocol/v4-chain/protocol/x/bridge"
	bridgemodulekeeper "github.com/dydxprotocol/v4-chain/protocol/x/bridge/keeper"
	bridgemoduletypes "github.com/dydxprotocol/v4-chain/protocol/x/bridge/types"
	clobmodule "github.com/dydxprotocol/v4-chain/protocol/x/clob"
	clobflags "github.com/dydxprotocol/v4-chain/protocol/x/clob/flags"
	clobmodulekeeper "github.com/dydxprotocol/v4-chain/protocol/x/clob/keeper"
	clobmodulememclob "github.com/dydxprotocol/v4-chain/protocol/x/clob/memclob"
	clobmoduletypes "github.com/dydxprotocol/v4-chain/protocol/x/clob/types"
	delaymsgmodule "github.com/dydxprotocol/v4-chain/protocol/x/delaymsg"
	delaymsgmodulekeeper "github.com/dydxprotocol/v4-chain/protocol/x/delaymsg/keeper"
	delaymsgmoduletypes "github.com/dydxprotocol/v4-chain/protocol/x/delaymsg/types"
	epochsmodule "github.com/dydxprotocol/v4-chain/protocol/x/epochs"
	epochsmodulekeeper "github.com/dydxprotocol/v4-chain/protocol/x/epochs/keeper"
	epochsmoduletypes "github.com/dydxprotocol/v4-chain/protocol/x/epochs/types"
	feetiersmodule "github.com/dydxprotocol/v4-chain/protocol/x/feetiers"
	feetiersmodulekeeper "github.com/dydxprotocol/v4-chain/protocol/x/feetiers/keeper"
	feetiersmoduletypes "github.com/dydxprotocol/v4-chain/protocol/x/feetiers/types"
	govplusmodule "github.com/dydxprotocol/v4-chain/protocol/x/govplus"
	govplusmodulekeeper "github.com/dydxprotocol/v4-chain/protocol/x/govplus/keeper"
	govplusmoduletypes "github.com/dydxprotocol/v4-chain/protocol/x/govplus/types"
	perpetualsmodule "github.com/dydxprotocol/v4-chain/protocol/x/perpetuals"
	perpetualsmodulekeeper "github.com/dydxprotocol/v4-chain/protocol/x/perpetuals/keeper"
	perpetualsmoduletypes "github.com/dydxprotocol/v4-chain/protocol/x/perpetuals/types"
	pricesmodule "github.com/dydxprotocol/v4-chain/protocol/x/prices"
	pricesmodulekeeper "github.com/dydxprotocol/v4-chain/protocol/x/prices/keeper"
	pricesmoduletypes "github.com/dydxprotocol/v4-chain/protocol/x/prices/types"
	ratelimitmodule "github.com/dydxprotocol/v4-chain/protocol/x/ratelimit"
	ratelimitmodulekeeper "github.com/dydxprotocol/v4-chain/protocol/x/ratelimit/keeper"
	ratelimitmoduletypes "github.com/dydxprotocol/v4-chain/protocol/x/ratelimit/types"
	rewardsmodule "github.com/dydxprotocol/v4-chain/protocol/x/rewards"
	rewardsmodulekeeper "github.com/dydxprotocol/v4-chain/protocol/x/rewards/keeper"
	rewardsmoduletypes "github.com/dydxprotocol/v4-chain/protocol/x/rewards/types"
	sendingmodule "github.com/dydxprotocol/v4-chain/protocol/x/sending"
	sendingmodulekeeper "github.com/dydxprotocol/v4-chain/protocol/x/sending/keeper"
	sendingmoduletypes "github.com/dydxprotocol/v4-chain/protocol/x/sending/types"
	statsmodule "github.com/dydxprotocol/v4-chain/protocol/x/stats"
	statsmodulekeeper "github.com/dydxprotocol/v4-chain/protocol/x/stats/keeper"
	statsmoduletypes "github.com/dydxprotocol/v4-chain/protocol/x/stats/types"
	subaccountsmodule "github.com/dydxprotocol/v4-chain/protocol/x/subaccounts"
	subaccountsmodulekeeper "github.com/dydxprotocol/v4-chain/protocol/x/subaccounts/keeper"
	satypes "github.com/dydxprotocol/v4-chain/protocol/x/subaccounts/types"
	vaultmodule "github.com/dydxprotocol/v4-chain/protocol/x/vault"
	vaultmodulekeeper "github.com/dydxprotocol/v4-chain/protocol/x/vault/keeper"
	vaultmoduletypes "github.com/dydxprotocol/v4-chain/protocol/x/vault/types"
	vestmodule "github.com/dydxprotocol/v4-chain/protocol/x/vest"
	vestmodulekeeper "github.com/dydxprotocol/v4-chain/protocol/x/vest/keeper"
	vestmoduletypes "github.com/dydxprotocol/v4-chain/protocol/x/vest/types"

	// IBC
	ica "github.com/cosmos/ibc-go/v8/modules/apps/27-interchain-accounts"
	icacontrollertypes "github.com/cosmos/ibc-go/v8/modules/apps/27-interchain-accounts/controller/types"
	icahost "github.com/cosmos/ibc-go/v8/modules/apps/27-interchain-accounts/host"
	icahostkeeper "github.com/cosmos/ibc-go/v8/modules/apps/27-interchain-accounts/host/keeper"
	icahosttypes "github.com/cosmos/ibc-go/v8/modules/apps/27-interchain-accounts/host/types"
	icatypes "github.com/cosmos/ibc-go/v8/modules/apps/27-interchain-accounts/types"
	"github.com/cosmos/ibc-go/v8/modules/apps/transfer"
	ibctransferkeeper "github.com/cosmos/ibc-go/v8/modules/apps/transfer/keeper"
	ibctransfertypes "github.com/cosmos/ibc-go/v8/modules/apps/transfer/types"
	ibc "github.com/cosmos/ibc-go/v8/modules/core"
	ibcclient "github.com/cosmos/ibc-go/v8/modules/core/02-client/types" // nolint:staticcheck
	ibcconnectiontypes "github.com/cosmos/ibc-go/v8/modules/core/03-connection/types"
	ibcporttypes "github.com/cosmos/ibc-go/v8/modules/core/05-port/types"
	ibcexported "github.com/cosmos/ibc-go/v8/modules/core/exported"
	ibckeeper "github.com/cosmos/ibc-go/v8/modules/core/keeper"

	// Indexer
	"github.com/dydxprotocol/v4-chain/protocol/indexer"
	"github.com/dydxprotocol/v4-chain/protocol/indexer/indexer_manager"
	"github.com/dydxprotocol/v4-chain/protocol/indexer/msgsender"

	// Slinky
	slinkyproposals "github.com/skip-mev/slinky/abci/proposals"
	"github.com/skip-mev/slinky/abci/strategies/aggregator"
	compression "github.com/skip-mev/slinky/abci/strategies/codec"
	"github.com/skip-mev/slinky/abci/strategies/currencypair"
	"github.com/skip-mev/slinky/abci/ve"
	oracleconfig "github.com/skip-mev/slinky/oracle/config"
	"github.com/skip-mev/slinky/pkg/math/voteweighted"
	oracleclient "github.com/skip-mev/slinky/service/clients/oracle"
	servicemetrics "github.com/skip-mev/slinky/service/metrics"
	promserver "github.com/skip-mev/slinky/service/servers/prometheus"

	// Grpc Streaming
	streaming "github.com/dydxprotocol/v4-chain/protocol/streaming/grpc"
	streamingtypes "github.com/dydxprotocol/v4-chain/protocol/streaming/grpc/types"
)

var (
	// DefaultNodeHome default home directories for the application daemon
	DefaultNodeHome string
)

var (
	_ runtime.AppI            = (*App)(nil)
	_ servertypes.Application = (*App)(nil)
)

func init() {
	userHomeDir, err := os.UserHomeDir()
	if err != nil {
		panic(err)
	}

	DefaultNodeHome = filepath.Join(userHomeDir, "."+appconstants.AppName)

	// Set DefaultPowerReduction to 1e18 to avoid overflow whe calculating
	// consensus power.
	sdk.DefaultPowerReduction = lib.PowerReduction
}

// App extends an ABCI application, but with most of its parameters exported.
// They are exported for convenience in creating helper functions, as object
// capabilities aren't needed for testing.
type App struct {
	*baseapp.BaseApp

	cdc               *codec.LegacyAmino
	appCodec          codec.Codec
	txConfig          client.TxConfig
	interfaceRegistry types.InterfaceRegistry
	event             runtime.EventService
	closeOnce         func() error

	// keys to access the substores
	keys    map[string]*storetypes.KVStoreKey
	tkeys   map[string]*storetypes.TransientStoreKey
	memKeys map[string]*storetypes.MemoryStoreKey

	// keepers
	AccountKeeper    authkeeper.AccountKeeper
	AuthzKeeper      authzkeeper.Keeper
	BankKeeper       bankkeeper.Keeper
	CapabilityKeeper *capabilitykeeper.Keeper
	StakingKeeper    *stakingkeeper.Keeper
	SlashingKeeper   slashingkeeper.Keeper
	DistrKeeper      distrkeeper.Keeper
	GovKeeper        *govkeeper.Keeper
	CrisisKeeper     *crisiskeeper.Keeper
	UpgradeKeeper    *upgradekeeper.Keeper
	ParamsKeeper     paramskeeper.Keeper
	// IBC Keeper must be a pointer in the app, so we can SetRouter on it correctly
	IBCKeeper             *ibckeeper.Keeper
	ICAHostKeeper         icahostkeeper.Keeper
	EvidenceKeeper        evidencekeeper.Keeper
	TransferKeeper        ibctransferkeeper.Keeper
	RatelimitKeeper       ratelimitmodulekeeper.Keeper
	FeeGrantKeeper        feegrantkeeper.Keeper
	ConsensusParamsKeeper consensusparamkeeper.Keeper
	GovPlusKeeper         govplusmodulekeeper.Keeper

	PricesKeeper pricesmodulekeeper.Keeper

	AssetsKeeper assetsmodulekeeper.Keeper

	BlockTimeKeeper blocktimemodulekeeper.Keeper

	BridgeKeeper bridgemodulekeeper.Keeper

	DelayMsgKeeper delaymsgmodulekeeper.Keeper

	FeeTiersKeeper feetiersmodulekeeper.Keeper

	PerpetualsKeeper *perpetualsmodulekeeper.Keeper

	VestKeeper vestmodulekeeper.Keeper

	RewardsKeeper rewardsmodulekeeper.Keeper

	StatsKeeper statsmodulekeeper.Keeper

	SubaccountsKeeper subaccountsmodulekeeper.Keeper

	ClobKeeper *clobmodulekeeper.Keeper

	SendingKeeper sendingmodulekeeper.Keeper

	EpochsKeeper epochsmodulekeeper.Keeper

	VaultKeeper vaultmodulekeeper.Keeper
	// this line is used by starport scaffolding # stargate/app/keeperDeclaration

	ModuleManager *module.Manager
	ModuleBasics  module.BasicManager

	// module configurator
	configurator module.Configurator

	IndexerEventManager  indexer_manager.IndexerEventManager
	GrpcStreamingManager streamingtypes.GrpcStreamingManager
	Server               *daemonserver.Server

	// startDaemons encapsulates the logic that starts all daemons and daemon services. This function contains a
	// closure of all relevant data structures that are shared with various keepers. Daemon services startup is
	// delayed until after the gRPC service is initialized so that the gRPC service will be available and the daemons
	// can correctly operate.
	startDaemons func()

	PriceFeedClient    *pricefeedclient.Client
	LiquidationsClient *liquidationclient.Client
	BridgeClient       *bridgeclient.Client
	SlinkyClient       *slinkyclient.Client

	DaemonHealthMonitor *daemonservertypes.HealthMonitor

	// Slinky
	oraclePrometheusServer *promserver.PrometheusServer
	oracleMetrics          servicemetrics.Metrics
}

// assertAppPreconditions assert invariants required for an application to start.
func assertAppPreconditions() {
	// Check that the default power reduction is set correctly.
	if sdk.DefaultPowerReduction.BigInt().Cmp(big.NewInt(1_000_000_000_000_000_000)) != 0 {
		panic("DefaultPowerReduction is not set correctly")
	}
}

// New returns a reference to an initialized blockchain app
func New(
	logger log.Logger,
	db dbm.DB,
	traceStore io.Writer,
	loadLatest bool,
	appOpts servertypes.AppOptions,
	baseAppOptions ...func(*baseapp.BaseApp),
) *App {
	assertAppPreconditions()

	// dYdX specific command-line flags.
	appFlags := flags.GetFlagValuesFromOptions(appOpts)
	logger.Info("Parsed App flags", "Flags", appFlags)
	// Panic if this is not a full node and gRPC is disabled.
	if err := appFlags.Validate(); err != nil {
		panic(err)
	}

	initDatadogProfiler(logger, appFlags.DdAgentHost, appFlags.DdTraceAgentPort)

	encodingConfig := GetEncodingConfig()

	appCodec := encodingConfig.Codec
	legacyAmino := encodingConfig.Amino
	cdc := encodingConfig.Amino
	interfaceRegistry := encodingConfig.InterfaceRegistry
	txConfig := encodingConfig.TxConfig

	bApp := baseapp.NewBaseApp(appconstants.AppName, logger, db, txConfig.TxDecoder(), baseAppOptions...)
	bApp.SetCommitMultiStoreTracer(traceStore)
	bApp.SetVersion(version.Version)
	bApp.SetInterfaceRegistry(interfaceRegistry)
	bApp.SetTxEncoder(txConfig.TxEncoder())

	keys := storetypes.NewKVStoreKeys(
		authtypes.StoreKey,
		authzkeeper.StoreKey,
		banktypes.StoreKey,
		stakingtypes.StoreKey,
		crisistypes.StoreKey,
		distrtypes.StoreKey,
		slashingtypes.StoreKey,
		govtypes.StoreKey,
		paramstypes.StoreKey,
		consensusparamtypes.StoreKey,
		upgradetypes.StoreKey,
		feegrant.StoreKey,
		ibcexported.StoreKey,
		ibctransfertypes.StoreKey,
		ratelimitmoduletypes.StoreKey,
		icacontrollertypes.StoreKey,
		icahosttypes.StoreKey,
		evidencetypes.StoreKey,
		capabilitytypes.StoreKey,
		pricesmoduletypes.StoreKey,
		assetsmoduletypes.StoreKey,
		blocktimemoduletypes.StoreKey,
		bridgemoduletypes.StoreKey,
		feetiersmoduletypes.StoreKey,
		perpetualsmoduletypes.StoreKey,
		satypes.StoreKey,
		statsmoduletypes.StoreKey,
		vestmoduletypes.StoreKey,
		rewardsmoduletypes.StoreKey,
		clobmoduletypes.StoreKey,
		sendingmoduletypes.StoreKey,
		delaymsgmoduletypes.StoreKey,
		epochsmoduletypes.StoreKey,
		govplusmoduletypes.StoreKey,
		vaultmoduletypes.StoreKey,
	)
	keys[authtypes.StoreKey] = keys[authtypes.StoreKey].WithLocking()
	tkeys := storetypes.NewTransientStoreKeys(
		paramstypes.TStoreKey,
		clobmoduletypes.TransientStoreKey,
		statsmoduletypes.TransientStoreKey,
		rewardsmoduletypes.TransientStoreKey,
		indexer_manager.TransientStoreKey,
		perpetualsmoduletypes.TransientStoreKey,
	)
	memKeys := storetypes.NewMemoryStoreKeys(capabilitytypes.MemStoreKey, clobmoduletypes.MemStoreKey)

	app := &App{
		BaseApp:           bApp,
		cdc:               cdc,
		appCodec:          appCodec,
		txConfig:          txConfig,
		interfaceRegistry: interfaceRegistry,
		keys:              keys,
		tkeys:             tkeys,
		memKeys:           memKeys,
	}
	app.closeOnce = sync.OnceValue[error](
		func() error {
			if app.PriceFeedClient != nil {
				app.PriceFeedClient.Stop()
			}
			if app.Server != nil {
				app.Server.Stop()
			}
			if app.SlinkyClient != nil {
				app.SlinkyClient.Stop()
			}
			return nil
		},
	)
	app.initOracleMetrics(appOpts)

	app.ParamsKeeper = initParamsKeeper(appCodec, cdc, keys[paramstypes.StoreKey], tkeys[paramstypes.TStoreKey])

	// set the BaseApp's parameter store
	app.ConsensusParamsKeeper = consensusparamkeeper.NewKeeper(
		appCodec,
		runtime.NewKVStoreService(keys[upgradetypes.StoreKey]),
		lib.GovModuleAddress.String(),
		app.event,
	)
	bApp.SetParamStore(&app.ConsensusParamsKeeper.ParamsStore)

	// add capability keeper and ScopeToModule for ibc module
	app.CapabilityKeeper = capabilitykeeper.NewKeeper(
		appCodec,
		keys[capabilitytypes.StoreKey],
		memKeys[capabilitytypes.MemStoreKey],
	)

	// add keepers
	app.AccountKeeper = authkeeper.NewAccountKeeper(
		appCodec,
		runtime.NewKVStoreService(keys[authtypes.StoreKey]),
		authtypes.ProtoBaseAccount,
		maccPerms,
		addresscodec.NewBech32Codec(sdk.GetConfig().GetBech32AccountAddrPrefix()),
		sdk.GetConfig().GetBech32AccountAddrPrefix(),
		lib.GovModuleAddress.String(),
	)

	app.AuthzKeeper = authzkeeper.NewKeeper(
		runtime.NewKVStoreService(keys[authzkeeper.StoreKey]),
		appCodec,
		app.MsgServiceRouter(),
		app.AccountKeeper,
	)

	app.BankKeeper = bankkeeper.NewBaseKeeper(
		appCodec,
		runtime.NewKVStoreService(keys[banktypes.StoreKey]),
		app.AccountKeeper,
		BlockedAddresses(),
		lib.GovModuleAddress.String(),
		logger,
	)
	app.StakingKeeper = stakingkeeper.NewKeeper(
		appCodec,
		runtime.NewKVStoreService(keys[stakingtypes.StoreKey]),
		app.AccountKeeper,
		app.BankKeeper,
		lib.GovModuleAddress.String(),
		addresscodec.NewBech32Codec(sdk.GetConfig().GetBech32ValidatorAddrPrefix()),
		addresscodec.NewBech32Codec(sdk.GetConfig().GetBech32ConsensusAddrPrefix()),
	)

	app.DistrKeeper = distrkeeper.NewKeeper(
		appCodec,
		runtime.NewKVStoreService(keys[distrtypes.StoreKey]),
		app.AccountKeeper,
		app.BankKeeper,
		app.StakingKeeper,
		authtypes.FeeCollectorName,
		lib.GovModuleAddress.String(),
	)

	app.SlashingKeeper = slashingkeeper.NewKeeper(
		appCodec,
		legacyAmino,
		runtime.NewKVStoreService(keys[slashingtypes.StoreKey]),
		app.StakingKeeper,
		lib.GovModuleAddress.String(),
	)

	invCheckPeriod := cast.ToUint(appOpts.Get(server.FlagInvCheckPeriod))
	app.CrisisKeeper = crisiskeeper.NewKeeper(
		appCodec,
		runtime.NewKVStoreService(keys[crisistypes.StoreKey]),
		invCheckPeriod,
		app.BankKeeper,
		authtypes.FeeCollectorName,
		lib.GovModuleAddress.String(),
		addresscodec.NewBech32Codec(sdk.GetConfig().GetBech32AccountAddrPrefix()),
	)

	app.FeeGrantKeeper = feegrantkeeper.NewKeeper(
		appCodec,
		runtime.NewKVStoreService(keys[feegrant.StoreKey]),
		app.AccountKeeper,
	)

	// register the staking hooks
	// NOTE: stakingKeeper above is passed by reference, so that it will contain these hooks
	app.StakingKeeper.SetHooks(
		stakingtypes.NewMultiStakingHooks(app.DistrKeeper.Hooks(), app.SlashingKeeper.Hooks()),
	)

	// get skipUpgradeHeights from the app options
	skipUpgradeHeights := map[int64]bool{}
	for _, h := range cast.ToIntSlice(appOpts.Get(server.FlagUnsafeSkipUpgrades)) {
		skipUpgradeHeights[int64(h)] = true
	}
	homePath := cast.ToString(appOpts.Get(cosmosflags.FlagHome))
	// set the governance module account as the authority for conducting upgrades
	app.UpgradeKeeper = upgradekeeper.NewKeeper(
		skipUpgradeHeights,
		runtime.NewKVStoreService(keys[upgradetypes.StoreKey]),
		appCodec,
		homePath,
		app.BaseApp,
		lib.GovModuleAddress.String(),
	)

	// ... other modules keepers

	// Register the proposal types
	// Deprecated: Avoid adding new handlers, instead use the new proposal flow
	// by granting the governance module the right to execute the message.
	// See: https://github.com/cosmos/cosmos-sdk/blob/release/v0.46.x/x/gov/spec/01_concepts.md#proposal-messages
	govRouter := govv1beta1.NewRouter()
	govRouter.AddRoute(govtypes.RouterKey, govv1beta1.ProposalHandler).
		AddRoute(paramproposal.RouterKey, params.NewParamChangeProposalHandler(app.ParamsKeeper))
	govConfig := govtypes.DefaultConfig()
	/*
		Example of setting gov params:
		govConfig.MaxMetadataLen = 10000
	*/
	govKeeper := govkeeper.NewKeeper(
		appCodec,
		runtime.NewKVStoreService(keys[govtypes.StoreKey]),
		app.AccountKeeper,
		app.BankKeeper,
		app.StakingKeeper,
		app.DistrKeeper,
		app.MsgServiceRouter(),
		govConfig,
		lib.GovModuleAddress.String(),
	)

	app.GovKeeper = govKeeper.SetHooks(
		govtypes.NewMultiGovHooks(
		// register the governance hooks
		),
	)

	// Set legacy router for backwards compatibility with gov v1beta1
	govKeeper.SetLegacyRouter(govRouter)

	// grant capabilities for the ibc, ibc-transfer, ICAHostKeeper and ratelimit modules

	scopedIBCKeeper := app.CapabilityKeeper.ScopeToModule(ibcexported.ModuleName)
	scopedIBCTransferKeeper := app.CapabilityKeeper.ScopeToModule(ibctransfertypes.ModuleName)
	scopedICAHostKeeper := app.CapabilityKeeper.ScopeToModule(icahosttypes.SubModuleName)
	// scopedRatelimitKeeper is not used as an input to any other module.
	app.CapabilityKeeper.ScopeToModule(ratelimitmoduletypes.ModuleName)

	app.CapabilityKeeper.Seal()

	// Create IBC Keeper
	app.IBCKeeper = ibckeeper.NewKeeper(
		appCodec,
		keys[ibcexported.StoreKey],
		app.getSubspace(ibcexported.ModuleName),
		app.StakingKeeper,
		app.UpgradeKeeper,
		scopedIBCKeeper,
		lib.GovModuleAddress.String(),
	)

	// Create ICA Host Keeper
	app.ICAHostKeeper = icahostkeeper.NewKeeper(
		appCodec,
		keys[icahosttypes.StoreKey], // key
		app.getSubspace(icahosttypes.SubModuleName), // paramSpace
		app.IBCKeeper.ChannelKeeper,                 // ics4Wrapper, may be replaced with middleware such as ics29 fee
		app.IBCKeeper.ChannelKeeper,                 // channelKeeper
		app.IBCKeeper.PortKeeper,                    // portKeeper
		app.AccountKeeper,                           // accountKeeper
		scopedICAHostKeeper,                         // scopedKeeper
		app.MsgServiceRouter(),                      // msgRouter
		lib.GovModuleAddress.String(),               // authority
	)

	app.BlockTimeKeeper = *blocktimemodulekeeper.NewKeeper(
		appCodec,
		keys[blocktimemoduletypes.StoreKey],
		// set the governance and delaymsg module accounts as the authority for conducting upgrades
		[]string{
			lib.GovModuleAddress.String(),
			delaymsgmoduletypes.ModuleAddress.String(),
		},
	)
	blockTimeModule := blocktimemodule.NewAppModule(appCodec, app.BlockTimeKeeper)

	app.RatelimitKeeper = *ratelimitmodulekeeper.NewKeeper(
		appCodec,
		keys[ratelimitmoduletypes.StoreKey],
		app.BankKeeper,
		app.BlockTimeKeeper,
		app.IBCKeeper.ChannelKeeper, // ICS4Wrapper
		// set the governance and delaymsg module accounts as the authority for conducting upgrades
		[]string{
			lib.GovModuleAddress.String(),
			delaymsgmoduletypes.ModuleAddress.String(),
		},
	)
	rateLimitModule := ratelimitmodule.NewAppModule(appCodec, app.RatelimitKeeper)

	// Create Transfer Keepers
	app.TransferKeeper = ibctransferkeeper.NewKeeper(
		appCodec,
		keys[ibctransfertypes.StoreKey],
		app.getSubspace(ibctransfertypes.ModuleName),
		app.RatelimitKeeper, // ICS4Wrapper
		app.IBCKeeper.ChannelKeeper,
		app.IBCKeeper.PortKeeper,
		app.AccountKeeper,
		app.BankKeeper,
		scopedIBCTransferKeeper,
		lib.GovModuleAddress.String(),
	)
	transferModule := transfer.NewAppModule(app.TransferKeeper)
	transferIBCModule := transfer.NewIBCModule(app.TransferKeeper)

	// Wrap the x/ratelimit middlware over the IBC Transfer module
	var transferStack ibcporttypes.IBCModule = transferIBCModule
	transferStack = ratelimitmodule.NewIBCMiddleware(app.RatelimitKeeper, transferStack)

	icaHostIBCModule := icahost.NewIBCModule(app.ICAHostKeeper)
	// Create static IBC router, add transfer route, then set and seal it
	ibcRouter := ibcporttypes.NewRouter()
	// Ordering of `AddRoute` does not matter.
	ibcRouter.AddRoute(ibctransfertypes.ModuleName, transferStack)
	ibcRouter.AddRoute(icahosttypes.SubModuleName, icaHostIBCModule)

	app.IBCKeeper.SetRouter(ibcRouter)

	// create evidence keeper with router
	evidenceKeeper := evidencekeeper.NewKeeper(
		appCodec,
		runtime.NewKVStoreService(keys[evidencetypes.StoreKey]),
		app.StakingKeeper,
		app.SlashingKeeper,
		addresscodec.NewBech32Codec(sdk.Bech32PrefixAccAddr),
		runtime.ProvideCometInfoService(),
	)
	// If evidence needs to be handled for the app, set routes in router here and seal
	app.EvidenceKeeper = *evidenceKeeper

	/****  dYdX specific modules/setup ****/
	msgSender, indexerFlags := getIndexerFromOptions(appOpts, logger)
	app.IndexerEventManager = indexer_manager.NewIndexerEventManager(
		msgSender,
		tkeys[indexer_manager.TransientStoreKey],
		indexerFlags.SendOffchainData,
	)

	app.GrpcStreamingManager = getGrpcStreamingManagerFromOptions(appFlags, logger)

	timeProvider := &timelib.TimeProviderImpl{}

	app.EpochsKeeper = *epochsmodulekeeper.NewKeeper(
		appCodec,
		keys[epochsmoduletypes.StoreKey],
	)
	epochsModule := epochsmodule.NewAppModule(appCodec, app.EpochsKeeper)

	// Get Daemon Flags.
	daemonFlags := daemonflags.GetDaemonFlagValuesFromOptions(appOpts)
	logger.Info("Parsed Daemon flags", "Flags", daemonFlags)

	// Create server that will ingest gRPC messages from daemon clients.
	// Note that gRPC clients will block on new gRPC connection until the gRPC server is ready to
	// accept new connections.
	app.Server = daemonserver.NewServer(
		logger,
		grpc.NewServer(),
		&daemontypes.FileHandlerImpl{},
		daemonFlags.Shared.SocketAddress,
	)
	// Setup server for pricefeed messages. The server will wait for gRPC messages containing price
	// updates and then encode them into an in-memory cache shared by the prices module.
	// The in-memory data structure is shared by the x/prices module and PriceFeed daemon.
	indexPriceCache := pricefeedtypes.NewMarketToExchangePrices(pricefeed_types.MaxPriceAge)
	app.Server.WithPriceFeedMarketToExchangePrices(indexPriceCache)

	// Setup server for liquidation messages. The server will wait for gRPC messages containing
	// potentially liquidatable subaccounts and then encode them into an in-memory slice shared by
	// the liquidations module.
	// The in-memory data structure is shared by the x/clob module and liquidations daemon.
	daemonLiquidationInfo := liquidationtypes.NewDaemonLiquidationInfo()
	app.Server.WithDaemonLiquidationInfo(daemonLiquidationInfo)

	// Setup server for bridge messages.
	// The in-memory data structure is shared by the x/bridge module and bridge daemon.
	bridgeEventManager := bridgedaemontypes.NewBridgeEventManager(timeProvider)
	app.Server.WithBridgeEventManager(bridgeEventManager)

	app.DaemonHealthMonitor = daemonservertypes.NewHealthMonitor(
		daemonservertypes.DaemonStartupGracePeriod,
		daemonservertypes.HealthCheckPollFrequency,
		app.Logger(),
		daemonFlags.Shared.PanicOnDaemonFailureEnabled,
	)
	// Create a closure for starting daemons and daemon server. Daemon services are delayed until after the gRPC
	// service is started because daemons depend on the gRPC service being available. If a node is initialized
	// with a genesis time in the future, then the gRPC service will not be available until the genesis time, the
	// daemons will not be able to connect to the cosmos gRPC query service and finish initialization, and the daemon
	// monitoring service will panic.
	app.startDaemons = func() {
		maxDaemonUnhealthyDuration := time.Duration(daemonFlags.Shared.MaxDaemonUnhealthySeconds) * time.Second
		// Start server for handling gRPC messages from daemons.
		go app.Server.Start()

		// Start liquidations client for sending potentially liquidatable subaccounts to the application.
		if daemonFlags.Liquidation.Enabled {
			app.LiquidationsClient = liquidationclient.NewClient(logger)
			go func() {
				app.RegisterDaemonWithHealthMonitor(app.LiquidationsClient, maxDaemonUnhealthyDuration)
				if err := app.LiquidationsClient.Start(
					// The client will use `context.Background` so that it can have a different context from
					// the main application.
					context.Background(),
					daemonFlags,
					appFlags,
					&daemontypes.GrpcClientImpl{},
				); err != nil {
					panic(err)
				}
			}()
		}

		// Non-validating full-nodes have no need to run the oracle.
		if !appFlags.NonValidatingFullNode {
			if daemonFlags.Price.Enabled {
				exchangeQueryConfig := configs.ReadExchangeQueryConfigFile(homePath)
				// Start pricefeed client for sending prices for the pricefeed server to consume. These prices
				// are retrieved via third-party APIs like Binance and then are encoded in-memory and
				// periodically sent via gRPC to a shared socket with the server.
				app.PriceFeedClient = pricefeedclient.StartNewClient(
					// The client will use `context.Background` so that it can have a different context from
					// the main application.
					context.Background(),
					daemonFlags,
					appFlags,
					logger,
					&daemontypes.GrpcClientImpl{},
					exchangeQueryConfig,
					constants.StaticExchangeDetails,
					&pricefeedclient.SubTaskRunnerImpl{},
				)
				app.RegisterDaemonWithHealthMonitor(app.PriceFeedClient, maxDaemonUnhealthyDuration)
			}
			if daemonFlags.Slinky.Enabled {
				app.SlinkyClient = slinkyclient.StartNewClient(
					context.Background(),
					app.initSlinkySidecarClient(appOpts),
					indexPriceCache,
					&daemontypes.GrpcClientImpl{},
					daemonFlags,
					appFlags,
					logger,
				)
				app.RegisterDaemonWithHealthMonitor(app.SlinkyClient, maxDaemonUnhealthyDuration)
			}
		}

		// Start Bridge Daemon.
		// Non-validating full-nodes have no need to run the bridge daemon.
		if !appFlags.NonValidatingFullNode && daemonFlags.Bridge.Enabled {
			app.BridgeClient = bridgeclient.NewClient(logger)
			go func() {
				app.RegisterDaemonWithHealthMonitor(app.BridgeClient, maxDaemonUnhealthyDuration)
				if err := app.BridgeClient.Start(
					// The client will use `context.Background` so that it can have a different context from
					// the main application.
					context.Background(),
					daemonFlags,
					appFlags,
					&daemontypes.GrpcClientImpl{},
				); err != nil {
					panic(err)
				}
			}()
		}

		// Start the Metrics Daemon.
		// The metrics daemon is purely used for observability. It should never bring the app down.
		// TODO(CLOB-960) Don't start this goroutine if telemetry is disabled
		// Note: the metrics daemon is such a simple go-routine that we don't bother implementing a health-check
		// for this service. The task loop does not produce any errors because the telemetry calls themselves are
		// not error-returning, so in effect this daemon would never become unhealthy.
		go func() {
			defer func() {
				if r := recover(); r != nil {
					logger.Error(
						"Metrics Daemon exited unexpectedly with a panic.",
						"panic",
						r,
						"stack",
						string(debug.Stack()),
					)
				}
			}()
			metricsclient.Start(
				// The client will use `context.Background` so that it can have a different context from
				// the main application.
				context.Background(),
				logger,
			)
		}()
	}

	app.PricesKeeper = *pricesmodulekeeper.NewKeeper(
		appCodec,
		keys[pricesmoduletypes.StoreKey],
		indexPriceCache,
		timeProvider,
		app.IndexerEventManager,
		// set the governance and delaymsg module accounts as the authority for conducting upgrades
		[]string{
			lib.GovModuleAddress.String(),
			delaymsgmoduletypes.ModuleAddress.String(),
		},
	)
	pricesModule := pricesmodule.NewAppModule(appCodec, app.PricesKeeper, app.AccountKeeper, app.BankKeeper)

	app.AssetsKeeper = *assetsmodulekeeper.NewKeeper(
		appCodec,
		keys[assetsmoduletypes.StoreKey],
		app.PricesKeeper,
		app.IndexerEventManager,
	)
	assetsModule := assetsmodule.NewAppModule(appCodec, app.AssetsKeeper)

	app.DelayMsgKeeper = *delaymsgmodulekeeper.NewKeeper(
		appCodec,
		keys[delaymsgmoduletypes.StoreKey],
		bApp.MsgServiceRouter(),
		// Permit delayed messages to be signed by the following modules.
		[]string{
			lib.GovModuleAddress.String(),
		},
	)
	delayMsgModule := delaymsgmodule.NewAppModule(appCodec, app.DelayMsgKeeper)

	app.BridgeKeeper = *bridgemodulekeeper.NewKeeper(
		appCodec,
		keys[bridgemoduletypes.StoreKey],
		bridgeEventManager,
		app.BankKeeper,
		app.DelayMsgKeeper,
		// gov module and delayMsg module accounts are allowed to send messages to the bridge module.
		[]string{
			lib.GovModuleAddress.String(),
			delaymsgmoduletypes.ModuleAddress.String(),
		},
	)
	bridgeModule := bridgemodule.NewAppModule(appCodec, app.BridgeKeeper)

	app.PerpetualsKeeper = perpetualsmodulekeeper.NewKeeper(
		appCodec,
		keys[perpetualsmoduletypes.StoreKey],
		app.PricesKeeper,
		app.EpochsKeeper,
		app.IndexerEventManager,
		// gov module and delayMsg module accounts are allowed to send messages to the bridge module.
		[]string{
			lib.GovModuleAddress.String(),
			delaymsgmoduletypes.ModuleAddress.String(),
		},
		tkeys[perpetualsmoduletypes.TransientStoreKey],
	)
	perpetualsModule := perpetualsmodule.NewAppModule(appCodec, app.PerpetualsKeeper)

	app.StatsKeeper = *statsmodulekeeper.NewKeeper(
		appCodec,
		app.EpochsKeeper,
		keys[statsmoduletypes.StoreKey],
		tkeys[statsmoduletypes.TransientStoreKey],
		// set the governance and delaymsg module accounts as the authority for conducting upgrades
		[]string{
			lib.GovModuleAddress.String(),
			delaymsgmoduletypes.ModuleAddress.String(),
		},
	)
	statsModule := statsmodule.NewAppModule(appCodec, app.StatsKeeper)

	app.FeeTiersKeeper = *feetiersmodulekeeper.NewKeeper(
		appCodec,
		app.StatsKeeper,
		keys[feetiersmoduletypes.StoreKey],
		// set the governance and delaymsg module accounts as the authority for conducting upgrades
		[]string{
			lib.GovModuleAddress.String(),
			delaymsgmoduletypes.ModuleAddress.String(),
		},
	)
	feeTiersModule := feetiersmodule.NewAppModule(appCodec, app.FeeTiersKeeper)

	app.VestKeeper = *vestmodulekeeper.NewKeeper(
		appCodec,
		keys[vestmoduletypes.StoreKey],
		app.BankKeeper,
		app.BlockTimeKeeper,
		// set the governance and delaymsg module accounts as the authority for conducting upgrades
		[]string{
			lib.GovModuleAddress.String(),
			delaymsgmoduletypes.ModuleAddress.String(),
		},
	)
	vestModule := vestmodule.NewAppModule(appCodec, app.VestKeeper)

	app.RewardsKeeper = *rewardsmodulekeeper.NewKeeper(
		appCodec,
		keys[rewardsmoduletypes.StoreKey],
		tkeys[rewardsmoduletypes.TransientStoreKey],
		app.AssetsKeeper,
		app.BankKeeper,
		app.FeeTiersKeeper,
		app.PricesKeeper,
		app.IndexerEventManager,
		// set the governance and delaymsg module accounts as the authority for conducting upgrades
		[]string{
			lib.GovModuleAddress.String(),
			delaymsgmoduletypes.ModuleAddress.String(),
		},
	)
	rewardsModule := rewardsmodule.NewAppModule(appCodec, app.RewardsKeeper)

	app.SubaccountsKeeper = *subaccountsmodulekeeper.NewKeeper(
		appCodec,
		keys[satypes.StoreKey],
		app.AssetsKeeper,
		app.BankKeeper,
		app.PerpetualsKeeper,
		app.BlockTimeKeeper,
		app.IndexerEventManager,
	)
	subaccountsModule := subaccountsmodule.NewAppModule(
		appCodec,
		app.SubaccountsKeeper,
	)

	clobFlags := clobflags.GetClobFlagValuesFromOptions(appOpts)
	logger.Info("Parsed CLOB flags", "Flags", clobFlags)

	memClob := clobmodulememclob.NewMemClobPriceTimePriority(app.IndexerEventManager.Enabled())
	memClob.SetGenerateOrderbookUpdates(app.GrpcStreamingManager.Enabled())

	app.ClobKeeper = clobmodulekeeper.NewKeeper(
		appCodec,
		keys[clobmoduletypes.StoreKey],
		memKeys[clobmoduletypes.MemStoreKey],
		tkeys[clobmoduletypes.TransientStoreKey],
		// set the governance and delaymsg module accounts as the authority for conducting upgrades
		[]string{
			lib.GovModuleAddress.String(),
			delaymsgmoduletypes.ModuleAddress.String(),
		},
		memClob,
		app.SubaccountsKeeper,
		app.AssetsKeeper,
		app.BlockTimeKeeper,
		app.BankKeeper,
		app.FeeTiersKeeper,
		app.PerpetualsKeeper,
		app.PricesKeeper,
		app.StatsKeeper,
		app.RewardsKeeper,
		app.IndexerEventManager,
		app.GrpcStreamingManager,
		txConfig.TxDecoder(),
		clobFlags,
		rate_limit.NewPanicRateLimiter[sdk.Msg](),
		daemonLiquidationInfo,
	)
	clobModule := clobmodule.NewAppModule(
		appCodec,
		app.ClobKeeper,
		app.AccountKeeper,
		app.BankKeeper,
		app.SubaccountsKeeper,
	)
	app.PerpetualsKeeper.SetClobKeeper(app.ClobKeeper)

	app.SendingKeeper = *sendingmodulekeeper.NewKeeper(
		appCodec,
		keys[sendingmoduletypes.StoreKey],
		app.AccountKeeper,
		app.BankKeeper,
		app.SubaccountsKeeper,
		app.IndexerEventManager,
		// gov module and delayMsg module accounts are allowed to send messages to the sending module.
		[]string{
			lib.GovModuleAddress.String(),
			delaymsgmoduletypes.ModuleAddress.String(),
		},
	)
	sendingModule := sendingmodule.NewAppModule(
		appCodec,
		app.SendingKeeper,
		app.AccountKeeper,
		app.BankKeeper,
		app.SubaccountsKeeper,
	)

	app.GovPlusKeeper = *govplusmodulekeeper.NewKeeper(
		appCodec,
		app.StakingKeeper,
		keys[govplusmoduletypes.StoreKey],
		[]string{
			lib.GovModuleAddress.String(),
			delaymsgmoduletypes.ModuleAddress.String(),
		},
	)
	govPlusModule := govplusmodule.NewAppModule(appCodec, app.GovPlusKeeper)

	app.VaultKeeper = *vaultmodulekeeper.NewKeeper(
		appCodec,
		keys[vaultmoduletypes.StoreKey],
		app.ClobKeeper,
		app.PerpetualsKeeper,
		app.PricesKeeper,
		app.SendingKeeper,
		app.SubaccountsKeeper,
		[]string{
			lib.GovModuleAddress.String(),
			delaymsgmoduletypes.ModuleAddress.String(),
		},
	)
	vaultModule := vaultmodule.NewAppModule(appCodec, app.VaultKeeper)

	/****  Module Options ****/

	// NOTE: we may consider parsing `appOpts` inside module constructors. For the moment
	// we prefer to be more strict in what arguments the modules expect.
	var skipGenesisInvariants = cast.ToBool(appOpts.Get(crisis.FlagSkipGenesisInvariants))

	// NOTE: Any module instantiated in the module manager that is later modified
	// must be passed by reference here.
	app.ModuleManager = module.NewManager(
		genutil.NewAppModule(
			app.AccountKeeper, app.StakingKeeper, app.BaseApp,
			encodingConfig.TxConfig,
		),
		auth.NewAppModule(appCodec, app.AccountKeeper, nil, app.getSubspace(authtypes.ModuleName)),
		bank.NewAppModule(appCodec, app.BankKeeper, app.AccountKeeper, app.getSubspace(banktypes.ModuleName)),
		authzmodule.NewAppModule(appCodec, app.AuthzKeeper, app.AccountKeeper, app.BankKeeper, app.interfaceRegistry),
		capability.NewAppModule(appCodec, *app.CapabilityKeeper, false),
		feegrantmodule.NewAppModule(appCodec, app.AccountKeeper, app.BankKeeper, app.FeeGrantKeeper, app.interfaceRegistry),
		crisis.NewAppModule(app.CrisisKeeper, skipGenesisInvariants, app.getSubspace(crisistypes.ModuleName)),
		gov.NewAppModule(appCodec, app.GovKeeper, app.AccountKeeper, app.BankKeeper, app.getSubspace(govtypes.ModuleName)),
		slashing.NewAppModule(
			appCodec,
			app.SlashingKeeper,
			app.AccountKeeper,
			app.BankKeeper,
			app.StakingKeeper,
			app.getSubspace(slashingtypes.ModuleName),
			app.interfaceRegistry,
		),
		distr.NewAppModule(
			appCodec,
			app.DistrKeeper,
			app.AccountKeeper,
			app.BankKeeper,
			app.StakingKeeper,
			app.getSubspace(distrtypes.ModuleName),
		),
		staking.NewAppModule(
			appCodec,
			app.StakingKeeper,
			app.AccountKeeper,
			app.BankKeeper,
			app.getSubspace(stakingtypes.ModuleName),
		),
		upgrade.NewAppModule(app.UpgradeKeeper, addresscodec.NewBech32Codec(sdk.Bech32PrefixAccAddr)),
		evidence.NewAppModule(app.EvidenceKeeper),
		ibc.NewAppModule(app.IBCKeeper),
		ica.NewAppModule(nil, &app.ICAHostKeeper),
		params.NewAppModule(app.ParamsKeeper),
		consensus.NewAppModule(appCodec, app.ConsensusParamsKeeper),
		transferModule,
		pricesModule,
		assetsModule,
		blockTimeModule,
		bridgeModule,
		feeTiersModule,
		perpetualsModule,
		statsModule,
		vestModule,
		rewardsModule,
		subaccountsModule,
		clobModule,
		sendingModule,
		govPlusModule,
		delayMsgModule,
		epochsModule,
		rateLimitModule,
		vaultModule,
	)

	app.ModuleManager.SetOrderPreBlockers(
<<<<<<< HEAD
		upgradetypes.ModuleName, // Must be first since upgrades may be state schema breaking.
		clobmoduletypes.ModuleName,
=======
		upgradetypes.ModuleName,
		pricesmoduletypes.ModuleName,
>>>>>>> 385c7124
	)

	// During begin block slashing happens after distr.BeginBlocker so that
	// there is nothing left over in the validator fee pool, so as to keep the
	// CanWithdrawInvariant invariant.
	// NOTE: staking module is required if HistoricalEntries param > 0
	app.ModuleManager.SetOrderBeginBlockers(
		blocktimemoduletypes.ModuleName, // Must be first
		authz.ModuleName,                // Delete expired grants.
		epochsmoduletypes.ModuleName,
		capabilitytypes.ModuleName,
		distrtypes.ModuleName,
		slashingtypes.ModuleName,
		evidencetypes.ModuleName,
		stakingtypes.ModuleName,
		ibcexported.ModuleName,
		ibctransfertypes.ModuleName,
		ratelimitmoduletypes.ModuleName,
		authtypes.ModuleName,
		banktypes.ModuleName,
		govtypes.ModuleName,
		crisistypes.ModuleName,
		genutiltypes.ModuleName,
		feegrant.ModuleName,
		paramstypes.ModuleName,
		consensusparamtypes.ModuleName,
		icatypes.ModuleName,
		pricesmoduletypes.ModuleName,
		assetsmoduletypes.ModuleName,
		bridgemoduletypes.ModuleName,
		feetiersmoduletypes.ModuleName,
		perpetualsmoduletypes.ModuleName,
		statsmoduletypes.ModuleName,
		satypes.ModuleName,
		clobmoduletypes.ModuleName,
		vestmoduletypes.ModuleName,
		rewardsmoduletypes.ModuleName,
		sendingmoduletypes.ModuleName,
		govplusmoduletypes.ModuleName,
		delaymsgmoduletypes.ModuleName,
		vaultmoduletypes.ModuleName,
	)

	app.ModuleManager.SetOrderPrepareCheckStaters(
		clobmoduletypes.ModuleName,
	)

	app.ModuleManager.SetOrderEndBlockers(
		crisistypes.ModuleName,
		govtypes.ModuleName,
		stakingtypes.ModuleName,
		capabilitytypes.ModuleName,
		authtypes.ModuleName,
		banktypes.ModuleName,
		distrtypes.ModuleName,
		slashingtypes.ModuleName,
		genutiltypes.ModuleName,
		evidencetypes.ModuleName,
		feegrant.ModuleName,
		paramstypes.ModuleName,
		upgradetypes.ModuleName,
		ibcexported.ModuleName,
		ibctransfertypes.ModuleName,
		ratelimitmoduletypes.ModuleName,
		consensusparamtypes.ModuleName,
		icatypes.ModuleName,
		pricesmoduletypes.ModuleName,
		assetsmoduletypes.ModuleName,
		bridgemoduletypes.ModuleName,
		feetiersmoduletypes.ModuleName,
		perpetualsmoduletypes.ModuleName,
		statsmoduletypes.ModuleName,
		satypes.ModuleName,
		clobmoduletypes.ModuleName,
		sendingmoduletypes.ModuleName,
		vestmoduletypes.ModuleName,
		rewardsmoduletypes.ModuleName,
		epochsmoduletypes.ModuleName,
		govplusmoduletypes.ModuleName,
		delaymsgmoduletypes.ModuleName,
		vaultmoduletypes.ModuleName,
		authz.ModuleName,                // No-op.
		blocktimemoduletypes.ModuleName, // Must be last
	)

	// NOTE: The genutils module must occur after staking so that pools are
	// properly initialized with tokens from genesis accounts.
	// NOTE: Capability module must occur first so that it can initialize any capabilities
	// so that other modules that want to create or claim capabilities afterwards in InitChain
	// can do so safely.
	app.ModuleManager.SetOrderInitGenesis(
		epochsmoduletypes.ModuleName,
		capabilitytypes.ModuleName,
		authtypes.ModuleName,
		banktypes.ModuleName,
		distrtypes.ModuleName,
		stakingtypes.ModuleName,
		slashingtypes.ModuleName,
		govtypes.ModuleName,
		crisistypes.ModuleName,
		ibcexported.ModuleName,
		genutiltypes.ModuleName,
		evidencetypes.ModuleName,
		paramstypes.ModuleName,
		upgradetypes.ModuleName,
		ibctransfertypes.ModuleName,
		ratelimitmoduletypes.ModuleName,
		feegrant.ModuleName,
		consensusparamtypes.ModuleName,
		icatypes.ModuleName,
		pricesmoduletypes.ModuleName,
		assetsmoduletypes.ModuleName,
		blocktimemoduletypes.ModuleName,
		bridgemoduletypes.ModuleName,
		feetiersmoduletypes.ModuleName,
		perpetualsmoduletypes.ModuleName,
		statsmoduletypes.ModuleName,
		satypes.ModuleName,
		clobmoduletypes.ModuleName,
		vestmoduletypes.ModuleName,
		rewardsmoduletypes.ModuleName,
		sendingmoduletypes.ModuleName,
		govplusmoduletypes.ModuleName,
		delaymsgmoduletypes.ModuleName,
		vaultmoduletypes.ModuleName,
		authz.ModuleName,
	)

	// NOTE: by default, set migration order here to be the same as init genesis order,
	// in case there are dependencies between modules.
	// x/auth is run last since it depends on the x/staking module.
	app.ModuleManager.SetOrderMigrations(
		epochsmoduletypes.ModuleName,
		capabilitytypes.ModuleName,
		banktypes.ModuleName,
		distrtypes.ModuleName,
		stakingtypes.ModuleName,
		slashingtypes.ModuleName,
		govtypes.ModuleName,
		crisistypes.ModuleName,
		ibcexported.ModuleName,
		genutiltypes.ModuleName,
		evidencetypes.ModuleName,
		paramstypes.ModuleName,
		upgradetypes.ModuleName,
		ibctransfertypes.ModuleName,
		ratelimitmoduletypes.ModuleName,
		feegrant.ModuleName,
		consensusparamtypes.ModuleName,
		icatypes.ModuleName,
		pricesmoduletypes.ModuleName,
		assetsmoduletypes.ModuleName,
		blocktimemoduletypes.ModuleName,
		bridgemoduletypes.ModuleName,
		feetiersmoduletypes.ModuleName,
		perpetualsmoduletypes.ModuleName,
		statsmoduletypes.ModuleName,
		satypes.ModuleName,
		clobmoduletypes.ModuleName,
		vestmoduletypes.ModuleName,
		rewardsmoduletypes.ModuleName,
		sendingmoduletypes.ModuleName,
		govplusmoduletypes.ModuleName,
		delaymsgmoduletypes.ModuleName,
		vaultmoduletypes.ModuleName,
		authz.ModuleName,

		// Auth must be migrated after staking.
		authtypes.ModuleName,
	)

	app.ModuleManager.RegisterInvariants(app.CrisisKeeper)
	app.configurator = module.NewConfigurator(app.appCodec, app.MsgServiceRouter(), app.GRPCQueryRouter())
	err := app.ModuleManager.RegisterServices(app.configurator)
	app.ModuleBasics = module.NewBasicManagerFromManager(
		app.ModuleManager,
		map[string]module.AppModuleBasic{
			custommodule.SlashingModuleBasic{}.Name(): custommodule.SlashingModuleBasic{},
		},
	)
	if err != nil {
		panic(err)
	}

	autocliv1.RegisterQueryServer(app.GRPCQueryRouter(), runtimeservices.NewAutoCLIQueryService(app.ModuleManager.Modules))

	reflectionSvc, err := runtimeservices.NewReflectionService()
	if err != nil {
		panic(err)
	}
	reflectionv1.RegisterReflectionServiceServer(app.GRPCQueryRouter(), reflectionSvc)

	// initialize stores
	app.MountKVStores(keys)
	app.MountTransientStores(tkeys)
	app.MountMemoryStores(memKeys)

	// initialize BaseApp
	app.SetInitChainer(app.InitChainer)
	app.setAnteHandler(encodingConfig.TxConfig)
	app.SetMempool(mempool.NewNoOpMempool())
	app.SetPreBlocker(app.PreBlocker)
	app.SetBeginBlocker(app.BeginBlocker)
	app.SetEndBlocker(app.EndBlocker)
	app.SetPrecommiter(app.Precommitter)
	app.SetPrepareCheckStater(app.PrepareCheckStater)

	// ProposalHandler setup.
	prepareProposalHandler, processProposalHandler := app.createProposalHandlers(appFlags, txConfig, appOpts)
	app.SetPrepareProposal(prepareProposalHandler)
	app.SetProcessProposal(processProposalHandler)

	// Note that panics from out of gas errors won't get logged, since the `OutOfGasMiddleware` is added in front of this,
	// so error will get handled by that middleware and subsequent middlewares won't get executed.
	// Also note that `AddRunTxRecoveryHandler` adds the handler in reverse order, meaning that handlers that appear
	// earlier in the list will get executed later in the chain.
	// The chain of middlewares is shared between `DeliverTx` and `CheckTx`; in order to provide additional metadata
	// based on execution context such as the block proposer, the logger used by the logging middleware is
	// stored in a global variable and can be overwritten as necessary.
	middleware.Logger = logger
	app.AddRunTxRecoveryHandler(middleware.NewRunTxPanicLoggingMiddleware(app.ModuleBasics))

	// Set handlers and store loaders for upgrades.
	app.setupUpgradeHandlers()
	app.setupUpgradeStoreLoaders()

	// Currently the only case that exists where the app is _not_ started with loadLatest=true is when state is
	// loaded and then immediately exported to a file. In those cases, `LoadHeight` within `app.go` is called instead.
	// This behavior can be invoked via running `dydxprotocold export`, which exports the chain state to a JSON file.
	// In the export case, the memclob does not need to be hydrated, as it is never used.
	if loadLatest {
		if err := app.LoadLatestVersion(); err != nil {
			tmos.Exit(err.Error())
		}

<<<<<<< HEAD
		// load the x/prices keeper currency-pair ID cache
		app.loadCurrencyPairIDsForMarkets()
=======
		// Hydrate memStores used for caching state.
		app.hydrateMemStores()

		// Hydrate the `memclob` with all ordersbooks from state,
		// and hydrate the next `checkState` as well as the `memclob` with stateful orders.
		app.hydrateMemclobWithOrderbooksAndStatefulOrders()

		// Hydrate the keeper in-memory data structures.
		app.hydrateKeeperInMemoryDataStructures()
>>>>>>> 385c7124
	}
	app.initializeRateLimiters()

	// Report out app version and git commit. This will be run when validators restart.
	version := version.NewInfo()
	app.Logger().Info(
		"App instantiated",
		metrics.AppVersion,
		version.Version,
		metrics.GitCommit,
		version.GitCommit,
	)

	return app
}

func (app *App) initSlinkySidecarClient(appOpts servertypes.AppOptions) oracleclient.OracleClient {
	// Create the oracle service.
	cfg, err := oracleconfig.ReadConfigFromAppOpts(appOpts)
	if err != nil {
		panic(err)
	}
	slinkyClient, err := oracleclient.NewClientFromConfig(
		cfg,
		app.Logger().With("client", "oracle"),
		app.oracleMetrics,
	)
	if err != nil {
		panic(err)
	}
	return slinkyClient
}

func (app *App) createProposalHandlers(
	appFlags flags.Flags,
	txConfig client.TxConfig,
	appOpts servertypes.AppOptions,
) (sdk.PrepareProposalHandler, sdk.ProcessProposalHandler) {
	var priceUpdateDecoder process.UpdateMarketPriceTxDecoder = process.NewDefaultUpdateMarketPriceTxDecoder(
		app.PricesKeeper, app.txConfig.TxDecoder())
	// If the node is a NonValidatingFullNode, we don't need to run any oracle code
	// Note: If the command-line flag `--non-validating-full-node` is enabled, this node will use
	// an implementation of `ProcessProposal` which always returns `abci.ResponseProcessProposal_ACCEPT`.
	// Full-nodes do not participate in consensus, and therefore should not participate in voting / `ProcessProposal`.
	if appFlags.NonValidatingFullNode {
		if app.oracleMetrics == nil {
			app.oracleMetrics = servicemetrics.NewNopMetrics()
		}
		return prepare.FullNodePrepareProposalHandler(), process.FullNodeProcessProposalHandler(
			txConfig,
			app.BridgeKeeper,
			app.ClobKeeper,
			app.StakingKeeper,
			app.PerpetualsKeeper,
			priceUpdateDecoder,
		)
	}
	strategy := currencypair.NewDefaultCurrencyPairStrategy(app.PricesKeeper)
	var priceUpdateGenerator prices.PriceUpdateGenerator = prices.NewDefaultPriceUpdateGenerator(app.PricesKeeper)

	veCodec := compression.NewCompressionVoteExtensionCodec(
		compression.NewDefaultVoteExtensionCodec(),
		compression.NewZLibCompressor(),
	)
	extCommitCodec := compression.NewCompressionExtendedCommitCodec(
		compression.NewDefaultExtendedCommitCodec(),
		compression.NewZLibCompressor(),
	)

	// Set Price Update Generators/Decoders for Slinky
	if appFlags.VEOracleEnabled {
		priceUpdateGenerator = prices.NewSlinkyPriceUpdateGenerator(
			aggregator.NewDefaultVoteAggregator(
				app.Logger(),
				voteweighted.MedianFromContext(
					app.Logger(),
					app.StakingKeeper,
					voteweighted.DefaultPowerThreshold,
				),
				strategy,
			),
			extCommitCodec,
			veCodec,
			strategy,
		)
		priceUpdateDecoder = process.NewSlinkyMarketPriceDecoder(
			priceUpdateDecoder,
			priceUpdateGenerator,
		)
	}
	// Generate the dydx handlers
	dydxPrepareProposalHandler := prepare.PrepareProposalHandler(
		txConfig,
		app.BridgeKeeper,
		app.ClobKeeper,
		app.PerpetualsKeeper,
		priceUpdateGenerator,
	)

	// ProcessProposal setup.
	var dydxProcessProposalHandler = process.ProcessProposalHandler(
		txConfig,
		app.BridgeKeeper,
		app.ClobKeeper,
		app.StakingKeeper,
		app.PerpetualsKeeper,
		app.PricesKeeper,
		priceUpdateDecoder,
	)

	// Wrap dydx handlers with slinky handlers
	if appFlags.VEOracleEnabled {
		app.initOracle(priceUpdateDecoder)
		proposalHandler := slinkyproposals.NewProposalHandler(
			app.Logger(),
			dydxPrepareProposalHandler,
			dydxProcessProposalHandler,
			ve.NewDefaultValidateVoteExtensionsFn(app.StakingKeeper),
			veCodec,
			extCommitCodec,
			strategy,
			app.oracleMetrics,
			slinkyproposals.RetainOracleDataInWrappedProposalHandler(),
		)
		return proposalHandler.PrepareProposalHandler(), proposalHandler.ProcessProposalHandler()
	}
	return dydxPrepareProposalHandler, dydxProcessProposalHandler
}

func (app *App) initOracle(pricesTxDecoder process.UpdateMarketPriceTxDecoder) {
	// Vote Extension setup.
	slinkyVoteExtensionsHandler := ve.NewVoteExtensionHandler(
		app.Logger(),
		vote_extensions.NewOraclePrices(app.PricesKeeper),
		time.Second,
		currencypair.NewDefaultCurrencyPairStrategy(app.PricesKeeper),
		compression.NewCompressionVoteExtensionCodec(
			compression.NewDefaultVoteExtensionCodec(),
			compression.NewZLibCompressor(),
		),
		app.PreBlocker,
		app.oracleMetrics,
	)

	dydxExtendVoteHandler := vote_extensions.ExtendVoteHandler{
		SlinkyExtendVoteHandler: slinkyVoteExtensionsHandler.ExtendVoteHandler(),
		PricesTxDecoder:         pricesTxDecoder,
		PricesKeeper:            app.PricesKeeper,
	}

	app.SetExtendVoteHandler(dydxExtendVoteHandler.ExtendVoteHandler())
	app.SetVerifyVoteExtensionHandler(slinkyVoteExtensionsHandler.VerifyVoteExtensionHandler())
}

func (app *App) initOracleMetrics(appOpts servertypes.AppOptions) {
	cfg, err := oracleconfig.ReadConfigFromAppOpts(appOpts)
	if err != nil {
		panic(err)
	}
	oracleMetrics, err := servicemetrics.NewMetricsFromConfig(cfg, app.ChainID())
	if err != nil {
		panic(err)
	}
	// run prometheus metrics
	if cfg.MetricsEnabled {
		promLogger, err := zap.NewProduction()
		if err != nil {
			panic(err)
		}
		app.oraclePrometheusServer, err = promserver.NewPrometheusServer(cfg.PrometheusServerAddress, promLogger)
		if err != nil {
			panic(err)
		}
		// start the prometheus server
		go app.oraclePrometheusServer.Start()
	}
	app.oracleMetrics = oracleMetrics
}

// RegisterDaemonWithHealthMonitor registers a daemon service with the update monitor, which will commence monitoring
// the health of the daemon. If the daemon does not register, the method will panic.
func (app *App) RegisterDaemonWithHealthMonitor(
	healthCheckableDaemon daemontypes.HealthCheckable,
	maxDaemonUnhealthyDuration time.Duration,
) {
	if err := app.DaemonHealthMonitor.RegisterService(healthCheckableDaemon, maxDaemonUnhealthyDuration); err != nil {
		app.Logger().Error(
			"Failed to register daemon service with update monitor",
			"error",
			err,
			"service",
			healthCheckableDaemon.ServiceName(),
			"maxDaemonUnhealthyDuration",
			maxDaemonUnhealthyDuration,
		)
		panic(err)
	}
}

// DisableHealthMonitorForTesting disables the health monitor for testing.
func (app *App) DisableHealthMonitorForTesting() {
	app.DaemonHealthMonitor.DisableForTesting()
}

<<<<<<< HEAD
// loadCurrencyPairIDsForMarkets loads the currency pair IDs for the markets from the x/prices state.
func (app *App) loadCurrencyPairIDsForMarkets() {
	// Create an `uncachedCtx` where the underlying MultiStore is the `rootMultiStore`.
	// We use this to load the `currencyPairIDs` with market-params from the
	// x/prices state according to the underlying `rootMultiStore`.
	uncachedCtx := app.BaseApp.NewUncachedContext(true, tmproto.Header{})

	// Load the currency pair IDs for the markets from the x/prices state.
	app.PricesKeeper.LoadCurrencyPairIDCache(uncachedCtx)
=======
// hydrateMemStores hydrates the memStores used for caching state.
func (app *App) hydrateMemStores() {
	// Create an `uncachedCtx` where the underlying MultiStore is the `rootMultiStore`.
	// We use this to hydrate the `memStore` state with values from the underlying `rootMultiStore`.
	uncachedCtx := app.BaseApp.NewUncachedContext(true, tmproto.Header{})
	// Initialize memstore in clobKeeper with order fill amounts and stateful orders.
	app.ClobKeeper.InitMemStore(uncachedCtx)
>>>>>>> 385c7124
}

// initializeRateLimiters initializes the rate limiters from state if the application is
// not started from genesis.
func (app *App) initializeRateLimiters() {
	// Create an `uncachedCtx` where the underlying MultiStore is the `rootMultiStore`.
	// We use this to hydrate the `orderRateLimiter` with values from the underlying `rootMultiStore`.
	uncachedCtx := app.BaseApp.NewUncachedContext(true, tmproto.Header{})
	app.ClobKeeper.InitalizeBlockRateLimitFromStateIfExists(uncachedCtx)
}

// GetBaseApp returns the base app of the application
func (app *App) GetBaseApp() *baseapp.BaseApp { return app.BaseApp }

// PreBlocker application updates before each begin block.
func (app *App) PreBlocker(ctx sdk.Context, _ *abci.RequestFinalizeBlock) (*sdk.ResponsePreBlock, error) {
	return app.ModuleManager.PreBlock(ctx)
}

// BeginBlocker application updates every begin block
func (app *App) BeginBlocker(ctx sdk.Context) (sdk.BeginBlock, error) {
	ctx = ctx.WithExecMode(lib.ExecModeBeginBlock)

	// Update the proposer address in the logger for the panic logging middleware.
	proposerAddr := sdk.ConsAddress(ctx.BlockHeader().ProposerAddress)
	middleware.Logger = ctx.Logger().With("proposer_cons_addr", proposerAddr.String())

	app.scheduleForkUpgrade(ctx)
	return app.ModuleManager.BeginBlock(ctx)
}

// EndBlocker application updates every end block
func (app *App) EndBlocker(ctx sdk.Context) (sdk.EndBlock, error) {
	ctx = ctx.WithExecMode(lib.ExecModeEndBlock)

	// Reset the logger for middleware.
	// Note that the middleware is only used by `CheckTx` and `DeliverTx`, and not `EndBlocker`.
	// Panics from `EndBlocker` will not be logged by the middleware and will lead to consensus failures.
	middleware.Logger = app.Logger()

	response, err := app.ModuleManager.EndBlock(ctx)
	if err != nil {
		return response, err
	}
	block := app.IndexerEventManager.ProduceBlock(ctx)
	app.IndexerEventManager.SendOnchainData(block)
	return response, err
}

// Precommitter application updates before the commital of a block after all transactions have been delivered.
func (app *App) Precommitter(ctx sdk.Context) {
	if err := app.ModuleManager.Precommit(ctx); err != nil {
		panic(err)
	}
}

// PrepareCheckStater application updates after commit and before any check state is invoked.
func (app *App) PrepareCheckStater(ctx sdk.Context) {
	ctx = ctx.WithExecMode(lib.ExecModePrepareCheckState)

	if err := app.ModuleManager.PrepareCheckState(ctx); err != nil {
		panic(err)
	}
}

// InitChainer application update at chain initialization.
func (app *App) InitChainer(ctx sdk.Context, req *abci.RequestInitChain) (*abci.ResponseInitChain, error) {
	var genesisState GenesisState
	if err := tmjson.Unmarshal(req.AppStateBytes, &genesisState); err != nil {
		panic(err)
	}
	err := app.UpgradeKeeper.SetModuleVersionMap(ctx, app.ModuleManager.GetVersionMap())
	if err != nil {
		panic(err)
	}
	initResponse, err := app.ModuleManager.InitGenesis(ctx, app.appCodec, genesisState)
	if err != nil {
		panic(err)
	}
	block := app.IndexerEventManager.ProduceBlock(ctx)
	app.IndexerEventManager.SendOnchainData(block)
	app.IndexerEventManager.ClearEvents(ctx)

	app.Logger().Info("Initialized chain", "blockHeight", ctx.BlockHeight())
	return initResponse, err
}

// LoadHeight loads a particular height
func (app *App) LoadHeight(height int64) error {
	return app.LoadVersion(height)
}

// LegacyAmino returns SimApp's amino codec.
//
// NOTE: This is solely to be used for testing purposes as it may be desirable
// for modules to register their own custom testing types.
func (app *App) LegacyAmino() *codec.LegacyAmino {
	return app.cdc
}

// AppCodec returns an app codec.
//
// NOTE: This is solely to be used for testing purposes as it may be desirable
// for modules to register their own custom testing types.
func (app *App) AppCodec() codec.Codec {
	return app.appCodec
}

// InterfaceRegistry returns an InterfaceRegistry
func (app *App) InterfaceRegistry() types.InterfaceRegistry {
	return app.interfaceRegistry
}

// TxConfig returns app's TxConfig
func (app *App) TxConfig() client.TxConfig {
	return app.txConfig
}

// DefaultGenesis returns a default genesis from the registered AppModuleBasic's.
func (app *App) DefaultGenesis() map[string]json.RawMessage {
	return app.ModuleBasics.DefaultGenesis(app.appCodec)
}

// getSubspace returns a param subspace for a given module name.
func (app *App) getSubspace(moduleName string) paramstypes.Subspace {
	subspace, _ := app.ParamsKeeper.GetSubspace(moduleName)
	return subspace
}

// RegisterAPIRoutes registers all application module routes with the provided
// API server.
func (app *App) RegisterAPIRoutes(apiSvr *api.Server, apiConfig config.APIConfig) {
	clientCtx := apiSvr.ClientCtx

	// Register new tx routes from grpc-gateway.
	authtx.RegisterGRPCGatewayRoutes(clientCtx, apiSvr.GRPCGatewayRouter)

	// Register new tendermint queries routes from grpc-gateway.
	cmtservice.RegisterGRPCGatewayRoutes(clientCtx, apiSvr.GRPCGatewayRouter)

	// Register node gRPC service for grpc-gateway.
	nodeservice.RegisterGRPCGatewayRoutes(clientCtx, apiSvr.GRPCGatewayRouter)

	// Register grpc-gateway routes for all modules.
	app.ModuleBasics.RegisterGRPCGatewayRoutes(
		clientCtx,
		apiSvr.GRPCGatewayRouter,
	)

	// register swagger API from root so that other applications can override easily
	if apiConfig.Swagger {
		RegisterSwaggerAPI(clientCtx, apiSvr.Router)
	}

	// Now that the API server has been configured, start the daemons.
	app.startDaemons()
}

// RegisterTxService implements the Application.RegisterTxService method.
func (app *App) RegisterTxService(clientCtx client.Context) {
	authtx.RegisterTxService(app.BaseApp.GRPCQueryRouter(), clientCtx, app.BaseApp.Simulate, app.interfaceRegistry)
}

// RegisterTendermintService implements the Application.RegisterTendermintService method.
func (app *App) RegisterTendermintService(clientCtx client.Context) {
	cmtservice.RegisterTendermintService(
		clientCtx,
		app.BaseApp.GRPCQueryRouter(),
		app.interfaceRegistry,
		app.Query,
	)
}

// RegisterNodeService registers the node service.
func (app *App) RegisterNodeService(clientCtx client.Context, cfg config.Config) {
	nodeservice.RegisterNodeService(clientCtx, app.GRPCQueryRouter(), cfg)
}

// SimulationManager always returns nil.
func (app *App) SimulationManager() *module.SimulationManager {
	return nil
}

// buildAnteHandler builds an AnteHandler object configured for the app.
func (app *App) buildAnteHandler(txConfig client.TxConfig) sdk.AnteHandler {
	anteHandler, err := NewAnteHandler(
		HandlerOptions{
			HandlerOptions: ante.HandlerOptions{
				AccountKeeper:   app.AccountKeeper,
				BankKeeper:      app.BankKeeper,
				SignModeHandler: txConfig.SignModeHandler(),
				FeegrantKeeper:  app.FeeGrantKeeper,
				SigGasConsumer:  ante.DefaultSigVerificationGasConsumer,
			},
			ClobKeeper:   app.ClobKeeper,
			Codec:        app.appCodec,
			AuthStoreKey: app.keys[authtypes.StoreKey],
		},
	)
	if err != nil {
		panic(err)
	}

	return anteHandler
}

// setAnteHandler creates a new AnteHandler and sets it on the base app and clob keeper.
func (app *App) setAnteHandler(txConfig client.TxConfig) {
	anteHandler := app.buildAnteHandler(txConfig)
	// Prevent a cycle between when we create the clob keeper and the ante handler.
	app.ClobKeeper.SetAnteHandler(anteHandler)
	app.SetAnteHandler(anteHandler)
}

// Close invokes an ordered shutdown of routines.
func (app *App) Close() error {
	app.BaseApp.Close()
	if app.oraclePrometheusServer != nil {
		app.oraclePrometheusServer.Close()
	}
	return app.closeOnce()
}

// RegisterSwaggerAPI registers swagger route with API Server
func RegisterSwaggerAPI(_ client.Context, rtr *mux.Router) {
	statikFS, err := fs.New()
	if err != nil {
		panic(err)
	}

	staticServer := http.FileServer(statikFS)
	rtr.PathPrefix("/swagger/").Handler(http.StripPrefix("/swagger/", staticServer))
}

// initParamsKeeper init params keeper and its subspaces
func initParamsKeeper(
	appCodec codec.BinaryCodec,
	legacyAmino *codec.LegacyAmino,
	key,
	tkey storetypes.StoreKey,
) paramskeeper.Keeper {
	paramsKeeper := paramskeeper.NewKeeper(appCodec, legacyAmino, key, tkey)

	paramsKeeper.Subspace(authtypes.ModuleName)
	paramsKeeper.Subspace(banktypes.ModuleName)
	paramsKeeper.Subspace(stakingtypes.ModuleName)
	paramsKeeper.Subspace(distrtypes.ModuleName)
	paramsKeeper.Subspace(slashingtypes.ModuleName)
	paramsKeeper.Subspace(govtypes.ModuleName).WithKeyTable(govv1.ParamKeyTable()) //nolint:staticcheck
	paramsKeeper.Subspace(crisistypes.ModuleName)

	// register the key tables for legacy param subspaces
	keyTable := ibcclient.ParamKeyTable()
	keyTable.RegisterParamSet(&ibcconnectiontypes.Params{})
	paramsKeeper.Subspace(ibcexported.ModuleName).WithKeyTable(keyTable)
	paramsKeeper.Subspace(ibctransfertypes.ModuleName).WithKeyTable(ibctransfertypes.ParamKeyTable())
	paramsKeeper.Subspace(icahosttypes.SubModuleName).WithKeyTable(icahosttypes.ParamKeyTable())
	paramsKeeper.Subspace(icacontrollertypes.SubModuleName).WithKeyTable(icacontrollertypes.ParamKeyTable())

	return paramsKeeper
}

// getIndexerFromOptions returns an instance of a msgsender.IndexerMessageSender from the specified options.
// This function will default to try to use any instance that is configured for test execution followed by loading
// an instance from command line flags and finally returning a no-op instance.
func getIndexerFromOptions(
	appOpts servertypes.AppOptions,
	logger log.Logger,
) (msgsender.IndexerMessageSender, indexer.IndexerFlags) {
	v, ok := appOpts.Get(indexer.MsgSenderInstanceForTest).(msgsender.IndexerMessageSender)
	if ok {
		return v, indexer.IndexerFlags{
			SendOffchainData: true,
		}
	}

	indexerFlags := indexer.GetIndexerFlagValuesFromOptions(appOpts)
	logger.Info(
		"Parsed Indexer flags",
		"Flags", indexerFlags,
	)

	var indexerMessageSender msgsender.IndexerMessageSender
	if len(indexerFlags.KafkaAddrs) == 0 {
		indexerMessageSender = msgsender.NewIndexerMessageSenderNoop()
	} else {
		var err error
		indexerMessageSender, err = msgsender.NewIndexerMessageSenderKafka(
			indexerFlags,
			nil,
			logger,
		)
		if err != nil {
			panic(err)
		}
	}
	return indexerMessageSender, indexerFlags
}

// getGrpcStreamingManagerFromOptions returns an instance of a streamingtypes.GrpcStreamingManager from the specified
// options. This function will default to returning a no-op instance.
func getGrpcStreamingManagerFromOptions(
	appFlags flags.Flags,
	logger log.Logger,
) (manager streamingtypes.GrpcStreamingManager) {
	if appFlags.GrpcStreamingEnabled {
		logger.Info("GRPC streaming is enabled")
		return streaming.NewGrpcStreamingManager()
	}
	return streaming.NewNoopGrpcStreamingManager()
}<|MERGE_RESOLUTION|>--- conflicted
+++ resolved
@@ -1164,13 +1164,9 @@
 	)
 
 	app.ModuleManager.SetOrderPreBlockers(
-<<<<<<< HEAD
 		upgradetypes.ModuleName, // Must be first since upgrades may be state schema breaking.
 		clobmoduletypes.ModuleName,
-=======
-		upgradetypes.ModuleName,
 		pricesmoduletypes.ModuleName,
->>>>>>> 385c7124
 	)
 
 	// During begin block slashing happens after distr.BeginBlocker so that
@@ -1405,21 +1401,6 @@
 		if err := app.LoadLatestVersion(); err != nil {
 			tmos.Exit(err.Error())
 		}
-
-<<<<<<< HEAD
-		// load the x/prices keeper currency-pair ID cache
-		app.loadCurrencyPairIDsForMarkets()
-=======
-		// Hydrate memStores used for caching state.
-		app.hydrateMemStores()
-
-		// Hydrate the `memclob` with all ordersbooks from state,
-		// and hydrate the next `checkState` as well as the `memclob` with stateful orders.
-		app.hydrateMemclobWithOrderbooksAndStatefulOrders()
-
-		// Hydrate the keeper in-memory data structures.
-		app.hydrateKeeperInMemoryDataStructures()
->>>>>>> 385c7124
 	}
 	app.initializeRateLimiters()
 
@@ -1624,27 +1605,6 @@
 	app.DaemonHealthMonitor.DisableForTesting()
 }
 
-<<<<<<< HEAD
-// loadCurrencyPairIDsForMarkets loads the currency pair IDs for the markets from the x/prices state.
-func (app *App) loadCurrencyPairIDsForMarkets() {
-	// Create an `uncachedCtx` where the underlying MultiStore is the `rootMultiStore`.
-	// We use this to load the `currencyPairIDs` with market-params from the
-	// x/prices state according to the underlying `rootMultiStore`.
-	uncachedCtx := app.BaseApp.NewUncachedContext(true, tmproto.Header{})
-
-	// Load the currency pair IDs for the markets from the x/prices state.
-	app.PricesKeeper.LoadCurrencyPairIDCache(uncachedCtx)
-=======
-// hydrateMemStores hydrates the memStores used for caching state.
-func (app *App) hydrateMemStores() {
-	// Create an `uncachedCtx` where the underlying MultiStore is the `rootMultiStore`.
-	// We use this to hydrate the `memStore` state with values from the underlying `rootMultiStore`.
-	uncachedCtx := app.BaseApp.NewUncachedContext(true, tmproto.Header{})
-	// Initialize memstore in clobKeeper with order fill amounts and stateful orders.
-	app.ClobKeeper.InitMemStore(uncachedCtx)
->>>>>>> 385c7124
-}
-
 // initializeRateLimiters initializes the rate limiters from state if the application is
 // not started from genesis.
 func (app *App) initializeRateLimiters() {
