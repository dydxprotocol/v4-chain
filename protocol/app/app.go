package app

import (
	"context"
	"encoding/json"
	"fmt"
	"io"
	"math/big"
	"net/http"
	"os"
	"path/filepath"
	"runtime/debug"
	"sync"
	"time"

	custommodule "github.com/dydxprotocol/v4-chain/protocol/app/module"

	autocliv1 "cosmossdk.io/api/cosmos/autocli/v1"
	reflectionv1 "cosmossdk.io/api/cosmos/reflection/v1"
	"cosmossdk.io/log"
	storetypes "cosmossdk.io/store/types"
	"cosmossdk.io/x/evidence"
	evidencekeeper "cosmossdk.io/x/evidence/keeper"
	evidencetypes "cosmossdk.io/x/evidence/types"
	"cosmossdk.io/x/feegrant"
	feegrantkeeper "cosmossdk.io/x/feegrant/keeper"
	feegrantmodule "cosmossdk.io/x/feegrant/module"
	"cosmossdk.io/x/upgrade"
	upgradekeeper "cosmossdk.io/x/upgrade/keeper"
	upgradetypes "cosmossdk.io/x/upgrade/types"
	abci "github.com/cometbft/cometbft/abci/types"
	tmjson "github.com/cometbft/cometbft/libs/json"
	tmos "github.com/cometbft/cometbft/libs/os"
	tmproto "github.com/cometbft/cometbft/proto/tendermint/types"
	dbm "github.com/cosmos/cosmos-db"
	"github.com/cosmos/cosmos-sdk/baseapp"
	"github.com/cosmos/cosmos-sdk/client"
	cosmosflags "github.com/cosmos/cosmos-sdk/client/flags"
	"github.com/cosmos/cosmos-sdk/client/grpc/cmtservice"
	nodeservice "github.com/cosmos/cosmos-sdk/client/grpc/node"
	"github.com/cosmos/cosmos-sdk/codec"
	addresscodec "github.com/cosmos/cosmos-sdk/codec/address"
	"github.com/cosmos/cosmos-sdk/codec/types"
	"github.com/cosmos/cosmos-sdk/runtime"
	runtimeservices "github.com/cosmos/cosmos-sdk/runtime/services"
	"github.com/cosmos/cosmos-sdk/server"
	"github.com/cosmos/cosmos-sdk/server/api"
	"github.com/cosmos/cosmos-sdk/server/config"
	servertypes "github.com/cosmos/cosmos-sdk/server/types"
	sdk "github.com/cosmos/cosmos-sdk/types"
	"github.com/cosmos/cosmos-sdk/types/module"
	"github.com/cosmos/cosmos-sdk/version"
	"github.com/cosmos/cosmos-sdk/x/auth"
	"github.com/cosmos/cosmos-sdk/x/auth/ante"
	authkeeper "github.com/cosmos/cosmos-sdk/x/auth/keeper"
	authtx "github.com/cosmos/cosmos-sdk/x/auth/tx"
	authtypes "github.com/cosmos/cosmos-sdk/x/auth/types"
	authz "github.com/cosmos/cosmos-sdk/x/authz"
	authzkeeper "github.com/cosmos/cosmos-sdk/x/authz/keeper"
	authzmodule "github.com/cosmos/cosmos-sdk/x/authz/module"
	"github.com/cosmos/cosmos-sdk/x/bank"
	bankkeeper "github.com/cosmos/cosmos-sdk/x/bank/keeper"
	banktypes "github.com/cosmos/cosmos-sdk/x/bank/types"
	"github.com/cosmos/cosmos-sdk/x/consensus"
	consensusparamkeeper "github.com/cosmos/cosmos-sdk/x/consensus/keeper"
	consensusparamtypes "github.com/cosmos/cosmos-sdk/x/consensus/types"
	"github.com/cosmos/cosmos-sdk/x/crisis"
	crisiskeeper "github.com/cosmos/cosmos-sdk/x/crisis/keeper"
	crisistypes "github.com/cosmos/cosmos-sdk/x/crisis/types"
	distr "github.com/cosmos/cosmos-sdk/x/distribution"
	distrkeeper "github.com/cosmos/cosmos-sdk/x/distribution/keeper"
	distrtypes "github.com/cosmos/cosmos-sdk/x/distribution/types"
	"github.com/cosmos/cosmos-sdk/x/genutil"
	genutiltypes "github.com/cosmos/cosmos-sdk/x/genutil/types"
	"github.com/cosmos/cosmos-sdk/x/gov"
	govkeeper "github.com/cosmos/cosmos-sdk/x/gov/keeper"
	govtypes "github.com/cosmos/cosmos-sdk/x/gov/types"
	govv1 "github.com/cosmos/cosmos-sdk/x/gov/types/v1"
	govv1beta1 "github.com/cosmos/cosmos-sdk/x/gov/types/v1beta1"
	"github.com/cosmos/cosmos-sdk/x/params"
	paramskeeper "github.com/cosmos/cosmos-sdk/x/params/keeper"
	paramstypes "github.com/cosmos/cosmos-sdk/x/params/types"
	paramproposal "github.com/cosmos/cosmos-sdk/x/params/types/proposal"
	"github.com/cosmos/cosmos-sdk/x/slashing"
	slashingkeeper "github.com/cosmos/cosmos-sdk/x/slashing/keeper"
	slashingtypes "github.com/cosmos/cosmos-sdk/x/slashing/types"
	"github.com/cosmos/cosmos-sdk/x/staking"
	stakingkeeper "github.com/cosmos/cosmos-sdk/x/staking/keeper"
	stakingtypes "github.com/cosmos/cosmos-sdk/x/staking/types"
	"github.com/cosmos/ibc-go/modules/capability"
	capabilitykeeper "github.com/cosmos/ibc-go/modules/capability/keeper"
	capabilitytypes "github.com/cosmos/ibc-go/modules/capability/types"
	antetypes "github.com/dydxprotocol/v4-chain/protocol/app/ante/types"
	"github.com/gorilla/mux"
	"github.com/rakyll/statik/fs"
	"github.com/spf13/cast"
	"google.golang.org/grpc"

	// App
	appconstants "github.com/dydxprotocol/v4-chain/protocol/app/constants"
	"github.com/dydxprotocol/v4-chain/protocol/app/flags"
	"github.com/dydxprotocol/v4-chain/protocol/app/middleware"
	"github.com/dydxprotocol/v4-chain/protocol/app/prepare"
	"github.com/dydxprotocol/v4-chain/protocol/app/prepare/prices"
	"github.com/dydxprotocol/v4-chain/protocol/app/process"

	"github.com/dydxprotocol/v4-chain/protocol/app/vote_extensions"
	"github.com/dydxprotocol/v4-chain/protocol/lib"
	"github.com/dydxprotocol/v4-chain/protocol/lib/metrics"
	timelib "github.com/dydxprotocol/v4-chain/protocol/lib/time"
	"github.com/dydxprotocol/v4-chain/protocol/x/clob/rate_limit"

	// Mempool
	"github.com/dydxprotocol/v4-chain/protocol/mempool"

	// Daemons
	bridgeclient "github.com/dydxprotocol/v4-chain/protocol/daemons/bridge/client"
	"github.com/dydxprotocol/v4-chain/protocol/daemons/configs"
	daemonflags "github.com/dydxprotocol/v4-chain/protocol/daemons/flags"
	liquidationclient "github.com/dydxprotocol/v4-chain/protocol/daemons/liquidation/client"
	metricsclient "github.com/dydxprotocol/v4-chain/protocol/daemons/metrics/client"
	pricefeedclient "github.com/dydxprotocol/v4-chain/protocol/daemons/pricefeed/client"
	"github.com/dydxprotocol/v4-chain/protocol/daemons/pricefeed/client/constants"
	pricefeed_types "github.com/dydxprotocol/v4-chain/protocol/daemons/pricefeed/types"
	daemonserver "github.com/dydxprotocol/v4-chain/protocol/daemons/server"
	daemonservertypes "github.com/dydxprotocol/v4-chain/protocol/daemons/server/types"
	bridgedaemontypes "github.com/dydxprotocol/v4-chain/protocol/daemons/server/types/bridge"
	liquidationtypes "github.com/dydxprotocol/v4-chain/protocol/daemons/server/types/liquidations"
	pricefeedtypes "github.com/dydxprotocol/v4-chain/protocol/daemons/server/types/pricefeed"
	slinkyclient "github.com/dydxprotocol/v4-chain/protocol/daemons/slinky/client"
	daemontypes "github.com/dydxprotocol/v4-chain/protocol/daemons/types"

	// Cosmwasm
	"github.com/dydxprotocol/v4-chain/protocol/wasmbinding"

	// Modules
	"github.com/CosmWasm/wasmd/x/wasm"
	wasmmodulekeeper "github.com/CosmWasm/wasmd/x/wasm/keeper"
	wasmtypes "github.com/CosmWasm/wasmd/x/wasm/types"

	assetsmodule "github.com/dydxprotocol/v4-chain/protocol/x/assets"
	assetsmodulekeeper "github.com/dydxprotocol/v4-chain/protocol/x/assets/keeper"
	assetsmoduletypes "github.com/dydxprotocol/v4-chain/protocol/x/assets/types"
	blocktimemodule "github.com/dydxprotocol/v4-chain/protocol/x/blocktime"
	blocktimemodulekeeper "github.com/dydxprotocol/v4-chain/protocol/x/blocktime/keeper"
	blocktimemoduletypes "github.com/dydxprotocol/v4-chain/protocol/x/blocktime/types"
	bridgemodule "github.com/dydxprotocol/v4-chain/protocol/x/bridge"
	bridgemodulekeeper "github.com/dydxprotocol/v4-chain/protocol/x/bridge/keeper"
	bridgemoduletypes "github.com/dydxprotocol/v4-chain/protocol/x/bridge/types"
	clobmodule "github.com/dydxprotocol/v4-chain/protocol/x/clob"
	clobflags "github.com/dydxprotocol/v4-chain/protocol/x/clob/flags"
	clobmodulekeeper "github.com/dydxprotocol/v4-chain/protocol/x/clob/keeper"
	clobmodulememclob "github.com/dydxprotocol/v4-chain/protocol/x/clob/memclob"
	clobmoduletypes "github.com/dydxprotocol/v4-chain/protocol/x/clob/types"
	delaymsgmodule "github.com/dydxprotocol/v4-chain/protocol/x/delaymsg"
	delaymsgmodulekeeper "github.com/dydxprotocol/v4-chain/protocol/x/delaymsg/keeper"
	delaymsgmoduletypes "github.com/dydxprotocol/v4-chain/protocol/x/delaymsg/types"
	epochsmodule "github.com/dydxprotocol/v4-chain/protocol/x/epochs"
	epochsmodulekeeper "github.com/dydxprotocol/v4-chain/protocol/x/epochs/keeper"
	epochsmoduletypes "github.com/dydxprotocol/v4-chain/protocol/x/epochs/types"
	feetiersmodule "github.com/dydxprotocol/v4-chain/protocol/x/feetiers"
	feetiersmodulekeeper "github.com/dydxprotocol/v4-chain/protocol/x/feetiers/keeper"
	feetiersmoduletypes "github.com/dydxprotocol/v4-chain/protocol/x/feetiers/types"
	govplusmodule "github.com/dydxprotocol/v4-chain/protocol/x/govplus"
	govplusmodulekeeper "github.com/dydxprotocol/v4-chain/protocol/x/govplus/keeper"
	govplusmoduletypes "github.com/dydxprotocol/v4-chain/protocol/x/govplus/types"
	listingmodule "github.com/dydxprotocol/v4-chain/protocol/x/listing"
	listingmodulekeeper "github.com/dydxprotocol/v4-chain/protocol/x/listing/keeper"
	listingmoduletypes "github.com/dydxprotocol/v4-chain/protocol/x/listing/types"
	perpetualsmodule "github.com/dydxprotocol/v4-chain/protocol/x/perpetuals"
	perpetualsmodulekeeper "github.com/dydxprotocol/v4-chain/protocol/x/perpetuals/keeper"
	perpetualsmoduletypes "github.com/dydxprotocol/v4-chain/protocol/x/perpetuals/types"
	pricesmodule "github.com/dydxprotocol/v4-chain/protocol/x/prices"
	pricesmodulekeeper "github.com/dydxprotocol/v4-chain/protocol/x/prices/keeper"
	pricesmoduletypes "github.com/dydxprotocol/v4-chain/protocol/x/prices/types"
	ratelimitmodule "github.com/dydxprotocol/v4-chain/protocol/x/ratelimit"
	ratelimitmodulekeeper "github.com/dydxprotocol/v4-chain/protocol/x/ratelimit/keeper"
	ratelimitmoduletypes "github.com/dydxprotocol/v4-chain/protocol/x/ratelimit/types"
	revsharemodule "github.com/dydxprotocol/v4-chain/protocol/x/revshare"
	revsharemodulekeeper "github.com/dydxprotocol/v4-chain/protocol/x/revshare/keeper"
	revsharemoduletypes "github.com/dydxprotocol/v4-chain/protocol/x/revshare/types"
	rewardsmodule "github.com/dydxprotocol/v4-chain/protocol/x/rewards"
	rewardsmodulekeeper "github.com/dydxprotocol/v4-chain/protocol/x/rewards/keeper"
	rewardsmoduletypes "github.com/dydxprotocol/v4-chain/protocol/x/rewards/types"
	sendingmodule "github.com/dydxprotocol/v4-chain/protocol/x/sending"
	sendingmodulekeeper "github.com/dydxprotocol/v4-chain/protocol/x/sending/keeper"
	sendingmoduletypes "github.com/dydxprotocol/v4-chain/protocol/x/sending/types"
	statsmodule "github.com/dydxprotocol/v4-chain/protocol/x/stats"
	statsmodulekeeper "github.com/dydxprotocol/v4-chain/protocol/x/stats/keeper"
	statsmoduletypes "github.com/dydxprotocol/v4-chain/protocol/x/stats/types"
	subaccountsmodule "github.com/dydxprotocol/v4-chain/protocol/x/subaccounts"
	subaccountsmodulekeeper "github.com/dydxprotocol/v4-chain/protocol/x/subaccounts/keeper"
	satypes "github.com/dydxprotocol/v4-chain/protocol/x/subaccounts/types"
	vaultmodule "github.com/dydxprotocol/v4-chain/protocol/x/vault"
	vaultmodulekeeper "github.com/dydxprotocol/v4-chain/protocol/x/vault/keeper"
	vaultmoduletypes "github.com/dydxprotocol/v4-chain/protocol/x/vault/types"
	vestmodule "github.com/dydxprotocol/v4-chain/protocol/x/vest"
	vestmodulekeeper "github.com/dydxprotocol/v4-chain/protocol/x/vest/keeper"
	vestmoduletypes "github.com/dydxprotocol/v4-chain/protocol/x/vest/types"

	// IBC
	ica "github.com/cosmos/ibc-go/v8/modules/apps/27-interchain-accounts"
	icacontrollertypes "github.com/cosmos/ibc-go/v8/modules/apps/27-interchain-accounts/controller/types"
	icahost "github.com/cosmos/ibc-go/v8/modules/apps/27-interchain-accounts/host"
	icahostkeeper "github.com/cosmos/ibc-go/v8/modules/apps/27-interchain-accounts/host/keeper"
	icahosttypes "github.com/cosmos/ibc-go/v8/modules/apps/27-interchain-accounts/host/types"
	icatypes "github.com/cosmos/ibc-go/v8/modules/apps/27-interchain-accounts/types"
	"github.com/cosmos/ibc-go/v8/modules/apps/transfer"
	ibctransferkeeper "github.com/cosmos/ibc-go/v8/modules/apps/transfer/keeper"
	ibctransfertypes "github.com/cosmos/ibc-go/v8/modules/apps/transfer/types"
	ibc "github.com/cosmos/ibc-go/v8/modules/core"
	ibcclient "github.com/cosmos/ibc-go/v8/modules/core/02-client/types" // nolint:staticcheck
	ibcconnectiontypes "github.com/cosmos/ibc-go/v8/modules/core/03-connection/types"
	ibcporttypes "github.com/cosmos/ibc-go/v8/modules/core/05-port/types"
	ibcexported "github.com/cosmos/ibc-go/v8/modules/core/exported"
	ibckeeper "github.com/cosmos/ibc-go/v8/modules/core/keeper"

	// Indexer
	"github.com/dydxprotocol/v4-chain/protocol/indexer"
	"github.com/dydxprotocol/v4-chain/protocol/indexer/indexer_manager"
	"github.com/dydxprotocol/v4-chain/protocol/indexer/msgsender"

	// Slinky
	slinkyproposals "github.com/skip-mev/slinky/abci/proposals"
	"github.com/skip-mev/slinky/abci/strategies/aggregator"
	compression "github.com/skip-mev/slinky/abci/strategies/codec"
	"github.com/skip-mev/slinky/abci/strategies/currencypair"
	"github.com/skip-mev/slinky/abci/ve"
	oracleconfig "github.com/skip-mev/slinky/oracle/config"
	"github.com/skip-mev/slinky/pkg/math/voteweighted"
	oracleclient "github.com/skip-mev/slinky/service/clients/oracle"
	servicemetrics "github.com/skip-mev/slinky/service/metrics"
	promserver "github.com/skip-mev/slinky/service/servers/prometheus"

	// Grpc Streaming
	streaming "github.com/dydxprotocol/v4-chain/protocol/streaming/grpc"
	streamingtypes "github.com/dydxprotocol/v4-chain/protocol/streaming/grpc/types"
)

var (
	// DefaultNodeHome default home directories for the application daemon
	DefaultNodeHome string
)

var (
	_ runtime.AppI            = (*App)(nil)
	_ servertypes.Application = (*App)(nil)
)

func init() {
	userHomeDir, err := os.UserHomeDir()
	if err != nil {
		panic(err)
	}

	DefaultNodeHome = filepath.Join(userHomeDir, "."+appconstants.AppName)

	// Set DefaultPowerReduction to 1e18 to avoid overflow whe calculating
	// consensus power.
	sdk.DefaultPowerReduction = lib.PowerReduction
}

// App extends an ABCI application, but with most of its parameters exported.
// They are exported for convenience in creating helper functions, as object
// capabilities aren't needed for testing.
type App struct {
	*baseapp.BaseApp

	cdc               *codec.LegacyAmino
	appCodec          codec.Codec
	txConfig          client.TxConfig
	interfaceRegistry types.InterfaceRegistry
	event             runtime.EventService
	closeOnce         func() error

	// keys to access the substores
	keys    map[string]*storetypes.KVStoreKey
	tkeys   map[string]*storetypes.TransientStoreKey
	memKeys map[string]*storetypes.MemoryStoreKey

	// keepers
	AccountKeeper    authkeeper.AccountKeeper
	AuthzKeeper      authzkeeper.Keeper
	BankKeeper       bankkeeper.Keeper
	CapabilityKeeper *capabilitykeeper.Keeper
	StakingKeeper    *stakingkeeper.Keeper
	SlashingKeeper   slashingkeeper.Keeper
	DistrKeeper      distrkeeper.Keeper
	GovKeeper        *govkeeper.Keeper
	CrisisKeeper     *crisiskeeper.Keeper
	UpgradeKeeper    *upgradekeeper.Keeper
	ParamsKeeper     paramskeeper.Keeper
	// IBC Keeper must be a pointer in the app, so we can SetRouter on it correctly
	IBCKeeper             *ibckeeper.Keeper
	ICAHostKeeper         icahostkeeper.Keeper
	EvidenceKeeper        evidencekeeper.Keeper
	TransferKeeper        ibctransferkeeper.Keeper
	RatelimitKeeper       ratelimitmodulekeeper.Keeper
	FeeGrantKeeper        feegrantkeeper.Keeper
	ConsensusParamsKeeper consensusparamkeeper.Keeper
	GovPlusKeeper         govplusmodulekeeper.Keeper

	PricesKeeper pricesmodulekeeper.Keeper

	AssetsKeeper assetsmodulekeeper.Keeper

	BlockTimeKeeper blocktimemodulekeeper.Keeper

	BridgeKeeper bridgemodulekeeper.Keeper

	DelayMsgKeeper delaymsgmodulekeeper.Keeper

	FeeTiersKeeper feetiersmodulekeeper.Keeper

	ListingKeeper listingmodulekeeper.Keeper

	PerpetualsKeeper *perpetualsmodulekeeper.Keeper

	VestKeeper vestmodulekeeper.Keeper

	RewardsKeeper rewardsmodulekeeper.Keeper

	RevShareKeeper revsharemodulekeeper.Keeper

	StatsKeeper statsmodulekeeper.Keeper

	SubaccountsKeeper subaccountsmodulekeeper.Keeper

	ClobKeeper *clobmodulekeeper.Keeper

	SendingKeeper sendingmodulekeeper.Keeper

	EpochsKeeper epochsmodulekeeper.Keeper

	VaultKeeper vaultmodulekeeper.Keeper
	WasmKeeper  wasmmodulekeeper.Keeper
	// this line is used by starport scaffolding # stargate/app/keeperDeclaration

	ModuleManager *module.Manager
	ModuleBasics  module.BasicManager

	// module configurator
	configurator module.Configurator

	IndexerEventManager  indexer_manager.IndexerEventManager
	GrpcStreamingManager streamingtypes.GrpcStreamingManager
	Server               *daemonserver.Server

	// startDaemons encapsulates the logic that starts all daemons and daemon services. This function contains a
	// closure of all relevant data structures that are shared with various keepers. Daemon services startup is
	// delayed until after the gRPC service is initialized so that the gRPC service will be available and the daemons
	// can correctly operate.
	startDaemons func()

	PriceFeedClient    *pricefeedclient.Client
	LiquidationsClient *liquidationclient.Client
	BridgeClient       *bridgeclient.Client
	SlinkyClient       *slinkyclient.Client

	DaemonHealthMonitor *daemonservertypes.HealthMonitor

	// Slinky
	oraclePrometheusServer *promserver.PrometheusServer
	oracleMetrics          servicemetrics.Metrics
}

// assertAppPreconditions assert invariants required for an application to start.
func assertAppPreconditions() {
	// Check that the default power reduction is set correctly.
	if sdk.DefaultPowerReduction.BigInt().Cmp(big.NewInt(1_000_000_000_000_000_000)) != 0 {
		panic("DefaultPowerReduction is not set correctly")
	}
}

// TODO(cosmwasm feature branch)
// overrideWasmVariables overrides the wasm variables to:
//   - allow for larger wasm files
func overrideWasmVariables() {
	// Override Wasm size limitation from WASMD.
	wasmtypes.MaxWasmSize = 3 * 1024 * 1024
	wasmtypes.MaxProposalWasmSize = wasmtypes.MaxWasmSize
}

// New returns a reference to an initialized blockchain app
func New(
	logger log.Logger,
	db dbm.DB,
	traceStore io.Writer,
	loadLatest bool,
	appOpts servertypes.AppOptions,
	baseAppOptions ...func(*baseapp.BaseApp),
) *App {
	assertAppPreconditions()
	overrideWasmVariables()

	// dYdX specific command-line flags.
	appFlags := flags.GetFlagValuesFromOptions(appOpts)
	logger.Info("Parsed App flags", "Flags", appFlags)
	// Panic if this is not a full node and gRPC is disabled.
	if err := appFlags.Validate(); err != nil {
		panic(err)
	}

	initDatadogProfiler(logger, appFlags.DdAgentHost, appFlags.DdTraceAgentPort)

	encodingConfig := GetEncodingConfig()

	appCodec := encodingConfig.Codec
	legacyAmino := encodingConfig.Amino
	cdc := encodingConfig.Amino
	interfaceRegistry := encodingConfig.InterfaceRegistry
	txConfig := encodingConfig.TxConfig

	bApp := baseapp.NewBaseApp(appconstants.AppName, logger, db, txConfig.TxDecoder(), baseAppOptions...)
	bApp.SetCommitMultiStoreTracer(traceStore)
	bApp.SetVersion(version.Version)
	bApp.SetInterfaceRegistry(interfaceRegistry)
	bApp.SetTxEncoder(txConfig.TxEncoder())

	keys := storetypes.NewKVStoreKeys(
		authtypes.StoreKey,
		authzkeeper.StoreKey,
		banktypes.StoreKey,
		stakingtypes.StoreKey,
		crisistypes.StoreKey,
		distrtypes.StoreKey,
		slashingtypes.StoreKey,
		govtypes.StoreKey,
		paramstypes.StoreKey,
		consensusparamtypes.StoreKey,
		upgradetypes.StoreKey,
		feegrant.StoreKey,
		ibcexported.StoreKey,
		ibctransfertypes.StoreKey,
		ratelimitmoduletypes.StoreKey,
		icacontrollertypes.StoreKey,
		icahosttypes.StoreKey,
		evidencetypes.StoreKey,
		capabilitytypes.StoreKey,
		pricesmoduletypes.StoreKey,
		assetsmoduletypes.StoreKey,
		blocktimemoduletypes.StoreKey,
		bridgemoduletypes.StoreKey,
		feetiersmoduletypes.StoreKey,
		listingmoduletypes.StoreKey,
		perpetualsmoduletypes.StoreKey,
		satypes.StoreKey,
		statsmoduletypes.StoreKey,
		vestmoduletypes.StoreKey,
		rewardsmoduletypes.StoreKey,
		clobmoduletypes.StoreKey,
		sendingmoduletypes.StoreKey,
		delaymsgmoduletypes.StoreKey,
		epochsmoduletypes.StoreKey,
		govplusmoduletypes.StoreKey,
		vaultmoduletypes.StoreKey,
<<<<<<< HEAD
		wasmtypes.StoreKey,
=======
		revsharemoduletypes.StoreKey,
>>>>>>> 95e7d17f
	)
	keys[authtypes.StoreKey] = keys[authtypes.StoreKey].WithLocking()
	tkeys := storetypes.NewTransientStoreKeys(
		paramstypes.TStoreKey,
		clobmoduletypes.TransientStoreKey,
		statsmoduletypes.TransientStoreKey,
		rewardsmoduletypes.TransientStoreKey,
		indexer_manager.TransientStoreKey,
		perpetualsmoduletypes.TransientStoreKey,
	)
	memKeys := storetypes.NewMemoryStoreKeys(capabilitytypes.MemStoreKey, clobmoduletypes.MemStoreKey)

	app := &App{
		BaseApp:           bApp,
		cdc:               cdc,
		appCodec:          appCodec,
		txConfig:          txConfig,
		interfaceRegistry: interfaceRegistry,
		keys:              keys,
		tkeys:             tkeys,
		memKeys:           memKeys,
	}
	app.closeOnce = sync.OnceValue[error](
		func() error {
			if app.PriceFeedClient != nil {
				app.PriceFeedClient.Stop()
			}
			if app.Server != nil {
				app.Server.Stop()
			}
			if app.SlinkyClient != nil {
				app.SlinkyClient.Stop()
			}
			if app.GrpcStreamingManager != nil {
				app.GrpcStreamingManager.Stop()
			}
			return nil
		},
	)
	app.initOracleMetrics(appOpts)

	app.ParamsKeeper = initParamsKeeper(appCodec, cdc, keys[paramstypes.StoreKey], tkeys[paramstypes.TStoreKey])

	// set the BaseApp's parameter store
	app.ConsensusParamsKeeper = consensusparamkeeper.NewKeeper(
		appCodec,
		runtime.NewKVStoreService(keys[upgradetypes.StoreKey]),
		lib.GovModuleAddress.String(),
		app.event,
	)
	bApp.SetParamStore(&app.ConsensusParamsKeeper.ParamsStore)

	// add capability keeper and ScopeToModule for ibc module
	app.CapabilityKeeper = capabilitykeeper.NewKeeper(
		appCodec,
		keys[capabilitytypes.StoreKey],
		memKeys[capabilitytypes.MemStoreKey],
	)

	// add keepers
	app.AccountKeeper = authkeeper.NewAccountKeeper(
		appCodec,
		runtime.NewKVStoreService(keys[authtypes.StoreKey]),
		authtypes.ProtoBaseAccount,
		maccPerms,
		addresscodec.NewBech32Codec(sdk.GetConfig().GetBech32AccountAddrPrefix()),
		sdk.GetConfig().GetBech32AccountAddrPrefix(),
		lib.GovModuleAddress.String(),
	)

	app.AuthzKeeper = authzkeeper.NewKeeper(
		runtime.NewKVStoreService(keys[authzkeeper.StoreKey]),
		appCodec,
		app.MsgServiceRouter(),
		app.AccountKeeper,
	)

	app.BankKeeper = bankkeeper.NewBaseKeeper(
		appCodec,
		runtime.NewKVStoreService(keys[banktypes.StoreKey]),
		app.AccountKeeper,
		BlockedAddresses(),
		lib.GovModuleAddress.String(),
		logger,
	)
	app.StakingKeeper = stakingkeeper.NewKeeper(
		appCodec,
		runtime.NewKVStoreService(keys[stakingtypes.StoreKey]),
		app.AccountKeeper,
		app.BankKeeper,
		lib.GovModuleAddress.String(),
		addresscodec.NewBech32Codec(sdk.GetConfig().GetBech32ValidatorAddrPrefix()),
		addresscodec.NewBech32Codec(sdk.GetConfig().GetBech32ConsensusAddrPrefix()),
	)

	app.DistrKeeper = distrkeeper.NewKeeper(
		appCodec,
		runtime.NewKVStoreService(keys[distrtypes.StoreKey]),
		app.AccountKeeper,
		app.BankKeeper,
		app.StakingKeeper,
		authtypes.FeeCollectorName,
		lib.GovModuleAddress.String(),
	)

	app.SlashingKeeper = slashingkeeper.NewKeeper(
		appCodec,
		legacyAmino,
		runtime.NewKVStoreService(keys[slashingtypes.StoreKey]),
		app.StakingKeeper,
		lib.GovModuleAddress.String(),
	)

	invCheckPeriod := cast.ToUint(appOpts.Get(server.FlagInvCheckPeriod))
	app.CrisisKeeper = crisiskeeper.NewKeeper(
		appCodec,
		runtime.NewKVStoreService(keys[crisistypes.StoreKey]),
		invCheckPeriod,
		app.BankKeeper,
		authtypes.FeeCollectorName,
		lib.GovModuleAddress.String(),
		addresscodec.NewBech32Codec(sdk.GetConfig().GetBech32AccountAddrPrefix()),
	)

	app.FeeGrantKeeper = feegrantkeeper.NewKeeper(
		appCodec,
		runtime.NewKVStoreService(keys[feegrant.StoreKey]),
		app.AccountKeeper,
	)

	// register the staking hooks
	// NOTE: stakingKeeper above is passed by reference, so that it will contain these hooks
	app.StakingKeeper.SetHooks(
		stakingtypes.NewMultiStakingHooks(app.DistrKeeper.Hooks(), app.SlashingKeeper.Hooks()),
	)

	// get skipUpgradeHeights from the app options
	skipUpgradeHeights := map[int64]bool{}
	for _, h := range cast.ToIntSlice(appOpts.Get(server.FlagUnsafeSkipUpgrades)) {
		skipUpgradeHeights[int64(h)] = true
	}
	homePath := cast.ToString(appOpts.Get(cosmosflags.FlagHome))
	// set the governance module account as the authority for conducting upgrades
	app.UpgradeKeeper = upgradekeeper.NewKeeper(
		skipUpgradeHeights,
		runtime.NewKVStoreService(keys[upgradetypes.StoreKey]),
		appCodec,
		homePath,
		app.BaseApp,
		lib.GovModuleAddress.String(),
	)

	// ... other modules keepers

	// Register the proposal types
	// Deprecated: Avoid adding new handlers, instead use the new proposal flow
	// by granting the governance module the right to execute the message.
	// See: https://github.com/cosmos/cosmos-sdk/blob/release/v0.46.x/x/gov/spec/01_concepts.md#proposal-messages
	govRouter := govv1beta1.NewRouter()
	govRouter.AddRoute(govtypes.RouterKey, govv1beta1.ProposalHandler).
		AddRoute(paramproposal.RouterKey, params.NewParamChangeProposalHandler(app.ParamsKeeper))
	govConfig := govtypes.DefaultConfig()
	/*
		Example of setting gov params:
		govConfig.MaxMetadataLen = 10000
	*/
	govKeeper := govkeeper.NewKeeper(
		appCodec,
		runtime.NewKVStoreService(keys[govtypes.StoreKey]),
		app.AccountKeeper,
		app.BankKeeper,
		app.StakingKeeper,
		app.DistrKeeper,
		app.MsgServiceRouter(),
		govConfig,
		lib.GovModuleAddress.String(),
	)

	app.GovKeeper = govKeeper.SetHooks(
		govtypes.NewMultiGovHooks(
		// register the governance hooks
		),
	)

	// Set legacy router for backwards compatibility with gov v1beta1
	govKeeper.SetLegacyRouter(govRouter)

	// grant capabilities for the ibc, ibc-transfer, ICAHostKeeper and ratelimit modules

	scopedIBCKeeper := app.CapabilityKeeper.ScopeToModule(ibcexported.ModuleName)
	scopedIBCTransferKeeper := app.CapabilityKeeper.ScopeToModule(ibctransfertypes.ModuleName)
	scopedICAHostKeeper := app.CapabilityKeeper.ScopeToModule(icahosttypes.SubModuleName)
	// scopedRatelimitKeeper is not used as an input to any other module.
	app.CapabilityKeeper.ScopeToModule(ratelimitmoduletypes.ModuleName)
	scopedWasmKeeper := app.CapabilityKeeper.ScopeToModule(wasmtypes.ModuleName)

	app.CapabilityKeeper.Seal()

	// Create IBC Keeper
	app.IBCKeeper = ibckeeper.NewKeeper(
		appCodec,
		keys[ibcexported.StoreKey],
		app.getSubspace(ibcexported.ModuleName),
		app.StakingKeeper,
		app.UpgradeKeeper,
		scopedIBCKeeper,
		lib.GovModuleAddress.String(),
	)

	// Create ICA Host Keeper
	app.ICAHostKeeper = icahostkeeper.NewKeeper(
		appCodec,
		keys[icahosttypes.StoreKey], // key
		app.getSubspace(icahosttypes.SubModuleName), // paramSpace
		app.IBCKeeper.ChannelKeeper,                 // ics4Wrapper, may be replaced with middleware such as ics29 fee
		app.IBCKeeper.ChannelKeeper,                 // channelKeeper
		app.IBCKeeper.PortKeeper,                    // portKeeper
		app.AccountKeeper,                           // accountKeeper
		scopedICAHostKeeper,                         // scopedKeeper
		app.MsgServiceRouter(),                      // msgRouter
		lib.GovModuleAddress.String(),               // authority
	)

	app.BlockTimeKeeper = *blocktimemodulekeeper.NewKeeper(
		appCodec,
		keys[blocktimemoduletypes.StoreKey],
		// set the governance and delaymsg module accounts as the authority for conducting upgrades
		[]string{
			lib.GovModuleAddress.String(),
			delaymsgmoduletypes.ModuleAddress.String(),
		},
	)
	blockTimeModule := blocktimemodule.NewAppModule(appCodec, app.BlockTimeKeeper)

	app.RatelimitKeeper = *ratelimitmodulekeeper.NewKeeper(
		appCodec,
		keys[ratelimitmoduletypes.StoreKey],
		app.BankKeeper,
		app.BlockTimeKeeper,
		app.IBCKeeper.ChannelKeeper, // ICS4Wrapper
		// set the governance and delaymsg module accounts as the authority for conducting upgrades
		[]string{
			lib.GovModuleAddress.String(),
			delaymsgmoduletypes.ModuleAddress.String(),
		},
	)
	rateLimitModule := ratelimitmodule.NewAppModule(appCodec, app.RatelimitKeeper)

	// Create Transfer Keepers
	app.TransferKeeper = ibctransferkeeper.NewKeeper(
		appCodec,
		keys[ibctransfertypes.StoreKey],
		app.getSubspace(ibctransfertypes.ModuleName),
		app.RatelimitKeeper, // ICS4Wrapper
		app.IBCKeeper.ChannelKeeper,
		app.IBCKeeper.PortKeeper,
		app.AccountKeeper,
		app.BankKeeper,
		scopedIBCTransferKeeper,
		lib.GovModuleAddress.String(),
	)
	transferModule := transfer.NewAppModule(app.TransferKeeper)
	transferIBCModule := transfer.NewIBCModule(app.TransferKeeper)

	// Wrap the x/ratelimit middlware over the IBC Transfer module
	var transferStack ibcporttypes.IBCModule = transferIBCModule
	transferStack = ratelimitmodule.NewIBCMiddleware(app.RatelimitKeeper, transferStack)

	icaHostIBCModule := icahost.NewIBCModule(app.ICAHostKeeper)
	// Create static IBC router, add transfer route, then set and seal it
	ibcRouter := ibcporttypes.NewRouter()
	// Ordering of `AddRoute` does not matter.
	ibcRouter.AddRoute(ibctransfertypes.ModuleName, transferStack)
	ibcRouter.AddRoute(icahosttypes.SubModuleName, icaHostIBCModule)
	// TODO(cosmwasm feature branch): See if we need ibc route for wasm stack
	// https://github.com/CosmWasm/wasmd/blob/main/app/app.go#L675-L678

	app.IBCKeeper.SetRouter(ibcRouter)

	// create evidence keeper with router
	evidenceKeeper := evidencekeeper.NewKeeper(
		appCodec,
		runtime.NewKVStoreService(keys[evidencetypes.StoreKey]),
		app.StakingKeeper,
		app.SlashingKeeper,
		addresscodec.NewBech32Codec(sdk.Bech32PrefixAccAddr),
		runtime.ProvideCometInfoService(),
	)
	// If evidence needs to be handled for the app, set routes in router here and seal
	app.EvidenceKeeper = *evidenceKeeper

	/****  dYdX specific modules/setup ****/
	msgSender, indexerFlags := getIndexerFromOptions(appOpts, logger)
	app.IndexerEventManager = indexer_manager.NewIndexerEventManager(
		msgSender,
		tkeys[indexer_manager.TransientStoreKey],
		indexerFlags.SendOffchainData,
	)

	app.GrpcStreamingManager = getGrpcStreamingManagerFromOptions(appFlags, logger)

	timeProvider := &timelib.TimeProviderImpl{}

	app.EpochsKeeper = *epochsmodulekeeper.NewKeeper(
		appCodec,
		keys[epochsmoduletypes.StoreKey],
	)
	epochsModule := epochsmodule.NewAppModule(appCodec, app.EpochsKeeper)

	// Get Daemon Flags.
	daemonFlags := daemonflags.GetDaemonFlagValuesFromOptions(appOpts)
	logger.Info("Parsed Daemon flags", "Flags", daemonFlags)

	// Create server that will ingest gRPC messages from daemon clients.
	// Note that gRPC clients will block on new gRPC connection until the gRPC server is ready to
	// accept new connections.
	app.Server = daemonserver.NewServer(
		logger,
		grpc.NewServer(),
		&daemontypes.FileHandlerImpl{},
		daemonFlags.Shared.SocketAddress,
	)
	// Setup server for pricefeed messages. The server will wait for gRPC messages containing price
	// updates and then encode them into an in-memory cache shared by the prices module.
	// The in-memory data structure is shared by the x/prices module and PriceFeed daemon.
	indexPriceCache := pricefeedtypes.NewMarketToExchangePrices(pricefeed_types.MaxPriceAge)
	app.Server.WithPriceFeedMarketToExchangePrices(indexPriceCache)

	// Setup server for liquidation messages. The server will wait for gRPC messages containing
	// potentially liquidatable subaccounts and then encode them into an in-memory slice shared by
	// the liquidations module.
	// The in-memory data structure is shared by the x/clob module and liquidations daemon.
	daemonLiquidationInfo := liquidationtypes.NewDaemonLiquidationInfo()
	app.Server.WithDaemonLiquidationInfo(daemonLiquidationInfo)

	// Setup server for bridge messages.
	// The in-memory data structure is shared by the x/bridge module and bridge daemon.
	bridgeEventManager := bridgedaemontypes.NewBridgeEventManager(timeProvider)
	app.Server.WithBridgeEventManager(bridgeEventManager)

	app.DaemonHealthMonitor = daemonservertypes.NewHealthMonitor(
		daemonservertypes.DaemonStartupGracePeriod,
		daemonservertypes.HealthCheckPollFrequency,
		app.Logger(),
		daemonFlags.Shared.PanicOnDaemonFailureEnabled,
	)
	// Create a closure for starting daemons and daemon server. Daemon services are delayed until after the gRPC
	// service is started because daemons depend on the gRPC service being available. If a node is initialized
	// with a genesis time in the future, then the gRPC service will not be available until the genesis time, the
	// daemons will not be able to connect to the cosmos gRPC query service and finish initialization, and the daemon
	// monitoring service will panic.
	app.startDaemons = func() {
		maxDaemonUnhealthyDuration := time.Duration(daemonFlags.Shared.MaxDaemonUnhealthySeconds) * time.Second
		// Start server for handling gRPC messages from daemons.
		go app.Server.Start()

		// Start liquidations client for sending potentially liquidatable subaccounts to the application.
		if daemonFlags.Liquidation.Enabled {
			app.LiquidationsClient = liquidationclient.NewClient(logger)
			go func() {
				app.RegisterDaemonWithHealthMonitor(app.LiquidationsClient, maxDaemonUnhealthyDuration)
				if err := app.LiquidationsClient.Start(
					// The client will use `context.Background` so that it can have a different context from
					// the main application.
					context.Background(),
					daemonFlags,
					appFlags,
					&daemontypes.GrpcClientImpl{},
				); err != nil {
					panic(err)
				}
			}()
		}

		// Non-validating full-nodes have no need to run the oracle.
		if !appFlags.NonValidatingFullNode {
			if daemonFlags.Price.Enabled {
				exchangeQueryConfig := configs.ReadExchangeQueryConfigFile(homePath)
				// Start pricefeed client for sending prices for the pricefeed server to consume. These prices
				// are retrieved via third-party APIs like Binance and then are encoded in-memory and
				// periodically sent via gRPC to a shared socket with the server.
				app.PriceFeedClient = pricefeedclient.StartNewClient(
					// The client will use `context.Background` so that it can have a different context from
					// the main application.
					context.Background(),
					daemonFlags,
					appFlags,
					logger,
					&daemontypes.GrpcClientImpl{},
					exchangeQueryConfig,
					constants.StaticExchangeDetails,
					&pricefeedclient.SubTaskRunnerImpl{},
				)
				app.RegisterDaemonWithHealthMonitor(app.PriceFeedClient, maxDaemonUnhealthyDuration)
			}
			if daemonFlags.Slinky.Enabled {
				app.SlinkyClient = slinkyclient.StartNewClient(
					context.Background(),
					app.initSlinkySidecarClient(appOpts),
					indexPriceCache,
					&daemontypes.GrpcClientImpl{},
					daemonFlags,
					appFlags,
					logger,
				)
				app.RegisterDaemonWithHealthMonitor(app.SlinkyClient.GetMarketPairHC(), maxDaemonUnhealthyDuration)
				app.RegisterDaemonWithHealthMonitor(app.SlinkyClient.GetPriceHC(), maxDaemonUnhealthyDuration)
			}
		}

		// Start Bridge Daemon.
		// Non-validating full-nodes have no need to run the bridge daemon.
		if !appFlags.NonValidatingFullNode && daemonFlags.Bridge.Enabled {
			app.BridgeClient = bridgeclient.NewClient(logger)
			go func() {
				app.RegisterDaemonWithHealthMonitor(app.BridgeClient, maxDaemonUnhealthyDuration)
				if err := app.BridgeClient.Start(
					// The client will use `context.Background` so that it can have a different context from
					// the main application.
					context.Background(),
					daemonFlags,
					appFlags,
					&daemontypes.GrpcClientImpl{},
				); err != nil {
					panic(err)
				}
			}()
		}

		// Start the Metrics Daemon.
		// The metrics daemon is purely used for observability. It should never bring the app down.
		// TODO(CLOB-960) Don't start this goroutine if telemetry is disabled
		// Note: the metrics daemon is such a simple go-routine that we don't bother implementing a health-check
		// for this service. The task loop does not produce any errors because the telemetry calls themselves are
		// not error-returning, so in effect this daemon would never become unhealthy.
		go func() {
			defer func() {
				if r := recover(); r != nil {
					logger.Error(
						"Metrics Daemon exited unexpectedly with a panic.",
						"panic",
						r,
						"stack",
						string(debug.Stack()),
					)
				}
			}()
			metricsclient.Start(
				// The client will use `context.Background` so that it can have a different context from
				// the main application.
				context.Background(),
				logger,
			)
		}()
	}

	app.RevShareKeeper = *revsharemodulekeeper.NewKeeper(
		appCodec,
		keys[revsharemoduletypes.StoreKey],
		[]string{
			lib.GovModuleAddress.String(),
		},
	)
	revShareModule := revsharemodule.NewAppModule(appCodec, app.RevShareKeeper)

	app.PricesKeeper = *pricesmodulekeeper.NewKeeper(
		appCodec,
		keys[pricesmoduletypes.StoreKey],
		indexPriceCache,
		timeProvider,
		app.IndexerEventManager,
		// set the governance and delaymsg module accounts as the authority for conducting upgrades
		[]string{
			lib.GovModuleAddress.String(),
			delaymsgmoduletypes.ModuleAddress.String(),
		},
		app.RevShareKeeper,
	)
	pricesModule := pricesmodule.NewAppModule(
		appCodec,
		app.PricesKeeper,
		app.AccountKeeper,
		app.BankKeeper,
		app.RevShareKeeper,
	)

	app.AssetsKeeper = *assetsmodulekeeper.NewKeeper(
		appCodec,
		keys[assetsmoduletypes.StoreKey],
		app.PricesKeeper,
		app.IndexerEventManager,
	)
	assetsModule := assetsmodule.NewAppModule(appCodec, app.AssetsKeeper)

	app.DelayMsgKeeper = *delaymsgmodulekeeper.NewKeeper(
		appCodec,
		keys[delaymsgmoduletypes.StoreKey],
		bApp.MsgServiceRouter(),
		// Permit delayed messages to be signed by the following modules.
		[]string{
			lib.GovModuleAddress.String(),
		},
	)
	delayMsgModule := delaymsgmodule.NewAppModule(appCodec, app.DelayMsgKeeper)

	app.BridgeKeeper = *bridgemodulekeeper.NewKeeper(
		appCodec,
		keys[bridgemoduletypes.StoreKey],
		bridgeEventManager,
		app.BankKeeper,
		app.DelayMsgKeeper,
		// gov module and delayMsg module accounts are allowed to send messages to the bridge module.
		[]string{
			lib.GovModuleAddress.String(),
			delaymsgmoduletypes.ModuleAddress.String(),
		},
	)
	bridgeModule := bridgemodule.NewAppModule(appCodec, app.BridgeKeeper)

	app.PerpetualsKeeper = perpetualsmodulekeeper.NewKeeper(
		appCodec,
		keys[perpetualsmoduletypes.StoreKey],
		app.PricesKeeper,
		app.EpochsKeeper,
		app.IndexerEventManager,
		// gov module and delayMsg module accounts are allowed to send messages to the bridge module.
		[]string{
			lib.GovModuleAddress.String(),
			delaymsgmoduletypes.ModuleAddress.String(),
		},
		tkeys[perpetualsmoduletypes.TransientStoreKey],
	)
	perpetualsModule := perpetualsmodule.NewAppModule(appCodec, app.PerpetualsKeeper)

	app.StatsKeeper = *statsmodulekeeper.NewKeeper(
		appCodec,
		app.EpochsKeeper,
		keys[statsmoduletypes.StoreKey],
		tkeys[statsmoduletypes.TransientStoreKey],
		// set the governance and delaymsg module accounts as the authority for conducting upgrades
		[]string{
			lib.GovModuleAddress.String(),
			delaymsgmoduletypes.ModuleAddress.String(),
		},
	)
	statsModule := statsmodule.NewAppModule(appCodec, app.StatsKeeper)

	app.FeeTiersKeeper = *feetiersmodulekeeper.NewKeeper(
		appCodec,
		app.StatsKeeper,
		keys[feetiersmoduletypes.StoreKey],
		// set the governance and delaymsg module accounts as the authority for conducting upgrades
		[]string{
			lib.GovModuleAddress.String(),
			delaymsgmoduletypes.ModuleAddress.String(),
		},
	)
	feeTiersModule := feetiersmodule.NewAppModule(appCodec, app.FeeTiersKeeper)

	app.VestKeeper = *vestmodulekeeper.NewKeeper(
		appCodec,
		keys[vestmoduletypes.StoreKey],
		app.BankKeeper,
		app.BlockTimeKeeper,
		// set the governance and delaymsg module accounts as the authority for conducting upgrades
		[]string{
			lib.GovModuleAddress.String(),
			delaymsgmoduletypes.ModuleAddress.String(),
		},
	)
	vestModule := vestmodule.NewAppModule(appCodec, app.VestKeeper)

	app.RewardsKeeper = *rewardsmodulekeeper.NewKeeper(
		appCodec,
		keys[rewardsmoduletypes.StoreKey],
		tkeys[rewardsmoduletypes.TransientStoreKey],
		app.AssetsKeeper,
		app.BankKeeper,
		app.FeeTiersKeeper,
		app.PricesKeeper,
		app.IndexerEventManager,
		// set the governance and delaymsg module accounts as the authority for conducting upgrades
		[]string{
			lib.GovModuleAddress.String(),
			delaymsgmoduletypes.ModuleAddress.String(),
		},
	)
	rewardsModule := rewardsmodule.NewAppModule(appCodec, app.RewardsKeeper)

	app.SubaccountsKeeper = *subaccountsmodulekeeper.NewKeeper(
		appCodec,
		keys[satypes.StoreKey],
		app.AssetsKeeper,
		app.BankKeeper,
		app.PerpetualsKeeper,
		app.BlockTimeKeeper,
		app.RevShareKeeper,
		app.IndexerEventManager,
	)
	subaccountsModule := subaccountsmodule.NewAppModule(
		appCodec,
		app.SubaccountsKeeper,
	)

	clobFlags := clobflags.GetClobFlagValuesFromOptions(appOpts)
	logger.Info("Parsed CLOB flags", "Flags", clobFlags)

	memClob := clobmodulememclob.NewMemClobPriceTimePriority(app.IndexerEventManager.Enabled())
	memClob.SetGenerateOrderbookUpdates(app.GrpcStreamingManager.Enabled())

	app.ClobKeeper = clobmodulekeeper.NewKeeper(
		appCodec,
		keys[clobmoduletypes.StoreKey],
		memKeys[clobmoduletypes.MemStoreKey],
		tkeys[clobmoduletypes.TransientStoreKey],
		// set the governance and delaymsg module accounts as the authority for conducting upgrades
		[]string{
			lib.GovModuleAddress.String(),
			delaymsgmoduletypes.ModuleAddress.String(),
		},
		memClob,
		app.SubaccountsKeeper,
		app.AssetsKeeper,
		app.BlockTimeKeeper,
		app.BankKeeper,
		app.FeeTiersKeeper,
		app.PerpetualsKeeper,
		app.PricesKeeper,
		app.StatsKeeper,
		app.RewardsKeeper,
		app.IndexerEventManager,
		app.GrpcStreamingManager,
		txConfig.TxDecoder(),
		clobFlags,
		rate_limit.NewPanicRateLimiter[sdk.Msg](),
		daemonLiquidationInfo,
	)
	clobModule := clobmodule.NewAppModule(
		appCodec,
		app.ClobKeeper,
		app.AccountKeeper,
		app.BankKeeper,
		app.SubaccountsKeeper,
	)
	app.PerpetualsKeeper.SetClobKeeper(app.ClobKeeper)

	app.SendingKeeper = *sendingmodulekeeper.NewKeeper(
		appCodec,
		keys[sendingmoduletypes.StoreKey],
		app.AccountKeeper,
		app.BankKeeper,
		app.SubaccountsKeeper,
		app.IndexerEventManager,
		// gov module and delayMsg module accounts are allowed to send messages to the sending module.
		[]string{
			lib.GovModuleAddress.String(),
			delaymsgmoduletypes.ModuleAddress.String(),
		},
	)
	sendingModule := sendingmodule.NewAppModule(
		appCodec,
		app.SendingKeeper,
		app.AccountKeeper,
		app.BankKeeper,
		app.SubaccountsKeeper,
	)

	app.GovPlusKeeper = *govplusmodulekeeper.NewKeeper(
		appCodec,
		app.StakingKeeper,
		keys[govplusmoduletypes.StoreKey],
		[]string{
			lib.GovModuleAddress.String(),
			delaymsgmoduletypes.ModuleAddress.String(),
		},
	)
	govPlusModule := govplusmodule.NewAppModule(appCodec, app.GovPlusKeeper)

	app.VaultKeeper = *vaultmodulekeeper.NewKeeper(
		appCodec,
		keys[vaultmoduletypes.StoreKey],
		app.ClobKeeper,
		app.PerpetualsKeeper,
		app.PricesKeeper,
		app.SendingKeeper,
		app.SubaccountsKeeper,
		app.IndexerEventManager,
		[]string{
			lib.GovModuleAddress.String(),
			delaymsgmoduletypes.ModuleAddress.String(),
		},
	)
	vaultModule := vaultmodule.NewAppModule(appCodec, app.VaultKeeper)
	// CosmWasm
	wasmDir := filepath.Join(homePath, "wasm")
	wasmConfig, err := wasm.ReadWasmConfig(appOpts)
	if err != nil {
		panic(fmt.Sprintf("error while reading wasm config: %s", err))
	}

	// AllCapabilities returns all capabilities available with the current wasmvm
	// See https://github.com/CosmWasm/cosmwasm/blob/main/docs/CAPABILITIES-BUILT-IN.md
	supportedFeatures := "iterator,staking,stargate,osmosis,cosmwasm_1_1,cosmwasm_1_2,cosmwasm_1_4,dydx"

	wasmOpts := []wasmmodulekeeper.Option{}

	wasmOpts = append(wasmbinding.RegisterCustomPlugins(&app.PricesKeeper, &app.SendingKeeper, &app.SubaccountsKeeper, app.ClobKeeper), wasmOpts...)

	app.WasmKeeper = wasmmodulekeeper.NewKeeper(
		appCodec,
		runtime.NewKVStoreService(keys[wasmtypes.StoreKey]),
		app.AccountKeeper,
		app.BankKeeper,
		app.StakingKeeper,
		distrkeeper.NewQuerier(app.DistrKeeper),
		// TODO(cosmwasm feature branch): this one was meant to be IBC Fee keeper, but I see that we also use this
		// ics4Wrapper in other places, with a note saying that this may be replaced with
		// middleware such as ics29 fee
		// https://github.com/CosmWasm/wasmd/blob/main/app/app.go#L640
		app.IBCKeeper.ChannelKeeper,
		app.IBCKeeper.ChannelKeeper,
		app.IBCKeeper.PortKeeper,
		scopedWasmKeeper,
		app.TransferKeeper,
		app.MsgServiceRouter(),
		app.GRPCQueryRouter(),
		wasmDir,
		wasmConfig,
		supportedFeatures,
		authtypes.NewModuleAddress(govtypes.ModuleName).String(),
		wasmOpts...,
	)

	app.ListingKeeper = *listingmodulekeeper.NewKeeper(
		appCodec,
		keys[listingmoduletypes.StoreKey],
		[]string{
			lib.GovModuleAddress.String(),
		},
	)
	listingModule := listingmodule.NewAppModule(appCodec, app.ListingKeeper)

	/****  Module Options ****/

	// NOTE: we may consider parsing `appOpts` inside module constructors. For the moment
	// we prefer to be more strict in what arguments the modules expect.
	var skipGenesisInvariants = cast.ToBool(appOpts.Get(crisis.FlagSkipGenesisInvariants))

	// NOTE: Any module instantiated in the module manager that is later modified
	// must be passed by reference here.
	app.ModuleManager = module.NewManager(
		genutil.NewAppModule(
			app.AccountKeeper, app.StakingKeeper, app.BaseApp,
			encodingConfig.TxConfig,
		),
		auth.NewAppModule(appCodec, app.AccountKeeper, nil, app.getSubspace(authtypes.ModuleName)),
		bank.NewAppModule(appCodec, app.BankKeeper, app.AccountKeeper, app.getSubspace(banktypes.ModuleName)),
		authzmodule.NewAppModule(appCodec, app.AuthzKeeper, app.AccountKeeper, app.BankKeeper, app.interfaceRegistry),
		capability.NewAppModule(appCodec, *app.CapabilityKeeper, false),
		feegrantmodule.NewAppModule(appCodec, app.AccountKeeper, app.BankKeeper, app.FeeGrantKeeper, app.interfaceRegistry),
		crisis.NewAppModule(app.CrisisKeeper, skipGenesisInvariants, app.getSubspace(crisistypes.ModuleName)),
		gov.NewAppModule(appCodec, app.GovKeeper, app.AccountKeeper, app.BankKeeper, app.getSubspace(govtypes.ModuleName)),
		slashing.NewAppModule(
			appCodec,
			app.SlashingKeeper,
			app.AccountKeeper,
			app.BankKeeper,
			app.StakingKeeper,
			app.getSubspace(slashingtypes.ModuleName),
			app.interfaceRegistry,
		),
		distr.NewAppModule(
			appCodec,
			app.DistrKeeper,
			app.AccountKeeper,
			app.BankKeeper,
			app.StakingKeeper,
			app.getSubspace(distrtypes.ModuleName),
		),
		staking.NewAppModule(
			appCodec,
			app.StakingKeeper,
			app.AccountKeeper,
			app.BankKeeper,
			app.getSubspace(stakingtypes.ModuleName),
		),
		upgrade.NewAppModule(app.UpgradeKeeper, addresscodec.NewBech32Codec(sdk.Bech32PrefixAccAddr)),
		evidence.NewAppModule(app.EvidenceKeeper),
		ibc.NewAppModule(app.IBCKeeper),
		ica.NewAppModule(nil, &app.ICAHostKeeper),
		params.NewAppModule(app.ParamsKeeper),
		consensus.NewAppModule(appCodec, app.ConsensusParamsKeeper),
		transferModule,
		pricesModule,
		assetsModule,
		blockTimeModule,
		bridgeModule,
		feeTiersModule,
		perpetualsModule,
		statsModule,
		vestModule,
		rewardsModule,
		subaccountsModule,
		clobModule,
		sendingModule,
		govPlusModule,
		delayMsgModule,
		epochsModule,
		rateLimitModule,
		vaultModule,
<<<<<<< HEAD
		wasm.NewAppModule(
			appCodec,
			&app.WasmKeeper,
			app.StakingKeeper,
			app.AccountKeeper,
			app.BankKeeper,
			app.MsgServiceRouter(),
			app.getSubspace(wasmtypes.ModuleName),
		),
=======
		listingModule,
		revShareModule,
>>>>>>> 95e7d17f
	)

	app.ModuleManager.SetOrderPreBlockers(
		upgradetypes.ModuleName, // Must be first since upgrades may be state schema breaking.
		clobmoduletypes.ModuleName,
		pricesmoduletypes.ModuleName,
	)

	// During begin block slashing happens after distr.BeginBlocker so that
	// there is nothing left over in the validator fee pool, so as to keep the
	// CanWithdrawInvariant invariant.
	// NOTE: staking module is required if HistoricalEntries param > 0
	app.ModuleManager.SetOrderBeginBlockers(
		blocktimemoduletypes.ModuleName, // Must be first
		authz.ModuleName,                // Delete expired grants.
		epochsmoduletypes.ModuleName,
		capabilitytypes.ModuleName,
		distrtypes.ModuleName,
		slashingtypes.ModuleName,
		evidencetypes.ModuleName,
		stakingtypes.ModuleName,
		ibcexported.ModuleName,
		ibctransfertypes.ModuleName,
		ratelimitmoduletypes.ModuleName,
		authtypes.ModuleName,
		banktypes.ModuleName,
		govtypes.ModuleName,
		crisistypes.ModuleName,
		genutiltypes.ModuleName,
		feegrant.ModuleName,
		paramstypes.ModuleName,
		consensusparamtypes.ModuleName,
		icatypes.ModuleName,
		pricesmoduletypes.ModuleName,
		assetsmoduletypes.ModuleName,
		bridgemoduletypes.ModuleName,
		feetiersmoduletypes.ModuleName,
		perpetualsmoduletypes.ModuleName,
		statsmoduletypes.ModuleName,
		satypes.ModuleName,
		clobmoduletypes.ModuleName,
		vestmoduletypes.ModuleName,
		rewardsmoduletypes.ModuleName,
		sendingmoduletypes.ModuleName,
		govplusmoduletypes.ModuleName,
		delaymsgmoduletypes.ModuleName,
		vaultmoduletypes.ModuleName,
<<<<<<< HEAD
		wasmtypes.ModuleName,
=======
		listingmoduletypes.ModuleName,
		revsharemoduletypes.ModuleName,
>>>>>>> 95e7d17f
	)

	app.ModuleManager.SetOrderPrepareCheckStaters(
		clobmoduletypes.ModuleName,
	)

	app.ModuleManager.SetOrderEndBlockers(
		crisistypes.ModuleName,
		govtypes.ModuleName,
		stakingtypes.ModuleName,
		capabilitytypes.ModuleName,
		authtypes.ModuleName,
		banktypes.ModuleName,
		distrtypes.ModuleName,
		slashingtypes.ModuleName,
		genutiltypes.ModuleName,
		evidencetypes.ModuleName,
		feegrant.ModuleName,
		paramstypes.ModuleName,
		upgradetypes.ModuleName,
		ibcexported.ModuleName,
		ibctransfertypes.ModuleName,
		ratelimitmoduletypes.ModuleName,
		consensusparamtypes.ModuleName,
		icatypes.ModuleName,
		pricesmoduletypes.ModuleName,
		assetsmoduletypes.ModuleName,
		bridgemoduletypes.ModuleName,
		feetiersmoduletypes.ModuleName,
		perpetualsmoduletypes.ModuleName,
		statsmoduletypes.ModuleName,
		satypes.ModuleName,
		// should be before clob EndBlocker so that vault order cancels are
		// processed before any vault order expirations (handled by clob)
		vaultmoduletypes.ModuleName,
		clobmoduletypes.ModuleName,
		sendingmoduletypes.ModuleName,
		vestmoduletypes.ModuleName,
		rewardsmoduletypes.ModuleName,
		epochsmoduletypes.ModuleName,
		govplusmoduletypes.ModuleName,
		delaymsgmoduletypes.ModuleName,
<<<<<<< HEAD
		vaultmoduletypes.ModuleName,
		authz.ModuleName, // No-op.
		wasmtypes.ModuleName,
=======
		listingmoduletypes.ModuleName,
		revsharemoduletypes.ModuleName,
		authz.ModuleName,                // No-op.
>>>>>>> 95e7d17f
		blocktimemoduletypes.ModuleName, // Must be last
	)

	// NOTE: The genutils module must occur after staking so that pools are
	// properly initialized with tokens from genesis accounts.
	// NOTE: Capability module must occur first so that it can initialize any capabilities
	// so that other modules that want to create or claim capabilities afterwards in InitChain
	// can do so safely.
	app.ModuleManager.SetOrderInitGenesis(
		epochsmoduletypes.ModuleName,
		capabilitytypes.ModuleName,
		authtypes.ModuleName,
		banktypes.ModuleName,
		distrtypes.ModuleName,
		stakingtypes.ModuleName,
		slashingtypes.ModuleName,
		govtypes.ModuleName,
		crisistypes.ModuleName,
		ibcexported.ModuleName,
		genutiltypes.ModuleName,
		evidencetypes.ModuleName,
		paramstypes.ModuleName,
		upgradetypes.ModuleName,
		ibctransfertypes.ModuleName,
		ratelimitmoduletypes.ModuleName,
		feegrant.ModuleName,
		consensusparamtypes.ModuleName,
		icatypes.ModuleName,
		pricesmoduletypes.ModuleName,
		assetsmoduletypes.ModuleName,
		blocktimemoduletypes.ModuleName,
		bridgemoduletypes.ModuleName,
		feetiersmoduletypes.ModuleName,
		perpetualsmoduletypes.ModuleName,
		statsmoduletypes.ModuleName,
		satypes.ModuleName,
		clobmoduletypes.ModuleName,
		vestmoduletypes.ModuleName,
		rewardsmoduletypes.ModuleName,
		sendingmoduletypes.ModuleName,
		govplusmoduletypes.ModuleName,
		delaymsgmoduletypes.ModuleName,
		vaultmoduletypes.ModuleName,
		listingmoduletypes.ModuleName,
		revsharemoduletypes.ModuleName,
		authz.ModuleName,
		// NOTE: wasm module should be at the end as it can call other module functionality direct
		// or via message dispatching during genesis phase.
		// For example bank transfer, auth account check, staking, ...
		// wasm after ibc transfer
		wasmtypes.ModuleName,
	)

	// NOTE: by default, set migration order here to be the same as init genesis order,
	// in case there are dependencies between modules.
	// x/auth is run last since it depends on the x/staking module.
	app.ModuleManager.SetOrderMigrations(
		epochsmoduletypes.ModuleName,
		capabilitytypes.ModuleName,
		banktypes.ModuleName,
		distrtypes.ModuleName,
		stakingtypes.ModuleName,
		slashingtypes.ModuleName,
		govtypes.ModuleName,
		crisistypes.ModuleName,
		ibcexported.ModuleName,
		genutiltypes.ModuleName,
		evidencetypes.ModuleName,
		paramstypes.ModuleName,
		upgradetypes.ModuleName,
		ibctransfertypes.ModuleName,
		ratelimitmoduletypes.ModuleName,
		feegrant.ModuleName,
		consensusparamtypes.ModuleName,
		icatypes.ModuleName,
		pricesmoduletypes.ModuleName,
		assetsmoduletypes.ModuleName,
		blocktimemoduletypes.ModuleName,
		bridgemoduletypes.ModuleName,
		feetiersmoduletypes.ModuleName,
		perpetualsmoduletypes.ModuleName,
		statsmoduletypes.ModuleName,
		satypes.ModuleName,
		clobmoduletypes.ModuleName,
		vestmoduletypes.ModuleName,
		rewardsmoduletypes.ModuleName,
		sendingmoduletypes.ModuleName,
		govplusmoduletypes.ModuleName,
		delaymsgmoduletypes.ModuleName,
		vaultmoduletypes.ModuleName,
		listingmoduletypes.ModuleName,
		revsharemoduletypes.ModuleName,
		authz.ModuleName,

		// Auth must be migrated after staking.
		authtypes.ModuleName,
		wasmtypes.ModuleName,
	)

	app.ModuleManager.RegisterInvariants(app.CrisisKeeper)
	app.configurator = module.NewConfigurator(app.appCodec, app.MsgServiceRouter(), app.GRPCQueryRouter())
	err = app.ModuleManager.RegisterServices(app.configurator)
	app.ModuleBasics = module.NewBasicManagerFromManager(
		app.ModuleManager,
		map[string]module.AppModuleBasic{
			custommodule.SlashingModuleBasic{}.Name(): custommodule.SlashingModuleBasic{},
		},
	)
	if err != nil {
		panic(err)
	}

	autocliv1.RegisterQueryServer(app.GRPCQueryRouter(), runtimeservices.NewAutoCLIQueryService(app.ModuleManager.Modules))

	reflectionSvc, err := runtimeservices.NewReflectionService()
	if err != nil {
		panic(err)
	}
	reflectionv1.RegisterReflectionServiceServer(app.GRPCQueryRouter(), reflectionSvc)

	// initialize stores
	app.MountKVStores(keys)
	app.MountTransientStores(tkeys)
	app.MountMemoryStores(memKeys)

	// initialize BaseApp
	app.SetInitChainer(app.InitChainer)
	// wasmd also comes with 2 custom ante handlers:
	//  - CountTXDecorator adds the TX position in the block into the context and passes it to the contracts
	//  - LimitSimulationGasDecorator prevents an "infinite gas" query
	// TODO(cosmwasm feature branch): see if we need these custom ante handlers
	app.setAnteHandler(encodingConfig.TxConfig)
	app.SetMempool(mempool.NewNoOpMempool())
	app.SetPreBlocker(app.PreBlocker)
	app.SetBeginBlocker(app.BeginBlocker)
	app.SetEndBlocker(app.EndBlocker)
	app.SetPrecommiter(app.Precommitter)
	app.SetPrepareCheckStater(app.PrepareCheckStater)

	// ProposalHandler setup.
	prepareProposalHandler, processProposalHandler := app.createProposalHandlers(appFlags, txConfig, appOpts)
	app.SetPrepareProposal(prepareProposalHandler)
	app.SetProcessProposal(processProposalHandler)

	// Note that panics from out of gas errors won't get logged, since the `OutOfGasMiddleware` is added in front of this,
	// so error will get handled by that middleware and subsequent middlewares won't get executed.
	// Also note that `AddRunTxRecoveryHandler` adds the handler in reverse order, meaning that handlers that appear
	// earlier in the list will get executed later in the chain.
	// The chain of middlewares is shared between `DeliverTx` and `CheckTx`; in order to provide additional metadata
	// based on execution context such as the block proposer, the logger used by the logging middleware is
	// stored in a global variable and can be overwritten as necessary.
	middleware.Logger = logger
	app.AddRunTxRecoveryHandler(middleware.NewRunTxPanicLoggingMiddleware(app.ModuleBasics))

	// Set handlers and store loaders for upgrades.
	app.setupUpgradeHandlers()
	app.setupUpgradeStoreLoaders()

	// Currently the only case that exists where the app is _not_ started with loadLatest=true is when state is
	// loaded and then immediately exported to a file. In those cases, `LoadHeight` within `app.go` is called instead.
	// This behavior can be invoked via running `dydxprotocold export`, which exports the chain state to a JSON file.
	// In the export case, the memclob does not need to be hydrated, as it is never used.
	if loadLatest {
		if err := app.LoadLatestVersion(); err != nil {
			tmos.Exit(err.Error())
		}

		// TODO(cosmwasm feature branch): we likely shuldn't initialized app modules here.
		// Initialize pinned codes in wasmvm as they are not persisted there
		uncachedCtx := app.BaseApp.NewUncachedContext(true, tmproto.Header{})
		if err := app.WasmKeeper.InitializePinnedCodes(uncachedCtx); err != nil {
			panic(fmt.Sprintf("failed initialize pinned codes %s", err))
		}
	}
	app.initializeRateLimiters()

	// Report out app version and git commit. This will be run when validators restart.
	version := version.NewInfo()
	app.Logger().Info(
		"App instantiated",
		metrics.AppVersion,
		version.Version,
		metrics.GitCommit,
		version.GitCommit,
	)

	return app
}

func (app *App) initSlinkySidecarClient(appOpts servertypes.AppOptions) oracleclient.OracleClient {
	// Create the oracle service.
	cfg, err := oracleconfig.ReadConfigFromAppOpts(appOpts)
	if err != nil {
		panic(err)
	}
	slinkyClient, err := oracleclient.NewClientFromConfig(
		cfg,
		app.Logger().With("client", "oracle"),
		app.oracleMetrics,
	)
	if err != nil {
		panic(err)
	}
	return slinkyClient
}

func (app *App) createProposalHandlers(
	appFlags flags.Flags,
	txConfig client.TxConfig,
	appOpts servertypes.AppOptions,
) (sdk.PrepareProposalHandler, sdk.ProcessProposalHandler) {
	var priceUpdateDecoder process.UpdateMarketPriceTxDecoder = process.NewDefaultUpdateMarketPriceTxDecoder(
		app.PricesKeeper, app.txConfig.TxDecoder())
	// If the node is a NonValidatingFullNode, we don't need to run any oracle code
	// Note: If the command-line flag `--non-validating-full-node` is enabled, this node will use
	// an implementation of `ProcessProposal` which always returns `abci.ResponseProcessProposal_ACCEPT`.
	// Full-nodes do not participate in consensus, and therefore should not participate in voting / `ProcessProposal`.
	if appFlags.NonValidatingFullNode {
		if app.oracleMetrics == nil {
			app.oracleMetrics = servicemetrics.NewNopMetrics()
		}
		return prepare.FullNodePrepareProposalHandler(), process.FullNodeProcessProposalHandler(
			txConfig,
			app.BridgeKeeper,
			app.ClobKeeper,
			app.StakingKeeper,
			app.PerpetualsKeeper,
			priceUpdateDecoder,
		)
	}
	strategy := currencypair.NewDefaultCurrencyPairStrategy(app.PricesKeeper)
	var priceUpdateGenerator prices.PriceUpdateGenerator = prices.NewDefaultPriceUpdateGenerator(app.PricesKeeper)

	veCodec := compression.NewCompressionVoteExtensionCodec(
		compression.NewDefaultVoteExtensionCodec(),
		compression.NewZLibCompressor(),
	)
	extCommitCodec := compression.NewCompressionExtendedCommitCodec(
		compression.NewDefaultExtendedCommitCodec(),
		compression.NewZLibCompressor(),
	)

	// Set Price Update Generators/Decoders for Slinky
	if appFlags.VEOracleEnabled {
		priceUpdateGenerator = prices.NewSlinkyPriceUpdateGenerator(
			aggregator.NewDefaultVoteAggregator(
				app.Logger(),
				voteweighted.MedianFromContext(
					app.Logger(),
					app.StakingKeeper,
					voteweighted.DefaultPowerThreshold,
				),
				strategy,
			),
			extCommitCodec,
			veCodec,
			strategy,
		)
		priceUpdateDecoder = process.NewSlinkyMarketPriceDecoder(
			priceUpdateDecoder,
			priceUpdateGenerator,
		)
	}
	// Generate the dydx handlers
	dydxPrepareProposalHandler := prepare.PrepareProposalHandler(
		txConfig,
		app.BridgeKeeper,
		app.ClobKeeper,
		app.PerpetualsKeeper,
		priceUpdateGenerator,
	)

	// ProcessProposal setup.
	var dydxProcessProposalHandler = process.ProcessProposalHandler(
		txConfig,
		app.BridgeKeeper,
		app.ClobKeeper,
		app.StakingKeeper,
		app.PerpetualsKeeper,
		app.PricesKeeper,
		priceUpdateDecoder,
	)

	// Wrap dydx handlers with slinky handlers
	if appFlags.VEOracleEnabled {
		app.initOracle(priceUpdateDecoder)
		proposalHandler := slinkyproposals.NewProposalHandler(
			app.Logger(),
			dydxPrepareProposalHandler,
			dydxProcessProposalHandler,
			ve.NewDefaultValidateVoteExtensionsFn(app.StakingKeeper),
			veCodec,
			extCommitCodec,
			strategy,
			app.oracleMetrics,
			slinkyproposals.RetainOracleDataInWrappedProposalHandler(),
		)
		return proposalHandler.PrepareProposalHandler(), proposalHandler.ProcessProposalHandler()
	}
	return dydxPrepareProposalHandler, dydxProcessProposalHandler
}

func (app *App) initOracle(pricesTxDecoder process.UpdateMarketPriceTxDecoder) {
	// Vote Extension setup.
	slinkyVoteExtensionsHandler := ve.NewVoteExtensionHandler(
		app.Logger(),
		vote_extensions.NewOraclePrices(app.PricesKeeper),
		time.Second,
		currencypair.NewDefaultCurrencyPairStrategy(app.PricesKeeper),
		compression.NewCompressionVoteExtensionCodec(
			compression.NewDefaultVoteExtensionCodec(),
			compression.NewZLibCompressor(),
		),
		// TODO we can move the UpdateMarketPrices in extend vote to this in the future.
		vote_extensions.NoopPriceApplier{},
		app.oracleMetrics,
	)

	dydxExtendVoteHandler := vote_extensions.ExtendVoteHandler{
		SlinkyExtendVoteHandler: slinkyVoteExtensionsHandler.ExtendVoteHandler(),
		PricesTxDecoder:         pricesTxDecoder,
		PricesKeeper:            app.PricesKeeper,
	}

	app.SetExtendVoteHandler(dydxExtendVoteHandler.ExtendVoteHandler())
	app.SetVerifyVoteExtensionHandler(slinkyVoteExtensionsHandler.VerifyVoteExtensionHandler())
}

func (app *App) initOracleMetrics(appOpts servertypes.AppOptions) {
	cfg, err := oracleconfig.ReadConfigFromAppOpts(appOpts)
	if err != nil {
		panic(err)
	}
	oracleMetrics, err := servicemetrics.NewMetricsFromConfig(cfg, app.ChainID())
	if err != nil {
		panic(err)
	}
	app.oracleMetrics = oracleMetrics
}

// RegisterDaemonWithHealthMonitor registers a daemon service with the update monitor, which will commence monitoring
// the health of the daemon. If the daemon does not register, the method will panic.
func (app *App) RegisterDaemonWithHealthMonitor(
	healthCheckableDaemon daemontypes.HealthCheckable,
	maxDaemonUnhealthyDuration time.Duration,
) {
	if err := app.DaemonHealthMonitor.RegisterService(healthCheckableDaemon, maxDaemonUnhealthyDuration); err != nil {
		app.Logger().Error(
			"Failed to register daemon service with update monitor",
			"error",
			err,
			"service",
			healthCheckableDaemon.ServiceName(),
			"maxDaemonUnhealthyDuration",
			maxDaemonUnhealthyDuration,
		)
		panic(err)
	}
}

// DisableHealthMonitorForTesting disables the health monitor for testing.
func (app *App) DisableHealthMonitorForTesting() {
	app.DaemonHealthMonitor.DisableForTesting()
}

// initializeRateLimiters initializes the rate limiters from state if the application is
// not started from genesis.
func (app *App) initializeRateLimiters() {
	// Create an `uncachedCtx` where the underlying MultiStore is the `rootMultiStore`.
	// We use this to hydrate the `orderRateLimiter` with values from the underlying `rootMultiStore`.
	uncachedCtx := app.BaseApp.NewUncachedContext(true, tmproto.Header{})
	app.ClobKeeper.InitalizeBlockRateLimitFromStateIfExists(uncachedCtx)
}

// GetBaseApp returns the base app of the application
func (app *App) GetBaseApp() *baseapp.BaseApp { return app.BaseApp }

// PreBlocker application updates before each begin block.
func (app *App) PreBlocker(ctx sdk.Context, _ *abci.RequestFinalizeBlock) (*sdk.ResponsePreBlock, error) {
	app.scheduleForkUpgrade(ctx)

	// Set gas meter to the free gas meter.
	// This is because there is currently non-deterministic gas usage in the
	// pre-blocker, e.g. due to hydration of in-memory data structures.
	//
	// Note that we don't need to reset the gas meter after the pre-blocker
	// because Go is pass by value.
	ctx = ctx.WithGasMeter(antetypes.NewFreeInfiniteGasMeter())
	return app.ModuleManager.PreBlock(ctx)
}

// BeginBlocker application updates every begin block
func (app *App) BeginBlocker(ctx sdk.Context) (sdk.BeginBlock, error) {
	ctx = ctx.WithExecMode(lib.ExecModeBeginBlock)

	// Update the proposer address in the logger for the panic logging middleware.
	proposerAddr := sdk.ConsAddress(ctx.BlockHeader().ProposerAddress)
	middleware.Logger = ctx.Logger().With("proposer_cons_addr", proposerAddr.String())

	return app.ModuleManager.BeginBlock(ctx)
}

// EndBlocker application updates every end block
func (app *App) EndBlocker(ctx sdk.Context) (sdk.EndBlock, error) {
	// Measure the lag between current timestamp and the end blocker time stamp
	// as an indicator of whether the node is lagging behind.
	metrics.ModuleMeasureSince(metrics.EndBlocker, metrics.EndBlockerLag, ctx.BlockTime())

	ctx = ctx.WithExecMode(lib.ExecModeEndBlock)

	// Reset the logger for middleware.
	// Note that the middleware is only used by `CheckTx` and `DeliverTx`, and not `EndBlocker`.
	// Panics from `EndBlocker` will not be logged by the middleware and will lead to consensus failures.
	middleware.Logger = app.Logger()

	response, err := app.ModuleManager.EndBlock(ctx)
	if err != nil {
		return response, err
	}
	return response, err
}

// Precommitter application updates before the commital of a block after all transactions have been delivered.
func (app *App) Precommitter(ctx sdk.Context) {
	if err := app.ModuleManager.Precommit(ctx); err != nil {
		panic(err)
	}
	block := app.IndexerEventManager.ProduceBlock(ctx)
	app.IndexerEventManager.SendOnchainData(block)
}

// PrepareCheckStater application updates after commit and before any check state is invoked.
func (app *App) PrepareCheckStater(ctx sdk.Context) {
	ctx = ctx.WithExecMode(lib.ExecModePrepareCheckState)

	if err := app.ModuleManager.PrepareCheckState(ctx); err != nil {
		panic(err)
	}
}

// InitChainer application update at chain initialization.
func (app *App) InitChainer(ctx sdk.Context, req *abci.RequestInitChain) (*abci.ResponseInitChain, error) {
	var genesisState GenesisState
	if err := tmjson.Unmarshal(req.AppStateBytes, &genesisState); err != nil {
		panic(err)
	}
	err := app.UpgradeKeeper.SetModuleVersionMap(ctx, app.ModuleManager.GetVersionMap())
	if err != nil {
		panic(err)
	}
	initResponse, err := app.ModuleManager.InitGenesis(ctx, app.appCodec, genesisState)
	if err != nil {
		panic(err)
	}
	block := app.IndexerEventManager.ProduceBlock(ctx)
	app.IndexerEventManager.SendOnchainData(block)
	app.IndexerEventManager.ClearEvents(ctx)

	app.Logger().Info("Initialized chain", "blockHeight", ctx.BlockHeight())
	return initResponse, err
}

// LoadHeight loads a particular height
func (app *App) LoadHeight(height int64) error {
	return app.LoadVersion(height)
}

// LegacyAmino returns SimApp's amino codec.
//
// NOTE: This is solely to be used for testing purposes as it may be desirable
// for modules to register their own custom testing types.
func (app *App) LegacyAmino() *codec.LegacyAmino {
	return app.cdc
}

// AppCodec returns an app codec.
//
// NOTE: This is solely to be used for testing purposes as it may be desirable
// for modules to register their own custom testing types.
func (app *App) AppCodec() codec.Codec {
	return app.appCodec
}

// InterfaceRegistry returns an InterfaceRegistry
func (app *App) InterfaceRegistry() types.InterfaceRegistry {
	return app.interfaceRegistry
}

// TxConfig returns app's TxConfig
func (app *App) TxConfig() client.TxConfig {
	return app.txConfig
}

// DefaultGenesis returns a default genesis from the registered AppModuleBasic's.
func (app *App) DefaultGenesis() map[string]json.RawMessage {
	return app.ModuleBasics.DefaultGenesis(app.appCodec)
}

// getSubspace returns a param subspace for a given module name.
func (app *App) getSubspace(moduleName string) paramstypes.Subspace {
	subspace, _ := app.ParamsKeeper.GetSubspace(moduleName)
	return subspace
}

// RegisterAPIRoutes registers all application module routes with the provided
// API server.
func (app *App) RegisterAPIRoutes(apiSvr *api.Server, apiConfig config.APIConfig) {
	clientCtx := apiSvr.ClientCtx

	// Register new tx routes from grpc-gateway.
	authtx.RegisterGRPCGatewayRoutes(clientCtx, apiSvr.GRPCGatewayRouter)

	// Register new tendermint queries routes from grpc-gateway.
	cmtservice.RegisterGRPCGatewayRoutes(clientCtx, apiSvr.GRPCGatewayRouter)

	// Register node gRPC service for grpc-gateway.
	nodeservice.RegisterGRPCGatewayRoutes(clientCtx, apiSvr.GRPCGatewayRouter)

	// Register grpc-gateway routes for all modules.
	app.ModuleBasics.RegisterGRPCGatewayRoutes(
		clientCtx,
		apiSvr.GRPCGatewayRouter,
	)

	// register swagger API from root so that other applications can override easily
	if apiConfig.Swagger {
		RegisterSwaggerAPI(clientCtx, apiSvr.Router)
	}

	// Now that the API server has been configured, start the daemons.
	app.startDaemons()
}

// RegisterTxService implements the Application.RegisterTxService method.
func (app *App) RegisterTxService(clientCtx client.Context) {
	authtx.RegisterTxService(app.BaseApp.GRPCQueryRouter(), clientCtx, app.BaseApp.Simulate, app.interfaceRegistry)
}

// RegisterTendermintService implements the Application.RegisterTendermintService method.
func (app *App) RegisterTendermintService(clientCtx client.Context) {
	cmtservice.RegisterTendermintService(
		clientCtx,
		app.BaseApp.GRPCQueryRouter(),
		app.interfaceRegistry,
		app.Query,
	)
}

// RegisterNodeService registers the node service.
func (app *App) RegisterNodeService(clientCtx client.Context, cfg config.Config) {
	nodeservice.RegisterNodeService(clientCtx, app.GRPCQueryRouter(), cfg)
}

// SimulationManager always returns nil.
func (app *App) SimulationManager() *module.SimulationManager {
	return nil
}

// buildAnteHandler builds an AnteHandler object configured for the app.
func (app *App) buildAnteHandler(txConfig client.TxConfig) sdk.AnteHandler {
	anteHandler, err := NewAnteHandler(
		HandlerOptions{
			HandlerOptions: ante.HandlerOptions{
				AccountKeeper:   app.AccountKeeper,
				BankKeeper:      app.BankKeeper,
				SignModeHandler: txConfig.SignModeHandler(),
				FeegrantKeeper:  app.FeeGrantKeeper,
				SigGasConsumer:  ante.DefaultSigVerificationGasConsumer,
			},
			ClobKeeper:   app.ClobKeeper,
			Codec:        app.appCodec,
			AuthStoreKey: app.keys[authtypes.StoreKey],
		},
	)
	if err != nil {
		panic(err)
	}

	return anteHandler
}

// setAnteHandler creates a new AnteHandler and sets it on the base app and clob keeper.
func (app *App) setAnteHandler(txConfig client.TxConfig) {
	anteHandler := app.buildAnteHandler(txConfig)
	// Prevent a cycle between when we create the clob keeper and the ante handler.
	app.ClobKeeper.SetAnteHandler(anteHandler)
	app.SetAnteHandler(anteHandler)
}

// Close invokes an ordered shutdown of routines.
func (app *App) Close() error {
	app.BaseApp.Close()
	if app.oraclePrometheusServer != nil {
		app.oraclePrometheusServer.Close()
	}
	return app.closeOnce()
}

// RegisterSwaggerAPI registers swagger route with API Server
func RegisterSwaggerAPI(_ client.Context, rtr *mux.Router) {
	statikFS, err := fs.New()
	if err != nil {
		panic(err)
	}

	staticServer := http.FileServer(statikFS)
	rtr.PathPrefix("/swagger/").Handler(http.StripPrefix("/swagger/", staticServer))
}

// initParamsKeeper init params keeper and its subspaces
func initParamsKeeper(
	appCodec codec.BinaryCodec,
	legacyAmino *codec.LegacyAmino,
	key,
	tkey storetypes.StoreKey,
) paramskeeper.Keeper {
	paramsKeeper := paramskeeper.NewKeeper(appCodec, legacyAmino, key, tkey)

	paramsKeeper.Subspace(authtypes.ModuleName)
	paramsKeeper.Subspace(banktypes.ModuleName)
	paramsKeeper.Subspace(stakingtypes.ModuleName)
	paramsKeeper.Subspace(distrtypes.ModuleName)
	paramsKeeper.Subspace(slashingtypes.ModuleName)
	paramsKeeper.Subspace(govtypes.ModuleName).WithKeyTable(govv1.ParamKeyTable()) //nolint:staticcheck
	paramsKeeper.Subspace(crisistypes.ModuleName)

	// register the key tables for legacy param subspaces
	keyTable := ibcclient.ParamKeyTable()
	keyTable.RegisterParamSet(&ibcconnectiontypes.Params{})
	paramsKeeper.Subspace(ibcexported.ModuleName).WithKeyTable(keyTable)
	paramsKeeper.Subspace(ibctransfertypes.ModuleName).WithKeyTable(ibctransfertypes.ParamKeyTable())
	paramsKeeper.Subspace(icahosttypes.SubModuleName).WithKeyTable(icahosttypes.ParamKeyTable())
	paramsKeeper.Subspace(icacontrollertypes.SubModuleName).WithKeyTable(icacontrollertypes.ParamKeyTable())

	paramsKeeper.Subspace(wasmtypes.ModuleName)

	return paramsKeeper
}

// getIndexerFromOptions returns an instance of a msgsender.IndexerMessageSender from the specified options.
// This function will default to try to use any instance that is configured for test execution followed by loading
// an instance from command line flags and finally returning a no-op instance.
func getIndexerFromOptions(
	appOpts servertypes.AppOptions,
	logger log.Logger,
) (msgsender.IndexerMessageSender, indexer.IndexerFlags) {
	v, ok := appOpts.Get(indexer.MsgSenderInstanceForTest).(msgsender.IndexerMessageSender)
	if ok {
		return v, indexer.IndexerFlags{
			SendOffchainData: true,
		}
	}

	indexerFlags := indexer.GetIndexerFlagValuesFromOptions(appOpts)
	logger.Info(
		"Parsed Indexer flags",
		"Flags", indexerFlags,
	)

	var indexerMessageSender msgsender.IndexerMessageSender
	if len(indexerFlags.KafkaAddrs) == 0 {
		indexerMessageSender = msgsender.NewIndexerMessageSenderNoop()
	} else {
		var err error
		indexerMessageSender, err = msgsender.NewIndexerMessageSenderKafka(
			indexerFlags,
			nil,
			logger,
		)
		if err != nil {
			panic(err)
		}
	}
	return indexerMessageSender, indexerFlags
}

// getGrpcStreamingManagerFromOptions returns an instance of a streamingtypes.GrpcStreamingManager from the specified
// options. This function will default to returning a no-op instance.
func getGrpcStreamingManagerFromOptions(
	appFlags flags.Flags,
	logger log.Logger,
) (manager streamingtypes.GrpcStreamingManager) {
	if appFlags.GrpcStreamingEnabled {
		logger.Info("GRPC streaming is enabled")
		return streaming.NewGrpcStreamingManager(
			logger,
			appFlags.GrpcStreamingFlushIntervalMs,
			appFlags.GrpcStreamingMaxBatchSize,
			appFlags.GrpcStreamingMaxChannelBufferSize,
		)
	}
	return streaming.NewNoopGrpcStreamingManager()
}<|MERGE_RESOLUTION|>--- conflicted
+++ resolved
@@ -454,11 +454,8 @@
 		epochsmoduletypes.StoreKey,
 		govplusmoduletypes.StoreKey,
 		vaultmoduletypes.StoreKey,
-<<<<<<< HEAD
 		wasmtypes.StoreKey,
-=======
 		revsharemoduletypes.StoreKey,
->>>>>>> 95e7d17f
 	)
 	keys[authtypes.StoreKey] = keys[authtypes.StoreKey].WithLocking()
 	tkeys := storetypes.NewTransientStoreKeys(
@@ -1269,7 +1266,6 @@
 		epochsModule,
 		rateLimitModule,
 		vaultModule,
-<<<<<<< HEAD
 		wasm.NewAppModule(
 			appCodec,
 			&app.WasmKeeper,
@@ -1279,10 +1275,8 @@
 			app.MsgServiceRouter(),
 			app.getSubspace(wasmtypes.ModuleName),
 		),
-=======
 		listingModule,
 		revShareModule,
->>>>>>> 95e7d17f
 	)
 
 	app.ModuleManager.SetOrderPreBlockers(
@@ -1330,12 +1324,9 @@
 		govplusmoduletypes.ModuleName,
 		delaymsgmoduletypes.ModuleName,
 		vaultmoduletypes.ModuleName,
-<<<<<<< HEAD
 		wasmtypes.ModuleName,
-=======
 		listingmoduletypes.ModuleName,
 		revsharemoduletypes.ModuleName,
->>>>>>> 95e7d17f
 	)
 
 	app.ModuleManager.SetOrderPrepareCheckStaters(
@@ -1378,15 +1369,11 @@
 		epochsmoduletypes.ModuleName,
 		govplusmoduletypes.ModuleName,
 		delaymsgmoduletypes.ModuleName,
-<<<<<<< HEAD
 		vaultmoduletypes.ModuleName,
-		authz.ModuleName, // No-op.
 		wasmtypes.ModuleName,
-=======
 		listingmoduletypes.ModuleName,
 		revsharemoduletypes.ModuleName,
 		authz.ModuleName,                // No-op.
->>>>>>> 95e7d17f
 		blocktimemoduletypes.ModuleName, // Must be last
 	)
 
