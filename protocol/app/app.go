package app

import (
	"context"
	"encoding/json"
	"github.com/dydxprotocol/v4-chain/protocol/app/vote_extensions"
	compression "github.com/skip-mev/slinky/abci/strategies/codec"
	"github.com/skip-mev/slinky/abci/strategies/currencypair"
	"github.com/skip-mev/slinky/abci/ve"
	"go.uber.org/zap"
	"io"
	"math/big"
	"net/http"
	"os"
	"path/filepath"
	"runtime/debug"
	"sync"
	"time"

	custommodule "github.com/dydxprotocol/v4-chain/protocol/app/module"

	autocliv1 "cosmossdk.io/api/cosmos/autocli/v1"
	reflectionv1 "cosmossdk.io/api/cosmos/reflection/v1"
	"cosmossdk.io/log"
	storetypes "cosmossdk.io/store/types"
	"cosmossdk.io/x/evidence"
	evidencekeeper "cosmossdk.io/x/evidence/keeper"
	evidencetypes "cosmossdk.io/x/evidence/types"
	"cosmossdk.io/x/feegrant"
	feegrantkeeper "cosmossdk.io/x/feegrant/keeper"
	feegrantmodule "cosmossdk.io/x/feegrant/module"
	"cosmossdk.io/x/upgrade"
	upgradekeeper "cosmossdk.io/x/upgrade/keeper"
	upgradetypes "cosmossdk.io/x/upgrade/types"
	abci "github.com/cometbft/cometbft/abci/types"
	tmjson "github.com/cometbft/cometbft/libs/json"
	tmos "github.com/cometbft/cometbft/libs/os"
	tmproto "github.com/cometbft/cometbft/proto/tendermint/types"
	dbm "github.com/cosmos/cosmos-db"
	"github.com/cosmos/cosmos-sdk/baseapp"
	"github.com/cosmos/cosmos-sdk/client"
	cosmosflags "github.com/cosmos/cosmos-sdk/client/flags"
	"github.com/cosmos/cosmos-sdk/client/grpc/cmtservice"
	nodeservice "github.com/cosmos/cosmos-sdk/client/grpc/node"
	"github.com/cosmos/cosmos-sdk/codec"
	addresscodec "github.com/cosmos/cosmos-sdk/codec/address"
	"github.com/cosmos/cosmos-sdk/codec/types"
	"github.com/cosmos/cosmos-sdk/runtime"
	runtimeservices "github.com/cosmos/cosmos-sdk/runtime/services"
	"github.com/cosmos/cosmos-sdk/server"
	"github.com/cosmos/cosmos-sdk/server/api"
	"github.com/cosmos/cosmos-sdk/server/config"
	servertypes "github.com/cosmos/cosmos-sdk/server/types"
	sdk "github.com/cosmos/cosmos-sdk/types"
	"github.com/cosmos/cosmos-sdk/types/module"
	"github.com/cosmos/cosmos-sdk/version"
	"github.com/cosmos/cosmos-sdk/x/auth"
	"github.com/cosmos/cosmos-sdk/x/auth/ante"
	authkeeper "github.com/cosmos/cosmos-sdk/x/auth/keeper"
	authtx "github.com/cosmos/cosmos-sdk/x/auth/tx"
	authtypes "github.com/cosmos/cosmos-sdk/x/auth/types"
	authz "github.com/cosmos/cosmos-sdk/x/authz"
	authzkeeper "github.com/cosmos/cosmos-sdk/x/authz/keeper"
	authzmodule "github.com/cosmos/cosmos-sdk/x/authz/module"
	"github.com/cosmos/cosmos-sdk/x/bank"
	bankkeeper "github.com/cosmos/cosmos-sdk/x/bank/keeper"
	banktypes "github.com/cosmos/cosmos-sdk/x/bank/types"
	"github.com/cosmos/cosmos-sdk/x/consensus"
	consensusparamkeeper "github.com/cosmos/cosmos-sdk/x/consensus/keeper"
	consensusparamtypes "github.com/cosmos/cosmos-sdk/x/consensus/types"
	"github.com/cosmos/cosmos-sdk/x/crisis"
	crisiskeeper "github.com/cosmos/cosmos-sdk/x/crisis/keeper"
	crisistypes "github.com/cosmos/cosmos-sdk/x/crisis/types"
	distr "github.com/cosmos/cosmos-sdk/x/distribution"
	distrkeeper "github.com/cosmos/cosmos-sdk/x/distribution/keeper"
	distrtypes "github.com/cosmos/cosmos-sdk/x/distribution/types"
	"github.com/cosmos/cosmos-sdk/x/genutil"
	genutiltypes "github.com/cosmos/cosmos-sdk/x/genutil/types"
	"github.com/cosmos/cosmos-sdk/x/gov"
	govkeeper "github.com/cosmos/cosmos-sdk/x/gov/keeper"
	govtypes "github.com/cosmos/cosmos-sdk/x/gov/types"
	govv1 "github.com/cosmos/cosmos-sdk/x/gov/types/v1"
	govv1beta1 "github.com/cosmos/cosmos-sdk/x/gov/types/v1beta1"
	"github.com/cosmos/cosmos-sdk/x/params"
	paramskeeper "github.com/cosmos/cosmos-sdk/x/params/keeper"
	paramstypes "github.com/cosmos/cosmos-sdk/x/params/types"
	paramproposal "github.com/cosmos/cosmos-sdk/x/params/types/proposal"
	"github.com/cosmos/cosmos-sdk/x/slashing"
	slashingkeeper "github.com/cosmos/cosmos-sdk/x/slashing/keeper"
	slashingtypes "github.com/cosmos/cosmos-sdk/x/slashing/types"
	"github.com/cosmos/cosmos-sdk/x/staking"
	stakingkeeper "github.com/cosmos/cosmos-sdk/x/staking/keeper"
	stakingtypes "github.com/cosmos/cosmos-sdk/x/staking/types"
	"github.com/cosmos/ibc-go/modules/capability"
	capabilitykeeper "github.com/cosmos/ibc-go/modules/capability/keeper"
	capabilitytypes "github.com/cosmos/ibc-go/modules/capability/types"
	"github.com/gorilla/mux"
	"github.com/rakyll/statik/fs"
	"github.com/spf13/cast"
	"google.golang.org/grpc"

	// App
	appconstants "github.com/dydxprotocol/v4-chain/protocol/app/constants"
	"github.com/dydxprotocol/v4-chain/protocol/app/flags"
	"github.com/dydxprotocol/v4-chain/protocol/app/middleware"
	"github.com/dydxprotocol/v4-chain/protocol/app/prepare"
	"github.com/dydxprotocol/v4-chain/protocol/app/process"

	priceUpdateGenerator "github.com/dydxprotocol/v4-chain/protocol/app/prepare/prices"
	"github.com/dydxprotocol/v4-chain/protocol/lib"
	"github.com/dydxprotocol/v4-chain/protocol/lib/metrics"
	timelib "github.com/dydxprotocol/v4-chain/protocol/lib/time"
	"github.com/dydxprotocol/v4-chain/protocol/x/clob/rate_limit"

	// Mempool
	"github.com/dydxprotocol/v4-chain/protocol/mempool"

	// Daemons
	bridgeclient "github.com/dydxprotocol/v4-chain/protocol/daemons/bridge/client"
	daemonflags "github.com/dydxprotocol/v4-chain/protocol/daemons/flags"
	liquidationclient "github.com/dydxprotocol/v4-chain/protocol/daemons/liquidation/client"
	metricsclient "github.com/dydxprotocol/v4-chain/protocol/daemons/metrics/client"
	pricefeedclient "github.com/dydxprotocol/v4-chain/protocol/daemons/pricefeed/client"
	pricefeed_types "github.com/dydxprotocol/v4-chain/protocol/daemons/pricefeed/types"
	daemonserver "github.com/dydxprotocol/v4-chain/protocol/daemons/server"
	daemonservertypes "github.com/dydxprotocol/v4-chain/protocol/daemons/server/types"
	bridgedaemontypes "github.com/dydxprotocol/v4-chain/protocol/daemons/server/types/bridge"
	liquidationtypes "github.com/dydxprotocol/v4-chain/protocol/daemons/server/types/liquidations"
	pricefeedtypes "github.com/dydxprotocol/v4-chain/protocol/daemons/server/types/pricefeed"
	slinkyclient "github.com/dydxprotocol/v4-chain/protocol/daemons/slinky/client"
	daemontypes "github.com/dydxprotocol/v4-chain/protocol/daemons/types"

	// Modules
	assetsmodule "github.com/dydxprotocol/v4-chain/protocol/x/assets"
	assetsmodulekeeper "github.com/dydxprotocol/v4-chain/protocol/x/assets/keeper"
	assetsmoduletypes "github.com/dydxprotocol/v4-chain/protocol/x/assets/types"
	blocktimemodule "github.com/dydxprotocol/v4-chain/protocol/x/blocktime"
	blocktimemodulekeeper "github.com/dydxprotocol/v4-chain/protocol/x/blocktime/keeper"
	blocktimemoduletypes "github.com/dydxprotocol/v4-chain/protocol/x/blocktime/types"
	bridgemodule "github.com/dydxprotocol/v4-chain/protocol/x/bridge"
	bridgemodulekeeper "github.com/dydxprotocol/v4-chain/protocol/x/bridge/keeper"
	bridgemoduletypes "github.com/dydxprotocol/v4-chain/protocol/x/bridge/types"
	clobmodule "github.com/dydxprotocol/v4-chain/protocol/x/clob"
	clobflags "github.com/dydxprotocol/v4-chain/protocol/x/clob/flags"
	clobmodulekeeper "github.com/dydxprotocol/v4-chain/protocol/x/clob/keeper"
	clobmodulememclob "github.com/dydxprotocol/v4-chain/protocol/x/clob/memclob"
	clobmoduletypes "github.com/dydxprotocol/v4-chain/protocol/x/clob/types"
	delaymsgmodule "github.com/dydxprotocol/v4-chain/protocol/x/delaymsg"
	delaymsgmodulekeeper "github.com/dydxprotocol/v4-chain/protocol/x/delaymsg/keeper"
	delaymsgmoduletypes "github.com/dydxprotocol/v4-chain/protocol/x/delaymsg/types"
	epochsmodule "github.com/dydxprotocol/v4-chain/protocol/x/epochs"
	epochsmodulekeeper "github.com/dydxprotocol/v4-chain/protocol/x/epochs/keeper"
	epochsmoduletypes "github.com/dydxprotocol/v4-chain/protocol/x/epochs/types"
	feetiersmodule "github.com/dydxprotocol/v4-chain/protocol/x/feetiers"
	feetiersmodulekeeper "github.com/dydxprotocol/v4-chain/protocol/x/feetiers/keeper"
	feetiersmoduletypes "github.com/dydxprotocol/v4-chain/protocol/x/feetiers/types"
	govplusmodule "github.com/dydxprotocol/v4-chain/protocol/x/govplus"
	govplusmodulekeeper "github.com/dydxprotocol/v4-chain/protocol/x/govplus/keeper"
	govplusmoduletypes "github.com/dydxprotocol/v4-chain/protocol/x/govplus/types"
	perpetualsmodule "github.com/dydxprotocol/v4-chain/protocol/x/perpetuals"
	perpetualsmodulekeeper "github.com/dydxprotocol/v4-chain/protocol/x/perpetuals/keeper"
	perpetualsmoduletypes "github.com/dydxprotocol/v4-chain/protocol/x/perpetuals/types"
	pricesmodule "github.com/dydxprotocol/v4-chain/protocol/x/prices"
	pricesmodulekeeper "github.com/dydxprotocol/v4-chain/protocol/x/prices/keeper"
	pricesmoduletypes "github.com/dydxprotocol/v4-chain/protocol/x/prices/types"
	ratelimitmodule "github.com/dydxprotocol/v4-chain/protocol/x/ratelimit"
	ratelimitmodulekeeper "github.com/dydxprotocol/v4-chain/protocol/x/ratelimit/keeper"
	ratelimitmoduletypes "github.com/dydxprotocol/v4-chain/protocol/x/ratelimit/types"
	rewardsmodule "github.com/dydxprotocol/v4-chain/protocol/x/rewards"
	rewardsmodulekeeper "github.com/dydxprotocol/v4-chain/protocol/x/rewards/keeper"
	rewardsmoduletypes "github.com/dydxprotocol/v4-chain/protocol/x/rewards/types"
	sendingmodule "github.com/dydxprotocol/v4-chain/protocol/x/sending"
	sendingmodulekeeper "github.com/dydxprotocol/v4-chain/protocol/x/sending/keeper"
	sendingmoduletypes "github.com/dydxprotocol/v4-chain/protocol/x/sending/types"
	statsmodule "github.com/dydxprotocol/v4-chain/protocol/x/stats"
	statsmodulekeeper "github.com/dydxprotocol/v4-chain/protocol/x/stats/keeper"
	statsmoduletypes "github.com/dydxprotocol/v4-chain/protocol/x/stats/types"
	subaccountsmodule "github.com/dydxprotocol/v4-chain/protocol/x/subaccounts"
	subaccountsmodulekeeper "github.com/dydxprotocol/v4-chain/protocol/x/subaccounts/keeper"
	satypes "github.com/dydxprotocol/v4-chain/protocol/x/subaccounts/types"
	vestmodule "github.com/dydxprotocol/v4-chain/protocol/x/vest"
	vestmodulekeeper "github.com/dydxprotocol/v4-chain/protocol/x/vest/keeper"
	vestmoduletypes "github.com/dydxprotocol/v4-chain/protocol/x/vest/types"

	// IBC
	ica "github.com/cosmos/ibc-go/v8/modules/apps/27-interchain-accounts"
	icacontrollertypes "github.com/cosmos/ibc-go/v8/modules/apps/27-interchain-accounts/controller/types"
	icahost "github.com/cosmos/ibc-go/v8/modules/apps/27-interchain-accounts/host"
	icahostkeeper "github.com/cosmos/ibc-go/v8/modules/apps/27-interchain-accounts/host/keeper"
	icahosttypes "github.com/cosmos/ibc-go/v8/modules/apps/27-interchain-accounts/host/types"
	icatypes "github.com/cosmos/ibc-go/v8/modules/apps/27-interchain-accounts/types"
	"github.com/cosmos/ibc-go/v8/modules/apps/transfer"
	ibctransferkeeper "github.com/cosmos/ibc-go/v8/modules/apps/transfer/keeper"
	ibctransfertypes "github.com/cosmos/ibc-go/v8/modules/apps/transfer/types"
	ibc "github.com/cosmos/ibc-go/v8/modules/core"
	ibcclient "github.com/cosmos/ibc-go/v8/modules/core/02-client/types" // nolint:staticcheck
	ibcconnectiontypes "github.com/cosmos/ibc-go/v8/modules/core/03-connection/types"
	ibcporttypes "github.com/cosmos/ibc-go/v8/modules/core/05-port/types"
	ibcexported "github.com/cosmos/ibc-go/v8/modules/core/exported"
	ibckeeper "github.com/cosmos/ibc-go/v8/modules/core/keeper"

	// Indexer
	"github.com/dydxprotocol/v4-chain/protocol/indexer"
	"github.com/dydxprotocol/v4-chain/protocol/indexer/indexer_manager"
	"github.com/dydxprotocol/v4-chain/protocol/indexer/msgsender"

<<<<<<< HEAD
	// Slinky
	oracleconfig "github.com/skip-mev/slinky/oracle/config"
	oracleclient "github.com/skip-mev/slinky/service/clients/oracle"
	servicemetrics "github.com/skip-mev/slinky/service/metrics"
=======
	oracleconfig "github.com/skip-mev/slinky/oracle/config"
	oracleclient "github.com/skip-mev/slinky/service/clients/oracle"
	servicemetrics "github.com/skip-mev/slinky/service/metrics"
	promserver "github.com/skip-mev/slinky/service/servers/prometheus"

	slinkyproposals "github.com/skip-mev/slinky/abci/proposals"
	"github.com/skip-mev/slinky/abci/strategies/aggregator"
	voteweighted "github.com/skip-mev/slinky/pkg/math/voteweighted"
>>>>>>> 788e646f
)

var (
	// DefaultNodeHome default home directories for the application daemon
	DefaultNodeHome string
)

var (
	_ runtime.AppI            = (*App)(nil)
	_ servertypes.Application = (*App)(nil)
)

func init() {
	userHomeDir, err := os.UserHomeDir()
	if err != nil {
		panic(err)
	}

	DefaultNodeHome = filepath.Join(userHomeDir, "."+appconstants.AppName)

	// Set DefaultPowerReduction to 1e18 to avoid overflow whe calculating
	// consensus power.
	sdk.DefaultPowerReduction = lib.PowerReduction
}

// App extends an ABCI application, but with most of its parameters exported.
// They are exported for convenience in creating helper functions, as object
// capabilities aren't needed for testing.
type App struct {
	*baseapp.BaseApp

	cdc               *codec.LegacyAmino
	appCodec          codec.Codec
	txConfig          client.TxConfig
	interfaceRegistry types.InterfaceRegistry
	event             runtime.EventService
	closeOnce         func() error

	// keys to access the substores
	keys    map[string]*storetypes.KVStoreKey
	tkeys   map[string]*storetypes.TransientStoreKey
	memKeys map[string]*storetypes.MemoryStoreKey

	// keepers
	AccountKeeper    authkeeper.AccountKeeper
	AuthzKeeper      authzkeeper.Keeper
	BankKeeper       bankkeeper.Keeper
	CapabilityKeeper *capabilitykeeper.Keeper
	StakingKeeper    *stakingkeeper.Keeper
	SlashingKeeper   slashingkeeper.Keeper
	DistrKeeper      distrkeeper.Keeper
	GovKeeper        *govkeeper.Keeper
	CrisisKeeper     *crisiskeeper.Keeper
	UpgradeKeeper    *upgradekeeper.Keeper
	ParamsKeeper     paramskeeper.Keeper
	// IBC Keeper must be a pointer in the app, so we can SetRouter on it correctly
	IBCKeeper             *ibckeeper.Keeper
	ICAHostKeeper         icahostkeeper.Keeper
	EvidenceKeeper        evidencekeeper.Keeper
	TransferKeeper        ibctransferkeeper.Keeper
	RatelimitKeeper       ratelimitmodulekeeper.Keeper
	FeeGrantKeeper        feegrantkeeper.Keeper
	ConsensusParamsKeeper consensusparamkeeper.Keeper
	GovPlusKeeper         govplusmodulekeeper.Keeper

	PricesKeeper pricesmodulekeeper.Keeper

	AssetsKeeper assetsmodulekeeper.Keeper

	BlockTimeKeeper blocktimemodulekeeper.Keeper

	BridgeKeeper bridgemodulekeeper.Keeper

	DelayMsgKeeper delaymsgmodulekeeper.Keeper

	FeeTiersKeeper feetiersmodulekeeper.Keeper

	PerpetualsKeeper *perpetualsmodulekeeper.Keeper

	VestKeeper vestmodulekeeper.Keeper

	RewardsKeeper rewardsmodulekeeper.Keeper

	StatsKeeper statsmodulekeeper.Keeper

	SubaccountsKeeper subaccountsmodulekeeper.Keeper

	ClobKeeper *clobmodulekeeper.Keeper

	SendingKeeper sendingmodulekeeper.Keeper

	EpochsKeeper epochsmodulekeeper.Keeper
	// this line is used by starport scaffolding # stargate/app/keeperDeclaration

	ModuleManager *module.Manager
	ModuleBasics  module.BasicManager

	// module configurator
	configurator module.Configurator

	IndexerEventManager indexer_manager.IndexerEventManager
	Server              *daemonserver.Server

	// startDaemons encapsulates the logic that starts all daemons and daemon services. This function contains a
	// closure of all relevant data structures that are shared with various keepers. Daemon services startup is
	// delayed until after the gRPC service is initialized so that the gRPC service will be available and the daemons
	// can correctly operate.
	startDaemons func()

	PriceFeedClient    *pricefeedclient.Client
	LiquidationsClient *liquidationclient.Client
	BridgeClient       *bridgeclient.Client

	DaemonHealthMonitor *daemonservertypes.HealthMonitor

	// Slinky
<<<<<<< HEAD
	SlinkyClient *slinkyclient.Client
=======
	oracleClient           *vote_extensions.OracleClient
	oraclePrometheusServer *promserver.PrometheusServer
>>>>>>> 788e646f
}

// assertAppPreconditions assert invariants required for an application to start.
func assertAppPreconditions() {
	// Check that the default power reduction is set correctly.
	if sdk.DefaultPowerReduction.BigInt().Cmp(big.NewInt(1_000_000_000_000_000_000)) != 0 {
		panic("DefaultPowerReduction is not set correctly")
	}
}

// New returns a reference to an initialized blockchain app
func New(
	logger log.Logger,
	db dbm.DB,
	traceStore io.Writer,
	loadLatest bool,
	appOpts servertypes.AppOptions,
	baseAppOptions ...func(*baseapp.BaseApp),
) *App {
	assertAppPreconditions()

	// dYdX specific command-line flags.
	appFlags := flags.GetFlagValuesFromOptions(appOpts)
	logger.Info("Parsed App flags", "Flags", appFlags)
	// Panic if this is not a full node and gRPC is disabled.
	if err := appFlags.Validate(); err != nil {
		panic(err)
	}

	initDatadogProfiler(logger, appFlags.DdAgentHost, appFlags.DdTraceAgentPort)

	encodingConfig := GetEncodingConfig()

	appCodec := encodingConfig.Codec
	legacyAmino := encodingConfig.Amino
	cdc := encodingConfig.Amino
	interfaceRegistry := encodingConfig.InterfaceRegistry
	txConfig := encodingConfig.TxConfig

	bApp := baseapp.NewBaseApp(appconstants.AppName, logger, db, txConfig.TxDecoder(), baseAppOptions...)
	bApp.SetCommitMultiStoreTracer(traceStore)
	bApp.SetVersion(version.Version)
	bApp.SetInterfaceRegistry(interfaceRegistry)
	bApp.SetTxEncoder(txConfig.TxEncoder())

	keys := storetypes.NewKVStoreKeys(
		authtypes.StoreKey,
		authzkeeper.StoreKey,
		banktypes.StoreKey,
		stakingtypes.StoreKey,
		crisistypes.StoreKey,
		distrtypes.StoreKey,
		slashingtypes.StoreKey,
		govtypes.StoreKey,
		paramstypes.StoreKey,
		consensusparamtypes.StoreKey,
		upgradetypes.StoreKey,
		feegrant.StoreKey,
		ibcexported.StoreKey,
		ibctransfertypes.StoreKey,
		ratelimitmoduletypes.StoreKey,
		icacontrollertypes.StoreKey,
		icahosttypes.StoreKey,
		evidencetypes.StoreKey,
		capabilitytypes.StoreKey,
		pricesmoduletypes.StoreKey,
		assetsmoduletypes.StoreKey,
		blocktimemoduletypes.StoreKey,
		bridgemoduletypes.StoreKey,
		feetiersmoduletypes.StoreKey,
		perpetualsmoduletypes.StoreKey,
		satypes.StoreKey,
		statsmoduletypes.StoreKey,
		vestmoduletypes.StoreKey,
		rewardsmoduletypes.StoreKey,
		clobmoduletypes.StoreKey,
		sendingmoduletypes.StoreKey,
		delaymsgmoduletypes.StoreKey,
		epochsmoduletypes.StoreKey,
		govplusmoduletypes.StoreKey,
	)
	tkeys := storetypes.NewTransientStoreKeys(
		paramstypes.TStoreKey,
		clobmoduletypes.TransientStoreKey,
		statsmoduletypes.TransientStoreKey,
		rewardsmoduletypes.TransientStoreKey,
		indexer_manager.TransientStoreKey,
	)
	memKeys := storetypes.NewMemoryStoreKeys(capabilitytypes.MemStoreKey, clobmoduletypes.MemStoreKey)

	app := &App{
		BaseApp:           bApp,
		cdc:               cdc,
		appCodec:          appCodec,
		txConfig:          txConfig,
		interfaceRegistry: interfaceRegistry,
		keys:              keys,
		tkeys:             tkeys,
		memKeys:           memKeys,
	}
	app.closeOnce = sync.OnceValue[error](
		func() error {
			if app.PriceFeedClient != nil {
				app.PriceFeedClient.Stop()
			}
			if app.Server != nil {
				app.Server.Stop()
			}
			if app.SlinkyClient != nil {
				app.SlinkyClient.Stop()
			}
			return nil
		},
	)

	app.ParamsKeeper = initParamsKeeper(appCodec, cdc, keys[paramstypes.StoreKey], tkeys[paramstypes.TStoreKey])

	// set the BaseApp's parameter store
	app.ConsensusParamsKeeper = consensusparamkeeper.NewKeeper(
		appCodec,
		runtime.NewKVStoreService(keys[upgradetypes.StoreKey]),
		lib.GovModuleAddress.String(),
		app.event,
	)
	bApp.SetParamStore(&app.ConsensusParamsKeeper.ParamsStore)

	// add capability keeper and ScopeToModule for ibc module
	app.CapabilityKeeper = capabilitykeeper.NewKeeper(
		appCodec,
		keys[capabilitytypes.StoreKey],
		memKeys[capabilitytypes.MemStoreKey],
	)

	// add keepers
	app.AccountKeeper = authkeeper.NewAccountKeeper(
		appCodec,
		runtime.NewKVStoreService(keys[authtypes.StoreKey]),
		authtypes.ProtoBaseAccount,
		maccPerms,
		addresscodec.NewBech32Codec(sdk.GetConfig().GetBech32AccountAddrPrefix()),
		sdk.GetConfig().GetBech32AccountAddrPrefix(),
		lib.GovModuleAddress.String(),
	)

	app.AuthzKeeper = authzkeeper.NewKeeper(
		runtime.NewKVStoreService(keys[authzkeeper.StoreKey]),
		appCodec,
		app.MsgServiceRouter(),
		app.AccountKeeper,
	)

	app.BankKeeper = bankkeeper.NewBaseKeeper(
		appCodec,
		runtime.NewKVStoreService(keys[banktypes.StoreKey]),
		app.AccountKeeper,
		BlockedAddresses(),
		lib.GovModuleAddress.String(),
		logger,
	)
	app.StakingKeeper = stakingkeeper.NewKeeper(
		appCodec,
		runtime.NewKVStoreService(keys[stakingtypes.StoreKey]),
		app.AccountKeeper,
		app.BankKeeper,
		lib.GovModuleAddress.String(),
		addresscodec.NewBech32Codec(sdk.GetConfig().GetBech32ValidatorAddrPrefix()),
		addresscodec.NewBech32Codec(sdk.GetConfig().GetBech32ConsensusAddrPrefix()),
	)

	app.DistrKeeper = distrkeeper.NewKeeper(
		appCodec,
		runtime.NewKVStoreService(keys[distrtypes.StoreKey]),
		app.AccountKeeper,
		app.BankKeeper,
		app.StakingKeeper,
		authtypes.FeeCollectorName,
		lib.GovModuleAddress.String(),
	)

	app.SlashingKeeper = slashingkeeper.NewKeeper(
		appCodec,
		legacyAmino,
		runtime.NewKVStoreService(keys[slashingtypes.StoreKey]),
		app.StakingKeeper,
		lib.GovModuleAddress.String(),
	)

	invCheckPeriod := cast.ToUint(appOpts.Get(server.FlagInvCheckPeriod))
	app.CrisisKeeper = crisiskeeper.NewKeeper(
		appCodec,
		runtime.NewKVStoreService(keys[crisistypes.StoreKey]),
		invCheckPeriod,
		app.BankKeeper,
		authtypes.FeeCollectorName,
		lib.GovModuleAddress.String(),
		addresscodec.NewBech32Codec(sdk.GetConfig().GetBech32AccountAddrPrefix()),
	)

	app.FeeGrantKeeper = feegrantkeeper.NewKeeper(
		appCodec,
		runtime.NewKVStoreService(keys[feegrant.StoreKey]),
		app.AccountKeeper,
	)

	// register the staking hooks
	// NOTE: stakingKeeper above is passed by reference, so that it will contain these hooks
	app.StakingKeeper.SetHooks(
		stakingtypes.NewMultiStakingHooks(app.DistrKeeper.Hooks(), app.SlashingKeeper.Hooks()),
	)

	// get skipUpgradeHeights from the app options
	skipUpgradeHeights := map[int64]bool{}
	for _, h := range cast.ToIntSlice(appOpts.Get(server.FlagUnsafeSkipUpgrades)) {
		skipUpgradeHeights[int64(h)] = true
	}
	homePath := cast.ToString(appOpts.Get(cosmosflags.FlagHome))
	// set the governance module account as the authority for conducting upgrades
	app.UpgradeKeeper = upgradekeeper.NewKeeper(
		skipUpgradeHeights,
		runtime.NewKVStoreService(keys[upgradetypes.StoreKey]),
		appCodec,
		homePath,
		app.BaseApp,
		lib.GovModuleAddress.String(),
	)

	// ... other modules keepers

	// Register the proposal types
	// Deprecated: Avoid adding new handlers, instead use the new proposal flow
	// by granting the governance module the right to execute the message.
	// See: https://github.com/cosmos/cosmos-sdk/blob/release/v0.46.x/x/gov/spec/01_concepts.md#proposal-messages
	govRouter := govv1beta1.NewRouter()
	govRouter.AddRoute(govtypes.RouterKey, govv1beta1.ProposalHandler).
		AddRoute(paramproposal.RouterKey, params.NewParamChangeProposalHandler(app.ParamsKeeper))
	govConfig := govtypes.DefaultConfig()
	/*
		Example of setting gov params:
		govConfig.MaxMetadataLen = 10000
	*/
	govKeeper := govkeeper.NewKeeper(
		appCodec,
		runtime.NewKVStoreService(keys[govtypes.StoreKey]),
		app.AccountKeeper,
		app.BankKeeper,
		app.StakingKeeper,
		app.DistrKeeper,
		app.MsgServiceRouter(),
		govConfig,
		lib.GovModuleAddress.String(),
	)

	app.GovKeeper = govKeeper.SetHooks(
		govtypes.NewMultiGovHooks(
		// register the governance hooks
		),
	)

	// Set legacy router for backwards compatibility with gov v1beta1
	govKeeper.SetLegacyRouter(govRouter)

	// grant capabilities for the ibc, ibc-transfer, ICAHostKeeper and ratelimit modules

	scopedIBCKeeper := app.CapabilityKeeper.ScopeToModule(ibcexported.ModuleName)
	scopedIBCTransferKeeper := app.CapabilityKeeper.ScopeToModule(ibctransfertypes.ModuleName)
	scopedICAHostKeeper := app.CapabilityKeeper.ScopeToModule(icahosttypes.SubModuleName)
	// scopedRatelimitKeeper is not used as an input to any other module.
	app.CapabilityKeeper.ScopeToModule(ratelimitmoduletypes.ModuleName)

	app.CapabilityKeeper.Seal()

	// Create IBC Keeper
	app.IBCKeeper = ibckeeper.NewKeeper(
		appCodec,
		keys[ibcexported.StoreKey],
		app.getSubspace(ibcexported.ModuleName),
		app.StakingKeeper,
		app.UpgradeKeeper,
		scopedIBCKeeper,
		lib.GovModuleAddress.String(),
	)

	// Create ICA Host Keeper
	app.ICAHostKeeper = icahostkeeper.NewKeeper(
		appCodec,
		keys[icahosttypes.StoreKey], // key
		app.getSubspace(icahosttypes.SubModuleName), // paramSpace
		app.IBCKeeper.ChannelKeeper,                 // ics4Wrapper, may be replaced with middleware such as ics29 fee
		app.IBCKeeper.ChannelKeeper,                 // channelKeeper
		app.IBCKeeper.PortKeeper,                    // portKeeper
		app.AccountKeeper,                           // accountKeeper
		scopedICAHostKeeper,                         // scopedKeeper
		app.MsgServiceRouter(),                      // msgRouter
		lib.GovModuleAddress.String(),               // authority
	)

	app.BlockTimeKeeper = *blocktimemodulekeeper.NewKeeper(
		appCodec,
		keys[blocktimemoduletypes.StoreKey],
		// set the governance and delaymsg module accounts as the authority for conducting upgrades
		[]string{
			lib.GovModuleAddress.String(),
			delaymsgmoduletypes.ModuleAddress.String(),
		},
	)
	blockTimeModule := blocktimemodule.NewAppModule(appCodec, app.BlockTimeKeeper)

	app.RatelimitKeeper = *ratelimitmodulekeeper.NewKeeper(
		appCodec,
		keys[ratelimitmoduletypes.StoreKey],
		app.BankKeeper,
		app.BlockTimeKeeper,
		app.IBCKeeper.ChannelKeeper, // ICS4Wrapper
		// set the governance and delaymsg module accounts as the authority for conducting upgrades
		[]string{
			lib.GovModuleAddress.String(),
			delaymsgmoduletypes.ModuleAddress.String(),
		},
	)
	rateLimitModule := ratelimitmodule.NewAppModule(appCodec, app.RatelimitKeeper)

	// Create Transfer Keepers
	app.TransferKeeper = ibctransferkeeper.NewKeeper(
		appCodec,
		keys[ibctransfertypes.StoreKey],
		app.getSubspace(ibctransfertypes.ModuleName),
		app.RatelimitKeeper, // ICS4Wrapper
		app.IBCKeeper.ChannelKeeper,
		app.IBCKeeper.PortKeeper,
		app.AccountKeeper,
		app.BankKeeper,
		scopedIBCTransferKeeper,
		lib.GovModuleAddress.String(),
	)
	transferModule := transfer.NewAppModule(app.TransferKeeper)
	transferIBCModule := transfer.NewIBCModule(app.TransferKeeper)

	// Wrap the x/ratelimit middlware over the IBC Transfer module
	var transferStack ibcporttypes.IBCModule = transferIBCModule
	transferStack = ratelimitmodule.NewIBCMiddleware(app.RatelimitKeeper, transferStack)

	icaHostIBCModule := icahost.NewIBCModule(app.ICAHostKeeper)
	// Create static IBC router, add transfer route, then set and seal it
	ibcRouter := ibcporttypes.NewRouter()
	// Ordering of `AddRoute` does not matter.
	ibcRouter.AddRoute(ibctransfertypes.ModuleName, transferStack)
	ibcRouter.AddRoute(icahosttypes.SubModuleName, icaHostIBCModule)

	app.IBCKeeper.SetRouter(ibcRouter)

	// create evidence keeper with router
	evidenceKeeper := evidencekeeper.NewKeeper(
		appCodec,
		runtime.NewKVStoreService(keys[evidencetypes.StoreKey]),
		app.StakingKeeper,
		app.SlashingKeeper,
		addresscodec.NewBech32Codec(sdk.Bech32PrefixAccAddr),
		runtime.ProvideCometInfoService(),
	)
	// If evidence needs to be handled for the app, set routes in router here and seal
	app.EvidenceKeeper = *evidenceKeeper

	/****  dYdX specific modules/setup ****/
	msgSender, indexerFlags := getIndexerFromOptions(appOpts, logger)
	app.IndexerEventManager = indexer_manager.NewIndexerEventManager(
		msgSender,
		tkeys[indexer_manager.TransientStoreKey],
		indexerFlags.SendOffchainData,
	)
	timeProvider := &timelib.TimeProviderImpl{}

	app.EpochsKeeper = *epochsmodulekeeper.NewKeeper(
		appCodec,
		keys[epochsmoduletypes.StoreKey],
	)
	epochsModule := epochsmodule.NewAppModule(appCodec, app.EpochsKeeper)

	// Get Daemon Flags.
	daemonFlags := daemonflags.GetDaemonFlagValuesFromOptions(appOpts)
	logger.Info("Parsed Daemon flags", "Flags", daemonFlags)

	// Create server that will ingest gRPC messages from daemon clients.
	// Note that gRPC clients will block on new gRPC connection until the gRPC server is ready to
	// accept new connections.
	app.Server = daemonserver.NewServer(
		logger,
		grpc.NewServer(),
		&daemontypes.FileHandlerImpl{},
		daemonFlags.Shared.SocketAddress,
	)
	// Setup server for pricefeed messages. The server will wait for gRPC messages containing price
	// updates and then encode them into an in-memory cache shared by the prices module.
	// The in-memory data structure is shared by the x/prices module and PriceFeed daemon.
	indexPriceCache := pricefeedtypes.NewMarketToExchangePrices(pricefeed_types.MaxPriceAge)
	app.Server.WithPriceFeedMarketToExchangePrices(indexPriceCache)

	// Setup server for liquidation messages. The server will wait for gRPC messages containing
	// potentially liquidatable subaccounts and then encode them into an in-memory slice shared by
	// the liquidations module.
	// The in-memory data structure is shared by the x/clob module and liquidations daemon.
	daemonLiquidationInfo := liquidationtypes.NewDaemonLiquidationInfo()
	app.Server.WithDaemonLiquidationInfo(daemonLiquidationInfo)

	// Setup server for bridge messages.
	// The in-memory data structure is shared by the x/bridge module and bridge daemon.
	bridgeEventManager := bridgedaemontypes.NewBridgeEventManager(timeProvider)
	app.Server.WithBridgeEventManager(bridgeEventManager)

	app.DaemonHealthMonitor = daemonservertypes.NewHealthMonitor(
		daemonservertypes.DaemonStartupGracePeriod,
		daemonservertypes.HealthCheckPollFrequency,
		app.Logger(),
		daemonFlags.Shared.PanicOnDaemonFailureEnabled,
	)
	// Create a closure for starting daemons and daemon server. Daemon services are delayed until after the gRPC
	// service is started because daemons depend on the gRPC service being available. If a node is initialized
	// with a genesis time in the future, then the gRPC service will not be available until the genesis time, the
	// daemons will not be able to connect to the cosmos gRPC query service and finish initialization, and the daemon
	// monitoring service will panic.
	app.startDaemons = func() {
		maxDaemonUnhealthyDuration := time.Duration(daemonFlags.Shared.MaxDaemonUnhealthySeconds) * time.Second
		// Start server for handling gRPC messages from daemons.
		go app.Server.Start()

		// Start liquidations client for sending potentially liquidatable subaccounts to the application.
		if daemonFlags.Liquidation.Enabled {
			app.LiquidationsClient = liquidationclient.NewClient(logger)
			go func() {
				app.RegisterDaemonWithHealthMonitor(app.LiquidationsClient, maxDaemonUnhealthyDuration)
				if err := app.LiquidationsClient.Start(
					// The client will use `context.Background` so that it can have a different context from
					// the main application.
					context.Background(),
					daemonFlags,
					appFlags,
					&daemontypes.GrpcClientImpl{},
				); err != nil {
					panic(err)
				}
			}()
		}

<<<<<<< HEAD
		// Non-validating full-nodes have no need to run the oracle.
		if !appFlags.NonValidatingFullNode {
			if daemonFlags.Price.Enabled {
				exchangeQueryConfig := configs.ReadExchangeQueryConfigFile(homePath)
				// Start pricefeed client for sending prices for the pricefeed server to consume. These prices
				// are retrieved via third-party APIs like Binance and then are encoded in-memory and
				// periodically sent via gRPC to a shared socket with the server.
				app.PriceFeedClient = pricefeedclient.StartNewClient(
					// The client will use `context.Background` so that it can have a different context from
					// the main application.
					context.Background(),
					daemonFlags,
					appFlags,
					logger,
					&daemontypes.GrpcClientImpl{},
					exchangeQueryConfig,
					constants.StaticExchangeDetails,
					&pricefeedclient.SubTaskRunnerImpl{},
				)
				app.RegisterDaemonWithHealthMonitor(app.PriceFeedClient, maxDaemonUnhealthyDuration)
			}
			if daemonFlags.Slinky.Enabled {
				app.SlinkyClient = slinkyclient.StartNewClient(
					context.Background(),
					app.initSlinkySidecarClient(appOpts),
					&daemontypes.GrpcClientImpl{},
					daemonFlags,
					appFlags,
					logger,
				)
			}
		}

=======
>>>>>>> 788e646f
		// Start Bridge Daemon.
		// Non-validating full-nodes have no need to run the bridge daemon.
		if !appFlags.NonValidatingFullNode && daemonFlags.Bridge.Enabled {
			app.BridgeClient = bridgeclient.NewClient(logger)
			go func() {
				app.RegisterDaemonWithHealthMonitor(app.BridgeClient, maxDaemonUnhealthyDuration)
				if err := app.BridgeClient.Start(
					// The client will use `context.Background` so that it can have a different context from
					// the main application.
					context.Background(),
					daemonFlags,
					appFlags,
					&daemontypes.GrpcClientImpl{},
				); err != nil {
					panic(err)
				}
			}()
		}

		// Start the Metrics Daemon.
		// The metrics daemon is purely used for observability. It should never bring the app down.
		// TODO(CLOB-960) Don't start this goroutine if telemetry is disabled
		// Note: the metrics daemon is such a simple go-routine that we don't bother implementing a health-check
		// for this service. The task loop does not produce any errors because the telemetry calls themselves are
		// not error-returning, so in effect this daemon would never become unhealthy.
		go func() {
			defer func() {
				if r := recover(); r != nil {
					logger.Error(
						"Metrics Daemon exited unexpectedly with a panic.",
						"panic",
						r,
						"stack",
						string(debug.Stack()),
					)
				}
			}()
			metricsclient.Start(
				// The client will use `context.Background` so that it can have a different context from
				// the main application.
				context.Background(),
				logger,
			)
		}()
	}

	app.PricesKeeper = *pricesmodulekeeper.NewKeeper(
		appCodec,
		keys[pricesmoduletypes.StoreKey],
		indexPriceCache,
		pricesmoduletypes.NewMarketToSmoothedPrices(pricesmoduletypes.SmoothedPriceTrackingBlockHistoryLength),
		timeProvider,
		app.IndexerEventManager,
		// set the governance and delaymsg module accounts as the authority for conducting upgrades
		[]string{
			lib.GovModuleAddress.String(),
			delaymsgmoduletypes.ModuleAddress.String(),
		},
	)
	pricesModule := pricesmodule.NewAppModule(appCodec, app.PricesKeeper, app.AccountKeeper, app.BankKeeper)

	app.AssetsKeeper = *assetsmodulekeeper.NewKeeper(
		appCodec,
		keys[assetsmoduletypes.StoreKey],
		app.PricesKeeper,
		app.IndexerEventManager,
	)
	assetsModule := assetsmodule.NewAppModule(appCodec, app.AssetsKeeper)

	app.DelayMsgKeeper = *delaymsgmodulekeeper.NewKeeper(
		appCodec,
		keys[delaymsgmoduletypes.StoreKey],
		bApp.MsgServiceRouter(),
		// Permit delayed messages to be signed by the following modules.
		[]string{
			lib.GovModuleAddress.String(),
		},
	)
	delayMsgModule := delaymsgmodule.NewAppModule(appCodec, app.DelayMsgKeeper)

	app.BridgeKeeper = *bridgemodulekeeper.NewKeeper(
		appCodec,
		keys[bridgemoduletypes.StoreKey],
		bridgeEventManager,
		app.BankKeeper,
		app.DelayMsgKeeper,
		// gov module and delayMsg module accounts are allowed to send messages to the bridge module.
		[]string{
			lib.GovModuleAddress.String(),
			delaymsgmoduletypes.ModuleAddress.String(),
		},
	)
	bridgeModule := bridgemodule.NewAppModule(appCodec, app.BridgeKeeper)

	app.PerpetualsKeeper = perpetualsmodulekeeper.NewKeeper(
		appCodec,
		keys[perpetualsmoduletypes.StoreKey],
		app.PricesKeeper,
		app.EpochsKeeper,
		app.IndexerEventManager,
		// gov module and delayMsg module accounts are allowed to send messages to the bridge module.
		[]string{
			lib.GovModuleAddress.String(),
			delaymsgmoduletypes.ModuleAddress.String(),
		},
	)
	perpetualsModule := perpetualsmodule.NewAppModule(appCodec, app.PerpetualsKeeper)

	app.StatsKeeper = *statsmodulekeeper.NewKeeper(
		appCodec,
		app.EpochsKeeper,
		keys[statsmoduletypes.StoreKey],
		tkeys[statsmoduletypes.TransientStoreKey],
		// set the governance and delaymsg module accounts as the authority for conducting upgrades
		[]string{
			lib.GovModuleAddress.String(),
			delaymsgmoduletypes.ModuleAddress.String(),
		},
	)
	statsModule := statsmodule.NewAppModule(appCodec, app.StatsKeeper)

	app.FeeTiersKeeper = *feetiersmodulekeeper.NewKeeper(
		appCodec,
		app.StatsKeeper,
		keys[feetiersmoduletypes.StoreKey],
		// set the governance and delaymsg module accounts as the authority for conducting upgrades
		[]string{
			lib.GovModuleAddress.String(),
			delaymsgmoduletypes.ModuleAddress.String(),
		},
	)
	feeTiersModule := feetiersmodule.NewAppModule(appCodec, app.FeeTiersKeeper)

	app.VestKeeper = *vestmodulekeeper.NewKeeper(
		appCodec,
		keys[vestmoduletypes.StoreKey],
		app.BankKeeper,
		app.BlockTimeKeeper,
		// set the governance and delaymsg module accounts as the authority for conducting upgrades
		[]string{
			lib.GovModuleAddress.String(),
			delaymsgmoduletypes.ModuleAddress.String(),
		},
	)
	vestModule := vestmodule.NewAppModule(appCodec, app.VestKeeper)

	app.RewardsKeeper = *rewardsmodulekeeper.NewKeeper(
		appCodec,
		keys[rewardsmoduletypes.StoreKey],
		tkeys[rewardsmoduletypes.TransientStoreKey],
		app.AssetsKeeper,
		app.BankKeeper,
		app.FeeTiersKeeper,
		app.PricesKeeper,
		app.IndexerEventManager,
		// set the governance and delaymsg module accounts as the authority for conducting upgrades
		[]string{
			lib.GovModuleAddress.String(),
			delaymsgmoduletypes.ModuleAddress.String(),
		},
	)
	rewardsModule := rewardsmodule.NewAppModule(appCodec, app.RewardsKeeper)

	app.SubaccountsKeeper = *subaccountsmodulekeeper.NewKeeper(
		appCodec,
		keys[satypes.StoreKey],
		app.AssetsKeeper,
		app.BankKeeper,
		app.PerpetualsKeeper,
		app.BlockTimeKeeper,
		app.IndexerEventManager,
	)
	subaccountsModule := subaccountsmodule.NewAppModule(
		appCodec,
		app.SubaccountsKeeper,
	)

	clobFlags := clobflags.GetClobFlagValuesFromOptions(appOpts)
	logger.Info("Parsed CLOB flags", "Flags", clobFlags)

	memClob := clobmodulememclob.NewMemClobPriceTimePriority(app.IndexerEventManager.Enabled())

	app.ClobKeeper = clobmodulekeeper.NewKeeper(
		appCodec,
		keys[clobmoduletypes.StoreKey],
		memKeys[clobmoduletypes.MemStoreKey],
		tkeys[clobmoduletypes.TransientStoreKey],
		// set the governance and delaymsg module accounts as the authority for conducting upgrades
		[]string{
			lib.GovModuleAddress.String(),
			delaymsgmoduletypes.ModuleAddress.String(),
		},
		memClob,
		app.SubaccountsKeeper,
		app.AssetsKeeper,
		app.BlockTimeKeeper,
		app.BankKeeper,
		app.FeeTiersKeeper,
		app.PerpetualsKeeper,
		app.PricesKeeper,
		app.StatsKeeper,
		app.RewardsKeeper,
		app.IndexerEventManager,
		txConfig.TxDecoder(),
		clobFlags,
		rate_limit.NewPanicRateLimiter[*clobmoduletypes.MsgPlaceOrder](),
		rate_limit.NewPanicRateLimiter[*clobmoduletypes.MsgCancelOrder](),
		daemonLiquidationInfo,
	)
	clobModule := clobmodule.NewAppModule(
		appCodec,
		app.ClobKeeper,
		app.AccountKeeper,
		app.BankKeeper,
		app.SubaccountsKeeper,
	)
	app.PerpetualsKeeper.SetClobKeeper(app.ClobKeeper)

	app.SendingKeeper = *sendingmodulekeeper.NewKeeper(
		appCodec,
		keys[sendingmoduletypes.StoreKey],
		app.AccountKeeper,
		app.BankKeeper,
		app.SubaccountsKeeper,
		app.IndexerEventManager,
		// gov module and delayMsg module accounts are allowed to send messages to the sending module.
		[]string{
			lib.GovModuleAddress.String(),
			delaymsgmoduletypes.ModuleAddress.String(),
		},
	)
	sendingModule := sendingmodule.NewAppModule(
		appCodec,
		app.SendingKeeper,
		app.AccountKeeper,
		app.BankKeeper,
		app.SubaccountsKeeper,
	)

	app.GovPlusKeeper = *govplusmodulekeeper.NewKeeper(
		appCodec,
		app.StakingKeeper,
		keys[govplusmoduletypes.StoreKey],
		[]string{
			lib.GovModuleAddress.String(),
			delaymsgmoduletypes.ModuleAddress.String(),
		},
	)
	govPlusModule := govplusmodule.NewAppModule(appCodec, app.GovPlusKeeper)

	/****  Module Options ****/

	// NOTE: we may consider parsing `appOpts` inside module constructors. For the moment
	// we prefer to be more strict in what arguments the modules expect.
	var skipGenesisInvariants = cast.ToBool(appOpts.Get(crisis.FlagSkipGenesisInvariants))

	// NOTE: Any module instantiated in the module manager that is later modified
	// must be passed by reference here.
	app.ModuleManager = module.NewManager(
		genutil.NewAppModule(
			app.AccountKeeper, app.StakingKeeper, app.BaseApp,
			encodingConfig.TxConfig,
		),
		auth.NewAppModule(appCodec, app.AccountKeeper, nil, app.getSubspace(authtypes.ModuleName)),
		bank.NewAppModule(appCodec, app.BankKeeper, app.AccountKeeper, app.getSubspace(banktypes.ModuleName)),
		authzmodule.NewAppModule(appCodec, app.AuthzKeeper, app.AccountKeeper, app.BankKeeper, app.interfaceRegistry),
		capability.NewAppModule(appCodec, *app.CapabilityKeeper, false),
		feegrantmodule.NewAppModule(appCodec, app.AccountKeeper, app.BankKeeper, app.FeeGrantKeeper, app.interfaceRegistry),
		crisis.NewAppModule(app.CrisisKeeper, skipGenesisInvariants, app.getSubspace(crisistypes.ModuleName)),
		gov.NewAppModule(appCodec, app.GovKeeper, app.AccountKeeper, app.BankKeeper, app.getSubspace(govtypes.ModuleName)),
		slashing.NewAppModule(
			appCodec,
			app.SlashingKeeper,
			app.AccountKeeper,
			app.BankKeeper,
			app.StakingKeeper,
			app.getSubspace(slashingtypes.ModuleName),
			app.interfaceRegistry,
		),
		distr.NewAppModule(
			appCodec,
			app.DistrKeeper,
			app.AccountKeeper,
			app.BankKeeper,
			app.StakingKeeper,
			app.getSubspace(distrtypes.ModuleName),
		),
		staking.NewAppModule(
			appCodec,
			app.StakingKeeper,
			app.AccountKeeper,
			app.BankKeeper,
			app.getSubspace(stakingtypes.ModuleName),
		),
		upgrade.NewAppModule(app.UpgradeKeeper, addresscodec.NewBech32Codec(sdk.Bech32PrefixAccAddr)),
		evidence.NewAppModule(app.EvidenceKeeper),
		ibc.NewAppModule(app.IBCKeeper),
		ica.NewAppModule(nil, &app.ICAHostKeeper),
		params.NewAppModule(app.ParamsKeeper),
		consensus.NewAppModule(appCodec, app.ConsensusParamsKeeper),
		transferModule,
		pricesModule,
		assetsModule,
		blockTimeModule,
		bridgeModule,
		feeTiersModule,
		perpetualsModule,
		statsModule,
		vestModule,
		rewardsModule,
		subaccountsModule,
		clobModule,
		sendingModule,
		govPlusModule,
		delayMsgModule,
		epochsModule,
		rateLimitModule,
	)

	app.ModuleManager.SetOrderPreBlockers(
		upgradetypes.ModuleName,
	)

	// During begin block slashing happens after distr.BeginBlocker so that
	// there is nothing left over in the validator fee pool, so as to keep the
	// CanWithdrawInvariant invariant.
	// NOTE: staking module is required if HistoricalEntries param > 0
	app.ModuleManager.SetOrderBeginBlockers(
		blocktimemoduletypes.ModuleName, // Must be first
		authz.ModuleName,                // Delete expired grants.
		epochsmoduletypes.ModuleName,
		capabilitytypes.ModuleName,
		distrtypes.ModuleName,
		slashingtypes.ModuleName,
		evidencetypes.ModuleName,
		stakingtypes.ModuleName,
		ibcexported.ModuleName,
		ibctransfertypes.ModuleName,
		ratelimitmoduletypes.ModuleName,
		authtypes.ModuleName,
		banktypes.ModuleName,
		govtypes.ModuleName,
		crisistypes.ModuleName,
		genutiltypes.ModuleName,
		feegrant.ModuleName,
		paramstypes.ModuleName,
		consensusparamtypes.ModuleName,
		icatypes.ModuleName,
		pricesmoduletypes.ModuleName,
		assetsmoduletypes.ModuleName,
		bridgemoduletypes.ModuleName,
		feetiersmoduletypes.ModuleName,
		perpetualsmoduletypes.ModuleName,
		statsmoduletypes.ModuleName,
		satypes.ModuleName,
		clobmoduletypes.ModuleName,
		vestmoduletypes.ModuleName,
		rewardsmoduletypes.ModuleName,
		sendingmoduletypes.ModuleName,
		govplusmoduletypes.ModuleName,
		delaymsgmoduletypes.ModuleName,
	)

	app.ModuleManager.SetOrderPrepareCheckStaters(
		clobmoduletypes.ModuleName,
	)

	app.ModuleManager.SetOrderEndBlockers(
		crisistypes.ModuleName,
		govtypes.ModuleName,
		stakingtypes.ModuleName,
		capabilitytypes.ModuleName,
		authtypes.ModuleName,
		banktypes.ModuleName,
		distrtypes.ModuleName,
		slashingtypes.ModuleName,
		genutiltypes.ModuleName,
		evidencetypes.ModuleName,
		feegrant.ModuleName,
		paramstypes.ModuleName,
		upgradetypes.ModuleName,
		ibcexported.ModuleName,
		ibctransfertypes.ModuleName,
		ratelimitmoduletypes.ModuleName,
		consensusparamtypes.ModuleName,
		icatypes.ModuleName,
		pricesmoduletypes.ModuleName,
		assetsmoduletypes.ModuleName,
		bridgemoduletypes.ModuleName,
		feetiersmoduletypes.ModuleName,
		perpetualsmoduletypes.ModuleName,
		statsmoduletypes.ModuleName,
		satypes.ModuleName,
		clobmoduletypes.ModuleName,
		sendingmoduletypes.ModuleName,
		vestmoduletypes.ModuleName,
		rewardsmoduletypes.ModuleName,
		epochsmoduletypes.ModuleName,
		govplusmoduletypes.ModuleName,
		delaymsgmoduletypes.ModuleName,
		authz.ModuleName,                // No-op.
		blocktimemoduletypes.ModuleName, // Must be last
	)

	// NOTE: The genutils module must occur after staking so that pools are
	// properly initialized with tokens from genesis accounts.
	// NOTE: Capability module must occur first so that it can initialize any capabilities
	// so that other modules that want to create or claim capabilities afterwards in InitChain
	// can do so safely.
	app.ModuleManager.SetOrderInitGenesis(
		epochsmoduletypes.ModuleName,
		capabilitytypes.ModuleName,
		authtypes.ModuleName,
		banktypes.ModuleName,
		distrtypes.ModuleName,
		stakingtypes.ModuleName,
		slashingtypes.ModuleName,
		govtypes.ModuleName,
		crisistypes.ModuleName,
		ibcexported.ModuleName,
		genutiltypes.ModuleName,
		evidencetypes.ModuleName,
		paramstypes.ModuleName,
		upgradetypes.ModuleName,
		ibctransfertypes.ModuleName,
		ratelimitmoduletypes.ModuleName,
		feegrant.ModuleName,
		consensusparamtypes.ModuleName,
		icatypes.ModuleName,
		pricesmoduletypes.ModuleName,
		assetsmoduletypes.ModuleName,
		blocktimemoduletypes.ModuleName,
		bridgemoduletypes.ModuleName,
		feetiersmoduletypes.ModuleName,
		perpetualsmoduletypes.ModuleName,
		statsmoduletypes.ModuleName,
		satypes.ModuleName,
		clobmoduletypes.ModuleName,
		vestmoduletypes.ModuleName,
		rewardsmoduletypes.ModuleName,
		sendingmoduletypes.ModuleName,
		govplusmoduletypes.ModuleName,
		delaymsgmoduletypes.ModuleName,
		authz.ModuleName,
	)

	// NOTE: by default, set migration order here to be the same as init genesis order,
	// in case there are dependencies between modules.
	// x/auth is run last since it depends on the x/staking module.
	app.ModuleManager.SetOrderMigrations(
		epochsmoduletypes.ModuleName,
		capabilitytypes.ModuleName,
		banktypes.ModuleName,
		distrtypes.ModuleName,
		stakingtypes.ModuleName,
		slashingtypes.ModuleName,
		govtypes.ModuleName,
		crisistypes.ModuleName,
		ibcexported.ModuleName,
		genutiltypes.ModuleName,
		evidencetypes.ModuleName,
		paramstypes.ModuleName,
		upgradetypes.ModuleName,
		ibctransfertypes.ModuleName,
		ratelimitmoduletypes.ModuleName,
		feegrant.ModuleName,
		consensusparamtypes.ModuleName,
		icatypes.ModuleName,
		pricesmoduletypes.ModuleName,
		assetsmoduletypes.ModuleName,
		blocktimemoduletypes.ModuleName,
		bridgemoduletypes.ModuleName,
		feetiersmoduletypes.ModuleName,
		perpetualsmoduletypes.ModuleName,
		statsmoduletypes.ModuleName,
		satypes.ModuleName,
		clobmoduletypes.ModuleName,
		vestmoduletypes.ModuleName,
		rewardsmoduletypes.ModuleName,
		sendingmoduletypes.ModuleName,
		govplusmoduletypes.ModuleName,
		delaymsgmoduletypes.ModuleName,
		authz.ModuleName,

		// Auth must be migrated after staking.
		authtypes.ModuleName,
	)

	app.ModuleManager.RegisterInvariants(app.CrisisKeeper)
	app.configurator = module.NewConfigurator(app.appCodec, app.MsgServiceRouter(), app.GRPCQueryRouter())
	err := app.ModuleManager.RegisterServices(app.configurator)
	app.ModuleBasics = module.NewBasicManagerFromManager(
		app.ModuleManager,
		map[string]module.AppModuleBasic{
			custommodule.SlashingModuleBasic{}.Name(): custommodule.SlashingModuleBasic{},
		},
	)
	if err != nil {
		panic(err)
	}

	autocliv1.RegisterQueryServer(app.GRPCQueryRouter(), runtimeservices.NewAutoCLIQueryService(app.ModuleManager.Modules))

	reflectionSvc, err := runtimeservices.NewReflectionService()
	if err != nil {
		panic(err)
	}
	reflectionv1.RegisterReflectionServiceServer(app.GRPCQueryRouter(), reflectionSvc)

	// initialize stores
	app.MountKVStores(keys)
	app.MountTransientStores(tkeys)
	app.MountMemoryStores(memKeys)

	// initialize BaseApp
	app.SetInitChainer(app.InitChainer)
	app.setAnteHandler(encodingConfig.TxConfig)
	app.SetMempool(mempool.NewNoOpMempool())
	app.SetPreBlocker(app.PreBlocker)
	app.SetBeginBlocker(app.BeginBlocker)
	app.SetEndBlocker(app.EndBlocker)
	app.SetPrecommiter(app.Precommitter)
	app.SetPrepareCheckStater(app.PrepareCheckStater)

	strategy := currencypair.NewDefaultCurrencyPairStrategy(app.PricesKeeper)
	veCodec := compression.NewCompressionVoteExtensionCodec(
		compression.NewDefaultVoteExtensionCodec(),
		compression.NewZLibCompressor(),
	)
	extCommitCodec := compression.NewCompressionExtendedCommitCodec(
		compression.NewDefaultExtendedCommitCodec(),
		compression.NewZLibCompressor(),
	)
	priceUpdateGenerator := priceUpdateGenerator.NewSlinkyPriceUpdateGenerator(
		aggregator.NewDefaultVoteAggregator(
			logger,
			voteweighted.MedianFromContext(
				logger,
				app.StakingKeeper,
				baseapp.VoteExtensionThreshold,
			),
			strategy,
		),
		extCommitCodec,
		veCodec,
		strategy,
	)

	var dydxPrepareProposalHandler sdk.PrepareProposalHandler
	// PrepareProposal setup.
	if appFlags.NonValidatingFullNode {
		dydxPrepareProposalHandler = prepare.FullNodePrepareProposalHandler()
	} else {
		// setup slinky prepare-proposal handler
		dydxPrepareProposalHandler = prepare.PrepareProposalHandler(
			txConfig,
			app.BridgeKeeper,
			app.ClobKeeper,
			app.PerpetualsKeeper,
			priceUpdateGenerator,
		)
	}

	priceUpdateDecoder := process.NewSlinkyMarketPriceDecoder(
		process.NewDefaultUpdateMarketPriceTxDecoder(app.PricesKeeper, app.txConfig.TxDecoder()),
		priceUpdateGenerator,
	)

	// if the node is a NonValidatingFullNode, we don't need to run any of the oracle code
	var oracleMetrics servicemetrics.Metrics
	if !appFlags.NonValidatingFullNode {
		oracleMetrics = app.initOracle(appOpts, priceUpdateDecoder)
	}

	if oracleMetrics == nil {
		oracleMetrics = servicemetrics.NewNopMetrics()
	}

	// ProcessProposal setup.
	var dydxProcessProposalHandler sdk.ProcessProposalHandler
	if appFlags.NonValidatingFullNode {
		// Note: If the command-line flag `--non-validating-full-node` is enabled, this node will use
		// an implementation of `ProcessProposal` which always returns `abci.ResponseProcessProposal_ACCEPT`.
		// Full-nodes do not participate in consensus, and therefore should not participate in voting / `ProcessProposal`.
		dydxProcessProposalHandler = process.FullNodeProcessProposalHandler(
			txConfig,
			app.BridgeKeeper,
			app.ClobKeeper,
			app.StakingKeeper,
			app.PerpetualsKeeper,
			priceUpdateDecoder,
		)
	} else {
		dydxProcessProposalHandler = process.ProcessProposalHandler(
			txConfig,
			app.BridgeKeeper,
			app.ClobKeeper,
			app.StakingKeeper,
			app.PerpetualsKeeper,
			app.PricesKeeper,
			priceUpdateDecoder,
		)
	}

	proposalHandler := slinkyproposals.NewProposalHandler(
		logger,
		dydxPrepareProposalHandler,
		dydxProcessProposalHandler,
		ve.NewDefaultValidateVoteExtensionsFn(app.ChainID(), app.StakingKeeper),
		veCodec,
		extCommitCodec,
		strategy,
		oracleMetrics,
		slinkyproposals.RetainOracleDataInWrappedProposalHandler(),
	)

	app.SetPrepareProposal(proposalHandler.PrepareProposalHandler())
	app.SetProcessProposal(proposalHandler.ProcessProposalHandler())

	// Note that panics from out of gas errors won't get logged, since the `OutOfGasMiddleware` is added in front of this,
	// so error will get handled by that middleware and subsequent middlewares won't get executed.
	// Also note that `AddRunTxRecoveryHandler` adds the handler in reverse order, meaning that handlers that appear
	// earlier in the list will get executed later in the chain.
	// The chain of middlewares is shared between `DeliverTx` and `CheckTx`; in order to provide additional metadata
	// based on execution context such as the block proposer, the logger used by the logging middleware is
	// stored in a global variable and can be overwritten as necessary.
	middleware.Logger = logger
	app.AddRunTxRecoveryHandler(middleware.NewRunTxPanicLoggingMiddleware(app.ModuleBasics))

	// Set handlers and store loaders for upgrades.
	app.setupUpgradeHandlers()
	app.setupUpgradeStoreLoaders()

	// Currently the only case that exists where the app is _not_ started with loadLatest=true is when state is
	// loaded and then immediately exported to a file. In those cases, `LoadHeight` within `app.go` is called instead.
	// This behavior can be invoked via running `dydxprotocold export`, which exports the chain state to a JSON file.
	// In the export case, the memclob does not need to be hydrated, as it is never used.
	if loadLatest {
		if err := app.LoadLatestVersion(); err != nil {
			tmos.Exit(err.Error())
		}

		// Hydrate memStores used for caching state.
		app.hydrateMemStores()

		// Hydrate the `memclob` with all ordersbooks from state,
		// and hydrate the next `checkState` as well as the `memclob` with stateful orders.
		app.hydrateMemclobWithOrderbooksAndStatefulOrders()

		// Hydrate the keeper in-memory data structures.
		app.hydrateKeeperInMemoryDataStructures()
	}
	app.initializeRateLimiters()

	// Report out app version and git commit. This will be run when validators restart.
	version := version.NewInfo()
	app.Logger().Info(
		"App instantiated",
		metrics.AppVersion,
		version.Version,
		metrics.GitCommit,
		version.GitCommit,
	)

	return app
}

<<<<<<< HEAD
func (app *App) initSlinkySidecarClient(appOpts servertypes.AppOptions) oracleclient.OracleClient {
=======
func (app *App) initOracle(appOpts servertypes.AppOptions, pricesTxDecoder process.UpdateMarketPriceTxDecoder) servicemetrics.Metrics {
>>>>>>> 788e646f
	// Slinky setup
	cfg, err := oracleconfig.ReadConfigFromAppOpts(appOpts)
	if err != nil {
		panic(err)
	}
	oracleMetrics, err := servicemetrics.NewMetricsFromConfig(cfg, app.ChainID())
	if err != nil {
		panic(err)
	}
	// Create the oracle service.
	slinkyClient, err := oracleclient.NewClientFromConfig(
		cfg,
		app.Logger().With("client", "oracle"),
		oracleMetrics,
	)
	if err != nil {
		panic(err)
	}
<<<<<<< HEAD
	return slinkyClient
=======

	app.oracleClient = vote_extensions.NewOracleClient(
		slinkyClient,
		app.PricesKeeper,
		&daemontypes.GrpcClientImpl{},
		daemonflags.GetDaemonFlagValuesFromOptions(appOpts).Shared.SocketAddress)

	// run prometheus metrics
	if cfg.MetricsEnabled {
		promLogger, err := zap.NewProduction()
		if err != nil {
			panic(err)
		}

		app.oraclePrometheusServer, err = promserver.NewPrometheusServer(cfg.PrometheusServerAddress, promLogger)
		if err != nil {
			panic(err)
		}

		// start the prometheus server
		go app.oraclePrometheusServer.Start()
	}

	// Connect to the oracle service (default timeout of 5 seconds).
	go func() {
		if err := app.oracleClient.Start(context.Background()); err != nil {
			app.Logger().Error("failed to start oracle client", "err", err)
			panic(err)
		}

		app.Logger().Info("started oracle client", "address", cfg.OracleAddress)
	}()
	// Vote Extension setup.
	slinkyVoteExtensionsHandler := ve.NewVoteExtensionHandler(
		app.Logger(),
		app.oracleClient,
		time.Second,
		currencypair.NewDefaultCurrencyPairStrategy(app.PricesKeeper),
		compression.NewCompressionVoteExtensionCodec(
			compression.NewDefaultVoteExtensionCodec(),
			compression.NewZLibCompressor(),
		),
		app.PreBlocker,
		oracleMetrics,
	)

	dydxExtendVoteHandler := vote_extensions.ExtendVoteHandler{
		SlinkyExtendVoteHandler: slinkyVoteExtensionsHandler.ExtendVoteHandler(),
		PricesTxDecoder:         pricesTxDecoder,
		PricesKeeper:            app.PricesKeeper,
	}

	app.SetExtendVoteHandler(dydxExtendVoteHandler.ExtendVoteHandler())
	app.SetVerifyVoteExtensionHandler(slinkyVoteExtensionsHandler.VerifyVoteExtensionHandler())

	return oracleMetrics
>>>>>>> 788e646f
}

// RegisterDaemonWithHealthMonitor registers a daemon service with the update monitor, which will commence monitoring
// the health of the daemon. If the daemon does not register, the method will panic.
func (app *App) RegisterDaemonWithHealthMonitor(
	healthCheckableDaemon daemontypes.HealthCheckable,
	maxDaemonUnhealthyDuration time.Duration,
) {
	if err := app.DaemonHealthMonitor.RegisterService(healthCheckableDaemon, maxDaemonUnhealthyDuration); err != nil {
		app.Logger().Error(
			"Failed to register daemon service with update monitor",
			"error",
			err,
			"service",
			healthCheckableDaemon.ServiceName(),
			"maxDaemonUnhealthyDuration",
			maxDaemonUnhealthyDuration,
		)
		panic(err)
	}
}

// DisableHealthMonitorForTesting disables the health monitor for testing.
func (app *App) DisableHealthMonitorForTesting() {
	app.DaemonHealthMonitor.DisableForTesting()
}

// hydrateMemStores hydrates the memStores used for caching state.
func (app *App) hydrateMemStores() {
	// Create an `uncachedCtx` where the underlying MultiStore is the `rootMultiStore`.
	// We use this to hydrate the `memStore` state with values from the underlying `rootMultiStore`.
	uncachedCtx := app.BaseApp.NewUncachedContext(true, tmproto.Header{})
	// Initialize memstore in clobKeeper with order fill amounts and stateful orders.
	app.ClobKeeper.InitMemStore(uncachedCtx)
}

// initializeRateLimiters initializes the rate limiters from state if the application is
// not started from genesis.
func (app *App) initializeRateLimiters() {
	// Create an `uncachedCtx` where the underlying MultiStore is the `rootMultiStore`.
	// We use this to hydrate the `orderRateLimiter` with values from the underlying `rootMultiStore`.
	uncachedCtx := app.BaseApp.NewUncachedContext(true, tmproto.Header{})
	app.ClobKeeper.InitalizeBlockRateLimitFromStateIfExists(uncachedCtx)
}

// hydrateMemclobWithOrderbooksAndStatefulOrders hydrates the memclob with orderbooks and stateful orders
// from state.
func (app *App) hydrateMemclobWithOrderbooksAndStatefulOrders() {
	// Create a `checkStateCtx` where the underlying MultiStore is the `CacheMultiStore` for
	// the `checkState`. We do this to avoid performing any state writes to the `rootMultiStore`
	// directly.
	checkStateCtx := app.BaseApp.NewContext(true)

	// Initialize memclob in clobKeeper with orderbooks using `ClobPairs` in state.
	app.ClobKeeper.InitMemClobOrderbooks(checkStateCtx)
	// Initialize memclob with all existing stateful orders.
	// TODO(DEC-1348): Emit indexer messages to indicate that application restarted.
	app.ClobKeeper.InitStatefulOrders(checkStateCtx)
}

// hydrateKeeperInMemoryDataStructures hydrates the keeper with ClobPairId and PerpetualId mapping
// and untriggered conditional orders from state.
func (app *App) hydrateKeeperInMemoryDataStructures() {
	// Create a `checkStateCtx` where the underlying MultiStore is the `CacheMultiStore` for
	// the `checkState`. We do this to avoid performing any state writes to the `rootMultiStore`
	// directly.
	checkStateCtx := app.BaseApp.NewContext(true)

	// Initialize the untriggered conditional orders data structure with untriggered
	// conditional orders in state.
	app.ClobKeeper.HydrateClobPairAndPerpetualMapping(checkStateCtx)
	// Initialize the untriggered conditional orders data structure with untriggered
	// conditional orders in state.
	app.ClobKeeper.HydrateUntriggeredConditionalOrders(checkStateCtx)
}

// GetBaseApp returns the base app of the application
func (app *App) GetBaseApp() *baseapp.BaseApp { return app.BaseApp }

// PreBlocker application updates before each begin block.
func (app *App) PreBlocker(ctx sdk.Context, _ *abci.RequestFinalizeBlock) (*sdk.ResponsePreBlock, error) {
	return app.ModuleManager.PreBlock(ctx)
}

// BeginBlocker application updates every begin block
func (app *App) BeginBlocker(ctx sdk.Context) (sdk.BeginBlock, error) {
	// Update the proposer address in the logger for the panic logging middleware.
	proposerAddr := sdk.ConsAddress(ctx.BlockHeader().ProposerAddress)
	middleware.Logger = ctx.Logger().With("proposer_cons_addr", proposerAddr.String())

	app.scheduleForkUpgrade(ctx)
	return app.ModuleManager.BeginBlock(ctx)
}

// EndBlocker application updates every end block
func (app *App) EndBlocker(ctx sdk.Context) (sdk.EndBlock, error) {
	// Reset the logger for middleware.
	// Note that the middleware is only used by `CheckTx` and `DeliverTx`, and not `EndBlocker`.
	// Panics from `EndBlocker` will not be logged by the middleware and will lead to consensus failures.
	middleware.Logger = app.Logger()

	response, err := app.ModuleManager.EndBlock(ctx)
	if err != nil {
		return response, err
	}
	block := app.IndexerEventManager.ProduceBlock(ctx)
	app.IndexerEventManager.SendOnchainData(block)
	return response, err
}

// Precommitter application updates before the commital of a block after all transactions have been delivered.
func (app *App) Precommitter(ctx sdk.Context) {
	if err := app.ModuleManager.Precommit(ctx); err != nil {
		panic(err)
	}
}

// PrepareCheckStater application updates after commit and before any check state is invoked.
func (app *App) PrepareCheckStater(ctx sdk.Context) {
	if err := app.ModuleManager.PrepareCheckState(ctx); err != nil {
		panic(err)
	}
}

// InitChainer application update at chain initialization.
func (app *App) InitChainer(ctx sdk.Context, req *abci.RequestInitChain) (*abci.ResponseInitChain, error) {
	var genesisState GenesisState
	if err := tmjson.Unmarshal(req.AppStateBytes, &genesisState); err != nil {
		panic(err)
	}
	err := app.UpgradeKeeper.SetModuleVersionMap(ctx, app.ModuleManager.GetVersionMap())
	if err != nil {
		panic(err)
	}
	initResponse, err := app.ModuleManager.InitGenesis(ctx, app.appCodec, genesisState)
	if err != nil {
		panic(err)
	}
	block := app.IndexerEventManager.ProduceBlock(ctx)
	app.IndexerEventManager.SendOnchainData(block)
	app.IndexerEventManager.ClearEvents(ctx)

	app.Logger().Info("Initialized chain", "blockHeight", ctx.BlockHeight())
	return initResponse, err
}

// LoadHeight loads a particular height
func (app *App) LoadHeight(height int64) error {
	return app.LoadVersion(height)
}

// LegacyAmino returns SimApp's amino codec.
//
// NOTE: This is solely to be used for testing purposes as it may be desirable
// for modules to register their own custom testing types.
func (app *App) LegacyAmino() *codec.LegacyAmino {
	return app.cdc
}

// AppCodec returns an app codec.
//
// NOTE: This is solely to be used for testing purposes as it may be desirable
// for modules to register their own custom testing types.
func (app *App) AppCodec() codec.Codec {
	return app.appCodec
}

// InterfaceRegistry returns an InterfaceRegistry
func (app *App) InterfaceRegistry() types.InterfaceRegistry {
	return app.interfaceRegistry
}

// TxConfig returns app's TxConfig
func (app *App) TxConfig() client.TxConfig {
	return app.txConfig
}

// DefaultGenesis returns a default genesis from the registered AppModuleBasic's.
func (app *App) DefaultGenesis() map[string]json.RawMessage {
	return app.ModuleBasics.DefaultGenesis(app.appCodec)
}

// getSubspace returns a param subspace for a given module name.
func (app *App) getSubspace(moduleName string) paramstypes.Subspace {
	subspace, _ := app.ParamsKeeper.GetSubspace(moduleName)
	return subspace
}

// RegisterAPIRoutes registers all application module routes with the provided
// API server.
func (app *App) RegisterAPIRoutes(apiSvr *api.Server, apiConfig config.APIConfig) {
	clientCtx := apiSvr.ClientCtx

	// Register new tx routes from grpc-gateway.
	authtx.RegisterGRPCGatewayRoutes(clientCtx, apiSvr.GRPCGatewayRouter)

	// Register new tendermint queries routes from grpc-gateway.
	cmtservice.RegisterGRPCGatewayRoutes(clientCtx, apiSvr.GRPCGatewayRouter)

	// Register node gRPC service for grpc-gateway.
	nodeservice.RegisterGRPCGatewayRoutes(clientCtx, apiSvr.GRPCGatewayRouter)

	// Register grpc-gateway routes for all modules.
	app.ModuleBasics.RegisterGRPCGatewayRoutes(
		clientCtx,
		apiSvr.GRPCGatewayRouter,
	)

	// register swagger API from root so that other applications can override easily
	if apiConfig.Swagger {
		RegisterSwaggerAPI(clientCtx, apiSvr.Router)
	}

	// Now that the API server has been configured, start the daemons.
	app.startDaemons()
}

// RegisterTxService implements the Application.RegisterTxService method.
func (app *App) RegisterTxService(clientCtx client.Context) {
	authtx.RegisterTxService(app.BaseApp.GRPCQueryRouter(), clientCtx, app.BaseApp.Simulate, app.interfaceRegistry)
}

// RegisterTendermintService implements the Application.RegisterTendermintService method.
func (app *App) RegisterTendermintService(clientCtx client.Context) {
	cmtservice.RegisterTendermintService(
		clientCtx,
		app.BaseApp.GRPCQueryRouter(),
		app.interfaceRegistry,
		app.Query,
	)
}

// RegisterNodeService registers the node service.
func (app *App) RegisterNodeService(clientCtx client.Context, cfg config.Config) {
	nodeservice.RegisterNodeService(clientCtx, app.GRPCQueryRouter(), cfg)
}

// SimulationManager always returns nil.
func (app *App) SimulationManager() *module.SimulationManager {
	return nil
}

// buildAnteHandler builds an AnteHandler object configured for the app.
func (app *App) buildAnteHandler(txConfig client.TxConfig) sdk.AnteHandler {
	anteHandler, err := NewAnteHandler(
		HandlerOptions{
			HandlerOptions: ante.HandlerOptions{
				AccountKeeper:   app.AccountKeeper,
				BankKeeper:      app.BankKeeper,
				SignModeHandler: txConfig.SignModeHandler(),
				FeegrantKeeper:  app.FeeGrantKeeper,
				SigGasConsumer:  ante.DefaultSigVerificationGasConsumer,
			},
			ClobKeeper: app.ClobKeeper,
		},
	)
	if err != nil {
		panic(err)
	}

	return anteHandler
}

// setAnteHandler creates a new AnteHandler and sets it on the base app and clob keeper.
func (app *App) setAnteHandler(txConfig client.TxConfig) {
	anteHandler := app.buildAnteHandler(txConfig)
	// Prevent a cycle between when we create the clob keeper and the ante handler.
	app.ClobKeeper.SetAnteHandler(anteHandler)
	app.SetAnteHandler(anteHandler)
}

// Close invokes an ordered shutdown of routines.
func (app *App) Close() error {
	app.BaseApp.Close()
	if app.oracleClient != nil {
		if err := app.oracleClient.Stop(); err != nil {
			return err
		}
	}
	if app.oraclePrometheusServer != nil {
		app.oraclePrometheusServer.Close()
	}
	return app.closeOnce()
}

// RegisterSwaggerAPI registers swagger route with API Server
func RegisterSwaggerAPI(_ client.Context, rtr *mux.Router) {
	statikFS, err := fs.New()
	if err != nil {
		panic(err)
	}

	staticServer := http.FileServer(statikFS)
	rtr.PathPrefix("/swagger/").Handler(http.StripPrefix("/swagger/", staticServer))
}

// initParamsKeeper init params keeper and its subspaces
func initParamsKeeper(
	appCodec codec.BinaryCodec,
	legacyAmino *codec.LegacyAmino,
	key,
	tkey storetypes.StoreKey,
) paramskeeper.Keeper {
	paramsKeeper := paramskeeper.NewKeeper(appCodec, legacyAmino, key, tkey)

	paramsKeeper.Subspace(authtypes.ModuleName)
	paramsKeeper.Subspace(banktypes.ModuleName)
	paramsKeeper.Subspace(stakingtypes.ModuleName)
	paramsKeeper.Subspace(distrtypes.ModuleName)
	paramsKeeper.Subspace(slashingtypes.ModuleName)
	paramsKeeper.Subspace(govtypes.ModuleName).WithKeyTable(govv1.ParamKeyTable()) //nolint:staticcheck
	paramsKeeper.Subspace(crisistypes.ModuleName)

	// register the key tables for legacy param subspaces
	keyTable := ibcclient.ParamKeyTable()
	keyTable.RegisterParamSet(&ibcconnectiontypes.Params{})
	paramsKeeper.Subspace(ibcexported.ModuleName).WithKeyTable(keyTable)
	paramsKeeper.Subspace(ibctransfertypes.ModuleName).WithKeyTable(ibctransfertypes.ParamKeyTable())
	paramsKeeper.Subspace(icahosttypes.SubModuleName).WithKeyTable(icahosttypes.ParamKeyTable())
	paramsKeeper.Subspace(icacontrollertypes.SubModuleName).WithKeyTable(icacontrollertypes.ParamKeyTable())

	return paramsKeeper
}

// getIndexerFromOptions returns an instance of a msgsender.IndexerMessageSender from the specified options.
// This function will default to try to use any instance that is configured for test execution followed by loading
// an instance from command line flags and finally returning a no-op instance.
func getIndexerFromOptions(
	appOpts servertypes.AppOptions,
	logger log.Logger,
) (msgsender.IndexerMessageSender, indexer.IndexerFlags) {
	v, ok := appOpts.Get(indexer.MsgSenderInstanceForTest).(msgsender.IndexerMessageSender)
	if ok {
		return v, indexer.IndexerFlags{
			SendOffchainData: true,
		}
	}

	indexerFlags := indexer.GetIndexerFlagValuesFromOptions(appOpts)
	logger.Info(
		"Parsed Indexer flags",
		"Flags", indexerFlags,
	)

	var indexerMessageSender msgsender.IndexerMessageSender
	if len(indexerFlags.KafkaAddrs) == 0 {
		indexerMessageSender = msgsender.NewIndexerMessageSenderNoop()
	} else {
		var err error
		indexerMessageSender, err = msgsender.NewIndexerMessageSenderKafka(
			indexerFlags,
			nil,
			logger,
		)
		if err != nil {
			panic(err)
		}
	}
	return indexerMessageSender, indexerFlags
}<|MERGE_RESOLUTION|>--- conflicted
+++ resolved
@@ -3,11 +3,6 @@
 import (
 	"context"
 	"encoding/json"
-	"github.com/dydxprotocol/v4-chain/protocol/app/vote_extensions"
-	compression "github.com/skip-mev/slinky/abci/strategies/codec"
-	"github.com/skip-mev/slinky/abci/strategies/currencypair"
-	"github.com/skip-mev/slinky/abci/ve"
-	"go.uber.org/zap"
 	"io"
 	"math/big"
 	"net/http"
@@ -97,6 +92,7 @@
 	"github.com/gorilla/mux"
 	"github.com/rakyll/statik/fs"
 	"github.com/spf13/cast"
+	"go.uber.org/zap"
 	"google.golang.org/grpc"
 
 	// App
@@ -107,6 +103,7 @@
 	"github.com/dydxprotocol/v4-chain/protocol/app/process"
 
 	priceUpdateGenerator "github.com/dydxprotocol/v4-chain/protocol/app/prepare/prices"
+	"github.com/dydxprotocol/v4-chain/protocol/app/vote_extensions"
 	"github.com/dydxprotocol/v4-chain/protocol/lib"
 	"github.com/dydxprotocol/v4-chain/protocol/lib/metrics"
 	timelib "github.com/dydxprotocol/v4-chain/protocol/lib/time"
@@ -117,10 +114,12 @@
 
 	// Daemons
 	bridgeclient "github.com/dydxprotocol/v4-chain/protocol/daemons/bridge/client"
+	"github.com/dydxprotocol/v4-chain/protocol/daemons/configs"
 	daemonflags "github.com/dydxprotocol/v4-chain/protocol/daemons/flags"
 	liquidationclient "github.com/dydxprotocol/v4-chain/protocol/daemons/liquidation/client"
 	metricsclient "github.com/dydxprotocol/v4-chain/protocol/daemons/metrics/client"
 	pricefeedclient "github.com/dydxprotocol/v4-chain/protocol/daemons/pricefeed/client"
+	"github.com/dydxprotocol/v4-chain/protocol/daemons/pricefeed/client/constants"
 	pricefeed_types "github.com/dydxprotocol/v4-chain/protocol/daemons/pricefeed/types"
 	daemonserver "github.com/dydxprotocol/v4-chain/protocol/daemons/server"
 	daemonservertypes "github.com/dydxprotocol/v4-chain/protocol/daemons/server/types"
@@ -204,21 +203,17 @@
 	"github.com/dydxprotocol/v4-chain/protocol/indexer/indexer_manager"
 	"github.com/dydxprotocol/v4-chain/protocol/indexer/msgsender"
 
-<<<<<<< HEAD
 	// Slinky
+	slinkyproposals "github.com/skip-mev/slinky/abci/proposals"
+	"github.com/skip-mev/slinky/abci/strategies/aggregator"
+	compression "github.com/skip-mev/slinky/abci/strategies/codec"
+	"github.com/skip-mev/slinky/abci/strategies/currencypair"
+	"github.com/skip-mev/slinky/abci/ve"
 	oracleconfig "github.com/skip-mev/slinky/oracle/config"
-	oracleclient "github.com/skip-mev/slinky/service/clients/oracle"
-	servicemetrics "github.com/skip-mev/slinky/service/metrics"
-=======
-	oracleconfig "github.com/skip-mev/slinky/oracle/config"
+	voteweighted "github.com/skip-mev/slinky/pkg/math/voteweighted"
 	oracleclient "github.com/skip-mev/slinky/service/clients/oracle"
 	servicemetrics "github.com/skip-mev/slinky/service/metrics"
 	promserver "github.com/skip-mev/slinky/service/servers/prometheus"
-
-	slinkyproposals "github.com/skip-mev/slinky/abci/proposals"
-	"github.com/skip-mev/slinky/abci/strategies/aggregator"
-	voteweighted "github.com/skip-mev/slinky/pkg/math/voteweighted"
->>>>>>> 788e646f
 )
 
 var (
@@ -331,16 +326,14 @@
 	PriceFeedClient    *pricefeedclient.Client
 	LiquidationsClient *liquidationclient.Client
 	BridgeClient       *bridgeclient.Client
+	SlinkyClient       *slinkyclient.Client
 
 	DaemonHealthMonitor *daemonservertypes.HealthMonitor
 
 	// Slinky
-<<<<<<< HEAD
-	SlinkyClient *slinkyclient.Client
-=======
-	oracleClient           *vote_extensions.OracleClient
 	oraclePrometheusServer *promserver.PrometheusServer
->>>>>>> 788e646f
+	oracleMetricsOnce      func()
+	oracleMetrics          servicemetrics.Metrics
 }
 
 // assertAppPreconditions assert invariants required for an application to start.
@@ -455,6 +448,10 @@
 			return nil
 		},
 	)
+	app.oracleMetricsOnce = sync.OnceFunc(
+		func() {
+			app.oracleMetricsOnce()
+		})
 
 	app.ParamsKeeper = initParamsKeeper(appCodec, cdc, keys[paramstypes.StoreKey], tkeys[paramstypes.TStoreKey])
 
@@ -783,7 +780,6 @@
 			}()
 		}
 
-<<<<<<< HEAD
 		// Non-validating full-nodes have no need to run the oracle.
 		if !appFlags.NonValidatingFullNode {
 			if daemonFlags.Price.Enabled {
@@ -814,11 +810,10 @@
 					appFlags,
 					logger,
 				)
+				app.RegisterDaemonWithHealthMonitor(app.SlinkyClient, maxDaemonUnhealthyDuration)
 			}
 		}
 
-=======
->>>>>>> 788e646f
 		// Start Bridge Daemon.
 		// Non-validating full-nodes have no need to run the bridge daemon.
 		if !appFlags.NonValidatingFullNode && daemonFlags.Bridge.Enabled {
@@ -1358,7 +1353,7 @@
 			voteweighted.MedianFromContext(
 				logger,
 				app.StakingKeeper,
-				baseapp.VoteExtensionThreshold,
+				voteweighted.DefaultPowerThreshold,
 			),
 			strategy,
 		),
@@ -1388,13 +1383,12 @@
 	)
 
 	// if the node is a NonValidatingFullNode, we don't need to run any of the oracle code
-	var oracleMetrics servicemetrics.Metrics
 	if !appFlags.NonValidatingFullNode {
-		oracleMetrics = app.initOracle(appOpts, priceUpdateDecoder)
-	}
-
-	if oracleMetrics == nil {
-		oracleMetrics = servicemetrics.NewNopMetrics()
+		app.initOracle(appOpts, priceUpdateDecoder)
+	}
+
+	if app.oracleMetrics == nil {
+		app.oracleMetrics = servicemetrics.NewNopMetrics()
 	}
 
 	// ProcessProposal setup.
@@ -1431,7 +1425,7 @@
 		veCodec,
 		extCommitCodec,
 		strategy,
-		oracleMetrics,
+		app.oracleMetrics,
 		slinkyproposals.RetainOracleDataInWrappedProposalHandler(),
 	)
 
@@ -1486,12 +1480,7 @@
 	return app
 }
 
-<<<<<<< HEAD
-func (app *App) initSlinkySidecarClient(appOpts servertypes.AppOptions) oracleclient.OracleClient {
-=======
-func (app *App) initOracle(appOpts servertypes.AppOptions, pricesTxDecoder process.UpdateMarketPriceTxDecoder) servicemetrics.Metrics {
->>>>>>> 788e646f
-	// Slinky setup
+func (app *App) initOracleMetrics(appOpts servertypes.AppOptions) servicemetrics.Metrics {
 	cfg, err := oracleconfig.ReadConfigFromAppOpts(appOpts)
 	if err != nil {
 		panic(err)
@@ -1500,54 +1489,48 @@
 	if err != nil {
 		panic(err)
 	}
-	// Create the oracle service.
-	slinkyClient, err := oracleclient.NewClientFromConfig(
-		cfg,
-		app.Logger().With("client", "oracle"),
-		oracleMetrics,
-	)
-	if err != nil {
-		panic(err)
-	}
-<<<<<<< HEAD
-	return slinkyClient
-=======
-
-	app.oracleClient = vote_extensions.NewOracleClient(
-		slinkyClient,
-		app.PricesKeeper,
-		&daemontypes.GrpcClientImpl{},
-		daemonflags.GetDaemonFlagValuesFromOptions(appOpts).Shared.SocketAddress)
-
 	// run prometheus metrics
 	if cfg.MetricsEnabled {
 		promLogger, err := zap.NewProduction()
 		if err != nil {
 			panic(err)
 		}
-
 		app.oraclePrometheusServer, err = promserver.NewPrometheusServer(cfg.PrometheusServerAddress, promLogger)
 		if err != nil {
 			panic(err)
 		}
-
 		// start the prometheus server
 		go app.oraclePrometheusServer.Start()
 	}
-
-	// Connect to the oracle service (default timeout of 5 seconds).
-	go func() {
-		if err := app.oracleClient.Start(context.Background()); err != nil {
-			app.Logger().Error("failed to start oracle client", "err", err)
-			panic(err)
-		}
-
-		app.Logger().Info("started oracle client", "address", cfg.OracleAddress)
-	}()
+	return oracleMetrics
+}
+
+func (app *App) initSlinkySidecarClient(appOpts servertypes.AppOptions) oracleclient.OracleClient {
+	// Create the oracle service.
+	app.oracleMetricsOnce()
+	cfg, err := oracleconfig.ReadConfigFromAppOpts(appOpts)
+	if err != nil {
+		panic(err)
+	}
+	slinkyClient, err := oracleclient.NewClientFromConfig(
+		cfg,
+		app.Logger().With("client", "oracle"),
+		app.oracleMetrics,
+	)
+	if err != nil {
+		panic(err)
+	}
+	return slinkyClient
+}
+
+func (app *App) initOracle(appOpts servertypes.AppOptions, pricesTxDecoder process.UpdateMarketPriceTxDecoder) {
+	// Slinky setup
+	app.oracleMetricsOnce()
+
 	// Vote Extension setup.
 	slinkyVoteExtensionsHandler := ve.NewVoteExtensionHandler(
 		app.Logger(),
-		app.oracleClient,
+		vote_extensions.NewOracleClient(app.PricesKeeper),
 		time.Second,
 		currencypair.NewDefaultCurrencyPairStrategy(app.PricesKeeper),
 		compression.NewCompressionVoteExtensionCodec(
@@ -1555,7 +1538,7 @@
 			compression.NewZLibCompressor(),
 		),
 		app.PreBlocker,
-		oracleMetrics,
+		app.oracleMetrics,
 	)
 
 	dydxExtendVoteHandler := vote_extensions.ExtendVoteHandler{
@@ -1566,9 +1549,6 @@
 
 	app.SetExtendVoteHandler(dydxExtendVoteHandler.ExtendVoteHandler())
 	app.SetVerifyVoteExtensionHandler(slinkyVoteExtensionsHandler.VerifyVoteExtensionHandler())
-
-	return oracleMetrics
->>>>>>> 788e646f
 }
 
 // RegisterDaemonWithHealthMonitor registers a daemon service with the update monitor, which will commence monitoring
@@ -1843,11 +1823,6 @@
 // Close invokes an ordered shutdown of routines.
 func (app *App) Close() error {
 	app.BaseApp.Close()
-	if app.oracleClient != nil {
-		if err := app.oracleClient.Stop(); err != nil {
-			return err
-		}
-	}
 	if app.oraclePrometheusServer != nil {
 		app.oraclePrometheusServer.Close()
 	}
