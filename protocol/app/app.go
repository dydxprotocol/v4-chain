package app

import (
	"context"
	"encoding/json"
	daemontypes "github.com/dydxprotocol/v4-chain/protocol/daemons/types"
	"io"
	"math/big"
	"net/http"
	"os"
	"path/filepath"
	"strings"

	"github.com/dydxprotocol/v4-chain/protocol/app/stoppable"
	daemonservertypes "github.com/dydxprotocol/v4-chain/protocol/daemons/server/types"
	"github.com/dydxprotocol/v4-chain/protocol/x/clob/rate_limit"

	gometrics "github.com/armon/go-metrics"
	"github.com/dydxprotocol/v4-chain/protocol/lib/metrics"

	pricefeed_types "github.com/dydxprotocol/v4-chain/protocol/daemons/pricefeed/types"

	autocliv1 "cosmossdk.io/api/cosmos/autocli/v1"
	reflectionv1 "cosmossdk.io/api/cosmos/reflection/v1"

	dbm "github.com/cometbft/cometbft-db"
	abci "github.com/cometbft/cometbft/abci/types"
	tmjson "github.com/cometbft/cometbft/libs/json"
	"github.com/cometbft/cometbft/libs/log"
	tmos "github.com/cometbft/cometbft/libs/os"
	tmproto "github.com/cometbft/cometbft/proto/tendermint/types"
	"github.com/cosmos/cosmos-sdk/baseapp"
	"github.com/cosmos/cosmos-sdk/client"
	cosmosflags "github.com/cosmos/cosmos-sdk/client/flags"
	nodeservice "github.com/cosmos/cosmos-sdk/client/grpc/node"
	"github.com/cosmos/cosmos-sdk/client/grpc/tmservice"
	"github.com/cosmos/cosmos-sdk/codec"
	"github.com/cosmos/cosmos-sdk/codec/types"
	"github.com/cosmos/cosmos-sdk/runtime"
	runtimeservices "github.com/cosmos/cosmos-sdk/runtime/services"
	"github.com/cosmos/cosmos-sdk/server"
	"github.com/cosmos/cosmos-sdk/server/api"
	"github.com/cosmos/cosmos-sdk/server/config"
	servertypes "github.com/cosmos/cosmos-sdk/server/types"
	storetypes "github.com/cosmos/cosmos-sdk/store/types"
	"github.com/cosmos/cosmos-sdk/telemetry"
	sdk "github.com/cosmos/cosmos-sdk/types"
	"github.com/cosmos/cosmos-sdk/types/module"
	"github.com/cosmos/cosmos-sdk/version"
	"github.com/cosmos/cosmos-sdk/x/auth"
	"github.com/cosmos/cosmos-sdk/x/auth/ante"
	authkeeper "github.com/cosmos/cosmos-sdk/x/auth/keeper"
	authtx "github.com/cosmos/cosmos-sdk/x/auth/tx"
	authtypes "github.com/cosmos/cosmos-sdk/x/auth/types"
	"github.com/cosmos/cosmos-sdk/x/bank"
	bankkeeper "github.com/cosmos/cosmos-sdk/x/bank/keeper"
	banktypes "github.com/cosmos/cosmos-sdk/x/bank/types"
	"github.com/cosmos/cosmos-sdk/x/capability"
	capabilitykeeper "github.com/cosmos/cosmos-sdk/x/capability/keeper"
	capabilitytypes "github.com/cosmos/cosmos-sdk/x/capability/types"
	"github.com/cosmos/cosmos-sdk/x/consensus"
	consensusparamkeeper "github.com/cosmos/cosmos-sdk/x/consensus/keeper"
	consensusparamtypes "github.com/cosmos/cosmos-sdk/x/consensus/types"
	"github.com/cosmos/cosmos-sdk/x/crisis"
	crisiskeeper "github.com/cosmos/cosmos-sdk/x/crisis/keeper"
	crisistypes "github.com/cosmos/cosmos-sdk/x/crisis/types"
	distr "github.com/cosmos/cosmos-sdk/x/distribution"
	distrkeeper "github.com/cosmos/cosmos-sdk/x/distribution/keeper"
	distrtypes "github.com/cosmos/cosmos-sdk/x/distribution/types"
	"github.com/cosmos/cosmos-sdk/x/evidence"
	evidencekeeper "github.com/cosmos/cosmos-sdk/x/evidence/keeper"
	evidencetypes "github.com/cosmos/cosmos-sdk/x/evidence/types"
	"github.com/cosmos/cosmos-sdk/x/feegrant"
	feegrantkeeper "github.com/cosmos/cosmos-sdk/x/feegrant/keeper"
	feegrantmodule "github.com/cosmos/cosmos-sdk/x/feegrant/module"
	"github.com/cosmos/cosmos-sdk/x/genutil"
	genutiltypes "github.com/cosmos/cosmos-sdk/x/genutil/types"
	"github.com/cosmos/cosmos-sdk/x/gov"
	govkeeper "github.com/cosmos/cosmos-sdk/x/gov/keeper"
	govtypes "github.com/cosmos/cosmos-sdk/x/gov/types"
	govv1 "github.com/cosmos/cosmos-sdk/x/gov/types/v1"
	govv1beta1 "github.com/cosmos/cosmos-sdk/x/gov/types/v1beta1"
	"github.com/cosmos/cosmos-sdk/x/params"
	paramskeeper "github.com/cosmos/cosmos-sdk/x/params/keeper"
	paramstypes "github.com/cosmos/cosmos-sdk/x/params/types"
	paramproposal "github.com/cosmos/cosmos-sdk/x/params/types/proposal"
	"github.com/cosmos/cosmos-sdk/x/slashing"
	slashingkeeper "github.com/cosmos/cosmos-sdk/x/slashing/keeper"
	slashingtypes "github.com/cosmos/cosmos-sdk/x/slashing/types"
	"github.com/cosmos/cosmos-sdk/x/staking"
	stakingkeeper "github.com/cosmos/cosmos-sdk/x/staking/keeper"
	stakingtypes "github.com/cosmos/cosmos-sdk/x/staking/types"
	"github.com/cosmos/cosmos-sdk/x/upgrade"
	upgradekeeper "github.com/cosmos/cosmos-sdk/x/upgrade/keeper"
	upgradetypes "github.com/cosmos/cosmos-sdk/x/upgrade/types"
	"github.com/gorilla/mux"
	"github.com/rakyll/statik/fs"
	"github.com/spf13/cast"
	"google.golang.org/grpc"

	// App
	"github.com/dydxprotocol/v4-chain/protocol/app/basic_manager"
	"github.com/dydxprotocol/v4-chain/protocol/app/flags"
	"github.com/dydxprotocol/v4-chain/protocol/app/middleware"
	"github.com/dydxprotocol/v4-chain/protocol/app/prepare"
	"github.com/dydxprotocol/v4-chain/protocol/app/process"
	"github.com/dydxprotocol/v4-chain/protocol/app/upgrades"

	// Lib
	timelib "github.com/dydxprotocol/v4-chain/protocol/lib/time"

	// Mempool
	"github.com/dydxprotocol/v4-chain/protocol/mempool"

	// Daemons
	bridgeclient "github.com/dydxprotocol/v4-chain/protocol/daemons/bridge/client"
	"github.com/dydxprotocol/v4-chain/protocol/daemons/configs"
	daemonflags "github.com/dydxprotocol/v4-chain/protocol/daemons/flags"
	liquidationclient "github.com/dydxprotocol/v4-chain/protocol/daemons/liquidation/client"
	pricefeedclient "github.com/dydxprotocol/v4-chain/protocol/daemons/pricefeed/client"
	"github.com/dydxprotocol/v4-chain/protocol/daemons/pricefeed/client/constants"
	daemonserver "github.com/dydxprotocol/v4-chain/protocol/daemons/server"
	bridgedaemontypes "github.com/dydxprotocol/v4-chain/protocol/daemons/server/types/bridge"
	liquidationtypes "github.com/dydxprotocol/v4-chain/protocol/daemons/server/types/liquidations"
	pricefeedtypes "github.com/dydxprotocol/v4-chain/protocol/daemons/server/types/pricefeed"

	// Modules
	assetsmodule "github.com/dydxprotocol/v4-chain/protocol/x/assets"
	assetsmodulekeeper "github.com/dydxprotocol/v4-chain/protocol/x/assets/keeper"
	assetsmoduletypes "github.com/dydxprotocol/v4-chain/protocol/x/assets/types"
	blocktimemodule "github.com/dydxprotocol/v4-chain/protocol/x/blocktime"
	blocktimemodulekeeper "github.com/dydxprotocol/v4-chain/protocol/x/blocktime/keeper"
	blocktimemoduletypes "github.com/dydxprotocol/v4-chain/protocol/x/blocktime/types"
	bridgemodule "github.com/dydxprotocol/v4-chain/protocol/x/bridge"
	bridgemodulekeeper "github.com/dydxprotocol/v4-chain/protocol/x/bridge/keeper"
	bridgemoduletypes "github.com/dydxprotocol/v4-chain/protocol/x/bridge/types"
	clobmodule "github.com/dydxprotocol/v4-chain/protocol/x/clob"
	clobflags "github.com/dydxprotocol/v4-chain/protocol/x/clob/flags"
	clobmodulekeeper "github.com/dydxprotocol/v4-chain/protocol/x/clob/keeper"
	clobmodulememclob "github.com/dydxprotocol/v4-chain/protocol/x/clob/memclob"
	clobmoduletypes "github.com/dydxprotocol/v4-chain/protocol/x/clob/types"
	delaymsgmodule "github.com/dydxprotocol/v4-chain/protocol/x/delaymsg"
	delaymsgmodulekeeper "github.com/dydxprotocol/v4-chain/protocol/x/delaymsg/keeper"
	delaymsgmoduletypes "github.com/dydxprotocol/v4-chain/protocol/x/delaymsg/types"
	epochsmodule "github.com/dydxprotocol/v4-chain/protocol/x/epochs"
	epochsmodulekeeper "github.com/dydxprotocol/v4-chain/protocol/x/epochs/keeper"
	epochsmoduletypes "github.com/dydxprotocol/v4-chain/protocol/x/epochs/types"
	feetiersmodule "github.com/dydxprotocol/v4-chain/protocol/x/feetiers"
	feetiersmodulekeeper "github.com/dydxprotocol/v4-chain/protocol/x/feetiers/keeper"
	feetiersmoduletypes "github.com/dydxprotocol/v4-chain/protocol/x/feetiers/types"
	perpetualsmodule "github.com/dydxprotocol/v4-chain/protocol/x/perpetuals"
	perpetualsmodulekeeper "github.com/dydxprotocol/v4-chain/protocol/x/perpetuals/keeper"
	perpetualsmoduletypes "github.com/dydxprotocol/v4-chain/protocol/x/perpetuals/types"
	pricesmodule "github.com/dydxprotocol/v4-chain/protocol/x/prices"
	pricesmodulekeeper "github.com/dydxprotocol/v4-chain/protocol/x/prices/keeper"
	pricesmoduletypes "github.com/dydxprotocol/v4-chain/protocol/x/prices/types"
	rewardsmodule "github.com/dydxprotocol/v4-chain/protocol/x/rewards"
	rewardsmodulekeeper "github.com/dydxprotocol/v4-chain/protocol/x/rewards/keeper"
	rewardsmoduletypes "github.com/dydxprotocol/v4-chain/protocol/x/rewards/types"
	sendingmodule "github.com/dydxprotocol/v4-chain/protocol/x/sending"
	sendingmodulekeeper "github.com/dydxprotocol/v4-chain/protocol/x/sending/keeper"
	sendingmoduletypes "github.com/dydxprotocol/v4-chain/protocol/x/sending/types"
	statsmodule "github.com/dydxprotocol/v4-chain/protocol/x/stats"
	statsmodulekeeper "github.com/dydxprotocol/v4-chain/protocol/x/stats/keeper"
	statsmoduletypes "github.com/dydxprotocol/v4-chain/protocol/x/stats/types"
	subaccountsmodule "github.com/dydxprotocol/v4-chain/protocol/x/subaccounts"
	subaccountsmodulekeeper "github.com/dydxprotocol/v4-chain/protocol/x/subaccounts/keeper"
	satypes "github.com/dydxprotocol/v4-chain/protocol/x/subaccounts/types"
	vestmodule "github.com/dydxprotocol/v4-chain/protocol/x/vest"
	vestmodulekeeper "github.com/dydxprotocol/v4-chain/protocol/x/vest/keeper"
	vestmoduletypes "github.com/dydxprotocol/v4-chain/protocol/x/vest/types"

	// IBC
	"github.com/cosmos/ibc-go/v7/modules/apps/transfer"
	ibctransferkeeper "github.com/cosmos/ibc-go/v7/modules/apps/transfer/keeper"
	ibctransfertypes "github.com/cosmos/ibc-go/v7/modules/apps/transfer/types"
	ibc "github.com/cosmos/ibc-go/v7/modules/core"
	ibcporttypes "github.com/cosmos/ibc-go/v7/modules/core/05-port/types"
	ibcexported "github.com/cosmos/ibc-go/v7/modules/core/exported"
	ibckeeper "github.com/cosmos/ibc-go/v7/modules/core/keeper"

	// Indexer
	"github.com/dydxprotocol/v4-chain/protocol/indexer"
	"github.com/dydxprotocol/v4-chain/protocol/indexer/indexer_manager"
	"github.com/dydxprotocol/v4-chain/protocol/indexer/msgsender"
)

var (
	// DefaultNodeHome default home directories for the application daemon
	DefaultNodeHome string

	// `Upgrades` defines the upgrade handlers and store loaders for the application.
	// New upgrades should be added to this slice after they are implemented.
	Upgrades = []upgrades.Upgrade{}
	Forks    = []upgrades.Fork{}
)

var (
	_ runtime.AppI            = (*App)(nil)
	_ servertypes.Application = (*App)(nil)
)

func init() {
	userHomeDir, err := os.UserHomeDir()
	if err != nil {
		panic(err)
	}

	DefaultNodeHome = filepath.Join(userHomeDir, "."+AppName)

	// Set DefaultPowerReduction to 1e18 to avoid overflow whe calculating
	// consensus power.
	sdk.DefaultPowerReduction = lib.PowerReduction
}

// App extends an ABCI application, but with most of its parameters exported.
// They are exported for convenience in creating helper functions, as object
// capabilities aren't needed for testing.
type App struct {
	*baseapp.BaseApp

	cdc               *codec.LegacyAmino
	appCodec          codec.Codec
	txConfig          client.TxConfig
	interfaceRegistry types.InterfaceRegistry

	// keys to access the substores
	keys    map[string]*storetypes.KVStoreKey
	tkeys   map[string]*storetypes.TransientStoreKey
	memKeys map[string]*storetypes.MemoryStoreKey

	// keepers
	AccountKeeper    authkeeper.AccountKeeper
	BankKeeper       bankkeeper.Keeper
	CapabilityKeeper *capabilitykeeper.Keeper
	StakingKeeper    *stakingkeeper.Keeper
	SlashingKeeper   slashingkeeper.Keeper
	DistrKeeper      distrkeeper.Keeper
	GovKeeper        *govkeeper.Keeper
	CrisisKeeper     *crisiskeeper.Keeper
	UpgradeKeeper    *upgradekeeper.Keeper
	ParamsKeeper     paramskeeper.Keeper
	// IBC Keeper must be a pointer in the app, so we can SetRouter on it correctly
	IBCKeeper             *ibckeeper.Keeper
	EvidenceKeeper        evidencekeeper.Keeper
	TransferKeeper        ibctransferkeeper.Keeper
	FeeGrantKeeper        feegrantkeeper.Keeper
	ConsensusParamsKeeper consensusparamkeeper.Keeper

	// make scoped keepers public for test purposes
	ScopedIBCKeeper      capabilitykeeper.ScopedKeeper
	ScopedTransferKeeper capabilitykeeper.ScopedKeeper

	PricesKeeper pricesmodulekeeper.Keeper

	AssetsKeeper assetsmodulekeeper.Keeper

	BlockTimeKeeper blocktimemodulekeeper.Keeper

	BridgeKeeper bridgemodulekeeper.Keeper

	DelayMsgKeeper delaymsgmodulekeeper.Keeper

	FeeTiersKeeper feetiersmodulekeeper.Keeper

	PerpetualsKeeper *perpetualsmodulekeeper.Keeper

	VestKeeper vestmodulekeeper.Keeper

	RewardsKeeper rewardsmodulekeeper.Keeper

	StatsKeeper statsmodulekeeper.Keeper

	SubaccountsKeeper subaccountsmodulekeeper.Keeper

	ClobKeeper *clobmodulekeeper.Keeper

	SendingKeeper sendingmodulekeeper.Keeper

	EpochsKeeper epochsmodulekeeper.Keeper
	// this line is used by starport scaffolding # stargate/app/keeperDeclaration

	ModuleManager *module.Manager

	// module configurator
	configurator module.Configurator

	IndexerEventManager indexer_manager.IndexerEventManager
	Server              *daemonserver.Server

	// startDaemons encapsulates the logic that starts all daemons and daemon services. This function contains a
	// closure of all relevant data structures that are shared with various keepers. Daemon services startup is
	// delayed until after the gRPC service is initialized so that the gRPC service will be available and the daemons
	// can correctly operate.
	startDaemons func()
}

// assertAppPreconditions assert invariants required for an application to start.
func assertAppPreconditions() {
	// Check that the default power reduction is set correctly.
	if sdk.DefaultPowerReduction.BigInt().Cmp(big.NewInt(1_000_000_000_000_000_000)) != 0 {
		panic("DefaultPowerReduction is not set correctly")
	}
}

// New returns a reference to an initialized blockchain app
func New(
	logger log.Logger,
	db dbm.DB,
	traceStore io.Writer,
	loadLatest bool,
	appOpts servertypes.AppOptions,
	baseAppOptions ...func(*baseapp.BaseApp),
) *App {
	assertAppPreconditions()

	// dYdX specific command-line flags.
	appFlags := flags.GetFlagValuesFromOptions(appOpts)
	// Panic if this is not a full node and gRPC is disabled.
	if err := appFlags.Validate(); err != nil {
		panic(err)
	}

	initDatadogProfiler(logger, appFlags.DdAgentHost, appFlags.DdTraceAgentPort)

	encodingConfig := GetEncodingConfig()

	appCodec := encodingConfig.Codec
	legacyAmino := encodingConfig.Amino
	cdc := encodingConfig.Amino
	interfaceRegistry := encodingConfig.InterfaceRegistry
	txConfig := encodingConfig.TxConfig

	bApp := baseapp.NewBaseApp(AppName, logger, db, txConfig.TxDecoder(), baseAppOptions...)
	bApp.SetCommitMultiStoreTracer(traceStore)
	bApp.SetVersion(version.Version)
	bApp.SetInterfaceRegistry(interfaceRegistry)
	bApp.SetTxEncoder(txConfig.TxEncoder())

	keys := sdk.NewKVStoreKeys(
		authtypes.StoreKey, banktypes.StoreKey, stakingtypes.StoreKey, crisistypes.StoreKey,
		distrtypes.StoreKey, slashingtypes.StoreKey,
		govtypes.StoreKey, paramstypes.StoreKey, consensusparamtypes.StoreKey, upgradetypes.StoreKey, feegrant.StoreKey,
		ibcexported.StoreKey, ibctransfertypes.StoreKey,
		evidencetypes.StoreKey,
		capabilitytypes.StoreKey,
		pricesmoduletypes.StoreKey,
		assetsmoduletypes.StoreKey,
		blocktimemoduletypes.StoreKey,
		bridgemoduletypes.StoreKey,
		feetiersmoduletypes.StoreKey,
		perpetualsmoduletypes.StoreKey,
		satypes.StoreKey,
		statsmoduletypes.StoreKey,
		vestmoduletypes.StoreKey,
		rewardsmoduletypes.StoreKey,
		clobmoduletypes.StoreKey,
		sendingmoduletypes.StoreKey,
		delaymsgmoduletypes.StoreKey,
		epochsmoduletypes.StoreKey,
	)
	tkeys := sdk.NewTransientStoreKeys(
		paramstypes.TStoreKey,
		clobmoduletypes.TransientStoreKey,
		statsmoduletypes.TransientStoreKey,
		rewardsmoduletypes.TransientStoreKey,
		indexer_manager.TransientStoreKey,
	)
	memKeys := sdk.NewMemoryStoreKeys(capabilitytypes.MemStoreKey, clobmoduletypes.MemStoreKey)

	app := &App{
		BaseApp:           bApp,
		cdc:               cdc,
		appCodec:          appCodec,
		txConfig:          txConfig,
		interfaceRegistry: interfaceRegistry,
		keys:              keys,
		tkeys:             tkeys,
		memKeys:           memKeys,
	}

	app.ParamsKeeper = initParamsKeeper(appCodec, cdc, keys[paramstypes.StoreKey], tkeys[paramstypes.TStoreKey])

	// set the BaseApp's parameter store
	app.ConsensusParamsKeeper = consensusparamkeeper.NewKeeper(
		appCodec, keys[upgradetypes.StoreKey], authtypes.NewModuleAddress(govtypes.ModuleName).String())
	bApp.SetParamStore(&app.ConsensusParamsKeeper)

	// add capability keeper and ScopeToModule for ibc module
	app.CapabilityKeeper = capabilitykeeper.NewKeeper(
		appCodec,
		keys[capabilitytypes.StoreKey],
		memKeys[capabilitytypes.MemStoreKey],
	)

	// grant capabilities for the ibc and ibc-transfer modules
	scopedIBCKeeper := app.CapabilityKeeper.ScopeToModule(ibcexported.ModuleName)
	scopedTransferKeeper := app.CapabilityKeeper.ScopeToModule(ibctransfertypes.ModuleName)

	// add keepers
	app.AccountKeeper = authkeeper.NewAccountKeeper(
		appCodec,
		keys[authtypes.StoreKey],
		authtypes.ProtoBaseAccount,
		maccPerms,
		sdk.Bech32MainPrefix,
		authtypes.NewModuleAddress(govtypes.ModuleName).String(),
	)
	app.BankKeeper = bankkeeper.NewBaseKeeper(
		appCodec,
		keys[banktypes.StoreKey],
		app.AccountKeeper,
		BlockedAddresses(),
		authtypes.NewModuleAddress(govtypes.ModuleName).String(),
	)
	app.StakingKeeper = stakingkeeper.NewKeeper(
		appCodec,
		keys[stakingtypes.StoreKey],
		app.AccountKeeper,
		app.BankKeeper,
		authtypes.NewModuleAddress(govtypes.ModuleName).String(),
	)

	app.DistrKeeper = distrkeeper.NewKeeper(
		appCodec,
		keys[distrtypes.StoreKey],
		app.AccountKeeper,
		app.BankKeeper,
		app.StakingKeeper,
		authtypes.FeeCollectorName,
		authtypes.NewModuleAddress(govtypes.ModuleName).String(),
	)

	app.SlashingKeeper = slashingkeeper.NewKeeper(
		appCodec,
		legacyAmino,
		keys[slashingtypes.StoreKey],
		app.StakingKeeper,
		authtypes.NewModuleAddress(govtypes.ModuleName).String(),
	)

	invCheckPeriod := cast.ToUint(appOpts.Get(server.FlagInvCheckPeriod))
	app.CrisisKeeper = crisiskeeper.NewKeeper(appCodec, keys[crisistypes.StoreKey], invCheckPeriod,
		app.BankKeeper, authtypes.FeeCollectorName, authtypes.NewModuleAddress(govtypes.ModuleName).String())

	app.FeeGrantKeeper = feegrantkeeper.NewKeeper(appCodec, keys[feegrant.StoreKey], app.AccountKeeper)

	// register the staking hooks
	// NOTE: stakingKeeper above is passed by reference, so that it will contain these hooks
	app.StakingKeeper.SetHooks(
		stakingtypes.NewMultiStakingHooks(app.DistrKeeper.Hooks(), app.SlashingKeeper.Hooks()),
	)

	// get skipUpgradeHeights from the app options
	skipUpgradeHeights := map[int64]bool{}
	for _, h := range cast.ToIntSlice(appOpts.Get(server.FlagUnsafeSkipUpgrades)) {
		skipUpgradeHeights[int64(h)] = true
	}
	homePath := cast.ToString(appOpts.Get(cosmosflags.FlagHome))
	// set the governance module account as the authority for conducting upgrades
	app.UpgradeKeeper = upgradekeeper.NewKeeper(
		skipUpgradeHeights,
		keys[upgradetypes.StoreKey],
		appCodec,
		homePath,
		app.BaseApp,
		authtypes.NewModuleAddress(govtypes.ModuleName).String(),
	)

	// ... other modules keepers

	// Register the proposal types
	// Deprecated: Avoid adding new handlers, instead use the new proposal flow
	// by granting the governance module the right to execute the message.
	// See: https://github.com/cosmos/cosmos-sdk/blob/release/v0.46.x/x/gov/spec/01_concepts.md#proposal-messages
	govRouter := govv1beta1.NewRouter()
	govRouter.AddRoute(govtypes.RouterKey, govv1beta1.ProposalHandler).
		AddRoute(paramproposal.RouterKey, params.NewParamChangeProposalHandler(app.ParamsKeeper)).
		AddRoute(upgradetypes.RouterKey, upgrade.NewSoftwareUpgradeProposalHandler(app.UpgradeKeeper))
	govConfig := govtypes.DefaultConfig()
	/*
		Example of setting gov params:
		govConfig.MaxMetadataLen = 10000
	*/
	govKeeper := govkeeper.NewKeeper(
		appCodec, keys[govtypes.StoreKey], app.AccountKeeper, app.BankKeeper,
		app.StakingKeeper, app.MsgServiceRouter(), govConfig, authtypes.NewModuleAddress(govtypes.ModuleName).String(),
	)

	app.GovKeeper = govKeeper.SetHooks(
		govtypes.NewMultiGovHooks(
		// register the governance hooks
		),
	)

	// Set legacy router for backwards compatibility with gov v1beta1
	govKeeper.SetLegacyRouter(govRouter)

	// Create IBC Keeper
	app.IBCKeeper = ibckeeper.NewKeeper(
		appCodec,
		keys[ibcexported.StoreKey],
		app.getSubspace(ibcexported.ModuleName),
		app.StakingKeeper,
		app.UpgradeKeeper,
		scopedIBCKeeper,
	)

	// Create Transfer Keepers
	app.TransferKeeper = ibctransferkeeper.NewKeeper(
		appCodec, keys[ibctransfertypes.StoreKey], app.getSubspace(ibctransfertypes.ModuleName),
		app.IBCKeeper.ChannelKeeper, app.IBCKeeper.ChannelKeeper, &app.IBCKeeper.PortKeeper,
		app.AccountKeeper, app.BankKeeper, scopedTransferKeeper,
	)
	transferModule := transfer.NewAppModule(app.TransferKeeper)
	transferIBCModule := transfer.NewIBCModule(app.TransferKeeper)

	// Create static IBC router, add transfer route, then set and seal it
	ibcRouter := ibcporttypes.NewRouter()
	ibcRouter.AddRoute(ibctransfertypes.ModuleName, transferIBCModule)
	app.IBCKeeper.SetRouter(ibcRouter)

	// create evidence keeper with router
	evidenceKeeper := evidencekeeper.NewKeeper(
		appCodec, keys[evidencetypes.StoreKey], app.StakingKeeper, app.SlashingKeeper,
	)
	// If evidence needs to be handled for the app, set routes in router here and seal
	app.EvidenceKeeper = *evidenceKeeper

	/****  dYdX specific modules/setup ****/
	msgSender, indexerFlags := getIndexerFromOptions(appOpts, logger)
	app.IndexerEventManager = indexer_manager.NewIndexerEventManager(
		msgSender,
		tkeys[indexer_manager.TransientStoreKey],
		indexerFlags.SendOffchainData,
	)
	timeProvider := &timelib.TimeProviderImpl{}

	app.EpochsKeeper = *epochsmodulekeeper.NewKeeper(
		appCodec,
		keys[epochsmoduletypes.StoreKey],
	)
	epochsModule := epochsmodule.NewAppModule(appCodec, app.EpochsKeeper)

	// Get Daemon Flags.
	daemonFlags := daemonflags.GetDaemonFlagValuesFromOptions(appOpts)

	// Create server that will ingest gRPC messages from daemon clients.
	// Note that gRPC clients will block on new gRPC connection until the gRPC server is ready to
	// accept new connections.
	app.Server = daemonserver.NewServer(
		logger,
		grpc.NewServer(),
		&daemontypes.FileHandlerImpl{},
		daemonFlags.Shared.SocketAddress,
		appFlags.GrpcAddress,
	)
	// Setup server for pricefeed messages. The server will wait for gRPC messages containing price
	// updates and then encode them into an in-memory cache shared by the prices module.
	// The in-memory data structure is shared by the x/prices module and PriceFeed daemon.
	indexPriceCache := pricefeedtypes.NewMarketToExchangePrices(pricefeed_types.MaxPriceAge)
	app.Server.WithPriceFeedMarketToExchangePrices(indexPriceCache)

	// Setup server for liquidation messages. The server will wait for gRPC messages containing
	// potentially liquidatable subaccounts and then encode them into an in-memory slice shared by
	// the liquidations module.
	// The in-memory data structure is shared by the x/clob module and liquidations daemon.
	liquidatableSubaccountIds := liquidationtypes.NewLiquidatableSubaccountIds()
	app.Server.WithLiquidatableSubaccountIds(liquidatableSubaccountIds)

	// Setup server for bridge messages.
	// The in-memory data structure is shared by the x/bridge module and bridge daemon.
	bridgeEventManager := bridgedaemontypes.NewBridgeEventManager(timeProvider)
	app.Server.WithBridgeEventManager(bridgeEventManager)

	// Create a closure for starting daemons and daemon server. Daemon services are delayed until after the gRPC
	// service is started because daemons depend on the gRPC service being available. If a node is initialized
	// with a genesis time in the future, then the gRPC service will not be available until the genesis time, the
	// daemons will not be able to connect to the cosmos gRPC query service and finish initialization, and the daemon
	// monitoring service will panic.
	app.startDaemons = func() {
		// Start server for handling gRPC messages from daemons.
		go app.Server.Start()

		// Start liquidations client for sending potentially liquidatable subaccounts to the application.
		if daemonFlags.Liquidation.Enabled {
			app.Server.ExpectLiquidationsDaemon(
				daemonservertypes.MaximumAcceptableUpdateDelay(daemonFlags.Liquidation.LoopDelayMs),
			)
			go func() {
				if err := liquidationclient.Start(
					// The client will use `context.Background` so that it can have a different context from
					// the main application.
					context.Background(),
					daemonFlags,
					appFlags,
					logger,
					&lib.GrpcClientImpl{},
				); err != nil {
					panic(err)
				}
			}()
		}

		// Non-validating full-nodes have no need to run the price daemon.
		if !appFlags.NonValidatingFullNode && daemonFlags.Price.Enabled {
			exchangeStartupConfig := configs.ReadExchangeStartupConfigFile(homePath)
			app.Server.ExpectPricefeedDaemon(daemonservertypes.MaximumAcceptableUpdateDelay(daemonFlags.Price.LoopDelayMs))
			// Start pricefeed client for sending prices for the pricefeed server to consume. These prices
			// are retrieved via third-party APIs like Binance and then are encoded in-memory and
			// periodically sent via gRPC to a shared socket with the server.
			client := pricefeedclient.StartNewClient(
				// The client will use `context.Background` so that it can have a different context from
				// the main application.
				context.Background(),
				daemonFlags,
				appFlags,
				logger,
<<<<<<< HEAD
				&daemontypes.GrpcClientImpl{},
			); err != nil {
				panic(err)
			}
		}()
	}

	// Non-validating full-nodes have no need to run the price daemon.
	if !appFlags.NonValidatingFullNode && daemonFlags.Price.Enabled {
		exchangeStartupConfig := configs.ReadExchangeStartupConfigFile(homePath)
		app.Server.ExpectPricefeedDaemon(daemonservertypes.MaximumAcceptableUpdateDelay(daemonFlags.Price.LoopDelayMs))
		// Start pricefeed client for sending prices for the pricefeed server to consume. These prices
		// are retrieved via third-party APIs like Binance and then are encoded in-memory and
		// periodically sent via gRPC to a shared socket with the server.
		client := pricefeedclient.StartNewClient(
			// The client will use `context.Background` so that it can have a different context from
			// the main application.
			context.Background(),
			daemonFlags,
			appFlags,
			logger,
			&daemontypes.GrpcClientImpl{},
			exchangeStartupConfig,
			constants.StaticExchangeDetails,
			&pricefeedclient.SubTaskRunnerImpl{},
		)
		stoppable.RegisterServiceForTestCleanup(appFlags.GrpcAddress, client)
	}

	// Start Bridge Daemon.
	// Non-validating full-nodes have no need to run the bridge daemon.
	if !appFlags.NonValidatingFullNode && daemonFlags.Bridge.Enabled {
		// TODO(CORE-582): Re-enable bridge daemon registration once the bridge daemon is fixed in local / CI
		// environments.
		// app.Server.ExpectBridgeDaemon(daemonservertypes.MaximumAcceptableUpdateDelay(daemonFlags.Bridge.LoopDelayMs))
		go func() {
			if err := bridgeclient.Start(
				// The client will use `context.Background` so that it can have a different context from
				// the main application.
				context.Background(),
				daemonFlags,
				appFlags,
				logger,
				&daemontypes.GrpcClientImpl{},
			); err != nil {
				panic(err)
			}
		}()
=======
				&lib.GrpcClientImpl{},
				exchangeStartupConfig,
				constants.StaticExchangeDetails,
				&pricefeedclient.SubTaskRunnerImpl{},
			)
			stoppable.RegisterServiceForTestCleanup(appFlags.GrpcAddress, client)
		}

		// Start Bridge Daemon.
		// Non-validating full-nodes have no need to run the bridge daemon.
		if !appFlags.NonValidatingFullNode && daemonFlags.Bridge.Enabled {
			// TODO(CORE-582): Re-enable bridge daemon registration once the bridge daemon is fixed in local / CI
			// environments.
			// app.Server.ExpectBridgeDaemon(daemonservertypes.MaximumAcceptableUpdateDelay(daemonFlags.Bridge.LoopDelayMs))
			go func() {
				if err := bridgeclient.Start(
					// The client will use `context.Background` so that it can have a different context from
					// the main application.
					context.Background(),
					daemonFlags,
					appFlags,
					logger,
					&lib.GrpcClientImpl{},
				); err != nil {
					panic(err)
				}
			}()
		}
>>>>>>> 13266677
	}

	app.PricesKeeper = *pricesmodulekeeper.NewKeeper(
		appCodec,
		keys[pricesmoduletypes.StoreKey],
		indexPriceCache,
		pricesmoduletypes.NewMarketToSmoothedPrices(pricesmoduletypes.SmoothedPriceTrackingBlockHistoryLength),
		timeProvider,
		app.IndexerEventManager,
		// set the governance and delaymsg module accounts as the authority for conducting upgrades
		[]string{
			authtypes.NewModuleAddress(delaymsgmoduletypes.ModuleName).String(),
			authtypes.NewModuleAddress(govtypes.ModuleName).String(),
		},
	)
	pricesModule := pricesmodule.NewAppModule(appCodec, app.PricesKeeper, app.AccountKeeper, app.BankKeeper)

	app.AssetsKeeper = *assetsmodulekeeper.NewKeeper(
		appCodec,
		keys[assetsmoduletypes.StoreKey],
		app.PricesKeeper,
		app.IndexerEventManager,
	)
	assetsModule := assetsmodule.NewAppModule(appCodec, app.AssetsKeeper)

	app.BlockTimeKeeper = *blocktimemodulekeeper.NewKeeper(
		appCodec,
		keys[blocktimemoduletypes.StoreKey],
		// set the governance and delaymsg module accounts as the authority for conducting upgrades
		[]string{
			authtypes.NewModuleAddress(delaymsgmoduletypes.ModuleName).String(),
			authtypes.NewModuleAddress(govtypes.ModuleName).String(),
		},
	)
	blockTimeModule := blocktimemodule.NewAppModule(appCodec, app.BlockTimeKeeper)

	app.DelayMsgKeeper = *delaymsgmodulekeeper.NewKeeper(
		appCodec,
		keys[delaymsgmoduletypes.StoreKey],
		bApp.MsgServiceRouter(),
		// Permit delayed messages to be signed by the following modules.
		[]string{
			authtypes.NewModuleAddress(govtypes.ModuleName).String(),
		},
	)
	delayMsgModule := delaymsgmodule.NewAppModule(appCodec, app.DelayMsgKeeper)

	app.BridgeKeeper = *bridgemodulekeeper.NewKeeper(
		appCodec,
		keys[bridgemoduletypes.StoreKey],
		bridgeEventManager,
		app.BankKeeper,
		app.DelayMsgKeeper,
		// gov module and delayMsg module accounts are allowed to send messages to the bridge module.
		[]string{
			authtypes.NewModuleAddress(govtypes.ModuleName).String(),
			authtypes.NewModuleAddress(delaymsgmoduletypes.ModuleName).String(),
		},
	)
	bridgeModule := bridgemodule.NewAppModule(appCodec, app.BridgeKeeper)

	app.PerpetualsKeeper = perpetualsmodulekeeper.NewKeeper(
		appCodec,
		keys[perpetualsmoduletypes.StoreKey],
		app.PricesKeeper,
		app.EpochsKeeper,
		app.IndexerEventManager,
		// gov module and delayMsg module accounts are allowed to send messages to the bridge module.
		[]string{
			authtypes.NewModuleAddress(govtypes.ModuleName).String(),
			authtypes.NewModuleAddress(delaymsgmoduletypes.ModuleName).String(),
		},
	)
	perpetualsModule := perpetualsmodule.NewAppModule(appCodec, app.PerpetualsKeeper, app.AccountKeeper, app.BankKeeper)

	app.StatsKeeper = *statsmodulekeeper.NewKeeper(
		appCodec,
		app.EpochsKeeper,
		keys[statsmoduletypes.StoreKey],
		tkeys[statsmoduletypes.TransientStoreKey],
		// set the governance and delaymsg module accounts as the authority for conducting upgrades
		[]string{
			authtypes.NewModuleAddress(delaymsgmoduletypes.ModuleName).String(),
			authtypes.NewModuleAddress(govtypes.ModuleName).String(),
		},
	)
	statsModule := statsmodule.NewAppModule(appCodec, app.StatsKeeper)

	app.FeeTiersKeeper = *feetiersmodulekeeper.NewKeeper(
		appCodec,
		app.StatsKeeper,
		keys[feetiersmoduletypes.StoreKey],
		// set the governance and delaymsg module accounts as the authority for conducting upgrades
		[]string{
			authtypes.NewModuleAddress(delaymsgmoduletypes.ModuleName).String(),
			authtypes.NewModuleAddress(govtypes.ModuleName).String(),
		},
	)
	feeTiersModule := feetiersmodule.NewAppModule(appCodec, app.FeeTiersKeeper)

	app.VestKeeper = *vestmodulekeeper.NewKeeper(
		appCodec,
		keys[vestmoduletypes.StoreKey],
		app.BankKeeper,
		app.BlockTimeKeeper,
		// set the governance and delaymsg module accounts as the authority for conducting upgrades
		[]string{
			authtypes.NewModuleAddress(delaymsgmoduletypes.ModuleName).String(),
			authtypes.NewModuleAddress(govtypes.ModuleName).String(),
		},
	)
	vestModule := vestmodule.NewAppModule(appCodec, app.VestKeeper)

	app.RewardsKeeper = *rewardsmodulekeeper.NewKeeper(
		appCodec,
		keys[rewardsmoduletypes.StoreKey],
		tkeys[rewardsmoduletypes.TransientStoreKey],
		app.AssetsKeeper,
		app.BankKeeper,
		app.FeeTiersKeeper,
		app.PricesKeeper,
		// set the governance and delaymsg module accounts as the authority for conducting upgrades
		[]string{
			authtypes.NewModuleAddress(delaymsgmoduletypes.ModuleName).String(),
			authtypes.NewModuleAddress(govtypes.ModuleName).String(),
		},
	)
	rewardsModule := rewardsmodule.NewAppModule(appCodec, app.RewardsKeeper)

	app.SubaccountsKeeper = *subaccountsmodulekeeper.NewKeeper(
		appCodec,
		keys[satypes.StoreKey],
		app.AssetsKeeper,
		app.BankKeeper,
		app.PerpetualsKeeper,
		app.IndexerEventManager,
	)
	subaccountsModule := subaccountsmodule.NewAppModule(
		appCodec,
		app.SubaccountsKeeper,
	)

	clobFlags := clobflags.GetClobFlagValuesFromOptions(appOpts)

	memClob := clobmodulememclob.NewMemClobPriceTimePriority(app.IndexerEventManager.Enabled())

	app.ClobKeeper = clobmodulekeeper.NewKeeper(
		appCodec,
		keys[clobmoduletypes.StoreKey],
		memKeys[clobmoduletypes.MemStoreKey],
		tkeys[clobmoduletypes.TransientStoreKey],
		// set the governance and delaymsg module accounts as the authority for conducting upgrades
		[]string{
			authtypes.NewModuleAddress(delaymsgmoduletypes.ModuleName).String(),
			authtypes.NewModuleAddress(govtypes.ModuleName).String(),
		},
		memClob,
		app.SubaccountsKeeper,
		app.AssetsKeeper,
		app.BlockTimeKeeper,
		app.BankKeeper,
		app.FeeTiersKeeper,
		app.PerpetualsKeeper,
		app.StatsKeeper,
		app.RewardsKeeper,
		app.IndexerEventManager,
		txConfig.TxDecoder(),
		clobFlags,
		rate_limit.NewPanicRateLimiter[*clobmoduletypes.MsgPlaceOrder](),
		rate_limit.NewPanicRateLimiter[*clobmoduletypes.MsgCancelOrder](),
	)
	clobModule := clobmodule.NewAppModule(
		appCodec,
		app.ClobKeeper,
		app.AccountKeeper,
		app.BankKeeper,
		app.SubaccountsKeeper,
		liquidatableSubaccountIds,
	)
	app.PerpetualsKeeper.SetClobKeeper(app.ClobKeeper)

	app.SendingKeeper = *sendingmodulekeeper.NewKeeper(
		appCodec,
		keys[sendingmoduletypes.StoreKey],
		app.AccountKeeper,
		app.BankKeeper,
		app.SubaccountsKeeper,
		app.IndexerEventManager,
		// gov module and delayMsg module accounts are allowed to send messages to the sending module.
		[]string{
			authtypes.NewModuleAddress(govtypes.ModuleName).String(),
			authtypes.NewModuleAddress(delaymsgmoduletypes.ModuleName).String(),
		},
	)
	sendingModule := sendingmodule.NewAppModule(
		appCodec,
		app.SendingKeeper,
		app.AccountKeeper,
		app.BankKeeper,
		app.SubaccountsKeeper,
	)

	/****  Module Options ****/

	// NOTE: we may consider parsing `appOpts` inside module constructors. For the moment
	// we prefer to be more strict in what arguments the modules expect.
	var skipGenesisInvariants = cast.ToBool(appOpts.Get(crisis.FlagSkipGenesisInvariants))

	// NOTE: Any module instantiated in the module manager that is later modified
	// must be passed by reference here.
	app.ModuleManager = module.NewManager(
		genutil.NewAppModule(
			app.AccountKeeper, app.StakingKeeper, app.BaseApp.DeliverTxShouldLock,
			encodingConfig.TxConfig,
		),
		auth.NewAppModule(appCodec, app.AccountKeeper, nil, app.getSubspace(authtypes.ModuleName)),
		bank.NewAppModule(appCodec, app.BankKeeper, app.AccountKeeper, app.getSubspace(banktypes.ModuleName)),
		capability.NewAppModule(appCodec, *app.CapabilityKeeper, false),
		feegrantmodule.NewAppModule(appCodec, app.AccountKeeper, app.BankKeeper, app.FeeGrantKeeper, app.interfaceRegistry),
		crisis.NewAppModule(app.CrisisKeeper, skipGenesisInvariants, app.getSubspace(crisistypes.ModuleName)),
		gov.NewAppModule(appCodec, app.GovKeeper, app.AccountKeeper, app.BankKeeper, app.getSubspace(govtypes.ModuleName)),
		slashing.NewAppModule(
			appCodec,
			app.SlashingKeeper,
			app.AccountKeeper,
			app.BankKeeper,
			app.StakingKeeper,
			app.getSubspace(slashingtypes.ModuleName),
		),
		distr.NewAppModule(
			appCodec,
			app.DistrKeeper,
			app.AccountKeeper,
			app.BankKeeper,
			app.StakingKeeper,
			app.getSubspace(distrtypes.ModuleName),
		),
		staking.NewAppModule(
			appCodec,
			app.StakingKeeper,
			app.AccountKeeper,
			app.BankKeeper,
			app.getSubspace(stakingtypes.ModuleName),
		),
		upgrade.NewAppModule(app.UpgradeKeeper),
		evidence.NewAppModule(app.EvidenceKeeper),
		ibc.NewAppModule(app.IBCKeeper),
		params.NewAppModule(app.ParamsKeeper),
		consensus.NewAppModule(appCodec, app.ConsensusParamsKeeper),
		transferModule,
		pricesModule,
		assetsModule,
		blockTimeModule,
		bridgeModule,
		feeTiersModule,
		perpetualsModule,
		statsModule,
		vestModule,
		rewardsModule,
		subaccountsModule,
		clobModule,
		sendingModule,
		delayMsgModule,
		epochsModule,
	)

	// During begin block slashing happens after distr.BeginBlocker so that
	// there is nothing left over in the validator fee pool, so as to keep the
	// CanWithdrawInvariant invariant.
	// NOTE: staking module is required if HistoricalEntries param > 0
	app.ModuleManager.SetOrderBeginBlockers(
		blocktimemoduletypes.ModuleName, // Must be first
		upgradetypes.ModuleName,
		epochsmoduletypes.ModuleName,
		capabilitytypes.ModuleName,
		distrtypes.ModuleName,
		slashingtypes.ModuleName,
		evidencetypes.ModuleName,
		stakingtypes.ModuleName,
		ibcexported.ModuleName,
		ibctransfertypes.ModuleName,
		authtypes.ModuleName,
		banktypes.ModuleName,
		govtypes.ModuleName,
		crisistypes.ModuleName,
		genutiltypes.ModuleName,
		feegrant.ModuleName,
		paramstypes.ModuleName,
		consensusparamtypes.ModuleName,
		pricesmoduletypes.ModuleName,
		assetsmoduletypes.ModuleName,
		bridgemoduletypes.ModuleName,
		feetiersmoduletypes.ModuleName,
		perpetualsmoduletypes.ModuleName,
		statsmoduletypes.ModuleName,
		satypes.ModuleName,
		clobmoduletypes.ModuleName,
		vestmoduletypes.ModuleName,
		rewardsmoduletypes.ModuleName,
		sendingmoduletypes.ModuleName,
		delaymsgmoduletypes.ModuleName,
	)

	app.ModuleManager.SetOrderCommiters(
		clobmoduletypes.ModuleName,
	)

	app.ModuleManager.SetOrderEndBlockers(
		crisistypes.ModuleName,
		govtypes.ModuleName,
		stakingtypes.ModuleName,
		capabilitytypes.ModuleName,
		authtypes.ModuleName,
		banktypes.ModuleName,
		distrtypes.ModuleName,
		slashingtypes.ModuleName,
		genutiltypes.ModuleName,
		evidencetypes.ModuleName,
		feegrant.ModuleName,
		paramstypes.ModuleName,
		upgradetypes.ModuleName,
		ibcexported.ModuleName,
		ibctransfertypes.ModuleName,
		consensusparamtypes.ModuleName,
		pricesmoduletypes.ModuleName,
		assetsmoduletypes.ModuleName,
		bridgemoduletypes.ModuleName,
		feetiersmoduletypes.ModuleName,
		perpetualsmoduletypes.ModuleName,
		statsmoduletypes.ModuleName,
		satypes.ModuleName,
		clobmoduletypes.ModuleName,
		sendingmoduletypes.ModuleName,
		vestmoduletypes.ModuleName,
		rewardsmoduletypes.ModuleName,
		epochsmoduletypes.ModuleName,
		delaymsgmoduletypes.ModuleName,
		blocktimemoduletypes.ModuleName, // Must be last
	)

	// NOTE: The genutils module must occur after staking so that pools are
	// properly initialized with tokens from genesis accounts.
	// NOTE: Capability module must occur first so that it can initialize any capabilities
	// so that other modules that want to create or claim capabilities afterwards in InitChain
	// can do so safely.
	app.ModuleManager.SetOrderInitGenesis(
		epochsmoduletypes.ModuleName,
		capabilitytypes.ModuleName,
		authtypes.ModuleName,
		banktypes.ModuleName,
		distrtypes.ModuleName,
		stakingtypes.ModuleName,
		slashingtypes.ModuleName,
		govtypes.ModuleName,
		crisistypes.ModuleName,
		ibcexported.ModuleName,
		genutiltypes.ModuleName,
		evidencetypes.ModuleName,
		paramstypes.ModuleName,
		upgradetypes.ModuleName,
		ibctransfertypes.ModuleName,
		feegrant.ModuleName,
		consensusparamtypes.ModuleName,
		pricesmoduletypes.ModuleName,
		assetsmoduletypes.ModuleName,
		blocktimemoduletypes.ModuleName,
		bridgemoduletypes.ModuleName,
		feetiersmoduletypes.ModuleName,
		perpetualsmoduletypes.ModuleName,
		statsmoduletypes.ModuleName,
		satypes.ModuleName,
		clobmoduletypes.ModuleName,
		vestmoduletypes.ModuleName,
		rewardsmoduletypes.ModuleName,
		sendingmoduletypes.ModuleName,
		delaymsgmoduletypes.ModuleName,
	)

	// NOTE: by default, set migration order here to be the same as init genesis order,
	// in case there are dependencies between modules.
	// x/auth is run last since it depends on the x/staking module.
	app.ModuleManager.SetOrderMigrations(
		epochsmoduletypes.ModuleName,
		capabilitytypes.ModuleName,
		banktypes.ModuleName,
		distrtypes.ModuleName,
		stakingtypes.ModuleName,
		slashingtypes.ModuleName,
		govtypes.ModuleName,
		crisistypes.ModuleName,
		ibcexported.ModuleName,
		genutiltypes.ModuleName,
		evidencetypes.ModuleName,
		paramstypes.ModuleName,
		upgradetypes.ModuleName,
		ibctransfertypes.ModuleName,
		feegrant.ModuleName,
		consensusparamtypes.ModuleName,
		pricesmoduletypes.ModuleName,
		assetsmoduletypes.ModuleName,
		blocktimemoduletypes.ModuleName,
		bridgemoduletypes.ModuleName,
		feetiersmoduletypes.ModuleName,
		perpetualsmoduletypes.ModuleName,
		statsmoduletypes.ModuleName,
		satypes.ModuleName,
		clobmoduletypes.ModuleName,
		vestmoduletypes.ModuleName,
		rewardsmoduletypes.ModuleName,
		sendingmoduletypes.ModuleName,
		delaymsgmoduletypes.ModuleName,

		// Auth must be migrated after staking.
		authtypes.ModuleName,
	)

	app.ModuleManager.RegisterInvariants(app.CrisisKeeper)
	app.configurator = module.NewConfigurator(app.appCodec, app.MsgServiceRouter(), app.GRPCQueryRouter())
	app.ModuleManager.RegisterServices(app.configurator)

	autocliv1.RegisterQueryServer(app.GRPCQueryRouter(), runtimeservices.NewAutoCLIQueryService(app.ModuleManager.Modules))

	reflectionSvc, err := runtimeservices.NewReflectionService()
	if err != nil {
		panic(err)
	}
	reflectionv1.RegisterReflectionServiceServer(app.GRPCQueryRouter(), reflectionSvc)

	// initialize stores
	app.MountKVStores(keys)
	app.MountTransientStores(tkeys)
	app.MountMemoryStores(memKeys)

	// initialize BaseApp
	app.SetInitChainer(app.InitChainer)
	app.setAnteHandler(encodingConfig.TxConfig)
	app.SetMempool(mempool.NewNoOpMempool())
	app.SetBeginBlocker(app.BeginBlocker)
	app.SetEndBlocker(app.EndBlocker)
	app.SetCommiter(app.Commiter)

	// PrepareProposal setup.
	if appFlags.NonValidatingFullNode {
		app.SetPrepareProposal(prepare.FullNodePrepareProposalHandler())
	} else {
		app.SetPrepareProposal(
			prepare.PrepareProposalHandler(
				txConfig,
				app.BridgeKeeper,
				app.ClobKeeper,
				app.PricesKeeper,
				app.PerpetualsKeeper,
			),
		)
	}

	// ProcessProposal setup.
	if appFlags.NonValidatingFullNode {
		// Note: If the command-line flag `--non-validating-full-node` is enabled, this node will use
		// an implementation of `ProcessProposal` which always returns `abci.ResponseProcessProposal_ACCEPT`.
		// Full-nodes do not participate in consensus, and therefore should not participate in voting / `ProcessProposal`.
		app.SetProcessProposal(
			process.FullNodeProcessProposalHandler(
				txConfig,
				app.BridgeKeeper,
				app.ClobKeeper,
				app.StakingKeeper,
				app.PerpetualsKeeper,
				app.PricesKeeper,
			),
		)
	} else {
		app.SetProcessProposal(
			process.ProcessProposalHandler(
				txConfig,
				app.BridgeKeeper,
				app.ClobKeeper,
				app.StakingKeeper,
				app.PerpetualsKeeper,
				app.PricesKeeper,
			),
		)
	}

	// Note that panics from out of gas errors won't get logged, since the `OutOfGasMiddleware` is added in front of this,
	// so error will get handled by that middleware and subsequent middlewares won't get executed.
	// Also note that `AddRunTxRecoveryHandler` adds the handler in reverse order, meaning that handlers that appear
	// earlier in the list will get executed later in the chain.
	// The chain of middlewares is shared between `DeliverTx` and `CheckTx`; in order to provide additional metadata
	// based on execution context such as the block proposer, the logger used by the logging middleware is
	// stored in a global variable and can be overwritten as necessary.
	middleware.Logger = logger
	app.AddRunTxRecoveryHandler(middleware.NewRunTxPanicLoggingMiddleware())

	// Set handlers and store loaders for upgrades.
	app.setupUpgradeHandlers()
	app.setupUpgradeStoreLoaders()

	// Currently the only case that exists where the app is _not_ started with loadLatest=true is when state is
	// loaded and then immediately exported to a file. In those cases, `LoadHeight` within `app.go` is called instead.
	// This behavior can be invoked via running `dydxprotocold export`, which exports the chain state to a JSON file.
	// In the export case, the memclob does not need to be hydrated, as it is never used.
	if loadLatest {
		if err := app.LoadLatestVersion(); err != nil {
			tmos.Exit(err.Error())
		}

		// Hydrate memStores used for caching state.
		app.hydrateMemStores()

		// Hydrate the `memclob` with all ordersbooks from state,
		// and hydrate the next `checkState` as well as the `memclob` with stateful orders.
		app.hydrateMemclobWithOrderbooksAndStatefulOrders()

		// Hydrate the keeper in-memory data structures.
		app.hydrateKeeperInMemoryDataStructures()
	}
	app.initializeRateLimiters()

	app.ScopedIBCKeeper = scopedIBCKeeper
	app.ScopedTransferKeeper = scopedTransferKeeper

	return app
}

// hydrateMemStores hydrates the memStores used for caching state.
func (app *App) hydrateMemStores() {
	// Create an `uncachedCtx` where the underlying MultiStore is the `rootMultiStore`.
	// We use this to hydrate the `memStore` state with values from the underlying `rootMultiStore`.
	uncachedCtx := app.BaseApp.NewUncachedContext(true, tmproto.Header{})
	// Initialize memstore in clobKeeper with order fill amounts and stateful orders.
	app.ClobKeeper.InitMemStore(uncachedCtx)
}

// initializeRateLimiters initializes the rate limiters from state if the application is
// not started from genesis.
func (app *App) initializeRateLimiters() {
	// Create an `uncachedCtx` where the underlying MultiStore is the `rootMultiStore`.
	// We use this to hydrate the `orderRateLimiter` with values from the underlying `rootMultiStore`.
	uncachedCtx := app.BaseApp.NewUncachedContext(true, tmproto.Header{})
	app.ClobKeeper.InitalizeBlockRateLimitFromStateIfExists(uncachedCtx)
}

// hydrateMemclobWithOrderbooksAndStatefulOrders hydrates the memclob with orderbooks and stateful orders
// from state.
func (app *App) hydrateMemclobWithOrderbooksAndStatefulOrders() {
	// Create a `checkStateCtx` where the underlying MultiStore is the `CacheMultiStore` for
	// the `checkState`. We do this to avoid performing any state writes to the `rootMultiStore`
	// directly.
	checkStateCtx := app.BaseApp.NewContext(true, tmproto.Header{})

	// Initialize memclob in clobKeeper with orderbooks using `ClobPairs` in state.
	app.ClobKeeper.InitMemClobOrderbooks(checkStateCtx)
	// Initialize memclob with all existing stateful orders.
	// TODO(DEC-1348): Emit indexer messages to indicate that application restarted.
	app.ClobKeeper.InitStatefulOrdersInMemClob(checkStateCtx)
}

// hydrateKeeperInMemoryDataStructures hydrates the keeper with ClobPairId and PerpetualId mapping
// and untriggered conditional orders from state.
func (app *App) hydrateKeeperInMemoryDataStructures() {
	// Create a `checkStateCtx` where the underlying MultiStore is the `CacheMultiStore` for
	// the `checkState`. We do this to avoid performing any state writes to the `rootMultiStore`
	// directly.
	checkStateCtx := app.BaseApp.NewContext(true, tmproto.Header{})

	// Initialize the untriggered conditional orders data structure with untriggered
	// conditional orders in state.
	app.ClobKeeper.HydrateClobPairAndPerpetualMapping(checkStateCtx)
	// Initialize the untriggered conditional orders data structure with untriggered
	// conditional orders in state.
	app.ClobKeeper.HydrateUntriggeredConditionalOrders(checkStateCtx)
}

// GetBaseApp returns the base app of the application
func (app *App) GetBaseApp() *baseapp.BaseApp { return app.BaseApp }

// BeginBlocker application updates every begin block
func (app *App) BeginBlocker(ctx sdk.Context, req abci.RequestBeginBlock) abci.ResponseBeginBlock {
	// Update the proposer address in the logger for the panic logging middleware.
	proposerAddr := sdk.ConsAddress(req.Header.ProposerAddress)
	middleware.Logger = ctx.Logger().With("proposer_cons_addr", proposerAddr.String())

	// Report app version and git commit if not in dev. Delay by 100 blocks to get a metric on initial startup.
	// TODO(DEC-2107): Doing this based on chain id seems brittle.
	if !strings.Contains(req.Header.ChainID, "dev") && ctx.BlockHeight()%10_100 == 0 {
		version := version.NewInfo()
		telemetry.SetGaugeWithLabels(
			[]string{metrics.AppInfo},
			1,
			[]gometrics.Label{
				metrics.GetLabelForStringValue(metrics.AppVersion, version.Version),
				metrics.GetLabelForStringValue(metrics.GitCommit, version.GitCommit),
			},
		)
	}

	app.scheduleForkUpgrade(ctx)
	return app.ModuleManager.BeginBlock(ctx, req)
}

// EndBlocker application updates every end block
func (app *App) EndBlocker(ctx sdk.Context, req abci.RequestEndBlock) abci.ResponseEndBlock {
	// Reset the logger for middleware.
	// Note that the middleware is only used by `CheckTx` and `DeliverTx`, and not `EndBlocker`.
	// Panics from `EndBlocker` will not be logged by the middleware and will lead to consensus failures.
	middleware.Logger = app.Logger()

	response := app.ModuleManager.EndBlock(ctx, req)
	block := app.IndexerEventManager.ProduceBlock(ctx)
	app.IndexerEventManager.SendOnchainData(block)
	return response
}

// Commiter application updates every commit
func (app *App) Commiter(ctx sdk.Context) {
	app.ModuleManager.Commit(ctx)
}

// InitChainer application update at chain initialization
func (app *App) InitChainer(ctx sdk.Context, req abci.RequestInitChain) abci.ResponseInitChain {
	var genesisState GenesisState
	if err := tmjson.Unmarshal(req.AppStateBytes, &genesisState); err != nil {
		panic(err)
	}
	app.UpgradeKeeper.SetModuleVersionMap(ctx, app.ModuleManager.GetVersionMap())
	initResponse := app.ModuleManager.InitGenesis(ctx, app.appCodec, genesisState)
	block := app.IndexerEventManager.ProduceBlock(ctx)
	app.IndexerEventManager.SendOnchainData(block)
	app.IndexerEventManager.ClearEvents(ctx)

	app.Logger().Info("Initialized chain", "blockHeight", ctx.BlockHeight())
	return initResponse
}

// LoadHeight loads a particular height
func (app *App) LoadHeight(height int64) error {
	return app.LoadVersion(height)
}

// LegacyAmino returns SimApp's amino codec.
//
// NOTE: This is solely to be used for testing purposes as it may be desirable
// for modules to register their own custom testing types.
func (app *App) LegacyAmino() *codec.LegacyAmino {
	return app.cdc
}

// AppCodec returns an app codec.
//
// NOTE: This is solely to be used for testing purposes as it may be desirable
// for modules to register their own custom testing types.
func (app *App) AppCodec() codec.Codec {
	return app.appCodec
}

// InterfaceRegistry returns an InterfaceRegistry
func (app *App) InterfaceRegistry() types.InterfaceRegistry {
	return app.interfaceRegistry
}

// TxConfig returns app's TxConfig
func (app *App) TxConfig() client.TxConfig {
	return app.txConfig
}

// DefaultGenesis returns a default genesis from the registered AppModuleBasic's.
func (app *App) DefaultGenesis() map[string]json.RawMessage {
	return basic_manager.ModuleBasics.DefaultGenesis(app.appCodec)
}

// getSubspace returns a param subspace for a given module name.
func (app *App) getSubspace(moduleName string) paramstypes.Subspace {
	subspace, _ := app.ParamsKeeper.GetSubspace(moduleName)
	return subspace
}

// RegisterAPIRoutes registers all application module routes with the provided
// API server.
func (app *App) RegisterAPIRoutes(apiSvr *api.Server, apiConfig config.APIConfig) {
	clientCtx := apiSvr.ClientCtx

	// Register new tx routes from grpc-gateway.
	authtx.RegisterGRPCGatewayRoutes(clientCtx, apiSvr.GRPCGatewayRouter)

	// Register new tendermint queries routes from grpc-gateway.
	tmservice.RegisterGRPCGatewayRoutes(clientCtx, apiSvr.GRPCGatewayRouter)

	// Register node gRPC service for grpc-gateway.
	nodeservice.RegisterGRPCGatewayRoutes(clientCtx, apiSvr.GRPCGatewayRouter)

	// Register grpc-gateway routes for all modules.
	basic_manager.ModuleBasics.RegisterGRPCGatewayRoutes(clientCtx, apiSvr.GRPCGatewayRouter)

	// register swagger API from root so that other applications can override easily
	if apiConfig.Swagger {
		RegisterSwaggerAPI(clientCtx, apiSvr.Router)
	}

	// Now that the API server has been configured, start the daemons.
	app.startDaemons()
}

// RegisterTxService implements the Application.RegisterTxService method.
func (app *App) RegisterTxService(clientCtx client.Context) {
	authtx.RegisterTxService(app.BaseApp.GRPCQueryRouter(), clientCtx, app.BaseApp.Simulate, app.interfaceRegistry)
}

// RegisterTendermintService implements the Application.RegisterTendermintService method.
func (app *App) RegisterTendermintService(clientCtx client.Context) {
	tmservice.RegisterTendermintService(
		clientCtx,
		app.BaseApp.GRPCQueryRouter(),
		app.interfaceRegistry,
		app.Query,
	)
}

// RegisterNodeService registers the node service.
func (app *App) RegisterNodeService(clientCtx client.Context) {
	nodeservice.RegisterNodeService(clientCtx, app.GRPCQueryRouter())
}

// SimulationManager always returns nil.
func (app *App) SimulationManager() *module.SimulationManager {
	return nil
}

// buildAnteHandler builds an AnteHandler object configured for the app.
func (app *App) buildAnteHandler(txConfig client.TxConfig) sdk.AnteHandler {
	anteHandler, err := NewAnteHandler(
		HandlerOptions{
			HandlerOptions: ante.HandlerOptions{
				AccountKeeper:   app.AccountKeeper,
				BankKeeper:      app.BankKeeper,
				SignModeHandler: txConfig.SignModeHandler(),
				FeegrantKeeper:  app.FeeGrantKeeper,
				SigGasConsumer:  ante.DefaultSigVerificationGasConsumer,
			},
			ClobKeeper: app.ClobKeeper,
		},
	)
	if err != nil {
		panic(err)
	}

	return anteHandler
}

// setAnteHandler creates a new AnteHandler and sets it on the base app and clob keeper.
func (app *App) setAnteHandler(txConfig client.TxConfig) {
	anteHandler := app.buildAnteHandler(txConfig)
	// Prevent a cycle between when we create the clob keeper and the ante handler.
	app.ClobKeeper.SetAnteHandler(anteHandler)
	app.SetAnteHandler(anteHandler)
}

// RegisterSwaggerAPI registers swagger route with API Server
func RegisterSwaggerAPI(_ client.Context, rtr *mux.Router) {
	statikFS, err := fs.New()
	if err != nil {
		panic(err)
	}

	staticServer := http.FileServer(statikFS)
	rtr.PathPrefix("/swagger/").Handler(http.StripPrefix("/swagger/", staticServer))
}

// initParamsKeeper init params keeper and its subspaces
func initParamsKeeper(
	appCodec codec.BinaryCodec,
	legacyAmino *codec.LegacyAmino,
	key,
	tkey storetypes.StoreKey,
) paramskeeper.Keeper {
	paramsKeeper := paramskeeper.NewKeeper(appCodec, legacyAmino, key, tkey)

	paramsKeeper.Subspace(authtypes.ModuleName)
	paramsKeeper.Subspace(banktypes.ModuleName)
	paramsKeeper.Subspace(stakingtypes.ModuleName)
	paramsKeeper.Subspace(distrtypes.ModuleName)
	paramsKeeper.Subspace(slashingtypes.ModuleName)
	paramsKeeper.Subspace(govtypes.ModuleName).WithKeyTable(govv1.ParamKeyTable()) //nolint:staticcheck
	paramsKeeper.Subspace(crisistypes.ModuleName)
	paramsKeeper.Subspace(ibctransfertypes.ModuleName)
	paramsKeeper.Subspace(ibcexported.ModuleName)

	return paramsKeeper
}

// getIndexerFromOptions returns an instance of a msgsender.IndexerMessageSender from the specified options.
// This function will default to try to use any instance that is configured for test execution followed by loading
// an instance from command line flags and finally returning a no-op instance.
func getIndexerFromOptions(
	appOpts servertypes.AppOptions,
	logger log.Logger,
) (msgsender.IndexerMessageSender, indexer.IndexerFlags) {
	v, ok := appOpts.Get(indexer.MsgSenderInstanceForTest).(msgsender.IndexerMessageSender)
	if ok {
		return v, indexer.IndexerFlags{
			SendOffchainData: true,
		}
	}

	indexerFlags := indexer.GetIndexerFlagValuesFromOptions(appOpts)
	var indexerMessageSender msgsender.IndexerMessageSender
	if len(indexerFlags.KafkaAddrs) == 0 {
		indexerMessageSender = msgsender.NewIndexerMessageSenderNoop()
	} else {
		var err error
		indexerMessageSender, err = msgsender.NewIndexerMessageSenderKafka(
			indexerFlags,
			nil,
			logger,
		)
		if err != nil {
			panic(err)
		}
	}
	return indexerMessageSender, indexerFlags
}<|MERGE_RESOLUTION|>--- conflicted
+++ resolved
@@ -595,7 +595,7 @@
 					daemonFlags,
 					appFlags,
 					logger,
-					&lib.GrpcClientImpl{},
+  				&daemontypes.GrpcClientImpl{},
 				); err != nil {
 					panic(err)
 				}
@@ -616,57 +616,7 @@
 				daemonFlags,
 				appFlags,
 				logger,
-<<<<<<< HEAD
 				&daemontypes.GrpcClientImpl{},
-			); err != nil {
-				panic(err)
-			}
-		}()
-	}
-
-	// Non-validating full-nodes have no need to run the price daemon.
-	if !appFlags.NonValidatingFullNode && daemonFlags.Price.Enabled {
-		exchangeStartupConfig := configs.ReadExchangeStartupConfigFile(homePath)
-		app.Server.ExpectPricefeedDaemon(daemonservertypes.MaximumAcceptableUpdateDelay(daemonFlags.Price.LoopDelayMs))
-		// Start pricefeed client for sending prices for the pricefeed server to consume. These prices
-		// are retrieved via third-party APIs like Binance and then are encoded in-memory and
-		// periodically sent via gRPC to a shared socket with the server.
-		client := pricefeedclient.StartNewClient(
-			// The client will use `context.Background` so that it can have a different context from
-			// the main application.
-			context.Background(),
-			daemonFlags,
-			appFlags,
-			logger,
-			&daemontypes.GrpcClientImpl{},
-			exchangeStartupConfig,
-			constants.StaticExchangeDetails,
-			&pricefeedclient.SubTaskRunnerImpl{},
-		)
-		stoppable.RegisterServiceForTestCleanup(appFlags.GrpcAddress, client)
-	}
-
-	// Start Bridge Daemon.
-	// Non-validating full-nodes have no need to run the bridge daemon.
-	if !appFlags.NonValidatingFullNode && daemonFlags.Bridge.Enabled {
-		// TODO(CORE-582): Re-enable bridge daemon registration once the bridge daemon is fixed in local / CI
-		// environments.
-		// app.Server.ExpectBridgeDaemon(daemonservertypes.MaximumAcceptableUpdateDelay(daemonFlags.Bridge.LoopDelayMs))
-		go func() {
-			if err := bridgeclient.Start(
-				// The client will use `context.Background` so that it can have a different context from
-				// the main application.
-				context.Background(),
-				daemonFlags,
-				appFlags,
-				logger,
-				&daemontypes.GrpcClientImpl{},
-			); err != nil {
-				panic(err)
-			}
-		}()
-=======
-				&lib.GrpcClientImpl{},
 				exchangeStartupConfig,
 				constants.StaticExchangeDetails,
 				&pricefeedclient.SubTaskRunnerImpl{},
@@ -688,13 +638,12 @@
 					daemonFlags,
 					appFlags,
 					logger,
-					&lib.GrpcClientImpl{},
+  				&daemontypes.GrpcClientImpl{},
 				); err != nil {
 					panic(err)
 				}
 			}()
 		}
->>>>>>> 13266677
 	}
 
 	app.PricesKeeper = *pricesmodulekeeper.NewKeeper(
