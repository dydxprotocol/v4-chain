#!/bin/bash
set -eo pipefail

# Below is the shared genesis configuration for local development, as well as our testnets.
# Any changes to genesis state in those environments belong here.
# If you are making a change to genesis which is _required_ for the chain to function,
# then that change probably belongs in `DefaultGenesis` for the module, and not here.

NINE_ZEROS="000000000"
EIGHTEEN_ZEROS="$NINE_ZEROS$NINE_ZEROS"

# Address of the `subaccounts` module account.
# Obtained from `authtypes.NewModuleAddress(subaccounttypes.ModuleName)`.
SUBACCOUNTS_MODACC_ADDR="dydx1v88c3xv9xyv3eetdx0tvcmq7ung3dywp5upwc6"
REWARDS_VESTER_ACCOUNT_ADDR="dydx1ltyc6y4skclzafvpznpt2qjwmfwgsndp458rmp"
# Address of the `bridge` module account.
# Obtained from `authtypes.NewModuleAddress(bridgetypes.ModuleName)`.
BRIDGE_MODACC_ADDR="dydx1zlefkpe3g0vvm9a4h0jf9000lmqutlh9jwjnsv"
USDC_DENOM="ibc/8E27BA2D5493AF5636760E354E46004562C46AB7EC0CC4C1CA14E9E20E2545B5"
REWARD_TOKEN="adv4tnt"
NATIVE_TOKEN="adv4tnt" # public testnet token
DEFAULT_SUBACCOUNT_QUOTE_BALANCE=100000000000000000
DEFAULT_SUBACCOUNT_QUOTE_BALANCE_FAUCET=900000000000000000
# Each testnet validator has 1 million whole coins of native token.
TESTNET_VALIDATOR_NATIVE_TOKEN_BALANCE=1000000$EIGHTEEN_ZEROS # 1e24
# Each testnet validator self-delegates 500k whole coins of native token.
TESTNET_VALIDATOR_SELF_DELEGATE_AMOUNT=500000$EIGHTEEN_ZEROS # 5e23
ETH_CHAIN_ID=11155111 # sepolia
# https://sepolia.etherscan.io/address/0xcca9D5f0a3c58b6f02BD0985fC7F9420EA24C1f0
ETH_BRIDGE_ADDRESS="0xcca9D5f0a3c58b6f02BD0985fC7F9420EA24C1f0"
TOTAL_NATIVE_TOKEN_SUPPLY=1000000000$EIGHTEEN_ZEROS # 1e27
BRIDGE_GENESIS_ACKNOWLEDGED_NEXT_ID=5
BRIDGE_GENESIS_ACKNOWLEDGED_ETH_BLOCK_HEIGHT=4322136

function edit_genesis() {
	GENESIS=$1/genesis.json

	# IFS stands for "Internal Field Separator" and it's a special var that determines how bash splits strings.
	# So IFS=' ' specifies that we want to split on spaces.
	# "read" is a built in bash command that reads from stdin.
	# The -a flag specifies that the input should be treated as an array and assign it to the var specified after.
	# The -r flag tells the command to not treat a Backslash as an escape character.
	IFS=' ' read -ra INPUT_TEST_ACCOUNTS <<<"${2}"
	IFS=' ' read -ra INPUT_FAUCET_ACCOUNTS <<<"${3}"

	EXCHANGE_CONFIG_JSON_DIR="$4"
	if [ -z "$EXCHANGE_CONFIG_JSON_DIR" ]; then
		# Default to using exchange_config folder within the current directory.
		EXCHANGE_CONFIG_JSON_DIR="exchange_config"
	fi

	DELAY_MSG_JSON_DIR="$5"
	if [ -z "$DELAY_MSG_JSON_DIR" ]; then
		# Default to using exchange_config folder within the current directory.
		DELAY_MSG_JSON_DIR="delaymsg_config"
	fi

	INITIAL_CLOB_PAIR_STATUS="$6"
		if [ -z "$INITIAL_CLOB_PAIR_STATUS" ]; then
		# Default to initialie clob pairs as active.
		INITIAL_CLOB_PAIR_STATUS='STATUS_ACTIVE'
	fi

	REWARDS_VESTER_ACCOUNT_BALANCE="$7"
	if [ -z "$REWARDS_VESTER_ACCOUNT_BALANCE" ]; then
		# Default to 1e12.
		REWARDS_VESTER_ACCOUNT_BALANCE="1000000000000"
	fi

	# Consensus params
	dasel put -t string -f "$GENESIS" '.consensus_params.block.max_bytes' -v '4194304'
	dasel put -t string -f "$GENESIS" '.consensus_params.block.max_gas' -v '-1'

	# Update crisis module.
	dasel put -t string -f "$GENESIS" '.app_state.crisis.constant_fee.denom' -v "$NATIVE_TOKEN"

	# Update gov module.
	dasel put -t string -f "$GENESIS" '.app_state.gov.params.min_deposit.[0].denom' -v "$NATIVE_TOKEN"

	# Update staking module.
	dasel put -t string -f "$GENESIS" '.app_state.staking.params.unbonding_time' -v '1814400s' # 21 days
	dasel put -t string -f "$GENESIS" '.app_state.staking.params.bond_denom' -v "$NATIVE_TOKEN"

	# Update assets module.
	dasel put -t int -f "$GENESIS" '.app_state.assets.assets.[0].id' -v '0'
	dasel put -t string -f "$GENESIS" '.app_state.assets.assets.[0].symbol' -v 'USDC'
	dasel put -t string -f "$GENESIS" '.app_state.assets.assets.[0].denom' -v "$USDC_DENOM"
	dasel put -t string -f "$GENESIS" '.app_state.assets.assets.[0].denom_exponent' -v '-6'
	dasel put -t bool -f "$GENESIS" '.app_state.assets.assets.[0].has_market' -v 'false'
	dasel put -t int -f "$GENESIS" '.app_state.assets.assets.[0].market_id' -v '0'
	dasel put -t int -f "$GENESIS" '.app_state.assets.assets.[0].atomic_resolution' -v '-6'

	# Update bridge module.
	dasel put -t string -f "$GENESIS" '.app_state.bridge.event_params.denom' -v "$NATIVE_TOKEN"
	dasel put -t int -f "$GENESIS" '.app_state.bridge.event_params.eth_chain_id' -v "$ETH_CHAIN_ID"
	dasel put -t string -f "$GENESIS" '.app_state.bridge.event_params.eth_address' -v "$ETH_BRIDGE_ADDRESS"
	dasel put -t int -f "$GENESIS" '.app_state.bridge.acknowledged_event_info.next_id' -v "$BRIDGE_GENESIS_ACKNOWLEDGED_NEXT_ID"
	dasel put -t int -f "$GENESIS" '.app_state.bridge.acknowledged_event_info.eth_block_height' -v "$BRIDGE_GENESIS_ACKNOWLEDGED_ETH_BLOCK_HEIGHT"

	# Update ibc module.
	dasel put -t bool -f "$GENESIS" '.app_state.ibc.client_genesis.create_localhost' -v "false"
	dasel put -t json -f "$GENESIS" '.app_state.ibc.client_genesis.params.allowed_clients' -v "[]"
	dasel put -t string -f "$GENESIS" '.app_state.ibc.client_genesis.params.allowed_clients.[]' -v "07-tendermint"

	# Update perpetuals module.
	# Liquidity Tiers.
	dasel put -t json -f "$GENESIS" '.app_state.perpetuals.liquidity_tiers' -v "[]"
	# Liquidity Tier: Large-Cap
	dasel put -t json -f "$GENESIS" '.app_state.perpetuals.liquidity_tiers.[]' -v "{}"
	dasel put -t int -f "$GENESIS" '.app_state.perpetuals.liquidity_tiers.[0].id' -v '0'
	dasel put -t string -f "$GENESIS" '.app_state.perpetuals.liquidity_tiers.[0].name' -v 'Large-Cap'
	dasel put -t int -f "$GENESIS" '.app_state.perpetuals.liquidity_tiers.[0].initial_margin_ppm' -v '50000' # 5%
	dasel put -t int -f "$GENESIS" '.app_state.perpetuals.liquidity_tiers.[0].maintenance_fraction_ppm' -v '600000' # 60% of IM
	dasel put -t int -f "$GENESIS" '.app_state.perpetuals.liquidity_tiers.[0].base_position_notional' -v '1000000000000' # 1_000_000 USDC
	dasel put -t int -f "$GENESIS" '.app_state.perpetuals.liquidity_tiers.[0].impact_notional' -v '10000000000' # 10_000 USDC (500 USDC / 5%)

	# Liquidity Tier: Mid-Cap
	dasel put -t json -f "$GENESIS" '.app_state.perpetuals.liquidity_tiers.[]' -v "{}"
	dasel put -t int -f "$GENESIS" '.app_state.perpetuals.liquidity_tiers.[1].id' -v '1'
	dasel put -t string -f "$GENESIS" '.app_state.perpetuals.liquidity_tiers.[1].name' -v 'Mid-Cap'
	dasel put -t int -f "$GENESIS" '.app_state.perpetuals.liquidity_tiers.[1].initial_margin_ppm' -v '100000' # 10%
	dasel put -t int -f "$GENESIS" '.app_state.perpetuals.liquidity_tiers.[1].maintenance_fraction_ppm' -v '500000' # 50% of IM
	dasel put -t int -f "$GENESIS" '.app_state.perpetuals.liquidity_tiers.[1].base_position_notional' -v '1000000000' # 1_000 USDC
	dasel put -t int -f "$GENESIS" '.app_state.perpetuals.liquidity_tiers.[1].impact_notional' -v '5000000000' # 5_000 USDC (500 USDC / 10%)

	# Liquidity Tier: Long-Tail
	dasel put -t json -f "$GENESIS" '.app_state.perpetuals.liquidity_tiers.[]' -v "{}"
	dasel put -t int -f "$GENESIS" '.app_state.perpetuals.liquidity_tiers.[2].id' -v '2'
	dasel put -t string -f "$GENESIS" '.app_state.perpetuals.liquidity_tiers.[2].name' -v 'Long-Tail'
	dasel put -t int -f "$GENESIS" '.app_state.perpetuals.liquidity_tiers.[2].initial_margin_ppm' -v '200000' # 20%
	dasel put -t int -f "$GENESIS" '.app_state.perpetuals.liquidity_tiers.[2].maintenance_fraction_ppm' -v '500000' # 50% of IM
	dasel put -t int -f "$GENESIS" '.app_state.perpetuals.liquidity_tiers.[2].base_position_notional' -v '1000000000' # 1_000 USDC
	dasel put -t int -f "$GENESIS" '.app_state.perpetuals.liquidity_tiers.[2].impact_notional' -v '2500000000' # 2_500 USDC (500 USDC / 20%)

	# Liquidity Tier: Safety
	dasel put -t json -f "$GENESIS" '.app_state.perpetuals.liquidity_tiers.[]' -v "{}"
	dasel put -t int -f "$GENESIS" '.app_state.perpetuals.liquidity_tiers.[3].id' -v '3'
	dasel put -t string -f "$GENESIS" '.app_state.perpetuals.liquidity_tiers.[3].name' -v 'Safety'
	dasel put -t int -f "$GENESIS" '.app_state.perpetuals.liquidity_tiers.[3].initial_margin_ppm' -v '1000000' # 100%
	dasel put -t int -f "$GENESIS" '.app_state.perpetuals.liquidity_tiers.[3].maintenance_fraction_ppm' -v '200000' # 20% of IM
	dasel put -t int -f "$GENESIS" '.app_state.perpetuals.liquidity_tiers.[3].base_position_notional' -v '1000000000' # 1_000 USDC
	dasel put -t int -f "$GENESIS" '.app_state.perpetuals.liquidity_tiers.[3].impact_notional' -v '2500000000' # 2_500 USDC (2_500 USDC / 100%)

	# Params.
	dasel put -t int -f "$GENESIS" '.app_state.perpetuals.params.funding_rate_clamp_factor_ppm' -v '6000000' # 600 % (same as 75% on hourly rate)
	dasel put -t int -f "$GENESIS" '.app_state.perpetuals.params.premium_vote_clamp_factor_ppm' -v '60000000' # 6000 % (some multiples of funding rate clamp factor)
	dasel put -t int -f "$GENESIS" '.app_state.perpetuals.params.min_num_votes_per_sample' -v '15' # half of expected number of votes

	# Perpetuals.
	dasel put -t json -f "$GENESIS" '.app_state.perpetuals.perpetuals' -v "[]"

	# Perpetual: BTC-USD
	dasel put -t json -f "$GENESIS" '.app_state.perpetuals.perpetuals.[]' -v "{}"
	dasel put -t string -f "$GENESIS" '.app_state.perpetuals.perpetuals.[0].params.ticker' -v 'BTC-USD'
	dasel put -t int -f "$GENESIS" '.app_state.perpetuals.perpetuals.[0].params.id' -v '0'
	dasel put -t int -f "$GENESIS" '.app_state.perpetuals.perpetuals.[0].params.market_id' -v '0'
	dasel put -t int -f "$GENESIS" '.app_state.perpetuals.perpetuals.[0].params.atomic_resolution' -v '-10'
	dasel put -t int -f "$GENESIS" '.app_state.perpetuals.perpetuals.[0].params.default_funding_ppm' -v '0'
	dasel put -t int -f "$GENESIS" '.app_state.perpetuals.perpetuals.[0].params.liquidity_tier' -v '0'

	# Perpetual: ETH-USD
	dasel put -t json -f "$GENESIS" '.app_state.perpetuals.perpetuals.[]' -v "{}"
	dasel put -t string -f "$GENESIS" '.app_state.perpetuals.perpetuals.[1].params.ticker' -v 'ETH-USD'
	dasel put -t int -f "$GENESIS" '.app_state.perpetuals.perpetuals.[1].params.id' -v '1'
	dasel put -t int -f "$GENESIS" '.app_state.perpetuals.perpetuals.[1].params.market_id' -v '1'
	dasel put -t int -f "$GENESIS" '.app_state.perpetuals.perpetuals.[1].params.atomic_resolution' -v '-9'
	dasel put -t int -f "$GENESIS" '.app_state.perpetuals.perpetuals.[1].params.default_funding_ppm' -v '0'
	dasel put -t int -f "$GENESIS" '.app_state.perpetuals.perpetuals.[1].params.liquidity_tier' -v '0'

	# Perpetual: LINK-USD
	dasel put -t json -f "$GENESIS" '.app_state.perpetuals.perpetuals.[]' -v "{}"
	dasel put -t string -f "$GENESIS" '.app_state.perpetuals.perpetuals.[2].params.ticker' -v 'LINK-USD'
	dasel put -t int -f "$GENESIS" '.app_state.perpetuals.perpetuals.[2].params.id' -v '2'
	dasel put -t int -f "$GENESIS" '.app_state.perpetuals.perpetuals.[2].params.market_id' -v '2'
	dasel put -t int -f "$GENESIS" '.app_state.perpetuals.perpetuals.[2].params.atomic_resolution' -v '-6'
	dasel put -t int -f "$GENESIS" '.app_state.perpetuals.perpetuals.[2].params.default_funding_ppm' -v '0'
	dasel put -t int -f "$GENESIS" '.app_state.perpetuals.perpetuals.[2].params.liquidity_tier' -v '1'

	# Perpetual: MATIC-USD
	dasel put -t json -f "$GENESIS" '.app_state.perpetuals.perpetuals.[]' -v "{}"
	dasel put -t string -f "$GENESIS" '.app_state.perpetuals.perpetuals.[3].params.ticker' -v 'MATIC-USD'
	dasel put -t int -f "$GENESIS" '.app_state.perpetuals.perpetuals.[3].params.id' -v '3'
	dasel put -t int -f "$GENESIS" '.app_state.perpetuals.perpetuals.[3].params.market_id' -v '3'
	dasel put -t int -f "$GENESIS" '.app_state.perpetuals.perpetuals.[3].params.atomic_resolution' -v '-5'
	dasel put -t int -f "$GENESIS" '.app_state.perpetuals.perpetuals.[3].params.default_funding_ppm' -v '0'
	dasel put -t int -f "$GENESIS" '.app_state.perpetuals.perpetuals.[3].params.liquidity_tier' -v '1'

	# Perpetual: CRV-USD
	dasel put -t json -f "$GENESIS" '.app_state.perpetuals.perpetuals.[]' -v "{}"
	dasel put -t string -f "$GENESIS" '.app_state.perpetuals.perpetuals.[4].params.ticker' -v 'CRV-USD'
	dasel put -t int -f "$GENESIS" '.app_state.perpetuals.perpetuals.[4].params.id' -v '4'
	dasel put -t int -f "$GENESIS" '.app_state.perpetuals.perpetuals.[4].params.market_id' -v '4'
	dasel put -t int -f "$GENESIS" '.app_state.perpetuals.perpetuals.[4].params.atomic_resolution' -v '-5'
	dasel put -t int -f "$GENESIS" '.app_state.perpetuals.perpetuals.[4].params.default_funding_ppm' -v '0'
	dasel put -t int -f "$GENESIS" '.app_state.perpetuals.perpetuals.[4].params.liquidity_tier' -v '1'

	# Perpetual: SOL-USD
	dasel put -t json -f "$GENESIS" '.app_state.perpetuals.perpetuals.[]' -v "{}"
	dasel put -t string -f "$GENESIS" '.app_state.perpetuals.perpetuals.[5].params.ticker' -v 'SOL-USD'
	dasel put -t int -f "$GENESIS" '.app_state.perpetuals.perpetuals.[5].params.id' -v '5'
	dasel put -t int -f "$GENESIS" '.app_state.perpetuals.perpetuals.[5].params.market_id' -v '5'
	dasel put -t int -f "$GENESIS" '.app_state.perpetuals.perpetuals.[5].params.atomic_resolution' -v '-7'
	dasel put -t int -f "$GENESIS" '.app_state.perpetuals.perpetuals.[5].params.default_funding_ppm' -v '0'
	dasel put -t int -f "$GENESIS" '.app_state.perpetuals.perpetuals.[5].params.liquidity_tier' -v '1'

	# Perpetual: ADA-USD
	dasel put -t json -f "$GENESIS" '.app_state.perpetuals.perpetuals.[]' -v "{}"
	dasel put -t string -f "$GENESIS" '.app_state.perpetuals.perpetuals.[6].params.ticker' -v 'ADA-USD'
	dasel put -t int -f "$GENESIS" '.app_state.perpetuals.perpetuals.[6].params.id' -v '6'
	dasel put -t int -f "$GENESIS" '.app_state.perpetuals.perpetuals.[6].params.market_id' -v '6'
	dasel put -t int -f "$GENESIS" '.app_state.perpetuals.perpetuals.[6].params.atomic_resolution' -v '-5'
	dasel put -t int -f "$GENESIS" '.app_state.perpetuals.perpetuals.[6].params.default_funding_ppm' -v '0'
	dasel put -t int -f "$GENESIS" '.app_state.perpetuals.perpetuals.[6].params.liquidity_tier' -v '1'

	# Perpetual: AVAX-USD
	dasel put -t json -f "$GENESIS" '.app_state.perpetuals.perpetuals.[]' -v "{}"
	dasel put -t string -f "$GENESIS" '.app_state.perpetuals.perpetuals.[7].params.ticker' -v 'AVAX-USD'
	dasel put -t int -f "$GENESIS" '.app_state.perpetuals.perpetuals.[7].params.id' -v '7'
	dasel put -t int -f "$GENESIS" '.app_state.perpetuals.perpetuals.[7].params.market_id' -v '7'
	dasel put -t int -f "$GENESIS" '.app_state.perpetuals.perpetuals.[7].params.atomic_resolution' -v '-7'
	dasel put -t int -f "$GENESIS" '.app_state.perpetuals.perpetuals.[7].params.default_funding_ppm' -v '0'
	dasel put -t int -f "$GENESIS" '.app_state.perpetuals.perpetuals.[7].params.liquidity_tier' -v '1'

	# Perpetual: FIL-USD
	dasel put -t json -f "$GENESIS" '.app_state.perpetuals.perpetuals.[]' -v "{}"
	dasel put -t string -f "$GENESIS" '.app_state.perpetuals.perpetuals.[8].params.ticker' -v 'FIL-USD'
	dasel put -t int -f "$GENESIS" '.app_state.perpetuals.perpetuals.[8].params.id' -v '8'
	dasel put -t int -f "$GENESIS" '.app_state.perpetuals.perpetuals.[8].params.market_id' -v '8'
	dasel put -t int -f "$GENESIS" '.app_state.perpetuals.perpetuals.[8].params.atomic_resolution' -v '-6'
	dasel put -t int -f "$GENESIS" '.app_state.perpetuals.perpetuals.[8].params.default_funding_ppm' -v '0'
	dasel put -t int -f "$GENESIS" '.app_state.perpetuals.perpetuals.[8].params.liquidity_tier' -v '1'

	# Perpetual: LTC-USD
	dasel put -t json -f "$GENESIS" '.app_state.perpetuals.perpetuals.[]' -v "{}"
	dasel put -t string -f "$GENESIS" '.app_state.perpetuals.perpetuals.[9].params.ticker' -v 'LTC-USD'
	dasel put -t int -f "$GENESIS" '.app_state.perpetuals.perpetuals.[9].params.id' -v '9'
	dasel put -t int -f "$GENESIS" '.app_state.perpetuals.perpetuals.[9].params.market_id' -v '9'
	dasel put -t int -f "$GENESIS" '.app_state.perpetuals.perpetuals.[9].params.atomic_resolution' -v '-7'
	dasel put -t int -f "$GENESIS" '.app_state.perpetuals.perpetuals.[9].params.default_funding_ppm' -v '0'
	dasel put -t int -f "$GENESIS" '.app_state.perpetuals.perpetuals.[9].params.liquidity_tier' -v '1'

	# Perpetual: DOGE-USD
	dasel put -t json -f "$GENESIS" '.app_state.perpetuals.perpetuals.[]' -v "{}"
	dasel put -t string -f "$GENESIS" '.app_state.perpetuals.perpetuals.[10].params.ticker' -v 'DOGE-USD'
	dasel put -t int -f "$GENESIS" '.app_state.perpetuals.perpetuals.[10].params.id' -v '10'
	dasel put -t int -f "$GENESIS" '.app_state.perpetuals.perpetuals.[10].params.market_id' -v '10'
	dasel put -t int -f "$GENESIS" '.app_state.perpetuals.perpetuals.[10].params.atomic_resolution' -v '-4'
	dasel put -t int -f "$GENESIS" '.app_state.perpetuals.perpetuals.[10].params.default_funding_ppm' -v '0'
	dasel put -t int -f "$GENESIS" '.app_state.perpetuals.perpetuals.[10].params.liquidity_tier' -v '1'

	# Perpetual: ATOM-USD
	dasel put -t json -f "$GENESIS" '.app_state.perpetuals.perpetuals.[]' -v "{}"
	dasel put -t string -f "$GENESIS" '.app_state.perpetuals.perpetuals.[11].params.ticker' -v 'ATOM-USD'
	dasel put -t int -f "$GENESIS" '.app_state.perpetuals.perpetuals.[11].params.id' -v '11'
	dasel put -t int -f "$GENESIS" '.app_state.perpetuals.perpetuals.[11].params.market_id' -v '11'
	dasel put -t int -f "$GENESIS" '.app_state.perpetuals.perpetuals.[11].params.atomic_resolution' -v '-6'
	dasel put -t int -f "$GENESIS" '.app_state.perpetuals.perpetuals.[11].params.default_funding_ppm' -v '0'
	dasel put -t int -f "$GENESIS" '.app_state.perpetuals.perpetuals.[11].params.liquidity_tier' -v '1'

	# Perpetual: DOT-USD
	dasel put -t json -f "$GENESIS" '.app_state.perpetuals.perpetuals.[]' -v "{}"
	dasel put -t string -f "$GENESIS" '.app_state.perpetuals.perpetuals.[12].params.ticker' -v 'DOT-USD'
	dasel put -t int -f "$GENESIS" '.app_state.perpetuals.perpetuals.[12].params.id' -v '12'
	dasel put -t int -f "$GENESIS" '.app_state.perpetuals.perpetuals.[12].params.market_id' -v '12'
	dasel put -t int -f "$GENESIS" '.app_state.perpetuals.perpetuals.[12].params.atomic_resolution' -v '-6'
	dasel put -t int -f "$GENESIS" '.app_state.perpetuals.perpetuals.[12].params.default_funding_ppm' -v '0'
	dasel put -t int -f "$GENESIS" '.app_state.perpetuals.perpetuals.[12].params.liquidity_tier' -v '1'

	# Perpetual: UNI-USD
	dasel put -t json -f "$GENESIS" '.app_state.perpetuals.perpetuals.[]' -v "{}"
	dasel put -t string -f "$GENESIS" '.app_state.perpetuals.perpetuals.[13].params.ticker' -v 'UNI-USD'
	dasel put -t int -f "$GENESIS" '.app_state.perpetuals.perpetuals.[13].params.id' -v '13'
	dasel put -t int -f "$GENESIS" '.app_state.perpetuals.perpetuals.[13].params.market_id' -v '13'
	dasel put -t int -f "$GENESIS" '.app_state.perpetuals.perpetuals.[13].params.atomic_resolution' -v '-6'
	dasel put -t int -f "$GENESIS" '.app_state.perpetuals.perpetuals.[13].params.default_funding_ppm' -v '0'
	dasel put -t int -f "$GENESIS" '.app_state.perpetuals.perpetuals.[13].params.liquidity_tier' -v '1'

	# Perpetual: BCH-USD
	dasel put -t json -f "$GENESIS" '.app_state.perpetuals.perpetuals.[]' -v "{}"
	dasel put -t string -f "$GENESIS" '.app_state.perpetuals.perpetuals.[14].params.ticker' -v 'BCH-USD'
	dasel put -t int -f "$GENESIS" '.app_state.perpetuals.perpetuals.[14].params.id' -v '14'
	dasel put -t int -f "$GENESIS" '.app_state.perpetuals.perpetuals.[14].params.market_id' -v '14'
	dasel put -t int -f "$GENESIS" '.app_state.perpetuals.perpetuals.[14].params.atomic_resolution' -v '-8'
	dasel put -t int -f "$GENESIS" '.app_state.perpetuals.perpetuals.[14].params.default_funding_ppm' -v '0'
	dasel put -t int -f "$GENESIS" '.app_state.perpetuals.perpetuals.[14].params.liquidity_tier' -v '1'

	# Perpetual: TRX-USD
	dasel put -t json -f "$GENESIS" '.app_state.perpetuals.perpetuals.[]' -v "{}"
	dasel put -t string -f "$GENESIS" '.app_state.perpetuals.perpetuals.[15].params.ticker' -v 'TRX-USD'
	dasel put -t int -f "$GENESIS" '.app_state.perpetuals.perpetuals.[15].params.id' -v '15'
	dasel put -t int -f "$GENESIS" '.app_state.perpetuals.perpetuals.[15].params.market_id' -v '15'
	dasel put -t int -f "$GENESIS" '.app_state.perpetuals.perpetuals.[15].params.atomic_resolution' -v '-4'
	dasel put -t int -f "$GENESIS" '.app_state.perpetuals.perpetuals.[15].params.default_funding_ppm' -v '0'
	dasel put -t int -f "$GENESIS" '.app_state.perpetuals.perpetuals.[15].params.liquidity_tier' -v '1'

	# Perpetual: NEAR-USD
	dasel put -t json -f "$GENESIS" '.app_state.perpetuals.perpetuals.[]' -v "{}"
	dasel put -t string -f "$GENESIS" '.app_state.perpetuals.perpetuals.[16].params.ticker' -v 'NEAR-USD'
	dasel put -t int -f "$GENESIS" '.app_state.perpetuals.perpetuals.[16].params.id' -v '16'
	dasel put -t int -f "$GENESIS" '.app_state.perpetuals.perpetuals.[16].params.market_id' -v '16'
	dasel put -t int -f "$GENESIS" '.app_state.perpetuals.perpetuals.[16].params.atomic_resolution' -v '-6'
	dasel put -t int -f "$GENESIS" '.app_state.perpetuals.perpetuals.[16].params.default_funding_ppm' -v '0'
	dasel put -t int -f "$GENESIS" '.app_state.perpetuals.perpetuals.[16].params.liquidity_tier' -v '1'

	# Perpetual: MKR-USD
	dasel put -t json -f "$GENESIS" '.app_state.perpetuals.perpetuals.[]' -v "{}"
	dasel put -t string -f "$GENESIS" '.app_state.perpetuals.perpetuals.[17].params.ticker' -v 'MKR-USD'
	dasel put -t int -f "$GENESIS" '.app_state.perpetuals.perpetuals.[17].params.id' -v '17'
	dasel put -t int -f "$GENESIS" '.app_state.perpetuals.perpetuals.[17].params.market_id' -v '17'
	dasel put -t int -f "$GENESIS" '.app_state.perpetuals.perpetuals.[17].params.atomic_resolution' -v '-9'
	dasel put -t int -f "$GENESIS" '.app_state.perpetuals.perpetuals.[17].params.default_funding_ppm' -v '0'
	dasel put -t int -f "$GENESIS" '.app_state.perpetuals.perpetuals.[17].params.liquidity_tier' -v '2'

	# Perpetual: XLM-USD
	dasel put -t json -f "$GENESIS" '.app_state.perpetuals.perpetuals.[]' -v "{}"
	dasel put -t string -f "$GENESIS" '.app_state.perpetuals.perpetuals.[18].params.ticker' -v 'XLM-USD'
	dasel put -t int -f "$GENESIS" '.app_state.perpetuals.perpetuals.[18].params.id' -v '18'
	dasel put -t int -f "$GENESIS" '.app_state.perpetuals.perpetuals.[18].params.market_id' -v '18'
	dasel put -t int -f "$GENESIS" '.app_state.perpetuals.perpetuals.[18].params.atomic_resolution' -v '-5'
	dasel put -t int -f "$GENESIS" '.app_state.perpetuals.perpetuals.[18].params.default_funding_ppm' -v '0'
	dasel put -t int -f "$GENESIS" '.app_state.perpetuals.perpetuals.[18].params.liquidity_tier' -v '1'

	# Perpetual: ETC-USD
	dasel put -t json -f "$GENESIS" '.app_state.perpetuals.perpetuals.[]' -v "{}"
	dasel put -t string -f "$GENESIS" '.app_state.perpetuals.perpetuals.[19].params.ticker' -v 'ETC-USD'
	dasel put -t int -f "$GENESIS" '.app_state.perpetuals.perpetuals.[19].params.id' -v '19'
	dasel put -t int -f "$GENESIS" '.app_state.perpetuals.perpetuals.[19].params.market_id' -v '19'
	dasel put -t int -f "$GENESIS" '.app_state.perpetuals.perpetuals.[19].params.atomic_resolution' -v '-7'
	dasel put -t int -f "$GENESIS" '.app_state.perpetuals.perpetuals.[19].params.default_funding_ppm' -v '0'
	dasel put -t int -f "$GENESIS" '.app_state.perpetuals.perpetuals.[19].params.liquidity_tier' -v '1'

	# Perpetual: COMP-USD
	dasel put -t json -f "$GENESIS" '.app_state.perpetuals.perpetuals.[]' -v "{}"
	dasel put -t string -f "$GENESIS" '.app_state.perpetuals.perpetuals.[20].params.ticker' -v 'COMP-USD'
	dasel put -t int -f "$GENESIS" '.app_state.perpetuals.perpetuals.[20].params.id' -v '20'
	dasel put -t int -f "$GENESIS" '.app_state.perpetuals.perpetuals.[20].params.market_id' -v '20'
	dasel put -t int -f "$GENESIS" '.app_state.perpetuals.perpetuals.[20].params.atomic_resolution' -v '-7'
	dasel put -t int -f "$GENESIS" '.app_state.perpetuals.perpetuals.[20].params.default_funding_ppm' -v '0'
	dasel put -t int -f "$GENESIS" '.app_state.perpetuals.perpetuals.[20].params.liquidity_tier' -v '2'

	# Perpetual: WLD-USD
	dasel put -t json -f "$GENESIS" '.app_state.perpetuals.perpetuals.[]' -v "{}"
	dasel put -t string -f "$GENESIS" '.app_state.perpetuals.perpetuals.[21].params.ticker' -v 'WLD-USD'
	dasel put -t int -f "$GENESIS" '.app_state.perpetuals.perpetuals.[21].params.id' -v '21'
	dasel put -t int -f "$GENESIS" '.app_state.perpetuals.perpetuals.[21].params.market_id' -v '21'
	dasel put -t int -f "$GENESIS" '.app_state.perpetuals.perpetuals.[21].params.atomic_resolution' -v '-6'
	dasel put -t int -f "$GENESIS" '.app_state.perpetuals.perpetuals.[21].params.default_funding_ppm' -v '0'
	dasel put -t int -f "$GENESIS" '.app_state.perpetuals.perpetuals.[21].params.liquidity_tier' -v '1'

	# Perpetual: APE-USD
	dasel put -t json -f "$GENESIS" '.app_state.perpetuals.perpetuals.[]' -v "{}"
	dasel put -t string -f "$GENESIS" '.app_state.perpetuals.perpetuals.[22].params.ticker' -v 'APE-USD'
	dasel put -t int -f "$GENESIS" '.app_state.perpetuals.perpetuals.[22].params.id' -v '22'
	dasel put -t int -f "$GENESIS" '.app_state.perpetuals.perpetuals.[22].params.market_id' -v '22'
	dasel put -t int -f "$GENESIS" '.app_state.perpetuals.perpetuals.[22].params.atomic_resolution' -v '-6'
	dasel put -t int -f "$GENESIS" '.app_state.perpetuals.perpetuals.[22].params.default_funding_ppm' -v '0'
	dasel put -t int -f "$GENESIS" '.app_state.perpetuals.perpetuals.[22].params.liquidity_tier' -v '2'

	# Perpetual: APT-USD
	dasel put -t json -f "$GENESIS" '.app_state.perpetuals.perpetuals.[]' -v "{}"
	dasel put -t string -f "$GENESIS" '.app_state.perpetuals.perpetuals.[23].params.ticker' -v 'APT-USD'
	dasel put -t int -f "$GENESIS" '.app_state.perpetuals.perpetuals.[23].params.id' -v '23'
	dasel put -t int -f "$GENESIS" '.app_state.perpetuals.perpetuals.[23].params.market_id' -v '23'
	dasel put -t int -f "$GENESIS" '.app_state.perpetuals.perpetuals.[23].params.atomic_resolution' -v '-6'
	dasel put -t int -f "$GENESIS" '.app_state.perpetuals.perpetuals.[23].params.default_funding_ppm' -v '0'
	dasel put -t int -f "$GENESIS" '.app_state.perpetuals.perpetuals.[23].params.liquidity_tier' -v '1'

	# Perpetual: ARB-USD
	dasel put -t json -f "$GENESIS" '.app_state.perpetuals.perpetuals.[]' -v "{}"
	dasel put -t string -f "$GENESIS" '.app_state.perpetuals.perpetuals.[24].params.ticker' -v 'ARB-USD'
	dasel put -t int -f "$GENESIS" '.app_state.perpetuals.perpetuals.[24].params.id' -v '24'
	dasel put -t int -f "$GENESIS" '.app_state.perpetuals.perpetuals.[24].params.market_id' -v '24'
	dasel put -t int -f "$GENESIS" '.app_state.perpetuals.perpetuals.[24].params.atomic_resolution' -v '-6'
	dasel put -t int -f "$GENESIS" '.app_state.perpetuals.perpetuals.[24].params.default_funding_ppm' -v '0'
	dasel put -t int -f "$GENESIS" '.app_state.perpetuals.perpetuals.[24].params.liquidity_tier' -v '1'

	# Perpetual: BLUR-USD
	dasel put -t json -f "$GENESIS" '.app_state.perpetuals.perpetuals.[]' -v "{}"
	dasel put -t string -f "$GENESIS" '.app_state.perpetuals.perpetuals.[25].params.ticker' -v 'BLUR-USD'
	dasel put -t int -f "$GENESIS" '.app_state.perpetuals.perpetuals.[25].params.id' -v '25'
	dasel put -t int -f "$GENESIS" '.app_state.perpetuals.perpetuals.[25].params.market_id' -v '25'
	dasel put -t int -f "$GENESIS" '.app_state.perpetuals.perpetuals.[25].params.atomic_resolution' -v '-5'
	dasel put -t int -f "$GENESIS" '.app_state.perpetuals.perpetuals.[25].params.default_funding_ppm' -v '0'
	dasel put -t int -f "$GENESIS" '.app_state.perpetuals.perpetuals.[25].params.liquidity_tier' -v '2'

	# Perpetual: LDO-USD
	dasel put -t json -f "$GENESIS" '.app_state.perpetuals.perpetuals.[]' -v "{}"
	dasel put -t string -f "$GENESIS" '.app_state.perpetuals.perpetuals.[26].params.ticker' -v 'LDO-USD'
	dasel put -t int -f "$GENESIS" '.app_state.perpetuals.perpetuals.[26].params.id' -v '26'
	dasel put -t int -f "$GENESIS" '.app_state.perpetuals.perpetuals.[26].params.market_id' -v '26'
	dasel put -t int -f "$GENESIS" '.app_state.perpetuals.perpetuals.[26].params.atomic_resolution' -v '-6'
	dasel put -t int -f "$GENESIS" '.app_state.perpetuals.perpetuals.[26].params.default_funding_ppm' -v '0'
	dasel put -t int -f "$GENESIS" '.app_state.perpetuals.perpetuals.[26].params.liquidity_tier' -v '2'

	# Perpetual: OP-USD
	dasel put -t json -f "$GENESIS" '.app_state.perpetuals.perpetuals.[]' -v "{}"
	dasel put -t string -f "$GENESIS" '.app_state.perpetuals.perpetuals.[27].params.ticker' -v 'OP-USD'
	dasel put -t int -f "$GENESIS" '.app_state.perpetuals.perpetuals.[27].params.id' -v '27'
	dasel put -t int -f "$GENESIS" '.app_state.perpetuals.perpetuals.[27].params.market_id' -v '27'
	dasel put -t int -f "$GENESIS" '.app_state.perpetuals.perpetuals.[27].params.atomic_resolution' -v '-6'
	dasel put -t int -f "$GENESIS" '.app_state.perpetuals.perpetuals.[27].params.default_funding_ppm' -v '0'
	dasel put -t int -f "$GENESIS" '.app_state.perpetuals.perpetuals.[27].params.liquidity_tier' -v '1'

	# Perpetual: PEPE-USD
	dasel put -t json -f "$GENESIS" '.app_state.perpetuals.perpetuals.[]' -v "{}"
	dasel put -t string -f "$GENESIS" '.app_state.perpetuals.perpetuals.[28].params.ticker' -v 'PEPE-USD'
	dasel put -t int -f "$GENESIS" '.app_state.perpetuals.perpetuals.[28].params.id' -v '28'
	dasel put -t int -f "$GENESIS" '.app_state.perpetuals.perpetuals.[28].params.market_id' -v '28'
	dasel put -t int -f "$GENESIS" '.app_state.perpetuals.perpetuals.[28].params.atomic_resolution' -v '1'
	dasel put -t int -f "$GENESIS" '.app_state.perpetuals.perpetuals.[28].params.default_funding_ppm' -v '0'
	dasel put -t int -f "$GENESIS" '.app_state.perpetuals.perpetuals.[28].params.liquidity_tier' -v '1'

	# Perpetual: SEI-USD
	dasel put -t json -f "$GENESIS" '.app_state.perpetuals.perpetuals.[]' -v "{}"
	dasel put -t string -f "$GENESIS" '.app_state.perpetuals.perpetuals.[29].params.ticker' -v 'SEI-USD'
	dasel put -t int -f "$GENESIS" '.app_state.perpetuals.perpetuals.[29].params.id' -v '29'
	dasel put -t int -f "$GENESIS" '.app_state.perpetuals.perpetuals.[29].params.market_id' -v '29'
	dasel put -t int -f "$GENESIS" '.app_state.perpetuals.perpetuals.[29].params.atomic_resolution' -v '-5'
	dasel put -t int -f "$GENESIS" '.app_state.perpetuals.perpetuals.[29].params.default_funding_ppm' -v '0'
	dasel put -t int -f "$GENESIS" '.app_state.perpetuals.perpetuals.[29].params.liquidity_tier' -v '2'

	# Perpetual: SHIB-USD
	dasel put -t json -f "$GENESIS" '.app_state.perpetuals.perpetuals.[]' -v "{}"
	dasel put -t string -f "$GENESIS" '.app_state.perpetuals.perpetuals.[30].params.ticker' -v 'SHIB-USD'
	dasel put -t int -f "$GENESIS" '.app_state.perpetuals.perpetuals.[30].params.id' -v '30'
	dasel put -t int -f "$GENESIS" '.app_state.perpetuals.perpetuals.[30].params.market_id' -v '30'
	dasel put -t int -f "$GENESIS" '.app_state.perpetuals.perpetuals.[30].params.atomic_resolution' -v '0'
	dasel put -t int -f "$GENESIS" '.app_state.perpetuals.perpetuals.[30].params.default_funding_ppm' -v '0'
	dasel put -t int -f "$GENESIS" '.app_state.perpetuals.perpetuals.[30].params.liquidity_tier' -v '1'

	# Perpetual: SUI-USD
	dasel put -t json -f "$GENESIS" '.app_state.perpetuals.perpetuals.[]' -v "{}"
	dasel put -t string -f "$GENESIS" '.app_state.perpetuals.perpetuals.[31].params.ticker' -v 'SUI-USD'
	dasel put -t int -f "$GENESIS" '.app_state.perpetuals.perpetuals.[31].params.id' -v '31'
	dasel put -t int -f "$GENESIS" '.app_state.perpetuals.perpetuals.[31].params.market_id' -v '31'
	dasel put -t int -f "$GENESIS" '.app_state.perpetuals.perpetuals.[31].params.atomic_resolution' -v '-5'
	dasel put -t int -f "$GENESIS" '.app_state.perpetuals.perpetuals.[31].params.default_funding_ppm' -v '0'
	dasel put -t int -f "$GENESIS" '.app_state.perpetuals.perpetuals.[31].params.liquidity_tier' -v '1'

	# Perpetual: XRP-USD
	dasel put -t json -f "$GENESIS" '.app_state.perpetuals.perpetuals.[]' -v "{}"
	dasel put -t string -f "$GENESIS" '.app_state.perpetuals.perpetuals.[32].params.ticker' -v 'XRP-USD'
	dasel put -t int -f "$GENESIS" '.app_state.perpetuals.perpetuals.[32].params.id' -v '32'
	dasel put -t int -f "$GENESIS" '.app_state.perpetuals.perpetuals.[32].params.market_id' -v '32'
	dasel put -t int -f "$GENESIS" '.app_state.perpetuals.perpetuals.[32].params.atomic_resolution' -v '-5'
	dasel put -t int -f "$GENESIS" '.app_state.perpetuals.perpetuals.[32].params.default_funding_ppm' -v '0'
	dasel put -t int -f "$GENESIS" '.app_state.perpetuals.perpetuals.[32].params.liquidity_tier' -v '1'

	# Update prices module.
	# Market: BTC-USD
	dasel put -t json -f "$GENESIS" '.app_state.prices.market_params' -v "[]"
	dasel put -t json -f "$GENESIS" '.app_state.prices.market_prices' -v "[]"

	dasel put -t json -f "$GENESIS" '.app_state.prices.market_params.[]' -v "{}"
	dasel put -t string -f "$GENESIS" '.app_state.prices.market_params.[0].pair' -v 'BTC-USD'
	dasel put -t int -f "$GENESIS" '.app_state.prices.market_params.[0].id' -v '0'
	dasel put -t int -f "$GENESIS" '.app_state.prices.market_params.[0].exponent' -v '-5'
	dasel put -t int -f "$GENESIS" '.app_state.prices.market_params.[0].min_exchanges' -v '3'
	dasel put -t int -f "$GENESIS" '.app_state.prices.market_params.[0].min_price_change_ppm' -v '1000' # 0.1%
	dasel put -t json -f "$GENESIS" '.app_state.prices.market_prices.[]' -v "{}"
	dasel put -t int -f "$GENESIS" '.app_state.prices.market_prices.[0].id' -v '0'
	dasel put -t int -f "$GENESIS" '.app_state.prices.market_prices.[0].exponent' -v '-5'
	dasel put -t int -f "$GENESIS" '.app_state.prices.market_prices.[0].price' -v '2868819524'          # $28,688 = 1 BTC.
	# BTC Exchange Config
	btc_exchange_config_json=$(cat "$EXCHANGE_CONFIG_JSON_DIR/btc_exchange_config.json" | jq -c '.')
	dasel put -t string -f "$GENESIS" '.app_state.prices.market_params.[0].exchange_config_json' -v "$btc_exchange_config_json"

	# Market: ETH-USD
	dasel put -t json -f "$GENESIS" '.app_state.prices.market_params.[]' -v "{}"
	dasel put -t string -f "$GENESIS" '.app_state.prices.market_params.[1].pair' -v 'ETH-USD'
	dasel put -t int -f "$GENESIS" '.app_state.prices.market_params.[1].id' -v '1'
	dasel put -t int -f "$GENESIS" '.app_state.prices.market_params.[1].exponent' -v '-6'
	dasel put -t int -f "$GENESIS" '.app_state.prices.market_params.[1].min_exchanges' -v '3'
	dasel put -t int -f "$GENESIS" '.app_state.prices.market_params.[1].min_price_change_ppm' -v '1000' # 0.1%
	dasel put -t json -f "$GENESIS" '.app_state.prices.market_prices.[]' -v "{}"
	dasel put -t int -f "$GENESIS" '.app_state.prices.market_prices.[1].id' -v '1'
	dasel put -t int -f "$GENESIS" '.app_state.prices.market_prices.[1].exponent' -v '-6'
	dasel put -t int -f "$GENESIS" '.app_state.prices.market_prices.[1].price' -v '1811985252'          # $1,812 = 1 ETH.
	# ETH Exchange Config
	eth_exchange_config_json=$(cat "$EXCHANGE_CONFIG_JSON_DIR/eth_exchange_config.json" | jq -c '.')
	dasel put -t string -f "$GENESIS" '.app_state.prices.market_params.[1].exchange_config_json' -v "$eth_exchange_config_json"

	# Market: LINK-USD
	dasel put -t json -f "$GENESIS" '.app_state.prices.market_params.[]' -v "{}"
	dasel put -t string -f "$GENESIS" '.app_state.prices.market_params.[2].pair' -v 'LINK-USD'
	dasel put -t int -f "$GENESIS" '.app_state.prices.market_params.[2].id' -v '2'
	dasel put -t int -f "$GENESIS" '.app_state.prices.market_params.[2].exponent' -v '-9'
	dasel put -t int -f "$GENESIS" '.app_state.prices.market_params.[2].min_exchanges' -v '3'
	dasel put -t int -f "$GENESIS" '.app_state.prices.market_params.[2].min_price_change_ppm' -v '2500' # 0.25%
	dasel put -t json -f "$GENESIS" '.app_state.prices.market_prices.[]' -v "{}"
	dasel put -t int -f "$GENESIS" '.app_state.prices.market_prices.[2].id' -v '2'
	dasel put -t int -f "$GENESIS" '.app_state.prices.market_prices.[2].exponent' -v '-9'
	dasel put -t int -f "$GENESIS" '.app_state.prices.market_prices.[2].price' -v '7204646989'          # $7.205 = 1 LINK.
	# LINK Exchange Config
	link_exchange_config_json=$(cat "$EXCHANGE_CONFIG_JSON_DIR/link_exchange_config.json" | jq -c '.')
	dasel put -t string -f "$GENESIS" '.app_state.prices.market_params.[2].exchange_config_json' -v "$link_exchange_config_json"

	# Market: MATIC-USD
	dasel put -t json -f "$GENESIS" '.app_state.prices.market_params.[]' -v "{}"
	dasel put -t string -f "$GENESIS" '.app_state.prices.market_params.[3].pair' -v 'MATIC-USD'
	dasel put -t int -f "$GENESIS" '.app_state.prices.market_params.[3].id' -v '3'
	dasel put -t int -f "$GENESIS" '.app_state.prices.market_params.[3].exponent' -v '-10'
	dasel put -t int -f "$GENESIS" '.app_state.prices.market_params.[3].min_exchanges' -v '3'
	dasel put -t int -f "$GENESIS" '.app_state.prices.market_params.[3].min_price_change_ppm' -v '2500' # 0.25%
	dasel put -t json -f "$GENESIS" '.app_state.prices.market_prices.[]' -v "{}"
	dasel put -t int -f "$GENESIS" '.app_state.prices.market_prices.[3].id' -v '3'
	dasel put -t int -f "$GENESIS" '.app_state.prices.market_prices.[3].exponent' -v '-10'
	dasel put -t int -f "$GENESIS" '.app_state.prices.market_prices.[3].price' -v '6665746387'          # $0.6666 = 1 MATIC.
	# MATIC Exchange Config
	matic_exchange_config_json=$(cat "$EXCHANGE_CONFIG_JSON_DIR/matic_exchange_config.json" | jq -c '.')
	dasel put -t string -f "$GENESIS" '.app_state.prices.market_params.[3].exchange_config_json' -v "$matic_exchange_config_json"

	# Market: CRV-USD
	dasel put -t json -f "$GENESIS" '.app_state.prices.market_params.[]' -v "{}"
	dasel put -t string -f "$GENESIS" '.app_state.prices.market_params.[4].pair' -v 'CRV-USD'
	dasel put -t int -f "$GENESIS" '.app_state.prices.market_params.[4].id' -v '4'
	dasel put -t int -f "$GENESIS" '.app_state.prices.market_params.[4].exponent' -v '-10'
	dasel put -t int -f "$GENESIS" '.app_state.prices.market_params.[4].min_exchanges' -v '3'
	dasel put -t int -f "$GENESIS" '.app_state.prices.market_params.[4].min_price_change_ppm' -v '2500' # 0.25%
	dasel put -t json -f "$GENESIS" '.app_state.prices.market_prices.[]' -v "{}"
	dasel put -t int -f "$GENESIS" '.app_state.prices.market_prices.[4].id' -v '4'
	dasel put -t int -f "$GENESIS" '.app_state.prices.market_prices.[4].exponent' -v '-10'
	dasel put -t int -f "$GENESIS" '.app_state.prices.market_prices.[4].price' -v '6029316660'          # $0.6029 = 1 CRV.
	# CRV Exchange Config
	crv_exchange_config_json=$(cat "$EXCHANGE_CONFIG_JSON_DIR/crv_exchange_config.json" | jq -c '.')
	dasel put -t string -f "$GENESIS" '.app_state.prices.market_params.[4].exchange_config_json' -v "$crv_exchange_config_json"

	# Market: SOL-USD
	dasel put -t json -f "$GENESIS" '.app_state.prices.market_params.[]' -v "{}"
	dasel put -t string -f "$GENESIS" '.app_state.prices.market_params.[5].pair' -v 'SOL-USD'
	dasel put -t int -f "$GENESIS" '.app_state.prices.market_params.[5].id' -v '5'
	dasel put -t int -f "$GENESIS" '.app_state.prices.market_params.[5].exponent' -v '-8'
	dasel put -t int -f "$GENESIS" '.app_state.prices.market_params.[5].min_exchanges' -v '3'
	dasel put -t int -f "$GENESIS" '.app_state.prices.market_params.[5].min_price_change_ppm' -v '2500' # 0.25%
	dasel put -t json -f "$GENESIS" '.app_state.prices.market_prices.[]' -v "{}"
	dasel put -t int -f "$GENESIS" '.app_state.prices.market_prices.[5].id' -v '5'
	dasel put -t int -f "$GENESIS" '.app_state.prices.market_prices.[5].exponent' -v '-8'
	dasel put -t int -f "$GENESIS" '.app_state.prices.market_prices.[5].price' -v '2350695125'          # $23.51 = 1 SOL.
	# SOL Exchange Config
	sol_exchange_config_json=$(cat "$EXCHANGE_CONFIG_JSON_DIR/sol_exchange_config.json" | jq -c '.')
	dasel put -t string -f "$GENESIS" '.app_state.prices.market_params.[5].exchange_config_json' -v "$sol_exchange_config_json"

	# Market: ADA-USD
	dasel put -t json -f "$GENESIS" '.app_state.prices.market_params.[]' -v "{}"
	dasel put -t string -f "$GENESIS" '.app_state.prices.market_params.[6].pair' -v 'ADA-USD'
	dasel put -t int -f "$GENESIS" '.app_state.prices.market_params.[6].id' -v '6'
	dasel put -t int -f "$GENESIS" '.app_state.prices.market_params.[6].exponent' -v '-10'
	dasel put -t int -f "$GENESIS" '.app_state.prices.market_params.[6].min_exchanges' -v '3'
	dasel put -t int -f "$GENESIS" '.app_state.prices.market_params.[6].min_price_change_ppm' -v '2500' # 0.25%
	dasel put -t json -f "$GENESIS" '.app_state.prices.market_prices.[]' -v "{}"
	dasel put -t int -f "$GENESIS" '.app_state.prices.market_prices.[6].id' -v '6'
	dasel put -t int -f "$GENESIS" '.app_state.prices.market_prices.[6].exponent' -v '-10'
	dasel put -t int -f "$GENESIS" '.app_state.prices.market_prices.[6].price' -v '2918831290'          # $0.2919 = 1 ADA.
	# ADA Exchange Config
	ada_exchange_config_json=$(cat "$EXCHANGE_CONFIG_JSON_DIR/ada_exchange_config.json" | jq -c '.')
	dasel put -t string -f "$GENESIS" '.app_state.prices.market_params.[6].exchange_config_json' -v "$ada_exchange_config_json"

	# Market: AVAX-USD
	dasel put -t json -f "$GENESIS" '.app_state.prices.market_params.[]' -v "{}"
	dasel put -t string -f "$GENESIS" '.app_state.prices.market_params.[7].pair' -v 'AVAX-USD'
	dasel put -t int -f "$GENESIS" '.app_state.prices.market_params.[7].id' -v '7'
	dasel put -t int -f "$GENESIS" '.app_state.prices.market_params.[7].exponent' -v '-8'
	dasel put -t int -f "$GENESIS" '.app_state.prices.market_params.[7].min_exchanges' -v '3'
	dasel put -t int -f "$GENESIS" '.app_state.prices.market_params.[7].min_price_change_ppm' -v '2500' # 0.25%
	dasel put -t json -f "$GENESIS" '.app_state.prices.market_prices.[]' -v "{}"
	dasel put -t int -f "$GENESIS" '.app_state.prices.market_prices.[7].id' -v '7'
	dasel put -t int -f "$GENESIS" '.app_state.prices.market_prices.[7].exponent' -v '-8'
	dasel put -t int -f "$GENESIS" '.app_state.prices.market_prices.[7].price' -v '1223293720'          # $12.23 = 1 AVAX.
	# AVAX Exchange Config
	avax_exchange_config_json=$(cat "$EXCHANGE_CONFIG_JSON_DIR/avax_exchange_config.json" | jq -c '.')
	dasel put -t string -f "$GENESIS" '.app_state.prices.market_params.[7].exchange_config_json' -v "$avax_exchange_config_json"

	# Market: FIL-USD
	dasel put -t json -f "$GENESIS" '.app_state.prices.market_params.[]' -v "{}"
	dasel put -t string -f "$GENESIS" '.app_state.prices.market_params.[8].pair' -v 'FIL-USD'
	dasel put -t int -f "$GENESIS" '.app_state.prices.market_params.[8].id' -v '8'
	dasel put -t int -f "$GENESIS" '.app_state.prices.market_params.[8].exponent' -v '-9'
	dasel put -t int -f "$GENESIS" '.app_state.prices.market_params.[8].min_exchanges' -v '3'
	dasel put -t int -f "$GENESIS" '.app_state.prices.market_params.[8].min_price_change_ppm' -v '2500' # 0.25%
	dasel put -t json -f "$GENESIS" '.app_state.prices.market_prices.[]' -v "{}"
	dasel put -t int -f "$GENESIS" '.app_state.prices.market_prices.[8].id' -v '8'
	dasel put -t int -f "$GENESIS" '.app_state.prices.market_prices.[8].exponent' -v '-9'
	dasel put -t int -f "$GENESIS" '.app_state.prices.market_prices.[8].price' -v '4050336602'          # $4.050 = 1 FIL.
	# FIL Exchange Config
	fil_exchange_config_json=$(cat "$EXCHANGE_CONFIG_JSON_DIR/fil_exchange_config.json" | jq -c '.')
	dasel put -t string -f "$GENESIS" '.app_state.prices.market_params.[8].exchange_config_json' -v "$fil_exchange_config_json"

	# Market: LTC-USD
	dasel put -t json -f "$GENESIS" '.app_state.prices.market_params.[]' -v "{}"
	dasel put -t string -f "$GENESIS" '.app_state.prices.market_params.[9].pair' -v 'LTC-USD'
	dasel put -t int -f "$GENESIS" '.app_state.prices.market_params.[9].id' -v '9'
	dasel put -t int -f "$GENESIS" '.app_state.prices.market_params.[9].exponent' -v '-8'
	dasel put -t int -f "$GENESIS" '.app_state.prices.market_params.[9].min_exchanges' -v '3'
	dasel put -t int -f "$GENESIS" '.app_state.prices.market_params.[9].min_price_change_ppm' -v '2500' # 0.25%
	dasel put -t json -f "$GENESIS" '.app_state.prices.market_prices.[]' -v "{}"
	dasel put -t int -f "$GENESIS" '.app_state.prices.market_prices.[9].id' -v '9'
	dasel put -t int -f "$GENESIS" '.app_state.prices.market_prices.[9].exponent' -v '-8'
	dasel put -t int -f "$GENESIS" '.app_state.prices.market_prices.[9].price' -v '8193604950'          # $81.93 = 1 LTC.
	# LTC Exchange Config
	ltc_exchange_config_json=$(cat "$EXCHANGE_CONFIG_JSON_DIR/ltc_exchange_config.json" | jq -c '.')
	dasel put -t string -f "$GENESIS" '.app_state.prices.market_params.[9].exchange_config_json' -v "$ltc_exchange_config_json"

	# Market: DOGE-USD
	dasel put -t json -f "$GENESIS" '.app_state.prices.market_params.[]' -v "{}"
	dasel put -t string -f "$GENESIS" '.app_state.prices.market_params.[10].pair' -v 'DOGE-USD'
	dasel put -t int -f "$GENESIS" '.app_state.prices.market_params.[10].id' -v '10'
	dasel put -t int -f "$GENESIS" '.app_state.prices.market_params.[10].exponent' -v '-11'
	dasel put -t int -f "$GENESIS" '.app_state.prices.market_params.[10].min_exchanges' -v '3'
	dasel put -t int -f "$GENESIS" '.app_state.prices.market_params.[10].min_price_change_ppm' -v '2500' # 0.25%
	dasel put -t json -f "$GENESIS" '.app_state.prices.market_prices.[]' -v "{}"
	dasel put -t int -f "$GENESIS" '.app_state.prices.market_prices.[10].id' -v '10'
	dasel put -t int -f "$GENESIS" '.app_state.prices.market_prices.[10].exponent' -v '-11'
	dasel put -t int -f "$GENESIS" '.app_state.prices.market_prices.[10].price' -v '7320836895'          # $0.07321 = 1 DOGE.
	# DOGE Exchange Config
	doge_exchange_config_json=$(cat "$EXCHANGE_CONFIG_JSON_DIR/doge_exchange_config.json" | jq -c '.')
	dasel put -t string -f "$GENESIS" '.app_state.prices.market_params.[10].exchange_config_json' -v "$doge_exchange_config_json"

	# Market: ATOM-USD
	dasel put -t json -f "$GENESIS" '.app_state.prices.market_params.[]' -v "{}"
	dasel put -t string -f "$GENESIS" '.app_state.prices.market_params.[11].pair' -v 'ATOM-USD'
	dasel put -t int -f "$GENESIS" '.app_state.prices.market_params.[11].id' -v '11'
	dasel put -t int -f "$GENESIS" '.app_state.prices.market_params.[11].exponent' -v '-9'
	dasel put -t int -f "$GENESIS" '.app_state.prices.market_params.[11].min_exchanges' -v '3'
	dasel put -t int -f "$GENESIS" '.app_state.prices.market_params.[11].min_price_change_ppm' -v '2500' # 0.25%
	dasel put -t json -f "$GENESIS" '.app_state.prices.market_prices.[]' -v "{}"
	dasel put -t int -f "$GENESIS" '.app_state.prices.market_prices.[11].id' -v '11'
	dasel put -t int -f "$GENESIS" '.app_state.prices.market_prices.[11].exponent' -v '-9'
	dasel put -t int -f "$GENESIS" '.app_state.prices.market_prices.[11].price' -v '8433494428'          # $8.433 = 1 ATOM.
	# ATOM Exchange Config
	atom_exchange_config_json=$(cat "$EXCHANGE_CONFIG_JSON_DIR/atom_exchange_config.json" | jq -c '.')
	dasel put -t string -f "$GENESIS" '.app_state.prices.market_params.[11].exchange_config_json' -v "$atom_exchange_config_json"

	# Market: DOT-USD
	dasel put -t json -f "$GENESIS" '.app_state.prices.market_params.[]' -v "{}"
	dasel put -t string -f "$GENESIS" '.app_state.prices.market_params.[12].pair' -v 'DOT-USD'
	dasel put -t int -f "$GENESIS" '.app_state.prices.market_params.[12].id' -v '12'
	dasel put -t int -f "$GENESIS" '.app_state.prices.market_params.[12].exponent' -v '-9'
	dasel put -t int -f "$GENESIS" '.app_state.prices.market_params.[12].min_exchanges' -v '3'
	dasel put -t int -f "$GENESIS" '.app_state.prices.market_params.[12].min_price_change_ppm' -v '2500' # 0.25%
	dasel put -t json -f "$GENESIS" '.app_state.prices.market_prices.[]' -v "{}"
	dasel put -t int -f "$GENESIS" '.app_state.prices.market_prices.[12].id' -v '12'
	dasel put -t int -f "$GENESIS" '.app_state.prices.market_prices.[12].exponent' -v '-9'
	dasel put -t int -f "$GENESIS" '.app_state.prices.market_prices.[12].price' -v '4937186533'          # $4.937 = 1 DOT.
	# DOT Exchange Config
	dot_exchange_config_json=$(cat "$EXCHANGE_CONFIG_JSON_DIR/dot_exchange_config.json" | jq -c '.')
	dasel put -t string -f "$GENESIS" '.app_state.prices.market_params.[12].exchange_config_json' -v "$dot_exchange_config_json"

	# Market: UNI-USD
	dasel put -t json -f "$GENESIS" '.app_state.prices.market_params.[]' -v "{}"
	dasel put -t string -f "$GENESIS" '.app_state.prices.market_params.[13].pair' -v 'UNI-USD'
	dasel put -t int -f "$GENESIS" '.app_state.prices.market_params.[13].id' -v '13'
	dasel put -t int -f "$GENESIS" '.app_state.prices.market_params.[13].exponent' -v '-9'
	dasel put -t int -f "$GENESIS" '.app_state.prices.market_params.[13].min_exchanges' -v '3'
	dasel put -t int -f "$GENESIS" '.app_state.prices.market_params.[13].min_price_change_ppm' -v '2500' # 0.25%
	dasel put -t json -f "$GENESIS" '.app_state.prices.market_prices.[]' -v "{}"
	dasel put -t int -f "$GENESIS" '.app_state.prices.market_prices.[13].id' -v '13'
	dasel put -t int -f "$GENESIS" '.app_state.prices.market_prices.[13].exponent' -v '-9'
	dasel put -t int -f "$GENESIS" '.app_state.prices.market_prices.[13].price' -v '5852293356'          # $5.852 = 1 UNI.
	# UNI Exchange Config
	uni_exchange_config_json=$(cat "$EXCHANGE_CONFIG_JSON_DIR/uni_exchange_config.json" | jq -c '.')
	dasel put -t string -f "$GENESIS" '.app_state.prices.market_params.[13].exchange_config_json' -v "$uni_exchange_config_json"

	# Market: BCH-USD
	dasel put -t json -f "$GENESIS" '.app_state.prices.market_params.[]' -v "{}"
	dasel put -t string -f "$GENESIS" '.app_state.prices.market_params.[14].pair' -v 'BCH-USD'
	dasel put -t int -f "$GENESIS" '.app_state.prices.market_params.[14].id' -v '14'
	dasel put -t int -f "$GENESIS" '.app_state.prices.market_params.[14].exponent' -v '-7'
	dasel put -t int -f "$GENESIS" '.app_state.prices.market_params.[14].min_exchanges' -v '3'
	dasel put -t int -f "$GENESIS" '.app_state.prices.market_params.[14].min_price_change_ppm' -v '2500' # 0.25%
	dasel put -t json -f "$GENESIS" '.app_state.prices.market_prices.[]' -v "{}"
	dasel put -t int -f "$GENESIS" '.app_state.prices.market_prices.[14].id' -v '14'
	dasel put -t int -f "$GENESIS" '.app_state.prices.market_prices.[14].exponent' -v '-7'
	dasel put -t int -f "$GENESIS" '.app_state.prices.market_prices.[14].price' -v '2255676327'          # $225.6 = 1 BCH.
	# BCH Exchange Config
	bch_exchange_config_json=$(cat "$EXCHANGE_CONFIG_JSON_DIR/bch_exchange_config.json" | jq -c '.')
	dasel put -t string -f "$GENESIS" '.app_state.prices.market_params.[14].exchange_config_json' -v "$bch_exchange_config_json"

	# Market: TRX-USD
	dasel put -t json -f "$GENESIS" '.app_state.prices.market_params.[]' -v "{}"
	dasel put -t string -f "$GENESIS" '.app_state.prices.market_params.[15].pair' -v 'TRX-USD'
	dasel put -t int -f "$GENESIS" '.app_state.prices.market_params.[15].id' -v '15'
	dasel put -t int -f "$GENESIS" '.app_state.prices.market_params.[15].exponent' -v '-11'
	dasel put -t int -f "$GENESIS" '.app_state.prices.market_params.[15].min_exchanges' -v '3'
	dasel put -t int -f "$GENESIS" '.app_state.prices.market_params.[15].min_price_change_ppm' -v '2500' # 0.25%
	dasel put -t json -f "$GENESIS" '.app_state.prices.market_prices.[]' -v "{}"
	dasel put -t int -f "$GENESIS" '.app_state.prices.market_prices.[15].id' -v '15'
	dasel put -t int -f "$GENESIS" '.app_state.prices.market_prices.[15].exponent' -v '-11'
	dasel put -t int -f "$GENESIS" '.app_state.prices.market_prices.[15].price' -v '7795369902'          # $0.07795 = 1 TRX.
	# TRX Exchange Config
	trx_exchange_config_json=$(cat "$EXCHANGE_CONFIG_JSON_DIR/trx_exchange_config.json" | jq -c '.')
	dasel put -t string -f "$GENESIS" '.app_state.prices.market_params.[15].exchange_config_json' -v "$trx_exchange_config_json"

	# Market: NEAR-USD
	dasel put -t json -f "$GENESIS" '.app_state.prices.market_params.[]' -v "{}"
	dasel put -t string -f "$GENESIS" '.app_state.prices.market_params.[16].pair' -v 'NEAR-USD'
	dasel put -t int -f "$GENESIS" '.app_state.prices.market_params.[16].id' -v '16'
	dasel put -t int -f "$GENESIS" '.app_state.prices.market_params.[16].exponent' -v '-9'
	dasel put -t int -f "$GENESIS" '.app_state.prices.market_params.[16].min_exchanges' -v '3'
	dasel put -t int -f "$GENESIS" '.app_state.prices.market_params.[16].min_price_change_ppm' -v '2500' # 0.25%
	dasel put -t json -f "$GENESIS" '.app_state.prices.market_prices.[]' -v "{}"
	dasel put -t int -f "$GENESIS" '.app_state.prices.market_prices.[16].id' -v '16'
	dasel put -t int -f "$GENESIS" '.app_state.prices.market_prices.[16].exponent' -v '-9'
	dasel put -t int -f "$GENESIS" '.app_state.prices.market_prices.[16].price' -v '1312325536'          # $1.312 = 1 NEAR.
	# NEAR Exchange Config
	near_exchange_config_json=$(cat "$EXCHANGE_CONFIG_JSON_DIR/near_exchange_config.json" | jq -c '.')
	dasel put -t string -f "$GENESIS" '.app_state.prices.market_params.[16].exchange_config_json' -v "$near_exchange_config_json"

	# Market: MKR-USD
	dasel put -t json -f "$GENESIS" '.app_state.prices.market_params.[]' -v "{}"
	dasel put -t string -f "$GENESIS" '.app_state.prices.market_params.[17].pair' -v 'MKR-USD'
	dasel put -t int -f "$GENESIS" '.app_state.prices.market_params.[17].id' -v '17'
	dasel put -t int -f "$GENESIS" '.app_state.prices.market_params.[17].exponent' -v '-6'
	dasel put -t int -f "$GENESIS" '.app_state.prices.market_params.[17].min_exchanges' -v '3'
	dasel put -t int -f "$GENESIS" '.app_state.prices.market_params.[17].min_price_change_ppm' -v '4000' # 0.4%
	dasel put -t json -f "$GENESIS" '.app_state.prices.market_prices.[]' -v "{}"
	dasel put -t int -f "$GENESIS" '.app_state.prices.market_prices.[17].id' -v '17'
	dasel put -t int -f "$GENESIS" '.app_state.prices.market_prices.[17].exponent' -v '-6'
	dasel put -t int -f "$GENESIS" '.app_state.prices.market_prices.[17].price' -v '1199517382'          # $1,200 = 1 MKR.
	# MKR Exchange Config
	mkr_exchange_config_json=$(cat "$EXCHANGE_CONFIG_JSON_DIR/mkr_exchange_config.json" | jq -c '.')
	dasel put -t string -f "$GENESIS" '.app_state.prices.market_params.[17].exchange_config_json' -v "$mkr_exchange_config_json"

	# Market: XLM-USD
	dasel put -t json -f "$GENESIS" '.app_state.prices.market_params.[]' -v "{}"
	dasel put -t string -f "$GENESIS" '.app_state.prices.market_params.[18].pair' -v 'XLM-USD'
	dasel put -t int -f "$GENESIS" '.app_state.prices.market_params.[18].id' -v '18'
	dasel put -t int -f "$GENESIS" '.app_state.prices.market_params.[18].exponent' -v '-10'
	dasel put -t int -f "$GENESIS" '.app_state.prices.market_params.[18].min_exchanges' -v '3'
	dasel put -t int -f "$GENESIS" '.app_state.prices.market_params.[18].min_price_change_ppm' -v '2500' # 0.25%
	dasel put -t json -f "$GENESIS" '.app_state.prices.market_prices.[]' -v "{}"
	dasel put -t int -f "$GENESIS" '.app_state.prices.market_prices.[18].id' -v '18'
	dasel put -t int -f "$GENESIS" '.app_state.prices.market_prices.[18].exponent' -v '-10'
	dasel put -t int -f "$GENESIS" '.app_state.prices.market_prices.[18].price' -v '1398578933'          # $0.1399 = 1 XLM.
	# XLM Exchange Config
	xlm_exchange_config_json=$(cat "$EXCHANGE_CONFIG_JSON_DIR/xlm_exchange_config.json" | jq -c '.')
	dasel put -t string -f "$GENESIS" '.app_state.prices.market_params.[18].exchange_config_json' -v "$xlm_exchange_config_json"

	# Market: ETC-USD
	dasel put -t json -f "$GENESIS" '.app_state.prices.market_params.[]' -v "{}"
	dasel put -t string -f "$GENESIS" '.app_state.prices.market_params.[19].pair' -v 'ETC-USD'
	dasel put -t int -f "$GENESIS" '.app_state.prices.market_params.[19].id' -v '19'
	dasel put -t int -f "$GENESIS" '.app_state.prices.market_params.[19].exponent' -v '-8'
	dasel put -t int -f "$GENESIS" '.app_state.prices.market_params.[19].min_exchanges' -v '3'
	dasel put -t int -f "$GENESIS" '.app_state.prices.market_params.[19].min_price_change_ppm' -v '2500' # 0.25%
	dasel put -t json -f "$GENESIS" '.app_state.prices.market_prices.[]' -v "{}"
	dasel put -t int -f "$GENESIS" '.app_state.prices.market_prices.[19].id' -v '19'
	dasel put -t int -f "$GENESIS" '.app_state.prices.market_prices.[19].exponent' -v '-8'
	dasel put -t int -f "$GENESIS" '.app_state.prices.market_prices.[19].price' -v '1741060746'          # $17.41 = 1 ETC.
	# ETC Exchange Config
	etc_exchange_config_json=$(cat "$EXCHANGE_CONFIG_JSON_DIR/etc_exchange_config.json" | jq -c '.')
	dasel put -t string -f "$GENESIS" '.app_state.prices.market_params.[19].exchange_config_json' -v "$etc_exchange_config_json"

	# Market: COMP-USD
	dasel put -t json -f "$GENESIS" '.app_state.prices.market_params.[]' -v "{}"
	dasel put -t string -f "$GENESIS" '.app_state.prices.market_params.[20].pair' -v 'COMP-USD'
	dasel put -t int -f "$GENESIS" '.app_state.prices.market_params.[20].id' -v '20'
	dasel put -t int -f "$GENESIS" '.app_state.prices.market_params.[20].exponent' -v '-8'
	dasel put -t int -f "$GENESIS" '.app_state.prices.market_params.[20].min_exchanges' -v '3'
	dasel put -t int -f "$GENESIS" '.app_state.prices.market_params.[20].min_price_change_ppm' -v '4000' # 0.4%
	dasel put -t json -f "$GENESIS" '.app_state.prices.market_prices.[]' -v "{}"
	dasel put -t int -f "$GENESIS" '.app_state.prices.market_prices.[20].id' -v '20'
	dasel put -t int -f "$GENESIS" '.app_state.prices.market_prices.[20].exponent' -v '-8'
	dasel put -t int -f "$GENESIS" '.app_state.prices.market_prices.[20].price' -v '5717635307'          # $57.18 = 1 COMP.
	# COMP Exchange Config
	comp_exchange_config_json=$(cat "$EXCHANGE_CONFIG_JSON_DIR/comp_exchange_config.json" | jq -c '.')
	dasel put -t string -f "$GENESIS" '.app_state.prices.market_params.[20].exchange_config_json' -v "$comp_exchange_config_json"

	# Market: WLD-USD
	dasel put -t json -f "$GENESIS" '.app_state.prices.market_params.[]' -v "{}"
	dasel put -t string -f "$GENESIS" '.app_state.prices.market_params.[21].pair' -v 'WLD-USD'
	dasel put -t int -f "$GENESIS" '.app_state.prices.market_params.[21].id' -v '21'
	dasel put -t int -f "$GENESIS" '.app_state.prices.market_params.[21].exponent' -v '-9'
	dasel put -t int -f "$GENESIS" '.app_state.prices.market_params.[21].min_exchanges' -v '3'
	dasel put -t int -f "$GENESIS" '.app_state.prices.market_params.[21].min_price_change_ppm' -v '2500' # 0.25%
	dasel put -t json -f "$GENESIS" '.app_state.prices.market_prices.[]' -v "{}"
	dasel put -t int -f "$GENESIS" '.app_state.prices.market_prices.[21].id' -v '21'
	dasel put -t int -f "$GENESIS" '.app_state.prices.market_prices.[21].exponent' -v '-9'
	dasel put -t int -f "$GENESIS" '.app_state.prices.market_prices.[21].price' -v '1943019371'          # $1.943 = 1 WLD.
	# WLD Exchange Config
	wld_exchange_config_json=$(cat "$EXCHANGE_CONFIG_JSON_DIR/wld_exchange_config.json" | jq -c '.')
	dasel put -t string -f "$GENESIS" '.app_state.prices.market_params.[21].exchange_config_json' -v "$wld_exchange_config_json"

	# Market: APE-USD
	dasel put -t json -f "$GENESIS" '.app_state.prices.market_params.[]' -v "{}"
	dasel put -t string -f "$GENESIS" '.app_state.prices.market_params.[22].pair' -v 'APE-USD'
	dasel put -t int -f "$GENESIS" '.app_state.prices.market_params.[22].id' -v '22'
	dasel put -t int -f "$GENESIS" '.app_state.prices.market_params.[22].exponent' -v '-9'
	dasel put -t int -f "$GENESIS" '.app_state.prices.market_params.[22].min_exchanges' -v '3'
	dasel put -t int -f "$GENESIS" '.app_state.prices.market_params.[22].min_price_change_ppm' -v '4000' # 0.4%
	dasel put -t json -f "$GENESIS" '.app_state.prices.market_prices.[]' -v "{}"
	dasel put -t int -f "$GENESIS" '.app_state.prices.market_prices.[22].id' -v '22'
	dasel put -t int -f "$GENESIS" '.app_state.prices.market_prices.[22].exponent' -v '-9'
	dasel put -t int -f "$GENESIS" '.app_state.prices.market_prices.[22].price' -v '1842365656'          # $1.842 = 1 APE.
	# APE Exchange Config
	ape_exchange_config_json=$(cat "$EXCHANGE_CONFIG_JSON_DIR/ape_exchange_config.json" | jq -c '.')
	dasel put -t string -f "$GENESIS" '.app_state.prices.market_params.[22].exchange_config_json' -v "$ape_exchange_config_json"

	# Market: APT-USD
	dasel put -t json -f "$GENESIS" '.app_state.prices.market_params.[]' -v "{}"
	dasel put -t string -f "$GENESIS" '.app_state.prices.market_params.[23].pair' -v 'APT-USD'
	dasel put -t int -f "$GENESIS" '.app_state.prices.market_params.[23].id' -v '23'
	dasel put -t int -f "$GENESIS" '.app_state.prices.market_params.[23].exponent' -v '-9'
	dasel put -t int -f "$GENESIS" '.app_state.prices.market_params.[23].min_exchanges' -v '3'
	dasel put -t int -f "$GENESIS" '.app_state.prices.market_params.[23].min_price_change_ppm' -v '2500' # 0.25%
	dasel put -t json -f "$GENESIS" '.app_state.prices.market_prices.[]' -v "{}"
	dasel put -t int -f "$GENESIS" '.app_state.prices.market_prices.[23].id' -v '23'
	dasel put -t int -f "$GENESIS" '.app_state.prices.market_prices.[23].exponent' -v '-9'
	dasel put -t int -f "$GENESIS" '.app_state.prices.market_prices.[23].price' -v '6787621897'          # $6.788 = 1 APT.
	# APT Exchange Config
	apt_exchange_config_json=$(cat "$EXCHANGE_CONFIG_JSON_DIR/apt_exchange_config.json" | jq -c '.')
	dasel put -t string -f "$GENESIS" '.app_state.prices.market_params.[23].exchange_config_json' -v "$apt_exchange_config_json"

	# Market: ARB-USD
	dasel put -t json -f "$GENESIS" '.app_state.prices.market_params.[]' -v "{}"
	dasel put -t string -f "$GENESIS" '.app_state.prices.market_params.[24].pair' -v 'ARB-USD'
	dasel put -t int -f "$GENESIS" '.app_state.prices.market_params.[24].id' -v '24'
	dasel put -t int -f "$GENESIS" '.app_state.prices.market_params.[24].exponent' -v '-9'
	dasel put -t int -f "$GENESIS" '.app_state.prices.market_params.[24].min_exchanges' -v '3'
	dasel put -t int -f "$GENESIS" '.app_state.prices.market_params.[24].min_price_change_ppm' -v '2500' # 0.25%
	dasel put -t json -f "$GENESIS" '.app_state.prices.market_prices.[]' -v "{}"
	dasel put -t int -f "$GENESIS" '.app_state.prices.market_prices.[24].id' -v '24'
	dasel put -t int -f "$GENESIS" '.app_state.prices.market_prices.[24].exponent' -v '-9'
	dasel put -t int -f "$GENESIS" '.app_state.prices.market_prices.[24].price' -v '1127629325'          # $1.128 = 1 ARB.
	# ARB Exchange Config
	arb_exchange_config_json=$(cat "$EXCHANGE_CONFIG_JSON_DIR/arb_exchange_config.json" | jq -c '.')
	dasel put -t string -f "$GENESIS" '.app_state.prices.market_params.[24].exchange_config_json' -v "$arb_exchange_config_json"

	# Market: BLUR-USD
	dasel put -t json -f "$GENESIS" '.app_state.prices.market_params.[]' -v "{}"
	dasel put -t string -f "$GENESIS" '.app_state.prices.market_params.[25].pair' -v 'BLUR-USD'
	dasel put -t int -f "$GENESIS" '.app_state.prices.market_params.[25].id' -v '25'
	dasel put -t int -f "$GENESIS" '.app_state.prices.market_params.[25].exponent' -v '-10'
	dasel put -t int -f "$GENESIS" '.app_state.prices.market_params.[25].min_exchanges' -v '3'
	dasel put -t int -f "$GENESIS" '.app_state.prices.market_params.[25].min_price_change_ppm' -v '4000' # 0.4%
	dasel put -t json -f "$GENESIS" '.app_state.prices.market_prices.[]' -v "{}"
	dasel put -t int -f "$GENESIS" '.app_state.prices.market_prices.[25].id' -v '25'
	dasel put -t int -f "$GENESIS" '.app_state.prices.market_prices.[25].exponent' -v '-10'
	dasel put -t int -f "$GENESIS" '.app_state.prices.market_prices.[25].price' -v '2779565892'          # $.2780 = 1 BLUR.
	# BLUR Exchange Config
	blur_exchange_config_json=$(cat "$EXCHANGE_CONFIG_JSON_DIR/blur_exchange_config.json" | jq -c '.')
	dasel put -t string -f "$GENESIS" '.app_state.prices.market_params.[25].exchange_config_json' -v "$blur_exchange_config_json"

	# Market: LDO-USD
	dasel put -t json -f "$GENESIS" '.app_state.prices.market_params.[]' -v "{}"
	dasel put -t string -f "$GENESIS" '.app_state.prices.market_params.[26].pair' -v 'LDO-USD'
	dasel put -t int -f "$GENESIS" '.app_state.prices.market_params.[26].id' -v '26'
	dasel put -t int -f "$GENESIS" '.app_state.prices.market_params.[26].exponent' -v '-9'
	dasel put -t int -f "$GENESIS" '.app_state.prices.market_params.[26].min_exchanges' -v '3'
	dasel put -t int -f "$GENESIS" '.app_state.prices.market_params.[26].min_price_change_ppm' -v '4000' # 0.4%
	dasel put -t json -f "$GENESIS" '.app_state.prices.market_prices.[]' -v "{}"
	dasel put -t int -f "$GENESIS" '.app_state.prices.market_prices.[26].id' -v '26'
	dasel put -t int -f "$GENESIS" '.app_state.prices.market_prices.[26].exponent' -v '-9'
	dasel put -t int -f "$GENESIS" '.app_state.prices.market_prices.[26].price' -v '1855061997'          # $1.855 = 1 LDO.
	# LDO Exchange Config
	ldo_exchange_config_json=$(cat "$EXCHANGE_CONFIG_JSON_DIR/ldo_exchange_config.json" | jq -c '.')
	dasel put -t string -f "$GENESIS" '.app_state.prices.market_params.[26].exchange_config_json' -v "$ldo_exchange_config_json"

	# Market: OP-USD
	dasel put -t json -f "$GENESIS" '.app_state.prices.market_params.[]' -v "{}"
	dasel put -t string -f "$GENESIS" '.app_state.prices.market_params.[27].pair' -v 'OP-USD'
	dasel put -t int -f "$GENESIS" '.app_state.prices.market_params.[27].id' -v '27'
	dasel put -t int -f "$GENESIS" '.app_state.prices.market_params.[27].exponent' -v '-9'
	dasel put -t int -f "$GENESIS" '.app_state.prices.market_params.[27].min_exchanges' -v '3'
	dasel put -t int -f "$GENESIS" '.app_state.prices.market_params.[27].min_price_change_ppm' -v '2500' # 0.25%
	dasel put -t json -f "$GENESIS" '.app_state.prices.market_prices.[]' -v "{}"
	dasel put -t int -f "$GENESIS" '.app_state.prices.market_prices.[27].id' -v '27'
	dasel put -t int -f "$GENESIS" '.app_state.prices.market_prices.[27].exponent' -v '-9'
	dasel put -t int -f "$GENESIS" '.app_state.prices.market_prices.[27].price' -v '1562218603'          # $1.562 = 1 OP.
	# OP Exchange Config
	op_exchange_config_json=$(cat "$EXCHANGE_CONFIG_JSON_DIR/op_exchange_config.json" | jq -c '.')
	dasel put -t string -f "$GENESIS" '.app_state.prices.market_params.[27].exchange_config_json' -v "$op_exchange_config_json"

	# Market: PEPE-USD
	dasel put -t json -f "$GENESIS" '.app_state.prices.market_params.[]' -v "{}"
	dasel put -t string -f "$GENESIS" '.app_state.prices.market_params.[28].pair' -v 'PEPE-USD'
	dasel put -t int -f "$GENESIS" '.app_state.prices.market_params.[28].id' -v '28'
	dasel put -t int -f "$GENESIS" '.app_state.prices.market_params.[28].exponent' -v '-16'
	dasel put -t int -f "$GENESIS" '.app_state.prices.market_params.[28].min_exchanges' -v '3'
	dasel put -t int -f "$GENESIS" '.app_state.prices.market_params.[28].min_price_change_ppm' -v '2500' # 0.25%
	dasel put -t json -f "$GENESIS" '.app_state.prices.market_prices.[]' -v "{}"
	dasel put -t int -f "$GENESIS" '.app_state.prices.market_prices.[28].id' -v '28'
	dasel put -t int -f "$GENESIS" '.app_state.prices.market_prices.[28].exponent' -v '-16'
	dasel put -t int -f "$GENESIS" '.app_state.prices.market_prices.[28].price' -v '2481900353'          # $.0002482 = 1 PEPE.
	# PEPE Exchange Config
	pepe_exchange_config_json=$(cat "$EXCHANGE_CONFIG_JSON_DIR/pepe_exchange_config.json" | jq -c '.')
	dasel put -t string -f "$GENESIS" '.app_state.prices.market_params.[28].exchange_config_json' -v "$pepe_exchange_config_json"

	# Market: SEI-USD
	dasel put -t json -f "$GENESIS" '.app_state.prices.market_params.[]' -v "{}"
	dasel put -t string -f "$GENESIS" '.app_state.prices.market_params.[29].pair' -v 'SEI-USD'
	dasel put -t int -f "$GENESIS" '.app_state.prices.market_params.[29].id' -v '29'
	dasel put -t int -f "$GENESIS" '.app_state.prices.market_params.[29].exponent' -v '-10'
	dasel put -t int -f "$GENESIS" '.app_state.prices.market_params.[29].min_exchanges' -v '3'
	dasel put -t int -f "$GENESIS" '.app_state.prices.market_params.[29].min_price_change_ppm' -v '4000' # 0.4%
	dasel put -t json -f "$GENESIS" '.app_state.prices.market_prices.[]' -v "{}"
	dasel put -t int -f "$GENESIS" '.app_state.prices.market_prices.[29].id' -v '29'
	dasel put -t int -f "$GENESIS" '.app_state.prices.market_prices.[29].exponent' -v '-10'
	dasel put -t int -f "$GENESIS" '.app_state.prices.market_prices.[29].price' -v '1686998025'          # $.1687 = 1 SEI.
	# SEI Exchange Config
	sei_exchange_config_json=$(cat "$EXCHANGE_CONFIG_JSON_DIR/sei_exchange_config.json" | jq -c '.')
	dasel put -t string -f "$GENESIS" '.app_state.prices.market_params.[29].exchange_config_json' -v "$sei_exchange_config_json"

	# Market: SHIB-USD
	dasel put -t json -f "$GENESIS" '.app_state.prices.market_params.[]' -v "{}"
	dasel put -t string -f "$GENESIS" '.app_state.prices.market_params.[30].pair' -v 'SHIB-USD'
	dasel put -t int -f "$GENESIS" '.app_state.prices.market_params.[30].id' -v '30'
	dasel put -t int -f "$GENESIS" '.app_state.prices.market_params.[30].exponent' -v '-15'
	dasel put -t int -f "$GENESIS" '.app_state.prices.market_params.[30].min_exchanges' -v '3'
	dasel put -t int -f "$GENESIS" '.app_state.prices.market_params.[30].min_price_change_ppm' -v '2500' # 0.25%
	dasel put -t json -f "$GENESIS" '.app_state.prices.market_prices.[]' -v "{}"
	dasel put -t int -f "$GENESIS" '.app_state.prices.market_prices.[30].id' -v '30'
	dasel put -t int -f "$GENESIS" '.app_state.prices.market_prices.[30].exponent' -v '-15'
	dasel put -t int -f "$GENESIS" '.app_state.prices.market_prices.[30].price' -v '8895882688'          # $.000008896 = 1 SHIB.
	# SHIB Exchange Config
	shib_exchange_config_json=$(cat "$EXCHANGE_CONFIG_JSON_DIR/shib_exchange_config.json" | jq -c '.')
	dasel put -t string -f "$GENESIS" '.app_state.prices.market_params.[30].exchange_config_json' -v "$shib_exchange_config_json"

	# Market: SUI-USD
	dasel put -t json -f "$GENESIS" '.app_state.prices.market_params.[]' -v "{}"
	dasel put -t string -f "$GENESIS" '.app_state.prices.market_params.[31].pair' -v 'SUI-USD'
	dasel put -t int -f "$GENESIS" '.app_state.prices.market_params.[31].id' -v '31'
	dasel put -t int -f "$GENESIS" '.app_state.prices.market_params.[31].exponent' -v '-10'
	dasel put -t int -f "$GENESIS" '.app_state.prices.market_params.[31].min_exchanges' -v '3'
	dasel put -t int -f "$GENESIS" '.app_state.prices.market_params.[31].min_price_change_ppm' -v '2500' # 0.25%
	dasel put -t json -f "$GENESIS" '.app_state.prices.market_prices.[]' -v "{}"
	dasel put -t int -f "$GENESIS" '.app_state.prices.market_prices.[31].id' -v '31'
	dasel put -t int -f "$GENESIS" '.app_state.prices.market_prices.[31].exponent' -v '-10'
	dasel put -t int -f "$GENESIS" '.app_state.prices.market_prices.[31].price' -v '5896318772'          # $.5896 = 1 SUI.
	# SUI Exchange Config
	sui_exchange_config_json=$(cat "$EXCHANGE_CONFIG_JSON_DIR/sui_exchange_config.json" | jq -c '.')
	dasel put -t string -f "$GENESIS" '.app_state.prices.market_params.[31].exchange_config_json' -v "$sui_exchange_config_json"

	# Market: XRP-USD
	dasel put -t json -f "$GENESIS" '.app_state.prices.market_params.[]' -v "{}"
	dasel put -t string -f "$GENESIS" '.app_state.prices.market_params.[32].pair' -v 'XRP-USD'
	dasel put -t int -f "$GENESIS" '.app_state.prices.market_params.[32].id' -v '32'
	dasel put -t int -f "$GENESIS" '.app_state.prices.market_params.[32].exponent' -v '-10'
	dasel put -t int -f "$GENESIS" '.app_state.prices.market_params.[32].min_exchanges' -v '3'
	dasel put -t int -f "$GENESIS" '.app_state.prices.market_params.[32].min_price_change_ppm' -v '2500' # 0.25%
	dasel put -t json -f "$GENESIS" '.app_state.prices.market_prices.[]' -v "{}"
	dasel put -t int -f "$GENESIS" '.app_state.prices.market_prices.[32].id' -v '32'
	dasel put -t int -f "$GENESIS" '.app_state.prices.market_prices.[32].exponent' -v '-10'
	dasel put -t int -f "$GENESIS" '.app_state.prices.market_prices.[32].price' -v '6327613800'          # $.6328 = 1 XRP.
	# XRP Exchange Config
	xrp_exchange_config_json=$(cat "$EXCHANGE_CONFIG_JSON_DIR/xrp_exchange_config.json" | jq -c '.')
	dasel put -t string -f "$GENESIS" '.app_state.prices.market_params.[32].exchange_config_json' -v "$xrp_exchange_config_json"

	# Market: USDT-USD
	dasel put -t json -f "$GENESIS" '.app_state.prices.market_params.[]' -v "{}"
	dasel put -t string -f "$GENESIS" '.app_state.prices.market_params.[33].pair' -v 'USDT-USD'
	dasel put -t int -f "$GENESIS" '.app_state.prices.market_params.[33].id' -v '1000000'
	dasel put -t int -f "$GENESIS" '.app_state.prices.market_params.[33].exponent' -v '-9'
	dasel put -t int -f "$GENESIS" '.app_state.prices.market_params.[33].min_exchanges' -v '3'
	dasel put -t int -f "$GENESIS" '.app_state.prices.market_params.[33].min_price_change_ppm' -v '1000'  # 0.100%
	dasel put -t json -f "$GENESIS" '.app_state.prices.market_prices.[]' -v "{}"
	dasel put -t int -f "$GENESIS" '.app_state.prices.market_prices.[33].id' -v '1000000'
	dasel put -t int -f "$GENESIS" '.app_state.prices.market_prices.[33].exponent' -v '-9'
	dasel put -t int -f "$GENESIS" '.app_state.prices.market_prices.[33].price' -v '1000000000'          # $1 = 1 USDT.
	# USDT Exchange Config
	usdt_exchange_config_json=$(cat "$EXCHANGE_CONFIG_JSON_DIR/usdt_exchange_config.json" | jq -c '.')
	dasel put -t string -f "$GENESIS" '.app_state.prices.market_params.[33].exchange_config_json' -v "$usdt_exchange_config_json"

	# Market: DYDX-USD
	dasel put -t json -f "$GENESIS" '.app_state.prices.market_params.[]' -v "{}"
	dasel put -t string -f "$GENESIS" '.app_state.prices.market_params.[34].pair' -v 'DYDX-USD'
	dasel put -t int -f "$GENESIS" '.app_state.prices.market_params.[34].id' -v '1000001'
	dasel put -t int -f "$GENESIS" '.app_state.prices.market_params.[34].exponent' -v '-9'
	dasel put -t int -f "$GENESIS" '.app_state.prices.market_params.[34].min_exchanges' -v '3'
	dasel put -t int -f "$GENESIS" '.app_state.prices.market_params.[34].min_price_change_ppm' -v '2500'  # 0.25%
	dasel put -t json -f "$GENESIS" '.app_state.prices.market_prices.[]' -v "{}"
	dasel put -t int -f "$GENESIS" '.app_state.prices.market_prices.[34].id' -v '1000001'
	dasel put -t int -f "$GENESIS" '.app_state.prices.market_prices.[34].exponent' -v '-9'
	dasel put -t int -f "$GENESIS" '.app_state.prices.market_prices.[34].price' -v '2050000000'          # $2.05 = 1 DYDX.
	# DYDX Exchange Config
	dydx_exchange_config_json=$(cat "$EXCHANGE_CONFIG_JSON_DIR/dydx_exchange_config.json" | jq -c '.')
	dasel put -t string -f "$GENESIS" '.app_state.prices.market_params.[34].exchange_config_json' -v "$dydx_exchange_config_json"

	# Initialize bridge module account balance as total native token supply minus rewards vester account balance.
	bridge_module_account_balance=$(echo "$TOTAL_NATIVE_TOKEN_SUPPLY - $REWARDS_VESTER_ACCOUNT_BALANCE" | bc)
	total_accounts_quote_balance=0
	acct_idx=0
	# Update subaccounts module for load testing accounts and update bridge module account balance.
	for acct in "${INPUT_TEST_ACCOUNTS[@]}"; do
		add_subaccount "$GENESIS" "$acct_idx" "$acct" "$DEFAULT_SUBACCOUNT_QUOTE_BALANCE"
		total_accounts_quote_balance=$(($total_accounts_quote_balance + $DEFAULT_SUBACCOUNT_QUOTE_BALANCE))
		bridge_module_account_balance=$(echo "$bridge_module_account_balance - $TESTNET_VALIDATOR_NATIVE_TOKEN_BALANCE" | bc)
		acct_idx=$(($acct_idx + 1))
	done
	# Update subaccounts module for faucet accounts and update bridge module account balance.
	for acct in "${INPUT_FAUCET_ACCOUNTS[@]}"; do
		add_subaccount "$GENESIS" "$acct_idx" "$acct" "$DEFAULT_SUBACCOUNT_QUOTE_BALANCE_FAUCET"
		total_accounts_quote_balance=$(($total_accounts_quote_balance + $DEFAULT_SUBACCOUNT_QUOTE_BALANCE_FAUCET))
		bridge_module_account_balance=$(echo "$bridge_module_account_balance - $TESTNET_VALIDATOR_NATIVE_TOKEN_BALANCE" | bc)
		acct_idx=$(($acct_idx + 1))
	done

	next_bank_idx=0
	if (( total_accounts_quote_balance > 0 )); then
		# Initialize subaccounts module account balance within bank module.
		dasel put -t json -f "$GENESIS" ".app_state.bank.balances.[]" -v "{}"
		dasel put -t string -f "$GENESIS" ".app_state.bank.balances.[0].address" -v "${SUBACCOUNTS_MODACC_ADDR}"
		dasel put -t json -f "$GENESIS" ".app_state.bank.balances.[0].coins.[]" -v "{}"
		dasel put -t string -f "$GENESIS" ".app_state.bank.balances.[0].coins.[0].denom" -v "$USDC_DENOM"
		# TODO(DEC-969): For testnet, ensure subaccounts module balance >= sum of subaccount quote balances.
		dasel put -t string -f "$GENESIS" ".app_state.bank.balances.[0].coins.[0].amount" -v "${total_accounts_quote_balance}"
		next_bank_idx=$(($next_bank_idx+1))
	fi

	# Initialize bank balance for reward vester account.
	dasel put -t json -f "$GENESIS" ".app_state.bank.balances.[]" -v "{}"
	dasel put -t string -f "$GENESIS" ".app_state.bank.balances.[$next_bank_idx].address" -v "${REWARDS_VESTER_ACCOUNT_ADDR}"
	dasel put -t json -f "$GENESIS" ".app_state.bank.balances.[$next_bank_idx].coins.[]" -v "{}"
	dasel put -t string -f "$GENESIS" ".app_state.bank.balances.[$next_bank_idx].coins.[0].denom" -v "${REWARD_TOKEN}"
<<<<<<< HEAD
	dasel put -t string -f "$GENESIS" ".app_state.bank.balances.[$next_bank_idx].coins.[0].amount" -v "$REWARDS_VESTER_ACCOUNT_BALANCE"
=======
	dasel put -t string -f "$GENESIS" ".app_state.bank.balances.[$next_bank_idx].coins.[0].amount" -v "10000000$EIGHTEEN_ZEROS" # 10 million full coins
>>>>>>> f50431e3
	next_bank_idx=$(($next_bank_idx+1))

	# Initialize bank balance of bridge module account.
	dasel put -t json -f "$GENESIS" ".app_state.bank.balances.[]" -v "{}"
	dasel put -t string -f "$GENESIS" ".app_state.bank.balances.[$next_bank_idx].address" -v "${BRIDGE_MODACC_ADDR}"
	dasel put -t json -f "$GENESIS" ".app_state.bank.balances.[$next_bank_idx].coins.[]" -v "{}"
	dasel put -t string -f "$GENESIS" ".app_state.bank.balances.[$next_bank_idx].coins.[0].denom" -v "${NATIVE_TOKEN}"
	dasel put -t string -f "$GENESIS" ".app_state.bank.balances.[$next_bank_idx].coins.[0].amount" -v "${bridge_module_account_balance}"

	# Use ATOM-USD as test oracle price of the reward token.
	dasel put -t int -f "$GENESIS" '.app_state.rewards.params.market_id' -v '11'

	# Update clob module.
	# Clob: BTC-USD
	dasel put -t json -f "$GENESIS" '.app_state.clob.clob_pairs.[]' -v "{}"
	dasel put -t int -f "$GENESIS" '.app_state.clob.clob_pairs.[0].id' -v '0'
	dasel put -t string -f "$GENESIS" '.app_state.clob.clob_pairs.[0].status' -v "$INITIAL_CLOB_PAIR_STATUS"
	dasel put -t int -f "$GENESIS" '.app_state.clob.clob_pairs.[0].perpetual_clob_metadata.perpetual_id' -v '0'
	dasel put -t int -f "$GENESIS" '.app_state.clob.clob_pairs.[0].step_base_quantums' -v '1000000'
	dasel put -t int -f "$GENESIS" '.app_state.clob.clob_pairs.[0].subticks_per_tick' -v '100000'
	dasel put -t int -f "$GENESIS" '.app_state.clob.clob_pairs.[0].quantum_conversion_exponent' -v '-9'

	# Clob: ETH-USD
	dasel put -t json -f "$GENESIS" '.app_state.clob.clob_pairs.[]' -v "{}"
	dasel put -t int -f "$GENESIS" '.app_state.clob.clob_pairs.[1].id' -v '1'
	dasel put -t string -f "$GENESIS" '.app_state.clob.clob_pairs.[1].status' -v "$INITIAL_CLOB_PAIR_STATUS"
	dasel put -t int -f "$GENESIS" '.app_state.clob.clob_pairs.[1].perpetual_clob_metadata.perpetual_id' -v '1'
	dasel put -t int -f "$GENESIS" '.app_state.clob.clob_pairs.[1].step_base_quantums' -v '1000000'
	dasel put -t int -f "$GENESIS" '.app_state.clob.clob_pairs.[1].subticks_per_tick' -v '100000'
	dasel put -t int -f "$GENESIS" '.app_state.clob.clob_pairs.[1].quantum_conversion_exponent' -v '-9'

	# Clob: LINK-USD
	dasel put -t json -f "$GENESIS" '.app_state.clob.clob_pairs.[]' -v "{}"
	dasel put -t int -f "$GENESIS" '.app_state.clob.clob_pairs.[2].id' -v '2'
	dasel put -t string -f "$GENESIS" '.app_state.clob.clob_pairs.[2].status' -v "$INITIAL_CLOB_PAIR_STATUS"
	dasel put -t int -f "$GENESIS" '.app_state.clob.clob_pairs.[2].perpetual_clob_metadata.perpetual_id' -v '2'
	dasel put -t int -f "$GENESIS" '.app_state.clob.clob_pairs.[2].step_base_quantums' -v '1000000'
	dasel put -t int -f "$GENESIS" '.app_state.clob.clob_pairs.[2].subticks_per_tick' -v '1000000'
	dasel put -t int -f "$GENESIS" '.app_state.clob.clob_pairs.[2].quantum_conversion_exponent' -v '-9'

	# Clob: MATIC-USD
	dasel put -t json -f "$GENESIS" '.app_state.clob.clob_pairs.[]' -v "{}"
	dasel put -t int -f "$GENESIS" '.app_state.clob.clob_pairs.[3].id' -v '3'
	dasel put -t string -f "$GENESIS" '.app_state.clob.clob_pairs.[3].status' -v "$INITIAL_CLOB_PAIR_STATUS"
	dasel put -t int -f "$GENESIS" '.app_state.clob.clob_pairs.[3].perpetual_clob_metadata.perpetual_id' -v '3'
	dasel put -t int -f "$GENESIS" '.app_state.clob.clob_pairs.[3].step_base_quantums' -v '1000000'
	dasel put -t int -f "$GENESIS" '.app_state.clob.clob_pairs.[3].subticks_per_tick' -v '1000000'
	dasel put -t int -f "$GENESIS" '.app_state.clob.clob_pairs.[3].quantum_conversion_exponent' -v '-9'

	# Clob: CRV-USD
	dasel put -t json -f "$GENESIS" '.app_state.clob.clob_pairs.[]' -v "{}"
	dasel put -t int -f "$GENESIS" '.app_state.clob.clob_pairs.[4].id' -v '4'
	dasel put -t string -f "$GENESIS" '.app_state.clob.clob_pairs.[4].status' -v "$INITIAL_CLOB_PAIR_STATUS"
	dasel put -t int -f "$GENESIS" '.app_state.clob.clob_pairs.[4].perpetual_clob_metadata.perpetual_id' -v '4'
	dasel put -t int -f "$GENESIS" '.app_state.clob.clob_pairs.[4].step_base_quantums' -v '1000000'
	dasel put -t int -f "$GENESIS" '.app_state.clob.clob_pairs.[4].subticks_per_tick' -v '1000000'
	dasel put -t int -f "$GENESIS" '.app_state.clob.clob_pairs.[4].quantum_conversion_exponent' -v '-9'

	# Clob: SOL-USD
	dasel put -t json -f "$GENESIS" '.app_state.clob.clob_pairs.[]' -v "{}"
	dasel put -t int -f "$GENESIS" '.app_state.clob.clob_pairs.[5].id' -v '5'
	dasel put -t string -f "$GENESIS" '.app_state.clob.clob_pairs.[5].status' -v "$INITIAL_CLOB_PAIR_STATUS"
	dasel put -t int -f "$GENESIS" '.app_state.clob.clob_pairs.[5].perpetual_clob_metadata.perpetual_id' -v '5'
	dasel put -t int -f "$GENESIS" '.app_state.clob.clob_pairs.[5].step_base_quantums' -v '1000000'
	dasel put -t int -f "$GENESIS" '.app_state.clob.clob_pairs.[5].subticks_per_tick' -v '1000000'
	dasel put -t int -f "$GENESIS" '.app_state.clob.clob_pairs.[5].quantum_conversion_exponent' -v '-9'

	# Clob: ADA-USD
	dasel put -t json -f "$GENESIS" '.app_state.clob.clob_pairs.[]' -v "{}"
	dasel put -t int -f "$GENESIS" '.app_state.clob.clob_pairs.[6].id' -v '6'
	dasel put -t string -f "$GENESIS" '.app_state.clob.clob_pairs.[6].status' -v "$INITIAL_CLOB_PAIR_STATUS"
	dasel put -t int -f "$GENESIS" '.app_state.clob.clob_pairs.[6].perpetual_clob_metadata.perpetual_id' -v '6'
	dasel put -t int -f "$GENESIS" '.app_state.clob.clob_pairs.[6].step_base_quantums' -v '1000000'
	dasel put -t int -f "$GENESIS" '.app_state.clob.clob_pairs.[6].subticks_per_tick' -v '1000000'
	dasel put -t int -f "$GENESIS" '.app_state.clob.clob_pairs.[6].quantum_conversion_exponent' -v '-9'

	# Clob: AVAX-USD
	dasel put -t json -f "$GENESIS" '.app_state.clob.clob_pairs.[]' -v "{}"
	dasel put -t int -f "$GENESIS" '.app_state.clob.clob_pairs.[7].id' -v '7'
	dasel put -t string -f "$GENESIS" '.app_state.clob.clob_pairs.[7].status' -v "$INITIAL_CLOB_PAIR_STATUS"
	dasel put -t int -f "$GENESIS" '.app_state.clob.clob_pairs.[7].perpetual_clob_metadata.perpetual_id' -v '7'
	dasel put -t int -f "$GENESIS" '.app_state.clob.clob_pairs.[7].step_base_quantums' -v '1000000'
	dasel put -t int -f "$GENESIS" '.app_state.clob.clob_pairs.[7].subticks_per_tick' -v '1000000'
	dasel put -t int -f "$GENESIS" '.app_state.clob.clob_pairs.[7].quantum_conversion_exponent' -v '-9'

	# Clob: FIL-USD
	dasel put -t json -f "$GENESIS" '.app_state.clob.clob_pairs.[]' -v "{}"
	dasel put -t int -f "$GENESIS" '.app_state.clob.clob_pairs.[8].id' -v '8'
	dasel put -t string -f "$GENESIS" '.app_state.clob.clob_pairs.[8].status' -v "$INITIAL_CLOB_PAIR_STATUS"
	dasel put -t int -f "$GENESIS" '.app_state.clob.clob_pairs.[8].perpetual_clob_metadata.perpetual_id' -v '8'
	dasel put -t int -f "$GENESIS" '.app_state.clob.clob_pairs.[8].step_base_quantums' -v '1000000'
	dasel put -t int -f "$GENESIS" '.app_state.clob.clob_pairs.[8].subticks_per_tick' -v '1000000'
	dasel put -t int -f "$GENESIS" '.app_state.clob.clob_pairs.[8].quantum_conversion_exponent' -v '-9'

	# Clob: LTC-USD
	dasel put -t json -f "$GENESIS" '.app_state.clob.clob_pairs.[]' -v "{}"
	dasel put -t int -f "$GENESIS" '.app_state.clob.clob_pairs.[9].id' -v '9'
	dasel put -t string -f "$GENESIS" '.app_state.clob.clob_pairs.[9].status' -v "$INITIAL_CLOB_PAIR_STATUS"
	dasel put -t int -f "$GENESIS" '.app_state.clob.clob_pairs.[9].perpetual_clob_metadata.perpetual_id' -v '9'
	dasel put -t int -f "$GENESIS" '.app_state.clob.clob_pairs.[9].step_base_quantums' -v '1000000'
	dasel put -t int -f "$GENESIS" '.app_state.clob.clob_pairs.[9].subticks_per_tick' -v '1000000'
	dasel put -t int -f "$GENESIS" '.app_state.clob.clob_pairs.[9].quantum_conversion_exponent' -v '-9'

	# Clob: DOGE-USD
	dasel put -t json -f "$GENESIS" '.app_state.clob.clob_pairs.[]' -v "{}"
	dasel put -t int -f "$GENESIS" '.app_state.clob.clob_pairs.[10].id' -v '10'
	dasel put -t string -f "$GENESIS" '.app_state.clob.clob_pairs.[10].status' -v "$INITIAL_CLOB_PAIR_STATUS"
	dasel put -t int -f "$GENESIS" '.app_state.clob.clob_pairs.[10].perpetual_clob_metadata.perpetual_id' -v '10'
	dasel put -t int -f "$GENESIS" '.app_state.clob.clob_pairs.[10].step_base_quantums' -v '1000000'
	dasel put -t int -f "$GENESIS" '.app_state.clob.clob_pairs.[10].subticks_per_tick' -v '1000000'
	dasel put -t int -f "$GENESIS" '.app_state.clob.clob_pairs.[10].quantum_conversion_exponent' -v '-9'

	# Clob: ATOM-USD
	dasel put -t json -f "$GENESIS" '.app_state.clob.clob_pairs.[]' -v "{}"
	dasel put -t int -f "$GENESIS" '.app_state.clob.clob_pairs.[11].id' -v '11'
	dasel put -t string -f "$GENESIS" '.app_state.clob.clob_pairs.[11].status' -v "$INITIAL_CLOB_PAIR_STATUS"
	dasel put -t int -f "$GENESIS" '.app_state.clob.clob_pairs.[11].perpetual_clob_metadata.perpetual_id' -v '11'
	dasel put -t int -f "$GENESIS" '.app_state.clob.clob_pairs.[11].step_base_quantums' -v '1000000'
	dasel put -t int -f "$GENESIS" '.app_state.clob.clob_pairs.[11].subticks_per_tick' -v '1000000'
	dasel put -t int -f "$GENESIS" '.app_state.clob.clob_pairs.[11].quantum_conversion_exponent' -v '-9'

	# Clob: DOT-USD
	dasel put -t json -f "$GENESIS" '.app_state.clob.clob_pairs.[]' -v "{}"
	dasel put -t int -f "$GENESIS" '.app_state.clob.clob_pairs.[12].id' -v '12'
	dasel put -t string -f "$GENESIS" '.app_state.clob.clob_pairs.[12].status' -v "$INITIAL_CLOB_PAIR_STATUS"
	dasel put -t int -f "$GENESIS" '.app_state.clob.clob_pairs.[12].perpetual_clob_metadata.perpetual_id' -v '12'
	dasel put -t int -f "$GENESIS" '.app_state.clob.clob_pairs.[12].step_base_quantums' -v '1000000'
	dasel put -t int -f "$GENESIS" '.app_state.clob.clob_pairs.[12].subticks_per_tick' -v '1000000'
	dasel put -t int -f "$GENESIS" '.app_state.clob.clob_pairs.[12].quantum_conversion_exponent' -v '-9'

	# Clob: UNI-USD
	dasel put -t json -f "$GENESIS" '.app_state.clob.clob_pairs.[]' -v "{}"
	dasel put -t int -f "$GENESIS" '.app_state.clob.clob_pairs.[13].id' -v '13'
	dasel put -t string -f "$GENESIS" '.app_state.clob.clob_pairs.[13].status' -v "$INITIAL_CLOB_PAIR_STATUS"
	dasel put -t int -f "$GENESIS" '.app_state.clob.clob_pairs.[13].perpetual_clob_metadata.perpetual_id' -v '13'
	dasel put -t int -f "$GENESIS" '.app_state.clob.clob_pairs.[13].step_base_quantums' -v '1000000'
	dasel put -t int -f "$GENESIS" '.app_state.clob.clob_pairs.[13].subticks_per_tick' -v '1000000'
	dasel put -t int -f "$GENESIS" '.app_state.clob.clob_pairs.[13].quantum_conversion_exponent' -v '-9'

	# Clob: BCH-USD
	dasel put -t json -f "$GENESIS" '.app_state.clob.clob_pairs.[]' -v "{}"
	dasel put -t int -f "$GENESIS" '.app_state.clob.clob_pairs.[14].id' -v '14'
	dasel put -t string -f "$GENESIS" '.app_state.clob.clob_pairs.[14].status' -v "$INITIAL_CLOB_PAIR_STATUS"
	dasel put -t int -f "$GENESIS" '.app_state.clob.clob_pairs.[14].perpetual_clob_metadata.perpetual_id' -v '14'
	dasel put -t int -f "$GENESIS" '.app_state.clob.clob_pairs.[14].step_base_quantums' -v '1000000'
	dasel put -t int -f "$GENESIS" '.app_state.clob.clob_pairs.[14].subticks_per_tick' -v '1000000'
	dasel put -t int -f "$GENESIS" '.app_state.clob.clob_pairs.[14].quantum_conversion_exponent' -v '-9'

	# Clob: TRX-USD
	dasel put -t json -f "$GENESIS" '.app_state.clob.clob_pairs.[]' -v "{}"
	dasel put -t int -f "$GENESIS" '.app_state.clob.clob_pairs.[15].id' -v '15'
	dasel put -t string -f "$GENESIS" '.app_state.clob.clob_pairs.[15].status' -v "$INITIAL_CLOB_PAIR_STATUS"
	dasel put -t int -f "$GENESIS" '.app_state.clob.clob_pairs.[15].perpetual_clob_metadata.perpetual_id' -v '15'
	dasel put -t int -f "$GENESIS" '.app_state.clob.clob_pairs.[15].step_base_quantums' -v '1000000'
	dasel put -t int -f "$GENESIS" '.app_state.clob.clob_pairs.[15].subticks_per_tick' -v '1000000'
	dasel put -t int -f "$GENESIS" '.app_state.clob.clob_pairs.[15].quantum_conversion_exponent' -v '-9'

	# Clob: NEAR-USD
	dasel put -t json -f "$GENESIS" '.app_state.clob.clob_pairs.[]' -v "{}"
	dasel put -t int -f "$GENESIS" '.app_state.clob.clob_pairs.[16].id' -v '16'
	dasel put -t string -f "$GENESIS" '.app_state.clob.clob_pairs.[16].status' -v "$INITIAL_CLOB_PAIR_STATUS"
	dasel put -t int -f "$GENESIS" '.app_state.clob.clob_pairs.[16].perpetual_clob_metadata.perpetual_id' -v '16'
	dasel put -t int -f "$GENESIS" '.app_state.clob.clob_pairs.[16].step_base_quantums' -v '1000000'
	dasel put -t int -f "$GENESIS" '.app_state.clob.clob_pairs.[16].subticks_per_tick' -v '1000000'
	dasel put -t int -f "$GENESIS" '.app_state.clob.clob_pairs.[16].quantum_conversion_exponent' -v '-9'

	# Clob: MKR-USD
	dasel put -t json -f "$GENESIS" '.app_state.clob.clob_pairs.[]' -v "{}"
	dasel put -t int -f "$GENESIS" '.app_state.clob.clob_pairs.[17].id' -v '17'
	dasel put -t string -f "$GENESIS" '.app_state.clob.clob_pairs.[17].status' -v "$INITIAL_CLOB_PAIR_STATUS"
	dasel put -t int -f "$GENESIS" '.app_state.clob.clob_pairs.[17].perpetual_clob_metadata.perpetual_id' -v '17'
	dasel put -t int -f "$GENESIS" '.app_state.clob.clob_pairs.[17].step_base_quantums' -v '1000000'
	dasel put -t int -f "$GENESIS" '.app_state.clob.clob_pairs.[17].subticks_per_tick' -v '1000000'
	dasel put -t int -f "$GENESIS" '.app_state.clob.clob_pairs.[17].quantum_conversion_exponent' -v '-9'

	# Clob: XLM-USD
	dasel put -t json -f "$GENESIS" '.app_state.clob.clob_pairs.[]' -v "{}"
	dasel put -t int -f "$GENESIS" '.app_state.clob.clob_pairs.[18].id' -v '18'
	dasel put -t string -f "$GENESIS" '.app_state.clob.clob_pairs.[18].status' -v "$INITIAL_CLOB_PAIR_STATUS"
	dasel put -t int -f "$GENESIS" '.app_state.clob.clob_pairs.[18].perpetual_clob_metadata.perpetual_id' -v '18'
	dasel put -t int -f "$GENESIS" '.app_state.clob.clob_pairs.[18].step_base_quantums' -v '1000000'
	dasel put -t int -f "$GENESIS" '.app_state.clob.clob_pairs.[18].subticks_per_tick' -v '1000000'
	dasel put -t int -f "$GENESIS" '.app_state.clob.clob_pairs.[18].quantum_conversion_exponent' -v '-9'

	# Clob: ETC-USD
	dasel put -t json -f "$GENESIS" '.app_state.clob.clob_pairs.[]' -v "{}"
	dasel put -t int -f "$GENESIS" '.app_state.clob.clob_pairs.[19].id' -v '19'
	dasel put -t string -f "$GENESIS" '.app_state.clob.clob_pairs.[19].status' -v "$INITIAL_CLOB_PAIR_STATUS"
	dasel put -t int -f "$GENESIS" '.app_state.clob.clob_pairs.[19].perpetual_clob_metadata.perpetual_id' -v '19'
	dasel put -t int -f "$GENESIS" '.app_state.clob.clob_pairs.[19].step_base_quantums' -v '1000000'
	dasel put -t int -f "$GENESIS" '.app_state.clob.clob_pairs.[19].subticks_per_tick' -v '1000000'
	dasel put -t int -f "$GENESIS" '.app_state.clob.clob_pairs.[19].quantum_conversion_exponent' -v '-9'

	# Clob: COMP-USD
	dasel put -t json -f "$GENESIS" '.app_state.clob.clob_pairs.[]' -v "{}"
	dasel put -t int -f "$GENESIS" '.app_state.clob.clob_pairs.[20].id' -v '20'
	dasel put -t string -f "$GENESIS" '.app_state.clob.clob_pairs.[20].status' -v "$INITIAL_CLOB_PAIR_STATUS"
	dasel put -t int -f "$GENESIS" '.app_state.clob.clob_pairs.[20].perpetual_clob_metadata.perpetual_id' -v '20'
	dasel put -t int -f "$GENESIS" '.app_state.clob.clob_pairs.[20].step_base_quantums' -v '1000000'
	dasel put -t int -f "$GENESIS" '.app_state.clob.clob_pairs.[20].subticks_per_tick' -v '1000000'
	dasel put -t int -f "$GENESIS" '.app_state.clob.clob_pairs.[20].quantum_conversion_exponent' -v '-9'

	# Clob: WLD-USD
	dasel put -t json -f "$GENESIS" '.app_state.clob.clob_pairs.[]' -v "{}"
	dasel put -t int -f "$GENESIS" '.app_state.clob.clob_pairs.[21].id' -v '21'
	dasel put -t string -f "$GENESIS" '.app_state.clob.clob_pairs.[21].status' -v "$INITIAL_CLOB_PAIR_STATUS"
	dasel put -t int -f "$GENESIS" '.app_state.clob.clob_pairs.[21].perpetual_clob_metadata.perpetual_id' -v '21'
	dasel put -t int -f "$GENESIS" '.app_state.clob.clob_pairs.[21].step_base_quantums' -v '1000000'
	dasel put -t int -f "$GENESIS" '.app_state.clob.clob_pairs.[21].subticks_per_tick' -v '1000000'
	dasel put -t int -f "$GENESIS" '.app_state.clob.clob_pairs.[21].quantum_conversion_exponent' -v '-9'

	# Clob: APE-USD
	dasel put -t json -f "$GENESIS" '.app_state.clob.clob_pairs.[]' -v "{}"
	dasel put -t int -f "$GENESIS" '.app_state.clob.clob_pairs.[22].id' -v '22'
	dasel put -t string -f "$GENESIS" '.app_state.clob.clob_pairs.[22].status' -v "$INITIAL_CLOB_PAIR_STATUS"
	dasel put -t int -f "$GENESIS" '.app_state.clob.clob_pairs.[22].perpetual_clob_metadata.perpetual_id' -v '22'
	dasel put -t int -f "$GENESIS" '.app_state.clob.clob_pairs.[22].step_base_quantums' -v '1000000'
	dasel put -t int -f "$GENESIS" '.app_state.clob.clob_pairs.[22].subticks_per_tick' -v '1000000'
	dasel put -t int -f "$GENESIS" '.app_state.clob.clob_pairs.[22].quantum_conversion_exponent' -v '-9'

	# Clob: APT-USD
	dasel put -t json -f "$GENESIS" '.app_state.clob.clob_pairs.[]' -v "{}"
	dasel put -t int -f "$GENESIS" '.app_state.clob.clob_pairs.[23].id' -v '23'
	dasel put -t string -f "$GENESIS" '.app_state.clob.clob_pairs.[23].status' -v "$INITIAL_CLOB_PAIR_STATUS"
	dasel put -t int -f "$GENESIS" '.app_state.clob.clob_pairs.[23].perpetual_clob_metadata.perpetual_id' -v '23'
	dasel put -t int -f "$GENESIS" '.app_state.clob.clob_pairs.[23].step_base_quantums' -v '1000000'
	dasel put -t int -f "$GENESIS" '.app_state.clob.clob_pairs.[23].subticks_per_tick' -v '1000000'
	dasel put -t int -f "$GENESIS" '.app_state.clob.clob_pairs.[23].quantum_conversion_exponent' -v '-9'

	# Clob: ARB-USD
	dasel put -t json -f "$GENESIS" '.app_state.clob.clob_pairs.[]' -v "{}"
	dasel put -t int -f "$GENESIS" '.app_state.clob.clob_pairs.[24].id' -v '24'
	dasel put -t string -f "$GENESIS" '.app_state.clob.clob_pairs.[24].status' -v "$INITIAL_CLOB_PAIR_STATUS"
	dasel put -t int -f "$GENESIS" '.app_state.clob.clob_pairs.[24].perpetual_clob_metadata.perpetual_id' -v '24'
	dasel put -t int -f "$GENESIS" '.app_state.clob.clob_pairs.[24].step_base_quantums' -v '1000000'
	dasel put -t int -f "$GENESIS" '.app_state.clob.clob_pairs.[24].subticks_per_tick' -v '1000000'
	dasel put -t int -f "$GENESIS" '.app_state.clob.clob_pairs.[24].quantum_conversion_exponent' -v '-9'

	# Clob: BLUR-USD
	dasel put -t json -f "$GENESIS" '.app_state.clob.clob_pairs.[]' -v "{}"
	dasel put -t int -f "$GENESIS" '.app_state.clob.clob_pairs.[25].id' -v '25'
	dasel put -t string -f "$GENESIS" '.app_state.clob.clob_pairs.[25].status' -v "$INITIAL_CLOB_PAIR_STATUS"
	dasel put -t int -f "$GENESIS" '.app_state.clob.clob_pairs.[25].perpetual_clob_metadata.perpetual_id' -v '25'
	dasel put -t int -f "$GENESIS" '.app_state.clob.clob_pairs.[25].step_base_quantums' -v '1000000'
	dasel put -t int -f "$GENESIS" '.app_state.clob.clob_pairs.[25].subticks_per_tick' -v '1000000'
	dasel put -t int -f "$GENESIS" '.app_state.clob.clob_pairs.[25].quantum_conversion_exponent' -v '-9'

	# Clob: LDO-USD
	dasel put -t json -f "$GENESIS" '.app_state.clob.clob_pairs.[]' -v "{}"
	dasel put -t int -f "$GENESIS" '.app_state.clob.clob_pairs.[26].id' -v '26'
	dasel put -t string -f "$GENESIS" '.app_state.clob.clob_pairs.[26].status' -v "$INITIAL_CLOB_PAIR_STATUS"
	dasel put -t int -f "$GENESIS" '.app_state.clob.clob_pairs.[26].perpetual_clob_metadata.perpetual_id' -v '26'
	dasel put -t int -f "$GENESIS" '.app_state.clob.clob_pairs.[26].step_base_quantums' -v '1000000'
	dasel put -t int -f "$GENESIS" '.app_state.clob.clob_pairs.[26].subticks_per_tick' -v '1000000'
	dasel put -t int -f "$GENESIS" '.app_state.clob.clob_pairs.[26].quantum_conversion_exponent' -v '-9'

	# Clob: OP-USD
	dasel put -t json -f "$GENESIS" '.app_state.clob.clob_pairs.[]' -v "{}"
	dasel put -t int -f "$GENESIS" '.app_state.clob.clob_pairs.[27].id' -v '27'
	dasel put -t string -f "$GENESIS" '.app_state.clob.clob_pairs.[27].status' -v "$INITIAL_CLOB_PAIR_STATUS"
	dasel put -t int -f "$GENESIS" '.app_state.clob.clob_pairs.[27].perpetual_clob_metadata.perpetual_id' -v '27'
	dasel put -t int -f "$GENESIS" '.app_state.clob.clob_pairs.[27].step_base_quantums' -v '1000000'
	dasel put -t int -f "$GENESIS" '.app_state.clob.clob_pairs.[27].subticks_per_tick' -v '1000000'
	dasel put -t int -f "$GENESIS" '.app_state.clob.clob_pairs.[27].quantum_conversion_exponent' -v '-9'

	# Clob: PEPE-USD
	dasel put -t json -f "$GENESIS" '.app_state.clob.clob_pairs.[]' -v "{}"
	dasel put -t int -f "$GENESIS" '.app_state.clob.clob_pairs.[28].id' -v '28'
	dasel put -t string -f "$GENESIS" '.app_state.clob.clob_pairs.[28].status' -v "$INITIAL_CLOB_PAIR_STATUS"
	dasel put -t int -f "$GENESIS" '.app_state.clob.clob_pairs.[28].perpetual_clob_metadata.perpetual_id' -v '28'
	dasel put -t int -f "$GENESIS" '.app_state.clob.clob_pairs.[28].step_base_quantums' -v '1000000'
	dasel put -t int -f "$GENESIS" '.app_state.clob.clob_pairs.[28].subticks_per_tick' -v '1000000'
	dasel put -t int -f "$GENESIS" '.app_state.clob.clob_pairs.[28].quantum_conversion_exponent' -v '-9'

	# Clob: SEI-USD
	dasel put -t json -f "$GENESIS" '.app_state.clob.clob_pairs.[]' -v "{}"
	dasel put -t int -f "$GENESIS" '.app_state.clob.clob_pairs.[29].id' -v '29'
	dasel put -t string -f "$GENESIS" '.app_state.clob.clob_pairs.[29].status' -v "$INITIAL_CLOB_PAIR_STATUS"
	dasel put -t int -f "$GENESIS" '.app_state.clob.clob_pairs.[29].perpetual_clob_metadata.perpetual_id' -v '29'
	dasel put -t int -f "$GENESIS" '.app_state.clob.clob_pairs.[29].step_base_quantums' -v '1000000'
	dasel put -t int -f "$GENESIS" '.app_state.clob.clob_pairs.[29].subticks_per_tick' -v '1000000'
	dasel put -t int -f "$GENESIS" '.app_state.clob.clob_pairs.[29].quantum_conversion_exponent' -v '-9'

	# Clob: SHIB-USD
	dasel put -t json -f "$GENESIS" '.app_state.clob.clob_pairs.[]' -v "{}"
	dasel put -t int -f "$GENESIS" '.app_state.clob.clob_pairs.[30].id' -v '30'
	dasel put -t string -f "$GENESIS" '.app_state.clob.clob_pairs.[30].status' -v "$INITIAL_CLOB_PAIR_STATUS"
	dasel put -t int -f "$GENESIS" '.app_state.clob.clob_pairs.[30].perpetual_clob_metadata.perpetual_id' -v '30'
	dasel put -t int -f "$GENESIS" '.app_state.clob.clob_pairs.[30].step_base_quantums' -v '1000000'
	dasel put -t int -f "$GENESIS" '.app_state.clob.clob_pairs.[30].subticks_per_tick' -v '1000000'
	dasel put -t int -f "$GENESIS" '.app_state.clob.clob_pairs.[30].quantum_conversion_exponent' -v '-9'

	# Clob: SUI-USD
	dasel put -t json -f "$GENESIS" '.app_state.clob.clob_pairs.[]' -v "{}"
	dasel put -t int -f "$GENESIS" '.app_state.clob.clob_pairs.[31].id' -v '31'
	dasel put -t string -f "$GENESIS" '.app_state.clob.clob_pairs.[31].status' -v "$INITIAL_CLOB_PAIR_STATUS"
	dasel put -t int -f "$GENESIS" '.app_state.clob.clob_pairs.[31].perpetual_clob_metadata.perpetual_id' -v '31'
	dasel put -t int -f "$GENESIS" '.app_state.clob.clob_pairs.[31].step_base_quantums' -v '1000000'
	dasel put -t int -f "$GENESIS" '.app_state.clob.clob_pairs.[31].subticks_per_tick' -v '1000000'
	dasel put -t int -f "$GENESIS" '.app_state.clob.clob_pairs.[31].quantum_conversion_exponent' -v '-9'

	# Clob: XRP-USD
	dasel put -t json -f "$GENESIS" '.app_state.clob.clob_pairs.[]' -v "{}"
	dasel put -t int -f "$GENESIS" '.app_state.clob.clob_pairs.[32].id' -v '32'
	dasel put -t string -f "$GENESIS" '.app_state.clob.clob_pairs.[32].status' -v "$INITIAL_CLOB_PAIR_STATUS"
	dasel put -t int -f "$GENESIS" '.app_state.clob.clob_pairs.[32].perpetual_clob_metadata.perpetual_id' -v '32'
	dasel put -t int -f "$GENESIS" '.app_state.clob.clob_pairs.[32].step_base_quantums' -v '1000000'
	dasel put -t int -f "$GENESIS" '.app_state.clob.clob_pairs.[32].subticks_per_tick' -v '1000000'
	dasel put -t int -f "$GENESIS" '.app_state.clob.clob_pairs.[32].quantum_conversion_exponent' -v '-9'

	# Liquidations
	dasel put -t int -f "$GENESIS" '.app_state.clob.liquidations_config.max_insurance_fund_quantums_for_deleveraging' -v '100000000000'  # 100_000 USDC
	dasel put -t int -f "$GENESIS" '.app_state.clob.liquidations_config.max_liquidation_fee_ppm' -v '15000'  # 1.5%
	dasel put -t int -f "$GENESIS" '.app_state.clob.liquidations_config.position_block_limits.min_position_notional_liquidated' -v '1000'
	dasel put -t int -f "$GENESIS" '.app_state.clob.liquidations_config.position_block_limits.max_position_portion_liquidated_ppm' -v '100000'  # 10%
	dasel put -t int -f "$GENESIS" '.app_state.clob.liquidations_config.subaccount_block_limits.max_notional_liquidated' -v '100000000000'  # 100_000 USDC
	dasel put -t int -f "$GENESIS" '.app_state.clob.liquidations_config.subaccount_block_limits.max_quantums_insurance_lost' -v '1000000000000' # 1_000_000 USDC
	dasel put -t int -f "$GENESIS" '.app_state.clob.liquidations_config.fillable_price_config.bankruptcy_adjustment_ppm' -v '1000000'
	dasel put -t int -f "$GENESIS" '.app_state.clob.liquidations_config.fillable_price_config.spread_to_maintenance_margin_ratio_ppm' -v '1500000'  # 150%

	# Block Rate Limit
	# Max 50 short term orders per block
	dasel put -t json -f "$GENESIS" '.app_state.clob.block_rate_limit_config.max_short_term_orders_per_n_blocks.[]' -v "{}"
	dasel put -t int -f "$GENESIS" '.app_state.clob.block_rate_limit_config.max_short_term_orders_per_n_blocks.[0].limit' -v '200'
	dasel put -t int -f "$GENESIS" '.app_state.clob.block_rate_limit_config.max_short_term_orders_per_n_blocks.[0].num_blocks' -v '1'
	# Max 50 short term order cancellations per block
	dasel put -t json -f "$GENESIS" '.app_state.clob.block_rate_limit_config.max_short_term_order_cancellations_per_n_blocks.[]' -v "{}"
	dasel put -t int -f "$GENESIS" '.app_state.clob.block_rate_limit_config.max_short_term_order_cancellations_per_n_blocks.[0].limit' -v '200'
	dasel put -t int -f "$GENESIS" '.app_state.clob.block_rate_limit_config.max_short_term_order_cancellations_per_n_blocks.[0].num_blocks' -v '1'
	# Max 2 stateful orders per block
	dasel put -t json -f "$GENESIS" '.app_state.clob.block_rate_limit_config.max_stateful_orders_per_n_blocks.[]' -v "{}"
	dasel put -t int -f "$GENESIS" '.app_state.clob.block_rate_limit_config.max_stateful_orders_per_n_blocks.[0].limit' -v '2'
	dasel put -t int -f "$GENESIS" '.app_state.clob.block_rate_limit_config.max_stateful_orders_per_n_blocks.[0].num_blocks' -v '1'
	# Max 20 stateful orders per 100 blocks
	dasel put -t json -f "$GENESIS" '.app_state.clob.block_rate_limit_config.max_stateful_orders_per_n_blocks.[]' -v "{}"
	dasel put -t int -f "$GENESIS" '.app_state.clob.block_rate_limit_config.max_stateful_orders_per_n_blocks.[1].limit' -v '20'
	dasel put -t int -f "$GENESIS" '.app_state.clob.block_rate_limit_config.max_stateful_orders_per_n_blocks.[1].num_blocks' -v '100'

	# Equity Tier Limit
	# Max 0 open short term orders for $0 USDC TNC
	dasel put -t json -f "$GENESIS" '.app_state.clob.equity_tier_limit_config.short_term_order_equity_tiers.[]' -v "{}"
	dasel put -t int -f "$GENESIS" '.app_state.clob.equity_tier_limit_config.short_term_order_equity_tiers.[0].limit' -v '0'
	dasel put -t string -f "$GENESIS" '.app_state.clob.equity_tier_limit_config.short_term_order_equity_tiers.[0].usd_tnc_required' -v '0'
	# Max 1 open short term orders for $20 USDC TNC
	dasel put -t json -f "$GENESIS" '.app_state.clob.equity_tier_limit_config.short_term_order_equity_tiers.[]' -v "{}"
	dasel put -t int -f "$GENESIS" '.app_state.clob.equity_tier_limit_config.short_term_order_equity_tiers.[1].limit' -v '1'
	dasel put -t string -f "$GENESIS" '.app_state.clob.equity_tier_limit_config.short_term_order_equity_tiers.[1].usd_tnc_required' -v '20000000'
	# Max 5 open short term orders for $100 USDC TNC
	dasel put -t json -f "$GENESIS" '.app_state.clob.equity_tier_limit_config.short_term_order_equity_tiers.[]' -v "{}"
	dasel put -t int -f "$GENESIS" '.app_state.clob.equity_tier_limit_config.short_term_order_equity_tiers.[2].limit' -v '5'
	dasel put -t string -f "$GENESIS" '.app_state.clob.equity_tier_limit_config.short_term_order_equity_tiers.[2].usd_tnc_required' -v '100000000'
	# Max 10 open short term orders for $1000 USDC TNC
	dasel put -t json -f "$GENESIS" '.app_state.clob.equity_tier_limit_config.short_term_order_equity_tiers.[]' -v "{}"
	dasel put -t int -f "$GENESIS" '.app_state.clob.equity_tier_limit_config.short_term_order_equity_tiers.[3].limit' -v '10'
	dasel put -t string -f "$GENESIS" '.app_state.clob.equity_tier_limit_config.short_term_order_equity_tiers.[3].usd_tnc_required' -v '1000000000'
	# Max 100 open short term orders for $10,000 USDC TNC
	dasel put -t json -f "$GENESIS" '.app_state.clob.equity_tier_limit_config.short_term_order_equity_tiers.[]' -v "{}"
	dasel put -t int -f "$GENESIS" '.app_state.clob.equity_tier_limit_config.short_term_order_equity_tiers.[4].limit' -v '100'
	dasel put -t string -f "$GENESIS" '.app_state.clob.equity_tier_limit_config.short_term_order_equity_tiers.[4].usd_tnc_required' -v '10000000000'
	# Max 200 open short term orders for $100,000 USDC TNC
	dasel put -t json -f "$GENESIS" '.app_state.clob.equity_tier_limit_config.short_term_order_equity_tiers.[]' -v "{}"
	dasel put -t int -f "$GENESIS" '.app_state.clob.equity_tier_limit_config.short_term_order_equity_tiers.[5].limit' -v '200'
	dasel put -t string -f "$GENESIS" '.app_state.clob.equity_tier_limit_config.short_term_order_equity_tiers.[5].usd_tnc_required' -v '100000000000'
	# Max 0 open stateful orders for $0 USDC TNC
	dasel put -t json -f "$GENESIS" '.app_state.clob.equity_tier_limit_config.stateful_order_equity_tiers.[]' -v "{}"
	dasel put -t int -f "$GENESIS" '.app_state.clob.equity_tier_limit_config.stateful_order_equity_tiers.[0].limit' -v '0'
	dasel put -t string -f "$GENESIS" '.app_state.clob.equity_tier_limit_config.stateful_order_equity_tiers.[0].usd_tnc_required' -v '0'
	# Max 1 open stateful orders for $20 USDC TNC
	dasel put -t json -f "$GENESIS" '.app_state.clob.equity_tier_limit_config.stateful_order_equity_tiers.[]' -v "{}"
	dasel put -t int -f "$GENESIS" '.app_state.clob.equity_tier_limit_config.stateful_order_equity_tiers.[1].limit' -v '1'
	dasel put -t string -f "$GENESIS" '.app_state.clob.equity_tier_limit_config.stateful_order_equity_tiers.[1].usd_tnc_required' -v '20000000'
	# Max 5 open stateful orders for $100 USDC TNC
	dasel put -t json -f "$GENESIS" '.app_state.clob.equity_tier_limit_config.stateful_order_equity_tiers.[]' -v "{}"
	dasel put -t int -f "$GENESIS" '.app_state.clob.equity_tier_limit_config.stateful_order_equity_tiers.[2].limit' -v '5'
	dasel put -t string -f "$GENESIS" '.app_state.clob.equity_tier_limit_config.stateful_order_equity_tiers.[2].usd_tnc_required' -v '100000000'
	# Max 10 open stateful orders for $1000 USDC TNC
	dasel put -t json -f "$GENESIS" '.app_state.clob.equity_tier_limit_config.stateful_order_equity_tiers.[]' -v "{}"
	dasel put -t int -f "$GENESIS" '.app_state.clob.equity_tier_limit_config.stateful_order_equity_tiers.[3].limit' -v '10'
	dasel put -t string -f "$GENESIS" '.app_state.clob.equity_tier_limit_config.stateful_order_equity_tiers.[3].usd_tnc_required' -v '1000000000'
	# Max 100 open stateful orders for $10,000 USDC TNC
	dasel put -t json -f "$GENESIS" '.app_state.clob.equity_tier_limit_config.stateful_order_equity_tiers.[]' -v "{}"
	dasel put -t int -f "$GENESIS" '.app_state.clob.equity_tier_limit_config.stateful_order_equity_tiers.[4].limit' -v '100'
	dasel put -t string -f "$GENESIS" '.app_state.clob.equity_tier_limit_config.stateful_order_equity_tiers.[4].usd_tnc_required' -v '10000000000'
	# Max 200 open stateful orders for $100,000 USDC TNC
	dasel put -t json -f "$GENESIS" '.app_state.clob.equity_tier_limit_config.stateful_order_equity_tiers.[]' -v "{}"
	dasel put -t int -f "$GENESIS" '.app_state.clob.equity_tier_limit_config.stateful_order_equity_tiers.[5].limit' -v '200'
	dasel put -t string -f "$GENESIS" '.app_state.clob.equity_tier_limit_config.stateful_order_equity_tiers.[5].usd_tnc_required' -v '100000000000'


  # Fee Tiers
  # Schedule a delayed message to swap fee tiers to the standard schedule after ~120 days of blocks.
	dasel put -t int -f "$GENESIS" '.app_state.delaymsg.num_messages' -v '1'
	dasel put -t json -f "$GENESIS" '.app_state.delaymsg.delayed_messages.[]' -v "{}"
	dasel put -t int -f "$GENESIS" '.app_state.delaymsg.delayed_messages.[0].id' -v '0'

	delaymsg=$(cat "$DELAY_MSG_JSON_DIR/perpetual_fee_params_msg.json" | jq -c '.')
	dasel put -t json -f "$GENESIS" '.app_state.delaymsg.delayed_messages.[0].msg' -v "$delaymsg"
	# Schedule the message to execute in ~7 days (at 1.6s per block.)
	dasel put -t int -f "$GENESIS" '.app_state.delaymsg.delayed_messages.[0].block_height' -v '378000'
	# Uncomment the following to schedule the message to execute in ~120 days (at 1.6s per block.)
	# dasel put -t int -f "$GENESIS" '.app_state.delaymsg.delayed_messages.[0].block_height' -v '6480000'
}

function add_subaccount() {
	GEN_FILE=$1
	IDX=$2
	ACCOUNT=$3
	QUOTE_BALANCE=$4

	dasel put -t json -f "$GEN_FILE" ".app_state.subaccounts.subaccounts.[]" -v "{}"
	dasel put -t json -f "$GEN_FILE" ".app_state.subaccounts.subaccounts.[$IDX].id" -v "{}"
	dasel put -t string -f "$GEN_FILE" ".app_state.subaccounts.subaccounts.[$IDX].id.owner" -v "$ACCOUNT"
	dasel put -t int -f "$GEN_FILE" ".app_state.subaccounts.subaccounts.[$IDX].id.number" -v '0'
	dasel put -t bool -f "$GEN_FILE" ".app_state.subaccounts.subaccounts.[$IDX].margin_enabled" -v 'true'

	dasel put -t json -f "$GEN_FILE" ".app_state.subaccounts.subaccounts.[$IDX].asset_positions.[]" -v '{}'
	dasel put -t int -f "$GEN_FILE" ".app_state.subaccounts.subaccounts.[$IDX].asset_positions.[0].asset_id" -v '0'
	dasel put -t string -f "$GEN_FILE" ".app_state.subaccounts.subaccounts.[$IDX].asset_positions.[0].quantums" -v "${QUOTE_BALANCE}"
	dasel put -t int -f "$GEN_FILE" ".app_state.subaccounts.subaccounts.[$IDX].asset_positions.[0].index" -v '0'
}

# Modify the genesis file to use only the test exchange for computing index prices. The test exchange is configured
# to serve prices for BTC, ETH and LINK. This must be called after edit_genesis to ensure all markets exist.
function update_genesis_use_test_exchange() {
	GENESIS=$1/genesis.json

	# For BTC, ETH and LINK, remove all exchanges except the test exchange.
	btc_exchange_config_json=$(cat <<-EOF
	{
		"exchanges": [
			{
				"exchangeName": "TestExchange",
				"ticker": "BTC-USD"
			}
		]
	}
	EOF
	)
	dasel put -t string -f "$GENESIS" '.app_state.prices.market_params.[0].exchange_config_json' -v "$btc_exchange_config_json"
	dasel put -t int -f "$GENESIS" '.app_state.prices.market_params.[0].min_exchanges' -v '1'

	eth_exchange_config_json=$(cat <<-EOF
	{
		"exchanges": [
			{
				"exchangeName": "TestExchange",
				"ticker": "ETH-USD"
			}
		]
	}
	EOF
	)
	dasel put -t string -f "$GENESIS" '.app_state.prices.market_params.[1].exchange_config_json' -v "$eth_exchange_config_json"
	dasel put -t int -f "$GENESIS" '.app_state.prices.market_params.[1].min_exchanges' -v '1'

	link_exchange_config_json=$(cat <<-EOF
	{
		"exchanges": [
			{
				"exchangeName": "TestExchange",
				"ticker": "LINK-USD"
			}
		]
	}
	EOF
	)
	dasel put -t string -f "$GENESIS" '.app_state.prices.market_params.[2].exchange_config_json' -v "$link_exchange_config_json"
	dasel put -t int -f "$GENESIS" '.app_state.prices.market_params.[2].min_exchanges' -v '1'

	# All remaining markets can just use the LINK ticker so the daemon will start. All markets must have at least 1
	# exchange. With only one exchange configured, there should not be enough prices to meet the minimum exchange
	# count, and these markets will not have index prices.
	for market_idx in {3..33}
	do
		dasel put -t string -f "$GENESIS" ".app_state.prices.market_params.[$market_idx].exchange_config_json" -v "$link_exchange_config_json"
	done
}

# Modify the genesis file to add test volatile market. Market TEST-USD will be added as market 33.
function update_genesis_use_test_volatile_market() {
	GENESIS=$1/genesis.json
	TEST_USD_MARKET_ID=33

	# Market: TEST-USD
	dasel put -t json -f "$GENESIS" '.app_state.prices.market_params.[]' -v "{}"
	dasel put -t string -f "$GENESIS" '.app_state.prices.market_params.last().pair' -v 'TEST-USD'
	dasel put -t int -f "$GENESIS" '.app_state.prices.market_params.last().id' -v "${TEST_USD_MARKET_ID}"
	dasel put -t int -f "$GENESIS" '.app_state.prices.market_params.last().exponent' -v '-5'
	dasel put -t int -f "$GENESIS" '.app_state.prices.market_params.last().min_exchanges' -v '1'
	dasel put -t int -f "$GENESIS" '.app_state.prices.market_params.last().min_price_change_ppm' -v '250' # 0.025%
	dasel put -t json -f "$GENESIS" '.app_state.prices.market_prices.[]' -v "{}"
	dasel put -t int -f "$GENESIS" '.app_state.prices.market_prices.last().id' -v "${TEST_USD_MARKET_ID}"
	dasel put -t int -f "$GENESIS" '.app_state.prices.market_prices.last().exponent' -v '-5'
	dasel put -t int -f "$GENESIS" '.app_state.prices.market_prices.last().price' -v '10000000'          # $100 = 1 TEST.
	# TEST Exchange Config
	test_exchange_config_json=$(cat "$EXCHANGE_CONFIG_JSON_DIR/test_exchange_config.json" | jq -c '.')
	dasel put -t string -f "$GENESIS" '.app_state.prices.market_params.last().exchange_config_json' -v "$test_exchange_config_json"


	# Perpetual: TEST-USD
	NUM_PERPETUALS=$(jq -c '.app_state.perpetuals.perpetuals | length' < ${GENESIS})
	dasel put -t json -f "$GENESIS" '.app_state.perpetuals.perpetuals.[]' -v "{}"
	dasel put -t string -f "$GENESIS" '.app_state.perpetuals.perpetuals.last().params.ticker' -v 'TEST-USD'
	dasel put -t int -f "$GENESIS" '.app_state.perpetuals.perpetuals.last().params.id' -v "${NUM_PERPETUALS}"
	dasel put -t int -f "$GENESIS" '.app_state.perpetuals.perpetuals.last().params.market_id' -v "${TEST_USD_MARKET_ID}"
	dasel put -t int -f "$GENESIS" '.app_state.perpetuals.perpetuals.last().params.atomic_resolution' -v '-10'
	dasel put -t int -f "$GENESIS" '.app_state.perpetuals.perpetuals.last().params.default_funding_ppm' -v '0'
	dasel put -t int -f "$GENESIS" '.app_state.perpetuals.perpetuals.last().params.liquidity_tier' -v '0'

	# Clob: TEST-USD
	NUM_CLOB_PAIRS=$(jq -c '.app_state.clob.clob_pairs | length' < ${GENESIS})
	dasel put -t json -f "$GENESIS" '.app_state.clob.clob_pairs.[]' -v "{}"
	dasel put -t int -f "$GENESIS" '.app_state.clob.clob_pairs.last().id' -v "${NUM_CLOB_PAIRS}"
	dasel put -t string -f "$GENESIS" '.app_state.clob.clob_pairs.last().status' -v 'STATUS_ACTIVE'
	dasel put -t int -f "$GENESIS" '.app_state.clob.clob_pairs.last().perpetual_clob_metadata.perpetual_id' -v "${NUM_PERPETUALS}"
	dasel put -t int -f "$GENESIS" '.app_state.clob.clob_pairs.last().step_base_quantums' -v '1000000'
	dasel put -t int -f "$GENESIS" '.app_state.clob.clob_pairs.last().subticks_per_tick' -v '1000000000'
	dasel put -t int -f "$GENESIS" '.app_state.clob.clob_pairs.last().quantum_conversion_exponent' -v '-8'
}

# Modify the genesis file with reduced complete bridge delay (for testing in non-prod envs).
update_genesis_complete_bridge_delay() {
	GENESIS=$1/genesis.json

	# Reduce complete bridge delay to 600 blocks.
	dasel put -t int -f "$GENESIS" '.app_state.bridge.safety_params.delay_blocks' -v "$2"
}

# Set the denom metadata, which is for human readability.
set_denom_metadata() {
	local BASE_DENOM=$1
	local WHOLE_COIN_DENOM=$2
	local COIN_NAME=$3
	dasel put -t json -f "$GENESIS" ".app_state.bank.denom_metadata" -v "[]"
	dasel put -t json -f "$GENESIS" ".app_state.bank.denom_metadata.[]" -v "{}"
	dasel put -t string -f "$GENESIS" ".app_state.bank.denom_metadata.[0].description" -v "The native token of the network"
	dasel put -t json -f "$GENESIS" ".app_state.bank.denom_metadata.[0].denom_units" -v "[]"
	dasel put -t json -f "$GENESIS" ".app_state.bank.denom_metadata.[0].denom_units.[]" -v "{}"
	# Base denom is the minimum unit of the a token and the denom used by `x/bank`.
	dasel put -t string -f "$GENESIS" ".app_state.bank.denom_metadata.[0].denom_units.[0].denom" -v "$BASE_DENOM"
	dasel put -t json -f "$GENESIS" ".app_state.bank.denom_metadata.[0].denom_units.[]" -v "{}"
	dasel put -t string -f "$GENESIS" ".app_state.bank.denom_metadata.[0].denom_units.[1].denom" -v "$WHOLE_COIN_DENOM"
	dasel put -t int -f "$GENESIS" ".app_state.bank.denom_metadata.[0].denom_units.[1].exponent" -v 18
	dasel put -t string -f "$GENESIS" ".app_state.bank.denom_metadata.[0].base" -v "$BASE_DENOM"
	dasel put -t string -f "$GENESIS" ".app_state.bank.denom_metadata.[0].name" -v "$COIN_NAME"
	dasel put -t string -f "$GENESIS" ".app_state.bank.denom_metadata.[0].display" -v "$WHOLE_COIN_DENOM"
	dasel put -t string -f "$GENESIS" ".app_state.bank.denom_metadata.[0].symbol" -v "$WHOLE_COIN_DENOM"
}<|MERGE_RESOLUTION|>--- conflicted
+++ resolved
@@ -63,8 +63,8 @@
 
 	REWARDS_VESTER_ACCOUNT_BALANCE="$7"
 	if [ -z "$REWARDS_VESTER_ACCOUNT_BALANCE" ]; then
-		# Default to 1e12.
-		REWARDS_VESTER_ACCOUNT_BALANCE="1000000000000"
+		# Default to 10 million full coins.
+		REWARDS_VESTER_ACCOUNT_BALANCE="10000000$EIGHTEEN_ZEROS"
 	fi
 
 	# Consensus params
@@ -1011,11 +1011,7 @@
 	dasel put -t string -f "$GENESIS" ".app_state.bank.balances.[$next_bank_idx].address" -v "${REWARDS_VESTER_ACCOUNT_ADDR}"
 	dasel put -t json -f "$GENESIS" ".app_state.bank.balances.[$next_bank_idx].coins.[]" -v "{}"
 	dasel put -t string -f "$GENESIS" ".app_state.bank.balances.[$next_bank_idx].coins.[0].denom" -v "${REWARD_TOKEN}"
-<<<<<<< HEAD
 	dasel put -t string -f "$GENESIS" ".app_state.bank.balances.[$next_bank_idx].coins.[0].amount" -v "$REWARDS_VESTER_ACCOUNT_BALANCE"
-=======
-	dasel put -t string -f "$GENESIS" ".app_state.bank.balances.[$next_bank_idx].coins.[0].amount" -v "10000000$EIGHTEEN_ZEROS" # 10 million full coins
->>>>>>> f50431e3
 	next_bank_idx=$(($next_bank_idx+1))
 
 	# Initialize bank balance of bridge module account.
