#!/bin/bash
set -eo pipefail

# Below is the shared genesis configuration for local development, as well as our testnets.
# Any changes to genesis state in those environments belong here.
# If you are making a change to genesis which is _required_ for the chain to function,
# then that change probably belongs in `DefaultGenesis` for the module, and not here.

NINE_ZEROS="000000000"
EIGHTEEN_ZEROS="$NINE_ZEROS$NINE_ZEROS"

# Address of the `subaccounts` module account.
# Obtained from `authtypes.NewModuleAddress(subaccounttypes.ModuleName)`.
SUBACCOUNTS_MODACC_ADDR="dydx1v88c3xv9xyv3eetdx0tvcmq7ung3dywp5upwc6"
REWARDS_VESTER_ACCOUNT_ADDR="dydx1ltyc6y4skclzafvpznpt2qjwmfwgsndp458rmp"

TDAI_DENOM="utdai"
REWARD_TOKEN="adv4tnt"
NATIVE_TOKEN="adv4tnt" # public testnet token
DEFAULT_SUBACCOUNT_QUOTE_BALANCE=100000000000000000
DEFAULT_SUBACCOUNT_QUOTE_BALANCE_FAUCET=900000000000000000
NATIVE_TOKEN_WHOLE_COIN="dv4tnt"
COIN_NAME="dYdX V4 Testnet Token"
# Each testnet validator has 1 million whole coins of native token.
TESTNET_VALIDATOR_NATIVE_TOKEN_BALANCE=1000000$EIGHTEEN_ZEROS # 1e24 or 1 million native tokens.
# Each testnet validator self-delegates 500k whole coins of native token.
TESTNET_VALIDATOR_SELF_DELEGATE_AMOUNT=500000$EIGHTEEN_ZEROS # 5e23 or 500k native tokens.
FAUCET_NATIVE_TOKEN_BALANCE=50000000$EIGHTEEN_ZEROS # 5e25 or 50 million native tokens. 
ETH_CHAIN_ID=11155111 # sepolia
# https://sepolia.etherscan.io/address/0xf75012c350e4ad55be2048bd67ce6e03b20de82d
TOTAL_NATIVE_TOKEN_SUPPLY=1000000000$EIGHTEEN_ZEROS # 1e27

# Use a fix genesis time from the past.
GENESIS_TIME="2023-01-01T00:00:00Z"

function edit_genesis() {
	GENESIS=$1/genesis.json

	# IFS stands for "Internal Field Separator" and it's a special var that determines how bash splits strings.
	# So IFS=' ' specifies that we want to split on spaces.
	# "read" is a built in bash command that reads from stdin.
	# The -a flag specifies that the input should be treated as an array and assign it to the var specified after.
	# The -r flag tells the command to not treat a Backslash as an escape character.
	IFS=' ' read -ra INPUT_TEST_ACCOUNTS <<<"${2}"
	IFS=' ' read -ra INPUT_FAUCET_ACCOUNTS <<<"${3}"

	EXCHANGE_CONFIG_JSON_DIR="$4"
	if [ -z "$EXCHANGE_CONFIG_JSON_DIR" ]; then
		# Default to using exchange_config folder within the current directory.
		EXCHANGE_CONFIG_JSON_DIR="exchange_config"
	fi

	DELAY_MSG_JSON_DIR="$5"
	if [ -z "$DELAY_MSG_JSON_DIR" ]; then
		# Default to using exchange_config folder within the current directory.
		DELAY_MSG_JSON_DIR="delaymsg_config"
	fi

	INITIAL_CLOB_PAIR_STATUS="$6"
		if [ -z "$INITIAL_CLOB_PAIR_STATUS" ]; then
		# Default to initialie clob pairs as active.
		INITIAL_CLOB_PAIR_STATUS='STATUS_ACTIVE'
	fi

	REWARDS_VESTER_ACCOUNT_BALANCE="$7"
	if [ -z "$REWARDS_VESTER_ACCOUNT_BALANCE" ]; then
		# Default to 200 million full coins.
		REWARDS_VESTER_ACCOUNT_BALANCE="200000000$EIGHTEEN_ZEROS"
	fi
	
	# Genesis time
	dasel put -t string -f "$GENESIS" '.genesis_time' -v "$GENESIS_TIME"

	# Consensus params
	dasel put -t string -f "$GENESIS" '.consensus_params.block.max_bytes' -v '4194304'
	dasel put -t string -f "$GENESIS" '.consensus_params.block.max_gas' -v '-1'

	# Update crisis module.
	dasel put -t string -f "$GENESIS" '.app_state.crisis.constant_fee.denom' -v "$NATIVE_TOKEN"

	# Update gov module.
	dasel put -t string -f "$GENESIS" '.app_state.gov.params.min_deposit.[0].denom' -v "$NATIVE_TOKEN"
	dasel put -t string -f "$GENESIS" '.app_state.gov.params.expedited_min_deposit.[0].denom' -v "$NATIVE_TOKEN"
	# reduced deposit period
	dasel put -t string -f "$GENESIS" '.app_state.gov.params.max_deposit_period' -v '300s'
	# reduced voting period
	dasel put -t string -f "$GENESIS" '.app_state.gov.params.expedited_voting_period' -v '60s'
	dasel put -t string -f "$GENESIS" '.app_state.gov.params.voting_period' -v '300s'
	# set initial deposit ratio to prevent spamming
	dasel put -t string -f "$GENESIS" '.app_state.gov.params.min_initial_deposit_ratio' -v '0.20000' # 20%
	# setting to 1 disables cancelling proposals
	dasel put -t string -f "$GENESIS" '.app_state.gov.params.proposal_cancel_ratio' -v '1'
	# require 75% of votes for an expedited proposal to pass
	dasel put -t string -f "$GENESIS" '.app_state.gov.params.expedited_threshold' -v '0.75000' # 75%

	# Update assets module.
	dasel put -t int -f "$GENESIS" '.app_state.assets.assets.[0].id' -v '0'
	dasel put -t string -f "$GENESIS" '.app_state.assets.assets.[0].symbol' -v 'TDAI'
	dasel put -t string -f "$GENESIS" '.app_state.assets.assets.[0].denom' -v "$TDAI_DENOM"
	dasel put -t string -f "$GENESIS" '.app_state.assets.assets.[0].denom_exponent' -v '-6'
	dasel put -t bool -f "$GENESIS" '.app_state.assets.assets.[0].has_market' -v 'false'
	dasel put -t int -f "$GENESIS" '.app_state.assets.assets.[0].market_id' -v '0'
	dasel put -t int -f "$GENESIS" '.app_state.assets.assets.[0].atomic_resolution' -v '-6'

	# Update ibc module.
	dasel put -t bool -f "$GENESIS" '.app_state.ibc.client_genesis.create_localhost' -v "false"
	dasel put -t json -f "$GENESIS" '.app_state.ibc.client_genesis.params.allowed_clients' -v "[]"
	dasel put -t string -f "$GENESIS" '.app_state.ibc.client_genesis.params.allowed_clients.[]' -v "07-tendermint"

	# Update perpetuals module.
	# Liquidity Tiers.
	# TODO(OTE-208): Finalize default values for open interest caps.
	dasel put -t json -f "$GENESIS" '.app_state.perpetuals.liquidity_tiers' -v "[]"
	# Liquidity Tier: Large-Cap
	dasel put -t json -f "$GENESIS" '.app_state.perpetuals.liquidity_tiers.[]' -v "{}"
	dasel put -t int -f "$GENESIS" '.app_state.perpetuals.liquidity_tiers.[0].id' -v '0'
	dasel put -t string -f "$GENESIS" '.app_state.perpetuals.liquidity_tiers.[0].name' -v 'Large-Cap'
	dasel put -t int -f "$GENESIS" '.app_state.perpetuals.liquidity_tiers.[0].initial_margin_ppm' -v '50000' # 5%
	dasel put -t int -f "$GENESIS" '.app_state.perpetuals.liquidity_tiers.[0].maintenance_fraction_ppm' -v '600000' # 60% of IM
	dasel put -t int -f "$GENESIS" '.app_state.perpetuals.liquidity_tiers.[0].base_position_notional' -v '1000000000000' # 1_000_000 TDAI
	dasel put -t int -f "$GENESIS" '.app_state.perpetuals.liquidity_tiers.[0].impact_notional' -v '10000000000' # 10_000 TDAI (500 TDAI / 5%)
	dasel put -t int -f "$GENESIS" '.app_state.perpetuals.liquidity_tiers.[0].open_interest_lower_cap' -v '0' # OIMF doesn't apply to Large-Cap
	dasel put -t int -f "$GENESIS" '.app_state.perpetuals.liquidity_tiers.[0].open_interest_upper_cap' -v '0' # OIMF doesn't apply to Large-Cap

	# Liquidity Tier: Mid-Cap
	dasel put -t json -f "$GENESIS" '.app_state.perpetuals.liquidity_tiers.[]' -v "{}"
	dasel put -t int -f "$GENESIS" '.app_state.perpetuals.liquidity_tiers.[1].id' -v '1'
	dasel put -t string -f "$GENESIS" '.app_state.perpetuals.liquidity_tiers.[1].name' -v 'Mid-Cap'
	dasel put -t int -f "$GENESIS" '.app_state.perpetuals.liquidity_tiers.[1].initial_margin_ppm' -v '100000' # 10%
	dasel put -t int -f "$GENESIS" '.app_state.perpetuals.liquidity_tiers.[1].maintenance_fraction_ppm' -v '500000' # 50% of IM
	dasel put -t int -f "$GENESIS" '.app_state.perpetuals.liquidity_tiers.[1].base_position_notional' -v '250000000000' # 250_000 TDAI
	dasel put -t int -f "$GENESIS" '.app_state.perpetuals.liquidity_tiers.[1].impact_notional' -v '5000000000' # 5_000 TDAI (500 TDAI / 10%)
	dasel put -t int -f "$GENESIS" '.app_state.perpetuals.liquidity_tiers.[1].open_interest_lower_cap' -v '20000000000000' # 20 million TDAI
	dasel put -t int -f "$GENESIS" '.app_state.perpetuals.liquidity_tiers.[1].open_interest_upper_cap' -v '50000000000000' # 50 million TDAI

	# Liquidity Tier: Long-Tail
	dasel put -t json -f "$GENESIS" '.app_state.perpetuals.liquidity_tiers.[]' -v "{}"
	dasel put -t int -f "$GENESIS" '.app_state.perpetuals.liquidity_tiers.[2].id' -v '2'
	dasel put -t string -f "$GENESIS" '.app_state.perpetuals.liquidity_tiers.[2].name' -v 'Long-Tail'
	dasel put -t int -f "$GENESIS" '.app_state.perpetuals.liquidity_tiers.[2].initial_margin_ppm' -v '200000' # 20%
	dasel put -t int -f "$GENESIS" '.app_state.perpetuals.liquidity_tiers.[2].maintenance_fraction_ppm' -v '500000' # 50% of IM
	dasel put -t int -f "$GENESIS" '.app_state.perpetuals.liquidity_tiers.[2].base_position_notional' -v '100000000000' # 100_000 TDAI
	dasel put -t int -f "$GENESIS" '.app_state.perpetuals.liquidity_tiers.[2].impact_notional' -v '2500000000' # 2_500 TDAI (500 TDAI / 20%)
	dasel put -t int -f "$GENESIS" '.app_state.perpetuals.liquidity_tiers.[2].open_interest_lower_cap' -v '5000000000000' # 5 million TDAI
	dasel put -t int -f "$GENESIS" '.app_state.perpetuals.liquidity_tiers.[2].open_interest_upper_cap' -v '10000000000000' # 10 million TDAI

	# Liquidity Tier: Safety
	dasel put -t json -f "$GENESIS" '.app_state.perpetuals.liquidity_tiers.[]' -v "{}"
	dasel put -t int -f "$GENESIS" '.app_state.perpetuals.liquidity_tiers.[3].id' -v '3'
	dasel put -t string -f "$GENESIS" '.app_state.perpetuals.liquidity_tiers.[3].name' -v 'Safety'
	dasel put -t int -f "$GENESIS" '.app_state.perpetuals.liquidity_tiers.[3].initial_margin_ppm' -v '1000000' # 100%
	dasel put -t int -f "$GENESIS" '.app_state.perpetuals.liquidity_tiers.[3].maintenance_fraction_ppm' -v '200000' # 20% of IM
	dasel put -t int -f "$GENESIS" '.app_state.perpetuals.liquidity_tiers.[3].base_position_notional' -v '1000000000' # 1_000 TDAI
	dasel put -t int -f "$GENESIS" '.app_state.perpetuals.liquidity_tiers.[3].impact_notional' -v '2500000000' # 2_500 TDAI (2_500 TDAI / 100%)
	# For `Safety` IMF is already at 100%; still we set OIMF for completeness.
	dasel put -t int -f "$GENESIS" '.app_state.perpetuals.liquidity_tiers.[3].open_interest_lower_cap' -v '2000000000000' # 2 million TDAI
	dasel put -t int -f "$GENESIS" '.app_state.perpetuals.liquidity_tiers.[3].open_interest_upper_cap' -v '5000000000000' # 5 million TDAI

	# Params.
	dasel put -t int -f "$GENESIS" '.app_state.perpetuals.params.funding_rate_clamp_factor_ppm' -v '6000000' # 600 % (same as 75% on hourly rate)
	dasel put -t int -f "$GENESIS" '.app_state.perpetuals.params.premium_vote_clamp_factor_ppm' -v '60000000' # 6000 % (some multiples of funding rate clamp factor)
	dasel put -t int -f "$GENESIS" '.app_state.perpetuals.params.min_num_votes_per_sample' -v '15' # half of expected number of votes

	# Perpetuals.
	dasel put -t json -f "$GENESIS" '.app_state.perpetuals.perpetuals' -v "[]"

	# Perpetual: BTC-USD
	dasel put -t json -f "$GENESIS" '.app_state.perpetuals.perpetuals.[]' -v "{}"
	dasel put -t string -f "$GENESIS" '.app_state.perpetuals.perpetuals.[0].params.ticker' -v 'BTC-USD'
	dasel put -t int -f "$GENESIS" '.app_state.perpetuals.perpetuals.[0].params.id' -v '0'
	dasel put -t int -f "$GENESIS" '.app_state.perpetuals.perpetuals.[0].params.market_id' -v '0'
	dasel put -t int -f "$GENESIS" '.app_state.perpetuals.perpetuals.[0].params.atomic_resolution' -v '-10'
	dasel put -t int -f "$GENESIS" '.app_state.perpetuals.perpetuals.[0].params.default_funding_ppm' -v '0'
	dasel put -t int -f "$GENESIS" '.app_state.perpetuals.perpetuals.[0].params.liquidity_tier' -v '0'
<<<<<<< HEAD
	dasel put -t int -f "$GENESIS" '.app_state.perpetuals.perpetuals.[0].params.market_type' -v '1'
	dasel put -t string -f "$GENESIS" '.app_state.perpetuals.perpetuals.[0].yield_index' -v '0/1'
=======
	dasel put -t int -f "$GENESIS" '.app_state.perpetuals.perpetuals.[0].params.market_type' -v '0'
>>>>>>> 17fc528a

	# Perpetual: ETH-USD
	dasel put -t json -f "$GENESIS" '.app_state.perpetuals.perpetuals.[]' -v "{}"
	dasel put -t string -f "$GENESIS" '.app_state.perpetuals.perpetuals.[1].params.ticker' -v 'ETH-USD'
	dasel put -t int -f "$GENESIS" '.app_state.perpetuals.perpetuals.[1].params.id' -v '1'
	dasel put -t int -f "$GENESIS" '.app_state.perpetuals.perpetuals.[1].params.market_id' -v '1'
	dasel put -t int -f "$GENESIS" '.app_state.perpetuals.perpetuals.[1].params.atomic_resolution' -v '-9'
	dasel put -t int -f "$GENESIS" '.app_state.perpetuals.perpetuals.[1].params.default_funding_ppm' -v '0'
	dasel put -t int -f "$GENESIS" '.app_state.perpetuals.perpetuals.[1].params.liquidity_tier' -v '0'
<<<<<<< HEAD
	dasel put -t int -f "$GENESIS" '.app_state.perpetuals.perpetuals.[1].params.market_type' -v '1'
	dasel put -t string -f "$GENESIS" '.app_state.perpetuals.perpetuals.[1].yield_index' -v '0/1'
=======
	dasel put -t int -f "$GENESIS" '.app_state.perpetuals.perpetuals.[1].params.market_type' -v '0'
>>>>>>> 17fc528a

	# Perpetual: LINK-USD
	dasel put -t json -f "$GENESIS" '.app_state.perpetuals.perpetuals.[]' -v "{}"
	dasel put -t string -f "$GENESIS" '.app_state.perpetuals.perpetuals.[2].params.ticker' -v 'LINK-USD'
	dasel put -t int -f "$GENESIS" '.app_state.perpetuals.perpetuals.[2].params.id' -v '2'
	dasel put -t int -f "$GENESIS" '.app_state.perpetuals.perpetuals.[2].params.market_id' -v '2'
	dasel put -t int -f "$GENESIS" '.app_state.perpetuals.perpetuals.[2].params.atomic_resolution' -v '-6'
	dasel put -t int -f "$GENESIS" '.app_state.perpetuals.perpetuals.[2].params.default_funding_ppm' -v '0'
	dasel put -t int -f "$GENESIS" '.app_state.perpetuals.perpetuals.[2].params.liquidity_tier' -v '1'
<<<<<<< HEAD
	dasel put -t int -f "$GENESIS" '.app_state.perpetuals.perpetuals.[2].params.market_type' -v '1'
	dasel put -t string -f "$GENESIS" '.app_state.perpetuals.perpetuals.[2].yield_index' -v '0/1'
=======
	dasel put -t int -f "$GENESIS" '.app_state.perpetuals.perpetuals.[2].params.market_type' -v '0'
>>>>>>> 17fc528a

	# Perpetual: MATIC-USD
	dasel put -t json -f "$GENESIS" '.app_state.perpetuals.perpetuals.[]' -v "{}"
	dasel put -t string -f "$GENESIS" '.app_state.perpetuals.perpetuals.[3].params.ticker' -v 'MATIC-USD'
	dasel put -t int -f "$GENESIS" '.app_state.perpetuals.perpetuals.[3].params.id' -v '3'
	dasel put -t int -f "$GENESIS" '.app_state.perpetuals.perpetuals.[3].params.market_id' -v '3'
	dasel put -t int -f "$GENESIS" '.app_state.perpetuals.perpetuals.[3].params.atomic_resolution' -v '-5'
	dasel put -t int -f "$GENESIS" '.app_state.perpetuals.perpetuals.[3].params.default_funding_ppm' -v '0'
	dasel put -t int -f "$GENESIS" '.app_state.perpetuals.perpetuals.[3].params.liquidity_tier' -v '1'
<<<<<<< HEAD
	dasel put -t int -f "$GENESIS" '.app_state.perpetuals.perpetuals.[3].params.market_type' -v '1'
	dasel put -t string -f "$GENESIS" '.app_state.perpetuals.perpetuals.[3].yield_index' -v '0/1'
=======
	dasel put -t int -f "$GENESIS" '.app_state.perpetuals.perpetuals.[3].params.market_type' -v '0'
>>>>>>> 17fc528a

	# Perpetual: CRV-USD
	dasel put -t json -f "$GENESIS" '.app_state.perpetuals.perpetuals.[]' -v "{}"
	dasel put -t string -f "$GENESIS" '.app_state.perpetuals.perpetuals.[4].params.ticker' -v 'CRV-USD'
	dasel put -t int -f "$GENESIS" '.app_state.perpetuals.perpetuals.[4].params.id' -v '4'
	dasel put -t int -f "$GENESIS" '.app_state.perpetuals.perpetuals.[4].params.market_id' -v '4'
	dasel put -t int -f "$GENESIS" '.app_state.perpetuals.perpetuals.[4].params.atomic_resolution' -v '-5'
	dasel put -t int -f "$GENESIS" '.app_state.perpetuals.perpetuals.[4].params.default_funding_ppm' -v '0'
	dasel put -t int -f "$GENESIS" '.app_state.perpetuals.perpetuals.[4].params.liquidity_tier' -v '1'
<<<<<<< HEAD
	dasel put -t int -f "$GENESIS" '.app_state.perpetuals.perpetuals.[4].params.market_type' -v '1'
	dasel put -t string -f "$GENESIS" '.app_state.perpetuals.perpetuals.[4].yield_index' -v '0/1'
=======
	dasel put -t int -f "$GENESIS" '.app_state.perpetuals.perpetuals.[4].params.market_type' -v '0'
>>>>>>> 17fc528a

	# Perpetual: SOL-USD
	dasel put -t json -f "$GENESIS" '.app_state.perpetuals.perpetuals.[]' -v "{}"
	dasel put -t string -f "$GENESIS" '.app_state.perpetuals.perpetuals.[5].params.ticker' -v 'SOL-USD'
	dasel put -t int -f "$GENESIS" '.app_state.perpetuals.perpetuals.[5].params.id' -v '5'
	dasel put -t int -f "$GENESIS" '.app_state.perpetuals.perpetuals.[5].params.market_id' -v '5'
	dasel put -t int -f "$GENESIS" '.app_state.perpetuals.perpetuals.[5].params.atomic_resolution' -v '-7'
	dasel put -t int -f "$GENESIS" '.app_state.perpetuals.perpetuals.[5].params.default_funding_ppm' -v '0'
	dasel put -t int -f "$GENESIS" '.app_state.perpetuals.perpetuals.[5].params.liquidity_tier' -v '1'
<<<<<<< HEAD
	dasel put -t int -f "$GENESIS" '.app_state.perpetuals.perpetuals.[5].params.market_type' -v '1'
	dasel put -t string -f "$GENESIS" '.app_state.perpetuals.perpetuals.[5].yield_index' -v '0/1'
=======
	dasel put -t int -f "$GENESIS" '.app_state.perpetuals.perpetuals.[5].params.market_type' -v '0'
>>>>>>> 17fc528a

	# Perpetual: ADA-USD
	dasel put -t json -f "$GENESIS" '.app_state.perpetuals.perpetuals.[]' -v "{}"
	dasel put -t string -f "$GENESIS" '.app_state.perpetuals.perpetuals.[6].params.ticker' -v 'ADA-USD'
	dasel put -t int -f "$GENESIS" '.app_state.perpetuals.perpetuals.[6].params.id' -v '6'
	dasel put -t int -f "$GENESIS" '.app_state.perpetuals.perpetuals.[6].params.market_id' -v '6'
	dasel put -t int -f "$GENESIS" '.app_state.perpetuals.perpetuals.[6].params.atomic_resolution' -v '-5'
	dasel put -t int -f "$GENESIS" '.app_state.perpetuals.perpetuals.[6].params.default_funding_ppm' -v '0'
	dasel put -t int -f "$GENESIS" '.app_state.perpetuals.perpetuals.[6].params.liquidity_tier' -v '1'
<<<<<<< HEAD
	dasel put -t int -f "$GENESIS" '.app_state.perpetuals.perpetuals.[6].params.market_type' -v '1'
	dasel put -t string -f "$GENESIS" '.app_state.perpetuals.perpetuals.[6].yield_index' -v '0/1'
=======
	dasel put -t int -f "$GENESIS" '.app_state.perpetuals.perpetuals.[6].params.market_type' -v '0'
>>>>>>> 17fc528a

	# Perpetual: AVAX-USD
	dasel put -t json -f "$GENESIS" '.app_state.perpetuals.perpetuals.[]' -v "{}"
	dasel put -t string -f "$GENESIS" '.app_state.perpetuals.perpetuals.[7].params.ticker' -v 'AVAX-USD'
	dasel put -t int -f "$GENESIS" '.app_state.perpetuals.perpetuals.[7].params.id' -v '7'
	dasel put -t int -f "$GENESIS" '.app_state.perpetuals.perpetuals.[7].params.market_id' -v '7'
	dasel put -t int -f "$GENESIS" '.app_state.perpetuals.perpetuals.[7].params.atomic_resolution' -v '-7'
	dasel put -t int -f "$GENESIS" '.app_state.perpetuals.perpetuals.[7].params.default_funding_ppm' -v '0'
	dasel put -t int -f "$GENESIS" '.app_state.perpetuals.perpetuals.[7].params.liquidity_tier' -v '1'
<<<<<<< HEAD
	dasel put -t int -f "$GENESIS" '.app_state.perpetuals.perpetuals.[7].params.market_type' -v '1'
	dasel put -t string -f "$GENESIS" '.app_state.perpetuals.perpetuals.[7].yield_index' -v '0/1'
=======
	dasel put -t int -f "$GENESIS" '.app_state.perpetuals.perpetuals.[7].params.market_type' -v '0'
>>>>>>> 17fc528a

	# Perpetual: FIL-USD
	dasel put -t json -f "$GENESIS" '.app_state.perpetuals.perpetuals.[]' -v "{}"
	dasel put -t string -f "$GENESIS" '.app_state.perpetuals.perpetuals.[8].params.ticker' -v 'FIL-USD'
	dasel put -t int -f "$GENESIS" '.app_state.perpetuals.perpetuals.[8].params.id' -v '8'
	dasel put -t int -f "$GENESIS" '.app_state.perpetuals.perpetuals.[8].params.market_id' -v '8'
	dasel put -t int -f "$GENESIS" '.app_state.perpetuals.perpetuals.[8].params.atomic_resolution' -v '-6'
	dasel put -t int -f "$GENESIS" '.app_state.perpetuals.perpetuals.[8].params.default_funding_ppm' -v '0'
	dasel put -t int -f "$GENESIS" '.app_state.perpetuals.perpetuals.[8].params.liquidity_tier' -v '1'
<<<<<<< HEAD
	dasel put -t int -f "$GENESIS" '.app_state.perpetuals.perpetuals.[8].params.market_type' -v '1'
	dasel put -t string -f "$GENESIS" '.app_state.perpetuals.perpetuals.[8].yield_index' -v '0/1'
=======
	dasel put -t int -f "$GENESIS" '.app_state.perpetuals.perpetuals.[8].params.market_type' -v '0'
>>>>>>> 17fc528a

	# Perpetual: LTC-USD
	dasel put -t json -f "$GENESIS" '.app_state.perpetuals.perpetuals.[]' -v "{}"
	dasel put -t string -f "$GENESIS" '.app_state.perpetuals.perpetuals.[9].params.ticker' -v 'LTC-USD'
	dasel put -t int -f "$GENESIS" '.app_state.perpetuals.perpetuals.[9].params.id' -v '9'
	dasel put -t int -f "$GENESIS" '.app_state.perpetuals.perpetuals.[9].params.market_id' -v '9'
	dasel put -t int -f "$GENESIS" '.app_state.perpetuals.perpetuals.[9].params.atomic_resolution' -v '-7'
	dasel put -t int -f "$GENESIS" '.app_state.perpetuals.perpetuals.[9].params.default_funding_ppm' -v '0'
	dasel put -t int -f "$GENESIS" '.app_state.perpetuals.perpetuals.[9].params.liquidity_tier' -v '1'
<<<<<<< HEAD
	dasel put -t int -f "$GENESIS" '.app_state.perpetuals.perpetuals.[9].params.market_type' -v '1'
	dasel put -t string -f "$GENESIS" '.app_state.perpetuals.perpetuals.[9].yield_index' -v '0/1'
=======
	dasel put -t int -f "$GENESIS" '.app_state.perpetuals.perpetuals.[9].params.market_type' -v '0'
>>>>>>> 17fc528a

	# Perpetual: DOGE-USD
	dasel put -t json -f "$GENESIS" '.app_state.perpetuals.perpetuals.[]' -v "{}"
	dasel put -t string -f "$GENESIS" '.app_state.perpetuals.perpetuals.[10].params.ticker' -v 'DOGE-USD'
	dasel put -t int -f "$GENESIS" '.app_state.perpetuals.perpetuals.[10].params.id' -v '10'
	dasel put -t int -f "$GENESIS" '.app_state.perpetuals.perpetuals.[10].params.market_id' -v '10'
	dasel put -t int -f "$GENESIS" '.app_state.perpetuals.perpetuals.[10].params.atomic_resolution' -v '-4'
	dasel put -t int -f "$GENESIS" '.app_state.perpetuals.perpetuals.[10].params.default_funding_ppm' -v '0'
	dasel put -t int -f "$GENESIS" '.app_state.perpetuals.perpetuals.[10].params.liquidity_tier' -v '1'
<<<<<<< HEAD
	dasel put -t int -f "$GENESIS" '.app_state.perpetuals.perpetuals.[10].params.market_type' -v '1'
	dasel put -t string -f "$GENESIS" '.app_state.perpetuals.perpetuals.[10].yield_index' -v '0/1'
=======
	dasel put -t int -f "$GENESIS" '.app_state.perpetuals.perpetuals.[10].params.market_type' -v '0'
>>>>>>> 17fc528a

	# Perpetual: ATOM-USD
	dasel put -t json -f "$GENESIS" '.app_state.perpetuals.perpetuals.[]' -v "{}"
	dasel put -t string -f "$GENESIS" '.app_state.perpetuals.perpetuals.[11].params.ticker' -v 'ATOM-USD'
	dasel put -t int -f "$GENESIS" '.app_state.perpetuals.perpetuals.[11].params.id' -v '11'
	dasel put -t int -f "$GENESIS" '.app_state.perpetuals.perpetuals.[11].params.market_id' -v '11'
	dasel put -t int -f "$GENESIS" '.app_state.perpetuals.perpetuals.[11].params.atomic_resolution' -v '-6'
	dasel put -t int -f "$GENESIS" '.app_state.perpetuals.perpetuals.[11].params.default_funding_ppm' -v '0'
	dasel put -t int -f "$GENESIS" '.app_state.perpetuals.perpetuals.[11].params.liquidity_tier' -v '1'
<<<<<<< HEAD
	dasel put -t int -f "$GENESIS" '.app_state.perpetuals.perpetuals.[11].params.market_type' -v '1'
	dasel put -t string -f "$GENESIS" '.app_state.perpetuals.perpetuals.[11].yield_index' -v '0/1'
=======
	dasel put -t int -f "$GENESIS" '.app_state.perpetuals.perpetuals.[11].params.market_type' -v '0'
>>>>>>> 17fc528a

	# Perpetual: DOT-USD
	dasel put -t json -f "$GENESIS" '.app_state.perpetuals.perpetuals.[]' -v "{}"
	dasel put -t string -f "$GENESIS" '.app_state.perpetuals.perpetuals.[12].params.ticker' -v 'DOT-USD'
	dasel put -t int -f "$GENESIS" '.app_state.perpetuals.perpetuals.[12].params.id' -v '12'
	dasel put -t int -f "$GENESIS" '.app_state.perpetuals.perpetuals.[12].params.market_id' -v '12'
	dasel put -t int -f "$GENESIS" '.app_state.perpetuals.perpetuals.[12].params.atomic_resolution' -v '-6'
	dasel put -t int -f "$GENESIS" '.app_state.perpetuals.perpetuals.[12].params.default_funding_ppm' -v '0'
	dasel put -t int -f "$GENESIS" '.app_state.perpetuals.perpetuals.[12].params.liquidity_tier' -v '1'
<<<<<<< HEAD
	dasel put -t int -f "$GENESIS" '.app_state.perpetuals.perpetuals.[12].params.market_type' -v '1'
	dasel put -t string -f "$GENESIS" '.app_state.perpetuals.perpetuals.[12].yield_index' -v '0/1'
=======
	dasel put -t int -f "$GENESIS" '.app_state.perpetuals.perpetuals.[12].params.market_type' -v '0'
>>>>>>> 17fc528a

	# Perpetual: UNI-USD
	dasel put -t json -f "$GENESIS" '.app_state.perpetuals.perpetuals.[]' -v "{}"
	dasel put -t string -f "$GENESIS" '.app_state.perpetuals.perpetuals.[13].params.ticker' -v 'UNI-USD'
	dasel put -t int -f "$GENESIS" '.app_state.perpetuals.perpetuals.[13].params.id' -v '13'
	dasel put -t int -f "$GENESIS" '.app_state.perpetuals.perpetuals.[13].params.market_id' -v '13'
	dasel put -t int -f "$GENESIS" '.app_state.perpetuals.perpetuals.[13].params.atomic_resolution' -v '-6'
	dasel put -t int -f "$GENESIS" '.app_state.perpetuals.perpetuals.[13].params.default_funding_ppm' -v '0'
	dasel put -t int -f "$GENESIS" '.app_state.perpetuals.perpetuals.[13].params.liquidity_tier' -v '1'
<<<<<<< HEAD
	dasel put -t int -f "$GENESIS" '.app_state.perpetuals.perpetuals.[13].params.market_type' -v '1'
	dasel put -t string -f "$GENESIS" '.app_state.perpetuals.perpetuals.[13].yield_index' -v '0/1'
=======
	dasel put -t int -f "$GENESIS" '.app_state.perpetuals.perpetuals.[13].params.market_type' -v '0'
>>>>>>> 17fc528a

	# Perpetual: BCH-USD
	dasel put -t json -f "$GENESIS" '.app_state.perpetuals.perpetuals.[]' -v "{}"
	dasel put -t string -f "$GENESIS" '.app_state.perpetuals.perpetuals.[14].params.ticker' -v 'BCH-USD'
	dasel put -t int -f "$GENESIS" '.app_state.perpetuals.perpetuals.[14].params.id' -v '14'
	dasel put -t int -f "$GENESIS" '.app_state.perpetuals.perpetuals.[14].params.market_id' -v '14'
	dasel put -t int -f "$GENESIS" '.app_state.perpetuals.perpetuals.[14].params.atomic_resolution' -v '-8'
	dasel put -t int -f "$GENESIS" '.app_state.perpetuals.perpetuals.[14].params.default_funding_ppm' -v '0'
	dasel put -t int -f "$GENESIS" '.app_state.perpetuals.perpetuals.[14].params.liquidity_tier' -v '1'
<<<<<<< HEAD
	dasel put -t int -f "$GENESIS" '.app_state.perpetuals.perpetuals.[14].params.market_type' -v '1'
	dasel put -t string -f "$GENESIS" '.app_state.perpetuals.perpetuals.[14].yield_index' -v '0/1'
=======
	dasel put -t int -f "$GENESIS" '.app_state.perpetuals.perpetuals.[14].params.market_type' -v '0'
>>>>>>> 17fc528a

	# Perpetual: TRX-USD
	dasel put -t json -f "$GENESIS" '.app_state.perpetuals.perpetuals.[]' -v "{}"
	dasel put -t string -f "$GENESIS" '.app_state.perpetuals.perpetuals.[15].params.ticker' -v 'TRX-USD'
	dasel put -t int -f "$GENESIS" '.app_state.perpetuals.perpetuals.[15].params.id' -v '15'
	dasel put -t int -f "$GENESIS" '.app_state.perpetuals.perpetuals.[15].params.market_id' -v '15'
	dasel put -t int -f "$GENESIS" '.app_state.perpetuals.perpetuals.[15].params.atomic_resolution' -v '-4'
	dasel put -t int -f "$GENESIS" '.app_state.perpetuals.perpetuals.[15].params.default_funding_ppm' -v '0'
	dasel put -t int -f "$GENESIS" '.app_state.perpetuals.perpetuals.[15].params.liquidity_tier' -v '1'
<<<<<<< HEAD
	dasel put -t int -f "$GENESIS" '.app_state.perpetuals.perpetuals.[15].params.market_type' -v '1'
	dasel put -t string -f "$GENESIS" '.app_state.perpetuals.perpetuals.[15].yield_index' -v '0/1'
=======
	dasel put -t int -f "$GENESIS" '.app_state.perpetuals.perpetuals.[15].params.market_type' -v '0'
>>>>>>> 17fc528a

	# Perpetual: NEAR-USD
	dasel put -t json -f "$GENESIS" '.app_state.perpetuals.perpetuals.[]' -v "{}"
	dasel put -t string -f "$GENESIS" '.app_state.perpetuals.perpetuals.[16].params.ticker' -v 'NEAR-USD'
	dasel put -t int -f "$GENESIS" '.app_state.perpetuals.perpetuals.[16].params.id' -v '16'
	dasel put -t int -f "$GENESIS" '.app_state.perpetuals.perpetuals.[16].params.market_id' -v '16'
	dasel put -t int -f "$GENESIS" '.app_state.perpetuals.perpetuals.[16].params.atomic_resolution' -v '-6'
	dasel put -t int -f "$GENESIS" '.app_state.perpetuals.perpetuals.[16].params.default_funding_ppm' -v '0'
	dasel put -t int -f "$GENESIS" '.app_state.perpetuals.perpetuals.[16].params.liquidity_tier' -v '1'
<<<<<<< HEAD
	dasel put -t int -f "$GENESIS" '.app_state.perpetuals.perpetuals.[16].params.market_type' -v '1'
	dasel put -t string -f "$GENESIS" '.app_state.perpetuals.perpetuals.[16].yield_index' -v '0/1'
=======
	dasel put -t int -f "$GENESIS" '.app_state.perpetuals.perpetuals.[16].params.market_type' -v '0'
>>>>>>> 17fc528a

	# Perpetual: MKR-USD
	dasel put -t json -f "$GENESIS" '.app_state.perpetuals.perpetuals.[]' -v "{}"
	dasel put -t string -f "$GENESIS" '.app_state.perpetuals.perpetuals.[17].params.ticker' -v 'MKR-USD'
	dasel put -t int -f "$GENESIS" '.app_state.perpetuals.perpetuals.[17].params.id' -v '17'
	dasel put -t int -f "$GENESIS" '.app_state.perpetuals.perpetuals.[17].params.market_id' -v '17'
	dasel put -t int -f "$GENESIS" '.app_state.perpetuals.perpetuals.[17].params.atomic_resolution' -v '-9'
	dasel put -t int -f "$GENESIS" '.app_state.perpetuals.perpetuals.[17].params.default_funding_ppm' -v '0'
	dasel put -t int -f "$GENESIS" '.app_state.perpetuals.perpetuals.[17].params.liquidity_tier' -v '2'
<<<<<<< HEAD
	dasel put -t int -f "$GENESIS" '.app_state.perpetuals.perpetuals.[17].params.market_type' -v '1'
	dasel put -t string -f "$GENESIS" '.app_state.perpetuals.perpetuals.[17].yield_index' -v '0/1'
=======
	dasel put -t int -f "$GENESIS" '.app_state.perpetuals.perpetuals.[17].params.market_type' -v '0'
>>>>>>> 17fc528a

	# Perpetual: XLM-USD
	dasel put -t json -f "$GENESIS" '.app_state.perpetuals.perpetuals.[]' -v "{}"
	dasel put -t string -f "$GENESIS" '.app_state.perpetuals.perpetuals.[18].params.ticker' -v 'XLM-USD'
	dasel put -t int -f "$GENESIS" '.app_state.perpetuals.perpetuals.[18].params.id' -v '18'
	dasel put -t int -f "$GENESIS" '.app_state.perpetuals.perpetuals.[18].params.market_id' -v '18'
	dasel put -t int -f "$GENESIS" '.app_state.perpetuals.perpetuals.[18].params.atomic_resolution' -v '-5'
	dasel put -t int -f "$GENESIS" '.app_state.perpetuals.perpetuals.[18].params.default_funding_ppm' -v '0'
	dasel put -t int -f "$GENESIS" '.app_state.perpetuals.perpetuals.[18].params.liquidity_tier' -v '1'
<<<<<<< HEAD
	dasel put -t int -f "$GENESIS" '.app_state.perpetuals.perpetuals.[18].params.market_type' -v '1'
	dasel put -t string -f "$GENESIS" '.app_state.perpetuals.perpetuals.[18].yield_index' -v '0/1'
=======
	dasel put -t int -f "$GENESIS" '.app_state.perpetuals.perpetuals.[18].params.market_type' -v '0'
>>>>>>> 17fc528a

	# Perpetual: ETC-USD
	dasel put -t json -f "$GENESIS" '.app_state.perpetuals.perpetuals.[]' -v "{}"
	dasel put -t string -f "$GENESIS" '.app_state.perpetuals.perpetuals.[19].params.ticker' -v 'ETC-USD'
	dasel put -t int -f "$GENESIS" '.app_state.perpetuals.perpetuals.[19].params.id' -v '19'
	dasel put -t int -f "$GENESIS" '.app_state.perpetuals.perpetuals.[19].params.market_id' -v '19'
	dasel put -t int -f "$GENESIS" '.app_state.perpetuals.perpetuals.[19].params.atomic_resolution' -v '-7'
	dasel put -t int -f "$GENESIS" '.app_state.perpetuals.perpetuals.[19].params.default_funding_ppm' -v '0'
	dasel put -t int -f "$GENESIS" '.app_state.perpetuals.perpetuals.[19].params.liquidity_tier' -v '1'
<<<<<<< HEAD
	dasel put -t int -f "$GENESIS" '.app_state.perpetuals.perpetuals.[19].params.market_type' -v '1'
	dasel put -t string -f "$GENESIS" '.app_state.perpetuals.perpetuals.[19].yield_index' -v '0/1'
=======
	dasel put -t int -f "$GENESIS" '.app_state.perpetuals.perpetuals.[19].params.market_type' -v '0'
>>>>>>> 17fc528a

	# Perpetual: COMP-USD
	dasel put -t json -f "$GENESIS" '.app_state.perpetuals.perpetuals.[]' -v "{}"
	dasel put -t string -f "$GENESIS" '.app_state.perpetuals.perpetuals.[20].params.ticker' -v 'COMP-USD'
	dasel put -t int -f "$GENESIS" '.app_state.perpetuals.perpetuals.[20].params.id' -v '20'
	dasel put -t int -f "$GENESIS" '.app_state.perpetuals.perpetuals.[20].params.market_id' -v '20'
	dasel put -t int -f "$GENESIS" '.app_state.perpetuals.perpetuals.[20].params.atomic_resolution' -v '-7'
	dasel put -t int -f "$GENESIS" '.app_state.perpetuals.perpetuals.[20].params.default_funding_ppm' -v '0'
	dasel put -t int -f "$GENESIS" '.app_state.perpetuals.perpetuals.[20].params.liquidity_tier' -v '2'
<<<<<<< HEAD
	dasel put -t int -f "$GENESIS" '.app_state.perpetuals.perpetuals.[20].params.market_type' -v '1'
	dasel put -t string -f "$GENESIS" '.app_state.perpetuals.perpetuals.[20].yield_index' -v '0/1'
=======
	dasel put -t int -f "$GENESIS" '.app_state.perpetuals.perpetuals.[20].params.market_type' -v '0'
>>>>>>> 17fc528a

	# Perpetual: WLD-USD
	dasel put -t json -f "$GENESIS" '.app_state.perpetuals.perpetuals.[]' -v "{}"
	dasel put -t string -f "$GENESIS" '.app_state.perpetuals.perpetuals.[21].params.ticker' -v 'WLD-USD'
	dasel put -t int -f "$GENESIS" '.app_state.perpetuals.perpetuals.[21].params.id' -v '21'
	dasel put -t int -f "$GENESIS" '.app_state.perpetuals.perpetuals.[21].params.market_id' -v '21'
	dasel put -t int -f "$GENESIS" '.app_state.perpetuals.perpetuals.[21].params.atomic_resolution' -v '-6'
	dasel put -t int -f "$GENESIS" '.app_state.perpetuals.perpetuals.[21].params.default_funding_ppm' -v '0'
	dasel put -t int -f "$GENESIS" '.app_state.perpetuals.perpetuals.[21].params.liquidity_tier' -v '1'
<<<<<<< HEAD
	dasel put -t int -f "$GENESIS" '.app_state.perpetuals.perpetuals.[21].params.market_type' -v '1'
	dasel put -t string -f "$GENESIS" '.app_state.perpetuals.perpetuals.[21].yield_index' -v '0/1'
=======
	dasel put -t int -f "$GENESIS" '.app_state.perpetuals.perpetuals.[21].params.market_type' -v '0'
>>>>>>> 17fc528a

	# Perpetual: APE-USD
	dasel put -t json -f "$GENESIS" '.app_state.perpetuals.perpetuals.[]' -v "{}"
	dasel put -t string -f "$GENESIS" '.app_state.perpetuals.perpetuals.[22].params.ticker' -v 'APE-USD'
	dasel put -t int -f "$GENESIS" '.app_state.perpetuals.perpetuals.[22].params.id' -v '22'
	dasel put -t int -f "$GENESIS" '.app_state.perpetuals.perpetuals.[22].params.market_id' -v '22'
	dasel put -t int -f "$GENESIS" '.app_state.perpetuals.perpetuals.[22].params.atomic_resolution' -v '-6'
	dasel put -t int -f "$GENESIS" '.app_state.perpetuals.perpetuals.[22].params.default_funding_ppm' -v '0'
	dasel put -t int -f "$GENESIS" '.app_state.perpetuals.perpetuals.[22].params.liquidity_tier' -v '2'
<<<<<<< HEAD
	dasel put -t int -f "$GENESIS" '.app_state.perpetuals.perpetuals.[22].params.market_type' -v '1'
	dasel put -t string -f "$GENESIS" '.app_state.perpetuals.perpetuals.[22].yield_index' -v '0/1'
=======
	dasel put -t int -f "$GENESIS" '.app_state.perpetuals.perpetuals.[22].params.market_type' -v '0'
>>>>>>> 17fc528a

	# Perpetual: APT-USD
	dasel put -t json -f "$GENESIS" '.app_state.perpetuals.perpetuals.[]' -v "{}"
	dasel put -t string -f "$GENESIS" '.app_state.perpetuals.perpetuals.[23].params.ticker' -v 'APT-USD'
	dasel put -t int -f "$GENESIS" '.app_state.perpetuals.perpetuals.[23].params.id' -v '23'
	dasel put -t int -f "$GENESIS" '.app_state.perpetuals.perpetuals.[23].params.market_id' -v '23'
	dasel put -t int -f "$GENESIS" '.app_state.perpetuals.perpetuals.[23].params.atomic_resolution' -v '-6'
	dasel put -t int -f "$GENESIS" '.app_state.perpetuals.perpetuals.[23].params.default_funding_ppm' -v '0'
	dasel put -t int -f "$GENESIS" '.app_state.perpetuals.perpetuals.[23].params.liquidity_tier' -v '1'
<<<<<<< HEAD
	dasel put -t int -f "$GENESIS" '.app_state.perpetuals.perpetuals.[23].params.market_type' -v '1'
	dasel put -t string -f "$GENESIS" '.app_state.perpetuals.perpetuals.[23].yield_index' -v '0/1'
=======
	dasel put -t int -f "$GENESIS" '.app_state.perpetuals.perpetuals.[23].params.market_type' -v '0'
>>>>>>> 17fc528a

	# Perpetual: ARB-USD
	dasel put -t json -f "$GENESIS" '.app_state.perpetuals.perpetuals.[]' -v "{}"
	dasel put -t string -f "$GENESIS" '.app_state.perpetuals.perpetuals.[24].params.ticker' -v 'ARB-USD'
	dasel put -t int -f "$GENESIS" '.app_state.perpetuals.perpetuals.[24].params.id' -v '24'
	dasel put -t int -f "$GENESIS" '.app_state.perpetuals.perpetuals.[24].params.market_id' -v '24'
	dasel put -t int -f "$GENESIS" '.app_state.perpetuals.perpetuals.[24].params.atomic_resolution' -v '-6'
	dasel put -t int -f "$GENESIS" '.app_state.perpetuals.perpetuals.[24].params.default_funding_ppm' -v '0'
	dasel put -t int -f "$GENESIS" '.app_state.perpetuals.perpetuals.[24].params.liquidity_tier' -v '1'
<<<<<<< HEAD
	dasel put -t int -f "$GENESIS" '.app_state.perpetuals.perpetuals.[24].params.market_type' -v '1'
	dasel put -t string -f "$GENESIS" '.app_state.perpetuals.perpetuals.[24].yield_index' -v '0/1'
=======
	dasel put -t int -f "$GENESIS" '.app_state.perpetuals.perpetuals.[24].params.market_type' -v '0'
>>>>>>> 17fc528a

	# Perpetual: BLUR-USD
	dasel put -t json -f "$GENESIS" '.app_state.perpetuals.perpetuals.[]' -v "{}"
	dasel put -t string -f "$GENESIS" '.app_state.perpetuals.perpetuals.[25].params.ticker' -v 'BLUR-USD'
	dasel put -t int -f "$GENESIS" '.app_state.perpetuals.perpetuals.[25].params.id' -v '25'
	dasel put -t int -f "$GENESIS" '.app_state.perpetuals.perpetuals.[25].params.market_id' -v '25'
	dasel put -t int -f "$GENESIS" '.app_state.perpetuals.perpetuals.[25].params.atomic_resolution' -v '-5'
	dasel put -t int -f "$GENESIS" '.app_state.perpetuals.perpetuals.[25].params.default_funding_ppm' -v '0'
	dasel put -t int -f "$GENESIS" '.app_state.perpetuals.perpetuals.[25].params.liquidity_tier' -v '2'
<<<<<<< HEAD
	dasel put -t int -f "$GENESIS" '.app_state.perpetuals.perpetuals.[25].params.market_type' -v '1'
	dasel put -t string -f "$GENESIS" '.app_state.perpetuals.perpetuals.[25].yield_index' -v '0/1'
=======
	dasel put -t int -f "$GENESIS" '.app_state.perpetuals.perpetuals.[25].params.market_type' -v '0'
>>>>>>> 17fc528a

	# Perpetual: LDO-USD
	dasel put -t json -f "$GENESIS" '.app_state.perpetuals.perpetuals.[]' -v "{}"
	dasel put -t string -f "$GENESIS" '.app_state.perpetuals.perpetuals.[26].params.ticker' -v 'LDO-USD'
	dasel put -t int -f "$GENESIS" '.app_state.perpetuals.perpetuals.[26].params.id' -v '26'
	dasel put -t int -f "$GENESIS" '.app_state.perpetuals.perpetuals.[26].params.market_id' -v '26'
	dasel put -t int -f "$GENESIS" '.app_state.perpetuals.perpetuals.[26].params.atomic_resolution' -v '-6'
	dasel put -t int -f "$GENESIS" '.app_state.perpetuals.perpetuals.[26].params.default_funding_ppm' -v '0'
	dasel put -t int -f "$GENESIS" '.app_state.perpetuals.perpetuals.[26].params.liquidity_tier' -v '2'
<<<<<<< HEAD
	dasel put -t int -f "$GENESIS" '.app_state.perpetuals.perpetuals.[26].params.market_type' -v '1'
	dasel put -t string -f "$GENESIS" '.app_state.perpetuals.perpetuals.[26].yield_index' -v '0/1'
=======
	dasel put -t int -f "$GENESIS" '.app_state.perpetuals.perpetuals.[26].params.market_type' -v '0'
>>>>>>> 17fc528a

	# Perpetual: OP-USD
	dasel put -t json -f "$GENESIS" '.app_state.perpetuals.perpetuals.[]' -v "{}"
	dasel put -t string -f "$GENESIS" '.app_state.perpetuals.perpetuals.[27].params.ticker' -v 'OP-USD'
	dasel put -t int -f "$GENESIS" '.app_state.perpetuals.perpetuals.[27].params.id' -v '27'
	dasel put -t int -f "$GENESIS" '.app_state.perpetuals.perpetuals.[27].params.market_id' -v '27'
	dasel put -t int -f "$GENESIS" '.app_state.perpetuals.perpetuals.[27].params.atomic_resolution' -v '-6'
	dasel put -t int -f "$GENESIS" '.app_state.perpetuals.perpetuals.[27].params.default_funding_ppm' -v '0'
	dasel put -t int -f "$GENESIS" '.app_state.perpetuals.perpetuals.[27].params.liquidity_tier' -v '1'
<<<<<<< HEAD
	dasel put -t int -f "$GENESIS" '.app_state.perpetuals.perpetuals.[27].params.market_type' -v '1'
	dasel put -t string -f "$GENESIS" '.app_state.perpetuals.perpetuals.[27].yield_index' -v '0/1'
=======
	dasel put -t int -f "$GENESIS" '.app_state.perpetuals.perpetuals.[27].params.market_type' -v '0'
>>>>>>> 17fc528a

	# Perpetual: PEPE-USD
	dasel put -t json -f "$GENESIS" '.app_state.perpetuals.perpetuals.[]' -v "{}"
	dasel put -t string -f "$GENESIS" '.app_state.perpetuals.perpetuals.[28].params.ticker' -v 'PEPE-USD'
	dasel put -t int -f "$GENESIS" '.app_state.perpetuals.perpetuals.[28].params.id' -v '28'
	dasel put -t int -f "$GENESIS" '.app_state.perpetuals.perpetuals.[28].params.market_id' -v '28'
	dasel put -t int -f "$GENESIS" '.app_state.perpetuals.perpetuals.[28].params.atomic_resolution' -v '1'
	dasel put -t int -f "$GENESIS" '.app_state.perpetuals.perpetuals.[28].params.default_funding_ppm' -v '0'
	dasel put -t int -f "$GENESIS" '.app_state.perpetuals.perpetuals.[28].params.liquidity_tier' -v '1'
<<<<<<< HEAD
	dasel put -t int -f "$GENESIS" '.app_state.perpetuals.perpetuals.[28].params.market_type' -v '1'
	dasel put -t string -f "$GENESIS" '.app_state.perpetuals.perpetuals.[28].yield_index' -v '0/1'
=======
	dasel put -t int -f "$GENESIS" '.app_state.perpetuals.perpetuals.[28].params.market_type' -v '0'
>>>>>>> 17fc528a

	# Perpetual: SEI-USD
	dasel put -t json -f "$GENESIS" '.app_state.perpetuals.perpetuals.[]' -v "{}"
	dasel put -t string -f "$GENESIS" '.app_state.perpetuals.perpetuals.[29].params.ticker' -v 'SEI-USD'
	dasel put -t int -f "$GENESIS" '.app_state.perpetuals.perpetuals.[29].params.id' -v '29'
	dasel put -t int -f "$GENESIS" '.app_state.perpetuals.perpetuals.[29].params.market_id' -v '29'
	dasel put -t int -f "$GENESIS" '.app_state.perpetuals.perpetuals.[29].params.atomic_resolution' -v '-5'
	dasel put -t int -f "$GENESIS" '.app_state.perpetuals.perpetuals.[29].params.default_funding_ppm' -v '0'
	dasel put -t int -f "$GENESIS" '.app_state.perpetuals.perpetuals.[29].params.liquidity_tier' -v '2'
<<<<<<< HEAD
	dasel put -t int -f "$GENESIS" '.app_state.perpetuals.perpetuals.[29].params.market_type' -v '1'
	dasel put -t string -f "$GENESIS" '.app_state.perpetuals.perpetuals.[29].yield_index' -v '0/1'
=======
	dasel put -t int -f "$GENESIS" '.app_state.perpetuals.perpetuals.[29].params.market_type' -v '0'
>>>>>>> 17fc528a

	# Perpetual: SHIB-USD
	dasel put -t json -f "$GENESIS" '.app_state.perpetuals.perpetuals.[]' -v "{}"
	dasel put -t string -f "$GENESIS" '.app_state.perpetuals.perpetuals.[30].params.ticker' -v 'SHIB-USD'
	dasel put -t int -f "$GENESIS" '.app_state.perpetuals.perpetuals.[30].params.id' -v '30'
	dasel put -t int -f "$GENESIS" '.app_state.perpetuals.perpetuals.[30].params.market_id' -v '30'
	dasel put -t int -f "$GENESIS" '.app_state.perpetuals.perpetuals.[30].params.atomic_resolution' -v '0'
	dasel put -t int -f "$GENESIS" '.app_state.perpetuals.perpetuals.[30].params.default_funding_ppm' -v '0'
	dasel put -t int -f "$GENESIS" '.app_state.perpetuals.perpetuals.[30].params.liquidity_tier' -v '1'
<<<<<<< HEAD
	dasel put -t int -f "$GENESIS" '.app_state.perpetuals.perpetuals.[30].params.market_type' -v '1'
	dasel put -t string -f "$GENESIS" '.app_state.perpetuals.perpetuals.[30].yield_index' -v '0/1'
=======
	dasel put -t int -f "$GENESIS" '.app_state.perpetuals.perpetuals.[30].params.market_type' -v '0'
>>>>>>> 17fc528a

	# Perpetual: SUI-USD
	dasel put -t json -f "$GENESIS" '.app_state.perpetuals.perpetuals.[]' -v "{}"
	dasel put -t string -f "$GENESIS" '.app_state.perpetuals.perpetuals.[31].params.ticker' -v 'SUI-USD'
	dasel put -t int -f "$GENESIS" '.app_state.perpetuals.perpetuals.[31].params.id' -v '31'
	dasel put -t int -f "$GENESIS" '.app_state.perpetuals.perpetuals.[31].params.market_id' -v '31'
	dasel put -t int -f "$GENESIS" '.app_state.perpetuals.perpetuals.[31].params.atomic_resolution' -v '-5'
	dasel put -t int -f "$GENESIS" '.app_state.perpetuals.perpetuals.[31].params.default_funding_ppm' -v '0'
	dasel put -t int -f "$GENESIS" '.app_state.perpetuals.perpetuals.[31].params.liquidity_tier' -v '1'
<<<<<<< HEAD
	dasel put -t int -f "$GENESIS" '.app_state.perpetuals.perpetuals.[31].params.market_type' -v '1'
	dasel put -t string -f "$GENESIS" '.app_state.perpetuals.perpetuals.[31].yield_index' -v '0/1'
=======
	dasel put -t int -f "$GENESIS" '.app_state.perpetuals.perpetuals.[31].params.market_type' -v '0'
>>>>>>> 17fc528a

	# Perpetual: XRP-USD
	dasel put -t json -f "$GENESIS" '.app_state.perpetuals.perpetuals.[]' -v "{}"
	dasel put -t string -f "$GENESIS" '.app_state.perpetuals.perpetuals.[32].params.ticker' -v 'XRP-USD'
	dasel put -t int -f "$GENESIS" '.app_state.perpetuals.perpetuals.[32].params.id' -v '32'
	dasel put -t int -f "$GENESIS" '.app_state.perpetuals.perpetuals.[32].params.market_id' -v '32'
	dasel put -t int -f "$GENESIS" '.app_state.perpetuals.perpetuals.[32].params.atomic_resolution' -v '-5'
	dasel put -t int -f "$GENESIS" '.app_state.perpetuals.perpetuals.[32].params.default_funding_ppm' -v '0'
	dasel put -t int -f "$GENESIS" '.app_state.perpetuals.perpetuals.[32].params.liquidity_tier' -v '1'
<<<<<<< HEAD
	dasel put -t int -f "$GENESIS" '.app_state.perpetuals.perpetuals.[32].params.market_type' -v '1'
	dasel put -t string -f "$GENESIS" '.app_state.perpetuals.perpetuals.[32].yield_index' -v '0/1'
=======
	dasel put -t int -f "$GENESIS" '.app_state.perpetuals.perpetuals.[32].params.market_type' -v '0'
>>>>>>> 17fc528a

	# Update prices module.
	# Market: BTC-USD
	dasel put -t json -f "$GENESIS" '.app_state.prices.market_params' -v "[]"
	dasel put -t json -f "$GENESIS" '.app_state.prices.market_prices' -v "[]"

	dasel put -t json -f "$GENESIS" '.app_state.prices.market_params.[]' -v "{}"
	dasel put -t string -f "$GENESIS" '.app_state.prices.market_params.[0].pair' -v 'BTC-USD'
	dasel put -t int -f "$GENESIS" '.app_state.prices.market_params.[0].id' -v '0'
	dasel put -t int -f "$GENESIS" '.app_state.prices.market_params.[0].exponent' -v '-5'
	dasel put -t int -f "$GENESIS" '.app_state.prices.market_params.[0].min_exchanges' -v '3'
	dasel put -t int -f "$GENESIS" '.app_state.prices.market_params.[0].min_price_change_ppm' -v '1000' # 0.1%
	dasel put -t json -f "$GENESIS" '.app_state.prices.market_prices.[]' -v "{}"
	dasel put -t int -f "$GENESIS" '.app_state.prices.market_prices.[0].id' -v '0'
	dasel put -t int -f "$GENESIS" '.app_state.prices.market_prices.[0].exponent' -v '-5'
	dasel put -t int -f "$GENESIS" '.app_state.prices.market_prices.[0].spot_price' -v '2868819524'          # $28,688 = 1 BTC.
	dasel put -t int -f "$GENESIS" '.app_state.prices.market_prices.[0].pnl_price' -v '2868819524'          # $28,688 = 1 BTC.

	# BTC Exchange Config
	btc_exchange_config_json=$(cat "$EXCHANGE_CONFIG_JSON_DIR/btc_exchange_config.json" | jq -c '.')
	dasel put -t string -f "$GENESIS" '.app_state.prices.market_params.[0].exchange_config_json' -v "$btc_exchange_config_json"

	# Market: ETH-USD
	dasel put -t json -f "$GENESIS" '.app_state.prices.market_params.[]' -v "{}"
	dasel put -t string -f "$GENESIS" '.app_state.prices.market_params.[1].pair' -v 'ETH-USD'
	dasel put -t int -f "$GENESIS" '.app_state.prices.market_params.[1].id' -v '1'
	dasel put -t int -f "$GENESIS" '.app_state.prices.market_params.[1].exponent' -v '-6'
	dasel put -t int -f "$GENESIS" '.app_state.prices.market_params.[1].min_exchanges' -v '3'
	dasel put -t int -f "$GENESIS" '.app_state.prices.market_params.[1].min_price_change_ppm' -v '1000' # 0.1%
	dasel put -t json -f "$GENESIS" '.app_state.prices.market_prices.[]' -v "{}"
	dasel put -t int -f "$GENESIS" '.app_state.prices.market_prices.[1].id' -v '1'
	dasel put -t int -f "$GENESIS" '.app_state.prices.market_prices.[1].exponent' -v '-6'
	dasel put -t int -f "$GENESIS" '.app_state.prices.market_prices.[1].spot_price' -v '1811985252'          # $1,812 = 1 ETH.
	dasel put -t int -f "$GENESIS" '.app_state.prices.market_prices.[1].pnl_price' -v '1811985252'          # $1,812 = 1 ETH.

	# ETH Exchange Config
	eth_exchange_config_json=$(cat "$EXCHANGE_CONFIG_JSON_DIR/eth_exchange_config.json" | jq -c '.')
	dasel put -t string -f "$GENESIS" '.app_state.prices.market_params.[1].exchange_config_json' -v "$eth_exchange_config_json"

	# Market: LINK-USD
	dasel put -t json -f "$GENESIS" '.app_state.prices.market_params.[]' -v "{}"
	dasel put -t string -f "$GENESIS" '.app_state.prices.market_params.[2].pair' -v 'LINK-USD'
	dasel put -t int -f "$GENESIS" '.app_state.prices.market_params.[2].id' -v '2'
	dasel put -t int -f "$GENESIS" '.app_state.prices.market_params.[2].exponent' -v '-9'
	dasel put -t int -f "$GENESIS" '.app_state.prices.market_params.[2].min_exchanges' -v '3'
	dasel put -t int -f "$GENESIS" '.app_state.prices.market_params.[2].min_price_change_ppm' -v '2500' # 0.25%
	dasel put -t json -f "$GENESIS" '.app_state.prices.market_prices.[]' -v "{}"
	dasel put -t int -f "$GENESIS" '.app_state.prices.market_prices.[2].id' -v '2'
	dasel put -t int -f "$GENESIS" '.app_state.prices.market_prices.[2].exponent' -v '-9'
	dasel put -t int -f "$GENESIS" '.app_state.prices.market_prices.[2].spot_price' -v '7204646989'          # $7.205 = 1 LINK.
	dasel put -t int -f "$GENESIS" '.app_state.prices.market_prices.[2].pnl_price' -v '7204646989'          # $7.205 = 1 LINK.
	# LINK Exchange Config
	link_exchange_config_json=$(cat "$EXCHANGE_CONFIG_JSON_DIR/link_exchange_config.json" | jq -c '.')
	dasel put -t string -f "$GENESIS" '.app_state.prices.market_params.[2].exchange_config_json' -v "$link_exchange_config_json"

	# Market: MATIC-USD
	dasel put -t json -f "$GENESIS" '.app_state.prices.market_params.[]' -v "{}"
	dasel put -t string -f "$GENESIS" '.app_state.prices.market_params.[3].pair' -v 'MATIC-USD'
	dasel put -t int -f "$GENESIS" '.app_state.prices.market_params.[3].id' -v '3'
	dasel put -t int -f "$GENESIS" '.app_state.prices.market_params.[3].exponent' -v '-10'
	dasel put -t int -f "$GENESIS" '.app_state.prices.market_params.[3].min_exchanges' -v '3'
	dasel put -t int -f "$GENESIS" '.app_state.prices.market_params.[3].min_price_change_ppm' -v '2500' # 0.25%
	dasel put -t json -f "$GENESIS" '.app_state.prices.market_prices.[]' -v "{}"
	dasel put -t int -f "$GENESIS" '.app_state.prices.market_prices.[3].id' -v '3'
	dasel put -t int -f "$GENESIS" '.app_state.prices.market_prices.[3].exponent' -v '-10'
	dasel put -t int -f "$GENESIS" '.app_state.prices.market_prices.[3].spot_price' -v '6665746387'          # $0.6666 = 1 MATIC.
	dasel put -t int -f "$GENESIS" '.app_state.prices.market_prices.[3].pnl_price' -v '6665746387'          # $0.6666 = 1 MATIC.
	# MATIC Exchange Config
	matic_exchange_config_json=$(cat "$EXCHANGE_CONFIG_JSON_DIR/matic_exchange_config.json" | jq -c '.')
	dasel put -t string -f "$GENESIS" '.app_state.prices.market_params.[3].exchange_config_json' -v "$matic_exchange_config_json"

	# Market: CRV-USD
	dasel put -t json -f "$GENESIS" '.app_state.prices.market_params.[]' -v "{}"
	dasel put -t string -f "$GENESIS" '.app_state.prices.market_params.[4].pair' -v 'CRV-USD'
	dasel put -t int -f "$GENESIS" '.app_state.prices.market_params.[4].id' -v '4'
	dasel put -t int -f "$GENESIS" '.app_state.prices.market_params.[4].exponent' -v '-10'
	dasel put -t int -f "$GENESIS" '.app_state.prices.market_params.[4].min_exchanges' -v '3'
	dasel put -t int -f "$GENESIS" '.app_state.prices.market_params.[4].min_price_change_ppm' -v '2500' # 0.25%
	dasel put -t json -f "$GENESIS" '.app_state.prices.market_prices.[]' -v "{}"
	dasel put -t int -f "$GENESIS" '.app_state.prices.market_prices.[4].id' -v '4'
	dasel put -t int -f "$GENESIS" '.app_state.prices.market_prices.[4].exponent' -v '-10'
	dasel put -t int -f "$GENESIS" '.app_state.prices.market_prices.[4].spot_price' -v '6029316660'          # $0.6029 = 1 CRV.
	dasel put -t int -f "$GENESIS" '.app_state.prices.market_prices.[4].pnl_price' -v '6029316660'          # $0.6029 = 1 CRV.
	# CRV Exchange Config
	crv_exchange_config_json=$(cat "$EXCHANGE_CONFIG_JSON_DIR/crv_exchange_config.json" | jq -c '.')
	dasel put -t string -f "$GENESIS" '.app_state.prices.market_params.[4].exchange_config_json' -v "$crv_exchange_config_json"

	# Market: SOL-USD
	dasel put -t json -f "$GENESIS" '.app_state.prices.market_params.[]' -v "{}"
	dasel put -t string -f "$GENESIS" '.app_state.prices.market_params.[5].pair' -v 'SOL-USD'
	dasel put -t int -f "$GENESIS" '.app_state.prices.market_params.[5].id' -v '5'
	dasel put -t int -f "$GENESIS" '.app_state.prices.market_params.[5].exponent' -v '-8'
	dasel put -t int -f "$GENESIS" '.app_state.prices.market_params.[5].min_exchanges' -v '3'
	dasel put -t int -f "$GENESIS" '.app_state.prices.market_params.[5].min_price_change_ppm' -v '2500' # 0.25%
	dasel put -t json -f "$GENESIS" '.app_state.prices.market_prices.[]' -v "{}"
	dasel put -t int -f "$GENESIS" '.app_state.prices.market_prices.[5].id' -v '5'
	dasel put -t int -f "$GENESIS" '.app_state.prices.market_prices.[5].exponent' -v '-8'
	dasel put -t int -f "$GENESIS" '.app_state.prices.market_prices.[5].spot_price' -v '2350695125'          # $23.51 = 1 SOL.
	dasel put -t int -f "$GENESIS" '.app_state.prices.market_prices.[5].pnl_price' -v '2350695125'          # $23.51 = 1 SOL.
	# SOL Exchange Config
	sol_exchange_config_json=$(cat "$EXCHANGE_CONFIG_JSON_DIR/sol_exchange_config.json" | jq -c '.')
	dasel put -t string -f "$GENESIS" '.app_state.prices.market_params.[5].exchange_config_json' -v "$sol_exchange_config_json"

	# Market: ADA-USD
	dasel put -t json -f "$GENESIS" '.app_state.prices.market_params.[]' -v "{}"
	dasel put -t string -f "$GENESIS" '.app_state.prices.market_params.[6].pair' -v 'ADA-USD'
	dasel put -t int -f "$GENESIS" '.app_state.prices.market_params.[6].id' -v '6'
	dasel put -t int -f "$GENESIS" '.app_state.prices.market_params.[6].exponent' -v '-10'
	dasel put -t int -f "$GENESIS" '.app_state.prices.market_params.[6].min_exchanges' -v '3'
	dasel put -t int -f "$GENESIS" '.app_state.prices.market_params.[6].min_price_change_ppm' -v '2500' # 0.25%
	dasel put -t json -f "$GENESIS" '.app_state.prices.market_prices.[]' -v "{}"
	dasel put -t int -f "$GENESIS" '.app_state.prices.market_prices.[6].id' -v '6'
	dasel put -t int -f "$GENESIS" '.app_state.prices.market_prices.[6].exponent' -v '-10'
	dasel put -t int -f "$GENESIS" '.app_state.prices.market_prices.[6].spot_price' -v '2918831290'          # $0.2919 = 1 ADA.
	dasel put -t int -f "$GENESIS" '.app_state.prices.market_prices.[6].pnl_price' -v '2918831290'          # $0.2919 = 1 ADA.
	# ADA Exchange Config
	ada_exchange_config_json=$(cat "$EXCHANGE_CONFIG_JSON_DIR/ada_exchange_config.json" | jq -c '.')
	dasel put -t string -f "$GENESIS" '.app_state.prices.market_params.[6].exchange_config_json' -v "$ada_exchange_config_json"

	# Market: AVAX-USD
	dasel put -t json -f "$GENESIS" '.app_state.prices.market_params.[]' -v "{}"
	dasel put -t string -f "$GENESIS" '.app_state.prices.market_params.[7].pair' -v 'AVAX-USD'
	dasel put -t int -f "$GENESIS" '.app_state.prices.market_params.[7].id' -v '7'
	dasel put -t int -f "$GENESIS" '.app_state.prices.market_params.[7].exponent' -v '-8'
	dasel put -t int -f "$GENESIS" '.app_state.prices.market_params.[7].min_exchanges' -v '3'
	dasel put -t int -f "$GENESIS" '.app_state.prices.market_params.[7].min_price_change_ppm' -v '2500' # 0.25%
	dasel put -t json -f "$GENESIS" '.app_state.prices.market_prices.[]' -v "{}"
	dasel put -t int -f "$GENESIS" '.app_state.prices.market_prices.[7].id' -v '7'
	dasel put -t int -f "$GENESIS" '.app_state.prices.market_prices.[7].exponent' -v '-8'
	dasel put -t int -f "$GENESIS" '.app_state.prices.market_prices.[7].spot_price' -v '1223293720'          # $12.23 = 1 AVAX.
	dasel put -t int -f "$GENESIS" '.app_state.prices.market_prices.[7].pnl_price' -v '1223293720'          # $12.23 = 1 AVAX.
	# AVAX Exchange Config
	avax_exchange_config_json=$(cat "$EXCHANGE_CONFIG_JSON_DIR/avax_exchange_config.json" | jq -c '.')
	dasel put -t string -f "$GENESIS" '.app_state.prices.market_params.[7].exchange_config_json' -v "$avax_exchange_config_json"

	# Market: FIL-USD
	dasel put -t json -f "$GENESIS" '.app_state.prices.market_params.[]' -v "{}"
	dasel put -t string -f "$GENESIS" '.app_state.prices.market_params.[8].pair' -v 'FIL-USD'
	dasel put -t int -f "$GENESIS" '.app_state.prices.market_params.[8].id' -v '8'
	dasel put -t int -f "$GENESIS" '.app_state.prices.market_params.[8].exponent' -v '-9'
	dasel put -t int -f "$GENESIS" '.app_state.prices.market_params.[8].min_exchanges' -v '3'
	dasel put -t int -f "$GENESIS" '.app_state.prices.market_params.[8].min_price_change_ppm' -v '2500' # 0.25%
	dasel put -t json -f "$GENESIS" '.app_state.prices.market_prices.[]' -v "{}"
	dasel put -t int -f "$GENESIS" '.app_state.prices.market_prices.[8].id' -v '8'
	dasel put -t int -f "$GENESIS" '.app_state.prices.market_prices.[8].exponent' -v '-9'
	dasel put -t int -f "$GENESIS" '.app_state.prices.market_prices.[8].spot_price' -v '4050336602'          # $4.050 = 1 FIL.
	dasel put -t int -f "$GENESIS" '.app_state.prices.market_prices.[8].pnl_price' -v '4050336602'          # $4.050 = 1 FIL.
	# FIL Exchange Config
	fil_exchange_config_json=$(cat "$EXCHANGE_CONFIG_JSON_DIR/fil_exchange_config.json" | jq -c '.')
	dasel put -t string -f "$GENESIS" '.app_state.prices.market_params.[8].exchange_config_json' -v "$fil_exchange_config_json"

	# Market: LTC-USD
	dasel put -t json -f "$GENESIS" '.app_state.prices.market_params.[]' -v "{}"
	dasel put -t string -f "$GENESIS" '.app_state.prices.market_params.[9].pair' -v 'LTC-USD'
	dasel put -t int -f "$GENESIS" '.app_state.prices.market_params.[9].id' -v '9'
	dasel put -t int -f "$GENESIS" '.app_state.prices.market_params.[9].exponent' -v '-8'
	dasel put -t int -f "$GENESIS" '.app_state.prices.market_params.[9].min_exchanges' -v '3'
	dasel put -t int -f "$GENESIS" '.app_state.prices.market_params.[9].min_price_change_ppm' -v '2500' # 0.25%
	dasel put -t json -f "$GENESIS" '.app_state.prices.market_prices.[]' -v "{}"
	dasel put -t int -f "$GENESIS" '.app_state.prices.market_prices.[9].id' -v '9'
	dasel put -t int -f "$GENESIS" '.app_state.prices.market_prices.[9].exponent' -v '-8'
	dasel put -t int -f "$GENESIS" '.app_state.prices.market_prices.[9].spot_price' -v '8193604950'          # $81.93 = 1 LTC.
	dasel put -t int -f "$GENESIS" '.app_state.prices.market_prices.[9].pnl_price' -v '8193604950'          # $81.93 = 1 LTC.
	# LTC Exchange Config
	ltc_exchange_config_json=$(cat "$EXCHANGE_CONFIG_JSON_DIR/ltc_exchange_config.json" | jq -c '.')
	dasel put -t string -f "$GENESIS" '.app_state.prices.market_params.[9].exchange_config_json' -v "$ltc_exchange_config_json"

	# Market: DOGE-USD
	dasel put -t json -f "$GENESIS" '.app_state.prices.market_params.[]' -v "{}"
	dasel put -t string -f "$GENESIS" '.app_state.prices.market_params.[10].pair' -v 'DOGE-USD'
	dasel put -t int -f "$GENESIS" '.app_state.prices.market_params.[10].id' -v '10'
	dasel put -t int -f "$GENESIS" '.app_state.prices.market_params.[10].exponent' -v '-11'
	dasel put -t int -f "$GENESIS" '.app_state.prices.market_params.[10].min_exchanges' -v '3'
	dasel put -t int -f "$GENESIS" '.app_state.prices.market_params.[10].min_price_change_ppm' -v '2500' # 0.25%
	dasel put -t json -f "$GENESIS" '.app_state.prices.market_prices.[]' -v "{}"
	dasel put -t int -f "$GENESIS" '.app_state.prices.market_prices.[10].id' -v '10'
	dasel put -t int -f "$GENESIS" '.app_state.prices.market_prices.[10].exponent' -v '-11'
	dasel put -t int -f "$GENESIS" '.app_state.prices.market_prices.[10].spot_price' -v '7320836895'          # $0.07321 = 1 DOGE.
	dasel put -t int -f "$GENESIS" '.app_state.prices.market_prices.[10].pnl_price' -v '7320836895'          # $0.07321 = 1 DOGE.
	# DOGE Exchange Config
	doge_exchange_config_json=$(cat "$EXCHANGE_CONFIG_JSON_DIR/doge_exchange_config.json" | jq -c '.')
	dasel put -t string -f "$GENESIS" '.app_state.prices.market_params.[10].exchange_config_json' -v "$doge_exchange_config_json"

	# Market: ATOM-USD
	dasel put -t json -f "$GENESIS" '.app_state.prices.market_params.[]' -v "{}"
	dasel put -t string -f "$GENESIS" '.app_state.prices.market_params.[11].pair' -v 'ATOM-USD'
	dasel put -t int -f "$GENESIS" '.app_state.prices.market_params.[11].id' -v '11'
	dasel put -t int -f "$GENESIS" '.app_state.prices.market_params.[11].exponent' -v '-9'
	dasel put -t int -f "$GENESIS" '.app_state.prices.market_params.[11].min_exchanges' -v '3'
	dasel put -t int -f "$GENESIS" '.app_state.prices.market_params.[11].min_price_change_ppm' -v '2500' # 0.25%
	dasel put -t json -f "$GENESIS" '.app_state.prices.market_prices.[]' -v "{}"
	dasel put -t int -f "$GENESIS" '.app_state.prices.market_prices.[11].id' -v '11'
	dasel put -t int -f "$GENESIS" '.app_state.prices.market_prices.[11].exponent' -v '-9'
	dasel put -t int -f "$GENESIS" '.app_state.prices.market_prices.[11].spot_price' -v '8433494428'          # $8.433 = 1 ATOM.
	dasel put -t int -f "$GENESIS" '.app_state.prices.market_prices.[11].pnl_price' -v '8433494428'          # $8.433 = 1 ATOM.
	# ATOM Exchange Config
	atom_exchange_config_json=$(cat "$EXCHANGE_CONFIG_JSON_DIR/atom_exchange_config.json" | jq -c '.')
	dasel put -t string -f "$GENESIS" '.app_state.prices.market_params.[11].exchange_config_json' -v "$atom_exchange_config_json"

	# Market: DOT-USD
	dasel put -t json -f "$GENESIS" '.app_state.prices.market_params.[]' -v "{}"
	dasel put -t string -f "$GENESIS" '.app_state.prices.market_params.[12].pair' -v 'DOT-USD'
	dasel put -t int -f "$GENESIS" '.app_state.prices.market_params.[12].id' -v '12'
	dasel put -t int -f "$GENESIS" '.app_state.prices.market_params.[12].exponent' -v '-9'
	dasel put -t int -f "$GENESIS" '.app_state.prices.market_params.[12].min_exchanges' -v '3'
	dasel put -t int -f "$GENESIS" '.app_state.prices.market_params.[12].min_price_change_ppm' -v '2500' # 0.25%
	dasel put -t json -f "$GENESIS" '.app_state.prices.market_prices.[]' -v "{}"
	dasel put -t int -f "$GENESIS" '.app_state.prices.market_prices.[12].id' -v '12'
	dasel put -t int -f "$GENESIS" '.app_state.prices.market_prices.[12].exponent' -v '-9'
	dasel put -t int -f "$GENESIS" '.app_state.prices.market_prices.[12].spot_price' -v '4937186533'          # $4.937 = 1 DOT.
	dasel put -t int -f "$GENESIS" '.app_state.prices.market_prices.[12].pnl_price' -v '4937186533'          # $4.937 = 1 DOT.
	# DOT Exchange Config
	dot_exchange_config_json=$(cat "$EXCHANGE_CONFIG_JSON_DIR/dot_exchange_config.json" | jq -c '.')
	dasel put -t string -f "$GENESIS" '.app_state.prices.market_params.[12].exchange_config_json' -v "$dot_exchange_config_json"

	# Market: UNI-USD
	dasel put -t json -f "$GENESIS" '.app_state.prices.market_params.[]' -v "{}"
	dasel put -t string -f "$GENESIS" '.app_state.prices.market_params.[13].pair' -v 'UNI-USD'
	dasel put -t int -f "$GENESIS" '.app_state.prices.market_params.[13].id' -v '13'
	dasel put -t int -f "$GENESIS" '.app_state.prices.market_params.[13].exponent' -v '-9'
	dasel put -t int -f "$GENESIS" '.app_state.prices.market_params.[13].min_exchanges' -v '3'
	dasel put -t int -f "$GENESIS" '.app_state.prices.market_params.[13].min_price_change_ppm' -v '2500' # 0.25%
	dasel put -t json -f "$GENESIS" '.app_state.prices.market_prices.[]' -v "{}"
	dasel put -t int -f "$GENESIS" '.app_state.prices.market_prices.[13].id' -v '13'
	dasel put -t int -f "$GENESIS" '.app_state.prices.market_prices.[13].exponent' -v '-9'
	dasel put -t int -f "$GENESIS" '.app_state.prices.market_prices.[13].spot_price' -v '5852293335'          # $5.852 = 1 UNI.
	dasel put -t int -f "$GENESIS" '.app_state.prices.market_prices.[13].pnl_price' -v '5852293356'          # $5.852 = 1 UNI.
	# UNI Exchange Config
	uni_exchange_config_json=$(cat "$EXCHANGE_CONFIG_JSON_DIR/uni_exchange_config.json" | jq -c '.')
	dasel put -t string -f "$GENESIS" '.app_state.prices.market_params.[13].exchange_config_json' -v "$uni_exchange_config_json"

	# Market: BCH-USD
	dasel put -t json -f "$GENESIS" '.app_state.prices.market_params.[]' -v "{}"
	dasel put -t string -f "$GENESIS" '.app_state.prices.market_params.[14].pair' -v 'BCH-USD'
	dasel put -t int -f "$GENESIS" '.app_state.prices.market_params.[14].id' -v '14'
	dasel put -t int -f "$GENESIS" '.app_state.prices.market_params.[14].exponent' -v '-7'
	dasel put -t int -f "$GENESIS" '.app_state.prices.market_params.[14].min_exchanges' -v '3'
	dasel put -t int -f "$GENESIS" '.app_state.prices.market_params.[14].min_price_change_ppm' -v '2500' # 0.25%
	dasel put -t json -f "$GENESIS" '.app_state.prices.market_prices.[]' -v "{}"
	dasel put -t int -f "$GENESIS" '.app_state.prices.market_prices.[14].id' -v '14'
	dasel put -t int -f "$GENESIS" '.app_state.prices.market_prices.[14].exponent' -v '-7'
	dasel put -t int -f "$GENESIS" '.app_state.prices.market_prices.[14].spot_price' -v '2255676327'          # $225.6 = 1 BCH.
	dasel put -t int -f "$GENESIS" '.app_state.prices.market_prices.[14].pnl_price' -v '2255676327'          # $225.6 = 1 BCH.
	# BCH Exchange Config
	bch_exchange_config_json=$(cat "$EXCHANGE_CONFIG_JSON_DIR/bch_exchange_config.json" | jq -c '.')
	dasel put -t string -f "$GENESIS" '.app_state.prices.market_params.[14].exchange_config_json' -v "$bch_exchange_config_json"

	# Market: TRX-USD
	dasel put -t json -f "$GENESIS" '.app_state.prices.market_params.[]' -v "{}"
	dasel put -t string -f "$GENESIS" '.app_state.prices.market_params.[15].pair' -v 'TRX-USD'
	dasel put -t int -f "$GENESIS" '.app_state.prices.market_params.[15].id' -v '15'
	dasel put -t int -f "$GENESIS" '.app_state.prices.market_params.[15].exponent' -v '-11'
	dasel put -t int -f "$GENESIS" '.app_state.prices.market_params.[15].min_exchanges' -v '3'
	dasel put -t int -f "$GENESIS" '.app_state.prices.market_params.[15].min_price_change_ppm' -v '2500' # 0.25%
	dasel put -t json -f "$GENESIS" '.app_state.prices.market_prices.[]' -v "{}"
	dasel put -t int -f "$GENESIS" '.app_state.prices.market_prices.[15].id' -v '15'
	dasel put -t int -f "$GENESIS" '.app_state.prices.market_prices.[15].exponent' -v '-11'
	dasel put -t int -f "$GENESIS" '.app_state.prices.market_prices.[15].spot_price' -v '7795369902'          # $0.07795 = 1 TRX.
	dasel put -t int -f "$GENESIS" '.app_state.prices.market_prices.[15].pnl_price' -v '7795369902'          # $0.07795 = 1 TRX.
	# TRX Exchange Config
	trx_exchange_config_json=$(cat "$EXCHANGE_CONFIG_JSON_DIR/trx_exchange_config.json" | jq -c '.')
	dasel put -t string -f "$GENESIS" '.app_state.prices.market_params.[15].exchange_config_json' -v "$trx_exchange_config_json"

	# Market: NEAR-USD
	dasel put -t json -f "$GENESIS" '.app_state.prices.market_params.[]' -v "{}"
	dasel put -t string -f "$GENESIS" '.app_state.prices.market_params.[16].pair' -v 'NEAR-USD'
	dasel put -t int -f "$GENESIS" '.app_state.prices.market_params.[16].id' -v '16'
	dasel put -t int -f "$GENESIS" '.app_state.prices.market_params.[16].exponent' -v '-9'
	dasel put -t int -f "$GENESIS" '.app_state.prices.market_params.[16].min_exchanges' -v '3'
	dasel put -t int -f "$GENESIS" '.app_state.prices.market_params.[16].min_price_change_ppm' -v '2500' # 0.25%
	dasel put -t json -f "$GENESIS" '.app_state.prices.market_prices.[]' -v "{}"
	dasel put -t int -f "$GENESIS" '.app_state.prices.market_prices.[16].id' -v '16'
	dasel put -t int -f "$GENESIS" '.app_state.prices.market_prices.[16].exponent' -v '-9'
	dasel put -t int -f "$GENESIS" '.app_state.prices.market_prices.[16].spot_price' -v '1312325536'          # $1.312 = 1 NEAR.
	dasel put -t int -f "$GENESIS" '.app_state.prices.market_prices.[16].pnl_price' -v '1312325536'          # $1.312 = 1 NEAR.
	# NEAR Exchange Config
	near_exchange_config_json=$(cat "$EXCHANGE_CONFIG_JSON_DIR/near_exchange_config.json" | jq -c '.')
	dasel put -t string -f "$GENESIS" '.app_state.prices.market_params.[16].exchange_config_json' -v "$near_exchange_config_json"

	# Market: MKR-USD
	dasel put -t json -f "$GENESIS" '.app_state.prices.market_params.[]' -v "{}"
	dasel put -t string -f "$GENESIS" '.app_state.prices.market_params.[17].pair' -v 'MKR-USD'
	dasel put -t int -f "$GENESIS" '.app_state.prices.market_params.[17].id' -v '17'
	dasel put -t int -f "$GENESIS" '.app_state.prices.market_params.[17].exponent' -v '-6'
	dasel put -t int -f "$GENESIS" '.app_state.prices.market_params.[17].min_exchanges' -v '3'
	dasel put -t int -f "$GENESIS" '.app_state.prices.market_params.[17].min_price_change_ppm' -v '4000' # 0.4%
	dasel put -t json -f "$GENESIS" '.app_state.prices.market_prices.[]' -v "{}"
	dasel put -t int -f "$GENESIS" '.app_state.prices.market_prices.[17].id' -v '17'
	dasel put -t int -f "$GENESIS" '.app_state.prices.market_prices.[17].exponent' -v '-6'
	dasel put -t int -f "$GENESIS" '.app_state.prices.market_prices.[17].spot_price' -v '1199517382'          # $1,200 = 1 MKR.
	dasel put -t int -f "$GENESIS" '.app_state.prices.market_prices.[17].pnl_price' -v '1199517382'          # $1,200 = 1 MKR.
	# MKR Exchange Config
	mkr_exchange_config_json=$(cat "$EXCHANGE_CONFIG_JSON_DIR/mkr_exchange_config.json" | jq -c '.')
	dasel put -t string -f "$GENESIS" '.app_state.prices.market_params.[17].exchange_config_json' -v "$mkr_exchange_config_json"

	# Market: XLM-USD
	dasel put -t json -f "$GENESIS" '.app_state.prices.market_params.[]' -v "{}"
	dasel put -t string -f "$GENESIS" '.app_state.prices.market_params.[18].pair' -v 'XLM-USD'
	dasel put -t int -f "$GENESIS" '.app_state.prices.market_params.[18].id' -v '18'
	dasel put -t int -f "$GENESIS" '.app_state.prices.market_params.[18].exponent' -v '-10'
	dasel put -t int -f "$GENESIS" '.app_state.prices.market_params.[18].min_exchanges' -v '3'
	dasel put -t int -f "$GENESIS" '.app_state.prices.market_params.[18].min_price_change_ppm' -v '2500' # 0.25%
	dasel put -t json -f "$GENESIS" '.app_state.prices.market_prices.[]' -v "{}"
	dasel put -t int -f "$GENESIS" '.app_state.prices.market_prices.[18].id' -v '18'
	dasel put -t int -f "$GENESIS" '.app_state.prices.market_prices.[18].exponent' -v '-10'
	dasel put -t int -f "$GENESIS" '.app_state.prices.market_prices.[18].spot_price' -v '1398578933'          # $0.1399 = 1 XLM.
	dasel put -t int -f "$GENESIS" '.app_state.prices.market_prices.[18].pnl_price' -v '1398578933'          # $0.1399 = 1 XLM.
	# XLM Exchange Config
	xlm_exchange_config_json=$(cat "$EXCHANGE_CONFIG_JSON_DIR/xlm_exchange_config.json" | jq -c '.')
	dasel put -t string -f "$GENESIS" '.app_state.prices.market_params.[18].exchange_config_json' -v "$xlm_exchange_config_json"

	# Market: ETC-USD
	dasel put -t json -f "$GENESIS" '.app_state.prices.market_params.[]' -v "{}"
	dasel put -t string -f "$GENESIS" '.app_state.prices.market_params.[19].pair' -v 'ETC-USD'
	dasel put -t int -f "$GENESIS" '.app_state.prices.market_params.[19].id' -v '19'
	dasel put -t int -f "$GENESIS" '.app_state.prices.market_params.[19].exponent' -v '-8'
	dasel put -t int -f "$GENESIS" '.app_state.prices.market_params.[19].min_exchanges' -v '3'
	dasel put -t int -f "$GENESIS" '.app_state.prices.market_params.[19].min_price_change_ppm' -v '2500' # 0.25%
	dasel put -t json -f "$GENESIS" '.app_state.prices.market_prices.[]' -v "{}"
	dasel put -t int -f "$GENESIS" '.app_state.prices.market_prices.[19].id' -v '19'
	dasel put -t int -f "$GENESIS" '.app_state.prices.market_prices.[19].exponent' -v '-8'
	dasel put -t int -f "$GENESIS" '.app_state.prices.market_prices.[19].spot_price' -v '1741060746'          # $17.41 = 1 ETC.
	dasel put -t int -f "$GENESIS" '.app_state.prices.market_prices.[19].pnl_price' -v '1741060746'          # $17.41 = 1 ETC.
	# ETC Exchange Config
	etc_exchange_config_json=$(cat "$EXCHANGE_CONFIG_JSON_DIR/etc_exchange_config.json" | jq -c '.')
	dasel put -t string -f "$GENESIS" '.app_state.prices.market_params.[19].exchange_config_json' -v "$etc_exchange_config_json"

	# Market: COMP-USD
	dasel put -t json -f "$GENESIS" '.app_state.prices.market_params.[]' -v "{}"
	dasel put -t string -f "$GENESIS" '.app_state.prices.market_params.[20].pair' -v 'COMP-USD'
	dasel put -t int -f "$GENESIS" '.app_state.prices.market_params.[20].id' -v '20'
	dasel put -t int -f "$GENESIS" '.app_state.prices.market_params.[20].exponent' -v '-8'
	dasel put -t int -f "$GENESIS" '.app_state.prices.market_params.[20].min_exchanges' -v '3'
	dasel put -t int -f "$GENESIS" '.app_state.prices.market_params.[20].min_price_change_ppm' -v '4000' # 0.4%
	dasel put -t json -f "$GENESIS" '.app_state.prices.market_prices.[]' -v "{}"
	dasel put -t int -f "$GENESIS" '.app_state.prices.market_prices.[20].id' -v '20'
	dasel put -t int -f "$GENESIS" '.app_state.prices.market_prices.[20].exponent' -v '-8'
	dasel put -t int -f "$GENESIS" '.app_state.prices.market_prices.[20].spot_price' -v '5717635307'          # $57.18 = 1 COMP.
	dasel put -t int -f "$GENESIS" '.app_state.prices.market_prices.[20].pnl_price' -v '5717635307'          # $57.18 = 1 COMP.
	# COMP Exchange Config
	comp_exchange_config_json=$(cat "$EXCHANGE_CONFIG_JSON_DIR/comp_exchange_config.json" | jq -c '.')
	dasel put -t string -f "$GENESIS" '.app_state.prices.market_params.[20].exchange_config_json' -v "$comp_exchange_config_json"

	# Market: WLD-USD
	dasel put -t json -f "$GENESIS" '.app_state.prices.market_params.[]' -v "{}"
	dasel put -t string -f "$GENESIS" '.app_state.prices.market_params.[21].pair' -v 'WLD-USD'
	dasel put -t int -f "$GENESIS" '.app_state.prices.market_params.[21].id' -v '21'
	dasel put -t int -f "$GENESIS" '.app_state.prices.market_params.[21].exponent' -v '-9'
	dasel put -t int -f "$GENESIS" '.app_state.prices.market_params.[21].min_exchanges' -v '3'
	dasel put -t int -f "$GENESIS" '.app_state.prices.market_params.[21].min_price_change_ppm' -v '2500' # 0.25%
	dasel put -t json -f "$GENESIS" '.app_state.prices.market_prices.[]' -v "{}"
	dasel put -t int -f "$GENESIS" '.app_state.prices.market_prices.[21].id' -v '21'
	dasel put -t int -f "$GENESIS" '.app_state.prices.market_prices.[21].exponent' -v '-9'
	dasel put -t int -f "$GENESIS" '.app_state.prices.market_prices.[21].spot_price' -v '1943019371'          # $1.943 = 1 WLD.
	dasel put -t int -f "$GENESIS" '.app_state.prices.market_prices.[21].pnl_price' -v '1943019371'          # $1.943 = 1 WLD.
	# WLD Exchange Config
	wld_exchange_config_json=$(cat "$EXCHANGE_CONFIG_JSON_DIR/wld_exchange_config.json" | jq -c '.')
	dasel put -t string -f "$GENESIS" '.app_state.prices.market_params.[21].exchange_config_json' -v "$wld_exchange_config_json"

	# Market: APE-USD
	dasel put -t json -f "$GENESIS" '.app_state.prices.market_params.[]' -v "{}"
	dasel put -t string -f "$GENESIS" '.app_state.prices.market_params.[22].pair' -v 'APE-USD'
	dasel put -t int -f "$GENESIS" '.app_state.prices.market_params.[22].id' -v '22'
	dasel put -t int -f "$GENESIS" '.app_state.prices.market_params.[22].exponent' -v '-9'
	dasel put -t int -f "$GENESIS" '.app_state.prices.market_params.[22].min_exchanges' -v '3'
	dasel put -t int -f "$GENESIS" '.app_state.prices.market_params.[22].min_price_change_ppm' -v '4000' # 0.4%
	dasel put -t json -f "$GENESIS" '.app_state.prices.market_prices.[]' -v "{}"
	dasel put -t int -f "$GENESIS" '.app_state.prices.market_prices.[22].id' -v '22'
	dasel put -t int -f "$GENESIS" '.app_state.prices.market_prices.[22].exponent' -v '-9'
	dasel put -t int -f "$GENESIS" '.app_state.prices.market_prices.[22].spot_price' -v '1842365656'          # $1.842 = 1 APE.
	dasel put -t int -f "$GENESIS" '.app_state.prices.market_prices.[22].pnl_price' -v '1842365656'          # $1.842 = 1 APE.
	# APE Exchange Config
	ape_exchange_config_json=$(cat "$EXCHANGE_CONFIG_JSON_DIR/ape_exchange_config.json" | jq -c '.')
	dasel put -t string -f "$GENESIS" '.app_state.prices.market_params.[22].exchange_config_json' -v "$ape_exchange_config_json"

	# Market: APT-USD
	dasel put -t json -f "$GENESIS" '.app_state.prices.market_params.[]' -v "{}"
	dasel put -t string -f "$GENESIS" '.app_state.prices.market_params.[23].pair' -v 'APT-USD'
	dasel put -t int -f "$GENESIS" '.app_state.prices.market_params.[23].id' -v '23'
	dasel put -t int -f "$GENESIS" '.app_state.prices.market_params.[23].exponent' -v '-9'
	dasel put -t int -f "$GENESIS" '.app_state.prices.market_params.[23].min_exchanges' -v '3'
	dasel put -t int -f "$GENESIS" '.app_state.prices.market_params.[23].min_price_change_ppm' -v '2500' # 0.25%
	dasel put -t json -f "$GENESIS" '.app_state.prices.market_prices.[]' -v "{}"
	dasel put -t int -f "$GENESIS" '.app_state.prices.market_prices.[23].id' -v '23'
	dasel put -t int -f "$GENESIS" '.app_state.prices.market_prices.[23].exponent' -v '-9'
	dasel put -t int -f "$GENESIS" '.app_state.prices.market_prices.[23].spot_price' -v '6787621897'          # $6.788 = 1 APT.
	dasel put -t int -f "$GENESIS" '.app_state.prices.market_prices.[23].pnl_price' -v '6787621897'          # $6.788 = 1 APT.
	# APT Exchange Config
	apt_exchange_config_json=$(cat "$EXCHANGE_CONFIG_JSON_DIR/apt_exchange_config.json" | jq -c '.')
	dasel put -t string -f "$GENESIS" '.app_state.prices.market_params.[23].exchange_config_json' -v "$apt_exchange_config_json"

	# Market: ARB-USD
	dasel put -t json -f "$GENESIS" '.app_state.prices.market_params.[]' -v "{}"
	dasel put -t string -f "$GENESIS" '.app_state.prices.market_params.[24].pair' -v 'ARB-USD'
	dasel put -t int -f "$GENESIS" '.app_state.prices.market_params.[24].id' -v '24'
	dasel put -t int -f "$GENESIS" '.app_state.prices.market_params.[24].exponent' -v '-9'
	dasel put -t int -f "$GENESIS" '.app_state.prices.market_params.[24].min_exchanges' -v '3'
	dasel put -t int -f "$GENESIS" '.app_state.prices.market_params.[24].min_price_change_ppm' -v '2500' # 0.25%
	dasel put -t json -f "$GENESIS" '.app_state.prices.market_prices.[]' -v "{}"
	dasel put -t int -f "$GENESIS" '.app_state.prices.market_prices.[24].id' -v '24'
	dasel put -t int -f "$GENESIS" '.app_state.prices.market_prices.[24].exponent' -v '-9'
	dasel put -t int -f "$GENESIS" '.app_state.prices.market_prices.[24].spot_price' -v '1127629325'          # $1.128 = 1 ARB.
	dasel put -t int -f "$GENESIS" '.app_state.prices.market_prices.[24].pnl_price' -v '1127629325'          # $1.128 = 1 ARB.
	# ARB Exchange Config
	arb_exchange_config_json=$(cat "$EXCHANGE_CONFIG_JSON_DIR/arb_exchange_config.json" | jq -c '.')
	dasel put -t string -f "$GENESIS" '.app_state.prices.market_params.[24].exchange_config_json' -v "$arb_exchange_config_json"

	# Market: BLUR-USD
	dasel put -t json -f "$GENESIS" '.app_state.prices.market_params.[]' -v "{}"
	dasel put -t string -f "$GENESIS" '.app_state.prices.market_params.[25].pair' -v 'BLUR-USD'
	dasel put -t int -f "$GENESIS" '.app_state.prices.market_params.[25].id' -v '25'
	dasel put -t int -f "$GENESIS" '.app_state.prices.market_params.[25].exponent' -v '-10'
	dasel put -t int -f "$GENESIS" '.app_state.prices.market_params.[25].min_exchanges' -v '3'
	dasel put -t int -f "$GENESIS" '.app_state.prices.market_params.[25].min_price_change_ppm' -v '4000' # 0.4%
	dasel put -t json -f "$GENESIS" '.app_state.prices.market_prices.[]' -v "{}"
	dasel put -t int -f "$GENESIS" '.app_state.prices.market_prices.[25].id' -v '25'
	dasel put -t int -f "$GENESIS" '.app_state.prices.market_prices.[25].exponent' -v '-10'
	dasel put -t int -f "$GENESIS" '.app_state.prices.market_prices.[25].spot_price' -v '2779565892'          # $.2780 = 1 BLUR.
	dasel put -t int -f "$GENESIS" '.app_state.prices.market_prices.[25].pnl_price' -v '2779565892'          # $.2780 = 1 BLUR.
	# BLUR Exchange Config
	blur_exchange_config_json=$(cat "$EXCHANGE_CONFIG_JSON_DIR/blur_exchange_config.json" | jq -c '.')
	dasel put -t string -f "$GENESIS" '.app_state.prices.market_params.[25].exchange_config_json' -v "$blur_exchange_config_json"

	# Market: LDO-USD
	dasel put -t json -f "$GENESIS" '.app_state.prices.market_params.[]' -v "{}"
	dasel put -t string -f "$GENESIS" '.app_state.prices.market_params.[26].pair' -v 'LDO-USD'
	dasel put -t int -f "$GENESIS" '.app_state.prices.market_params.[26].id' -v '26'
	dasel put -t int -f "$GENESIS" '.app_state.prices.market_params.[26].exponent' -v '-9'
	dasel put -t int -f "$GENESIS" '.app_state.prices.market_params.[26].min_exchanges' -v '3'
	dasel put -t int -f "$GENESIS" '.app_state.prices.market_params.[26].min_price_change_ppm' -v '4000' # 0.4%
	dasel put -t json -f "$GENESIS" '.app_state.prices.market_prices.[]' -v "{}"
	dasel put -t int -f "$GENESIS" '.app_state.prices.market_prices.[26].id' -v '26'
	dasel put -t int -f "$GENESIS" '.app_state.prices.market_prices.[26].exponent' -v '-9'
	dasel put -t int -f "$GENESIS" '.app_state.prices.market_prices.[26].spot_price' -v '1855061997'          # $1.855 = 1 LDO.
	dasel put -t int -f "$GENESIS" '.app_state.prices.market_prices.[26].pnl_price' -v '1855061997'          # $1.855 = 1 LDO.
	# LDO Exchange Config
	ldo_exchange_config_json=$(cat "$EXCHANGE_CONFIG_JSON_DIR/ldo_exchange_config.json" | jq -c '.')
	dasel put -t string -f "$GENESIS" '.app_state.prices.market_params.[26].exchange_config_json' -v "$ldo_exchange_config_json"

	# Market: OP-USD
	dasel put -t json -f "$GENESIS" '.app_state.prices.market_params.[]' -v "{}"
	dasel put -t string -f "$GENESIS" '.app_state.prices.market_params.[27].pair' -v 'OP-USD'
	dasel put -t int -f "$GENESIS" '.app_state.prices.market_params.[27].id' -v '27'
	dasel put -t int -f "$GENESIS" '.app_state.prices.market_params.[27].exponent' -v '-9'
	dasel put -t int -f "$GENESIS" '.app_state.prices.market_params.[27].min_exchanges' -v '3'
	dasel put -t int -f "$GENESIS" '.app_state.prices.market_params.[27].min_price_change_ppm' -v '2500' # 0.25%
	dasel put -t json -f "$GENESIS" '.app_state.prices.market_prices.[]' -v "{}"
	dasel put -t int -f "$GENESIS" '.app_state.prices.market_prices.[27].id' -v '27'
	dasel put -t int -f "$GENESIS" '.app_state.prices.market_prices.[27].exponent' -v '-9'
	dasel put -t int -f "$GENESIS" '.app_state.prices.market_prices.[27].spot_price' -v '1562218603'          # $1.562 = 1 OP.
	dasel put -t int -f "$GENESIS" '.app_state.prices.market_prices.[27].pnl_price' -v '1562218603'          # $1.562 = 1 OP.
	# OP Exchange Config
	op_exchange_config_json=$(cat "$EXCHANGE_CONFIG_JSON_DIR/op_exchange_config.json" | jq -c '.')
	dasel put -t string -f "$GENESIS" '.app_state.prices.market_params.[27].exchange_config_json' -v "$op_exchange_config_json"

	# Market: PEPE-USD
	dasel put -t json -f "$GENESIS" '.app_state.prices.market_params.[]' -v "{}"
	dasel put -t string -f "$GENESIS" '.app_state.prices.market_params.[28].pair' -v 'PEPE-USD'
	dasel put -t int -f "$GENESIS" '.app_state.prices.market_params.[28].id' -v '28'
	dasel put -t int -f "$GENESIS" '.app_state.prices.market_params.[28].exponent' -v '-16'
	dasel put -t int -f "$GENESIS" '.app_state.prices.market_params.[28].min_exchanges' -v '3'
	dasel put -t int -f "$GENESIS" '.app_state.prices.market_params.[28].min_price_change_ppm' -v '2500' # 0.25%
	dasel put -t json -f "$GENESIS" '.app_state.prices.market_prices.[]' -v "{}"
	dasel put -t int -f "$GENESIS" '.app_state.prices.market_prices.[28].id' -v '28'
	dasel put -t int -f "$GENESIS" '.app_state.prices.market_prices.[28].exponent' -v '-16'
	dasel put -t int -f "$GENESIS" '.app_state.prices.market_prices.[28].spot_price' -v '2481900353'          # $.000000248190035 = 1 PEPE.
	dasel put -t int -f "$GENESIS" '.app_state.prices.market_prices.[28].pnl_price' -v '2481900353'          # $.000000248190035 = 1 PEPE.
	# PEPE Exchange Config
	pepe_exchange_config_json=$(cat "$EXCHANGE_CONFIG_JSON_DIR/pepe_exchange_config.json" | jq -c '.')
	dasel put -t string -f "$GENESIS" '.app_state.prices.market_params.[28].exchange_config_json' -v "$pepe_exchange_config_json"

	# Market: SEI-USD
	dasel put -t json -f "$GENESIS" '.app_state.prices.market_params.[]' -v "{}"
	dasel put -t string -f "$GENESIS" '.app_state.prices.market_params.[29].pair' -v 'SEI-USD'
	dasel put -t int -f "$GENESIS" '.app_state.prices.market_params.[29].id' -v '29'
	dasel put -t int -f "$GENESIS" '.app_state.prices.market_params.[29].exponent' -v '-10'
	dasel put -t int -f "$GENESIS" '.app_state.prices.market_params.[29].min_exchanges' -v '3'
	dasel put -t int -f "$GENESIS" '.app_state.prices.market_params.[29].min_price_change_ppm' -v '4000' # 0.4%
	dasel put -t json -f "$GENESIS" '.app_state.prices.market_prices.[]' -v "{}"
	dasel put -t int -f "$GENESIS" '.app_state.prices.market_prices.[29].id' -v '29'
	dasel put -t int -f "$GENESIS" '.app_state.prices.market_prices.[29].exponent' -v '-10'
	dasel put -t int -f "$GENESIS" '.app_state.prices.market_prices.[29].spot_price' -v '1686998025'          # $.1687 = 1 SEI.
	dasel put -t int -f "$GENESIS" '.app_state.prices.market_prices.[29].pnl_price' -v '1686998025'          # $.1687 = 1 SEI.
	# SEI Exchange Config
	sei_exchange_config_json=$(cat "$EXCHANGE_CONFIG_JSON_DIR/sei_exchange_config.json" | jq -c '.')
	dasel put -t string -f "$GENESIS" '.app_state.prices.market_params.[29].exchange_config_json' -v "$sei_exchange_config_json"

	# Market: SHIB-USD
	dasel put -t json -f "$GENESIS" '.app_state.prices.market_params.[]' -v "{}"
	dasel put -t string -f "$GENESIS" '.app_state.prices.market_params.[30].pair' -v 'SHIB-USD'
	dasel put -t int -f "$GENESIS" '.app_state.prices.market_params.[30].id' -v '30'
	dasel put -t int -f "$GENESIS" '.app_state.prices.market_params.[30].exponent' -v '-15'
	dasel put -t int -f "$GENESIS" '.app_state.prices.market_params.[30].min_exchanges' -v '3'
	dasel put -t int -f "$GENESIS" '.app_state.prices.market_params.[30].min_price_change_ppm' -v '2500' # 0.25%
	dasel put -t json -f "$GENESIS" '.app_state.prices.market_prices.[]' -v "{}"
	dasel put -t int -f "$GENESIS" '.app_state.prices.market_prices.[30].id' -v '30'
	dasel put -t int -f "$GENESIS" '.app_state.prices.market_prices.[30].exponent' -v '-15'
	dasel put -t int -f "$GENESIS" '.app_state.prices.market_prices.[30].spot_price' -v '8895882688'          # $.000008896 = 1 SHIB.
	dasel put -t int -f "$GENESIS" '.app_state.prices.market_prices.[30].pnl_price' -v '8895882688'          # $.000008896 = 1 SHIB.
	# SHIB Exchange Config
	shib_exchange_config_json=$(cat "$EXCHANGE_CONFIG_JSON_DIR/shib_exchange_config.json" | jq -c '.')
	dasel put -t string -f "$GENESIS" '.app_state.prices.market_params.[30].exchange_config_json' -v "$shib_exchange_config_json"

	# Market: SUI-USD
	dasel put -t json -f "$GENESIS" '.app_state.prices.market_params.[]' -v "{}"
	dasel put -t string -f "$GENESIS" '.app_state.prices.market_params.[31].pair' -v 'SUI-USD'
	dasel put -t int -f "$GENESIS" '.app_state.prices.market_params.[31].id' -v '31'
	dasel put -t int -f "$GENESIS" '.app_state.prices.market_params.[31].exponent' -v '-10'
	dasel put -t int -f "$GENESIS" '.app_state.prices.market_params.[31].min_exchanges' -v '3'
	dasel put -t int -f "$GENESIS" '.app_state.prices.market_params.[31].min_price_change_ppm' -v '2500' # 0.25%
	dasel put -t json -f "$GENESIS" '.app_state.prices.market_prices.[]' -v "{}"
	dasel put -t int -f "$GENESIS" '.app_state.prices.market_prices.[31].id' -v '31'
	dasel put -t int -f "$GENESIS" '.app_state.prices.market_prices.[31].exponent' -v '-10'
	dasel put -t int -f "$GENESIS" '.app_state.prices.market_prices.[31].spot_price' -v '5896318772'          # $.5896 = 1 SUI.
	dasel put -t int -f "$GENESIS" '.app_state.prices.market_prices.[31].pnl_price' -v '5896318772'          # $.5896 = 1 SUI.
	# SUI Exchange Config
	sui_exchange_config_json=$(cat "$EXCHANGE_CONFIG_JSON_DIR/sui_exchange_config.json" | jq -c '.')
	dasel put -t string -f "$GENESIS" '.app_state.prices.market_params.[31].exchange_config_json' -v "$sui_exchange_config_json"

	# Market: XRP-USD
	dasel put -t json -f "$GENESIS" '.app_state.prices.market_params.[]' -v "{}"
	dasel put -t string -f "$GENESIS" '.app_state.prices.market_params.[32].pair' -v 'XRP-USD'
	dasel put -t int -f "$GENESIS" '.app_state.prices.market_params.[32].id' -v '32'
	dasel put -t int -f "$GENESIS" '.app_state.prices.market_params.[32].exponent' -v '-10'
	dasel put -t int -f "$GENESIS" '.app_state.prices.market_params.[32].min_exchanges' -v '3'
	dasel put -t int -f "$GENESIS" '.app_state.prices.market_params.[32].min_price_change_ppm' -v '2500' # 0.25%
	dasel put -t json -f "$GENESIS" '.app_state.prices.market_prices.[]' -v "{}"
	dasel put -t int -f "$GENESIS" '.app_state.prices.market_prices.[32].id' -v '32'
	dasel put -t int -f "$GENESIS" '.app_state.prices.market_prices.[32].exponent' -v '-10'
	dasel put -t int -f "$GENESIS" '.app_state.prices.market_prices.[32].spot_price' -v '6327613800'          # $.6328 = 1 XRP.
	dasel put -t int -f "$GENESIS" '.app_state.prices.market_prices.[32].pnl_price' -v '6327613800'          # $.6328 = 1 XRP.
	# XRP Exchange Config
	xrp_exchange_config_json=$(cat "$EXCHANGE_CONFIG_JSON_DIR/xrp_exchange_config.json" | jq -c '.')
	dasel put -t string -f "$GENESIS" '.app_state.prices.market_params.[32].exchange_config_json' -v "$xrp_exchange_config_json"

	# Market: USDT-USD
	dasel put -t json -f "$GENESIS" '.app_state.prices.market_params.[]' -v "{}"
	dasel put -t string -f "$GENESIS" '.app_state.prices.market_params.[33].pair' -v 'USDT-USD'
	dasel put -t int -f "$GENESIS" '.app_state.prices.market_params.[33].id' -v '1000000'
	dasel put -t int -f "$GENESIS" '.app_state.prices.market_params.[33].exponent' -v '-9'
	dasel put -t int -f "$GENESIS" '.app_state.prices.market_params.[33].min_exchanges' -v '3'
	dasel put -t int -f "$GENESIS" '.app_state.prices.market_params.[33].min_price_change_ppm' -v '1000'  # 0.100%
	dasel put -t json -f "$GENESIS" '.app_state.prices.market_prices.[]' -v "{}"
	dasel put -t int -f "$GENESIS" '.app_state.prices.market_prices.[33].id' -v '1000000'
	dasel put -t int -f "$GENESIS" '.app_state.prices.market_prices.[33].exponent' -v '-9'
	dasel put -t int -f "$GENESIS" '.app_state.prices.market_prices.[33].spot_price' -v '1000000000'          # $1 = 1 USDT.
	dasel put -t int -f "$GENESIS" '.app_state.prices.market_prices.[33].pnl_price' -v '1000000000'          # $1 = 1 USDT.
	# USDT Exchange Config
	usdt_exchange_config_json=$(cat "$EXCHANGE_CONFIG_JSON_DIR/usdt_exchange_config.json" | jq -c '.')
	dasel put -t string -f "$GENESIS" '.app_state.prices.market_params.[33].exchange_config_json' -v "$usdt_exchange_config_json"

	# Market: DYDX-USD
	dasel put -t json -f "$GENESIS" '.app_state.prices.market_params.[]' -v "{}"
	dasel put -t string -f "$GENESIS" '.app_state.prices.market_params.[34].pair' -v 'DYDX-USD'
	dasel put -t int -f "$GENESIS" '.app_state.prices.market_params.[34].id' -v '1000001'
	dasel put -t int -f "$GENESIS" '.app_state.prices.market_params.[34].exponent' -v '-9'
	dasel put -t int -f "$GENESIS" '.app_state.prices.market_params.[34].min_exchanges' -v '3'
	dasel put -t int -f "$GENESIS" '.app_state.prices.market_params.[34].min_price_change_ppm' -v '2500'  # 0.25%
	dasel put -t json -f "$GENESIS" '.app_state.prices.market_prices.[]' -v "{}"
	dasel put -t int -f "$GENESIS" '.app_state.prices.market_prices.[34].id' -v '1000001'
	dasel put -t int -f "$GENESIS" '.app_state.prices.market_prices.[34].exponent' -v '-9'
	dasel put -t int -f "$GENESIS" '.app_state.prices.market_prices.[34].spot_price' -v '2050000000'          # $2.05 = 1 DYDX.
	dasel put -t int -f "$GENESIS" '.app_state.prices.market_prices.[34].pnl_price' -v '2050000000'          # $2.05 = 1 DYDX.
	# DYDX Exchange Config
	dydx_exchange_config_json=$(cat "$EXCHANGE_CONFIG_JSON_DIR/dydx_exchange_config.json" | jq -c '.')
	dasel put -t string -f "$GENESIS" '.app_state.prices.market_params.[34].exchange_config_json' -v "$dydx_exchange_config_json"

	total_accounts_quote_balance=0
	acct_idx=0
	# Update subaccounts module for load testing accounts.
	for acct in "${INPUT_TEST_ACCOUNTS[@]}"; do
		add_subaccount "$GENESIS" "$acct_idx" "$acct" "$DEFAULT_SUBACCOUNT_QUOTE_BALANCE"
		total_accounts_quote_balance=$(($total_accounts_quote_balance + $DEFAULT_SUBACCOUNT_QUOTE_BALANCE))
		acct_idx=$(($acct_idx + 1))
	done
	# Update subaccounts module for faucet accounts.
	for acct in "${INPUT_FAUCET_ACCOUNTS[@]}"; do
		add_subaccount "$GENESIS" "$acct_idx" "$acct" "$DEFAULT_SUBACCOUNT_QUOTE_BALANCE_FAUCET"
		total_accounts_quote_balance=$(($total_accounts_quote_balance + $DEFAULT_SUBACCOUNT_QUOTE_BALANCE_FAUCET))
		acct_idx=$(($acct_idx + 1))
	done

	next_bank_idx=0
	if (( total_accounts_quote_balance > 0 )); then
		# Initialize subaccounts module account balance within bank module.
		dasel put -t json -f "$GENESIS" ".app_state.bank.balances.[]" -v "{}"
		dasel put -t string -f "$GENESIS" ".app_state.bank.balances.[0].address" -v "${SUBACCOUNTS_MODACC_ADDR}"
		dasel put -t json -f "$GENESIS" ".app_state.bank.balances.[0].coins.[]" -v "{}"
		dasel put -t string -f "$GENESIS" ".app_state.bank.balances.[0].coins.[0].denom" -v "$TDAI_DENOM"
		# TODO(DEC-969): For testnet, ensure subaccounts module balance >= sum of subaccount quote balances.
		dasel put -t string -f "$GENESIS" ".app_state.bank.balances.[0].coins.[0].amount" -v "${total_accounts_quote_balance}"
		next_bank_idx=$(($next_bank_idx+1))
	fi

	if [ $(echo "$REWARDS_VESTER_ACCOUNT_BALANCE > 0" | bc -l) -eq 1 ]; then
		# Initialize bank balance of reward vester account.
		dasel put -t json -f "$GENESIS" ".app_state.bank.balances.[]" -v "{}"
		dasel put -t string -f "$GENESIS" ".app_state.bank.balances.[$next_bank_idx].address" -v "${REWARDS_VESTER_ACCOUNT_ADDR}"
		dasel put -t json -f "$GENESIS" ".app_state.bank.balances.[$next_bank_idx].coins.[]" -v "{}"
		dasel put -t string -f "$GENESIS" ".app_state.bank.balances.[$next_bank_idx].coins.[0].denom" -v "${REWARD_TOKEN}"
		dasel put -t string -f "$GENESIS" ".app_state.bank.balances.[$next_bank_idx].coins.[0].amount" -v "$REWARDS_VESTER_ACCOUNT_BALANCE"
		next_bank_idx=$(($next_bank_idx+1))

	fi

	# Set denom metadata
	set_denom_metadata "$NATIVE_TOKEN" "$NATIVE_TOKEN_WHOLE_COIN" "$COIN_NAME"

	# Use ATOM-USD as test oracle price of the reward token.
	dasel put -t int -f "$GENESIS" '.app_state.rewards.params.market_id' -v '11'

	# Update clob module.
	# Clob: BTC-USD
	dasel put -t json -f "$GENESIS" '.app_state.clob.clob_pairs.[]' -v "{}"
	dasel put -t int -f "$GENESIS" '.app_state.clob.clob_pairs.[0].id' -v '0'
	dasel put -t string -f "$GENESIS" '.app_state.clob.clob_pairs.[0].status' -v "$INITIAL_CLOB_PAIR_STATUS"
	dasel put -t int -f "$GENESIS" '.app_state.clob.clob_pairs.[0].perpetual_clob_metadata.perpetual_id' -v '0'
	dasel put -t int -f "$GENESIS" '.app_state.clob.clob_pairs.[0].step_base_quantums' -v '1000000'
	dasel put -t int -f "$GENESIS" '.app_state.clob.clob_pairs.[0].subticks_per_tick' -v '100000'
	dasel put -t int -f "$GENESIS" '.app_state.clob.clob_pairs.[0].quantum_conversion_exponent' -v '-9'

	# Clob: ETH-USD
	dasel put -t json -f "$GENESIS" '.app_state.clob.clob_pairs.[]' -v "{}"
	dasel put -t int -f "$GENESIS" '.app_state.clob.clob_pairs.[1].id' -v '1'
	dasel put -t string -f "$GENESIS" '.app_state.clob.clob_pairs.[1].status' -v "$INITIAL_CLOB_PAIR_STATUS"
	dasel put -t int -f "$GENESIS" '.app_state.clob.clob_pairs.[1].perpetual_clob_metadata.perpetual_id' -v '1'
	dasel put -t int -f "$GENESIS" '.app_state.clob.clob_pairs.[1].step_base_quantums' -v '1000000'
	dasel put -t int -f "$GENESIS" '.app_state.clob.clob_pairs.[1].subticks_per_tick' -v '100000'
	dasel put -t int -f "$GENESIS" '.app_state.clob.clob_pairs.[1].quantum_conversion_exponent' -v '-9'

	# Clob: LINK-USD
	dasel put -t json -f "$GENESIS" '.app_state.clob.clob_pairs.[]' -v "{}"
	dasel put -t int -f "$GENESIS" '.app_state.clob.clob_pairs.[2].id' -v '2'
	dasel put -t string -f "$GENESIS" '.app_state.clob.clob_pairs.[2].status' -v "$INITIAL_CLOB_PAIR_STATUS"
	dasel put -t int -f "$GENESIS" '.app_state.clob.clob_pairs.[2].perpetual_clob_metadata.perpetual_id' -v '2'
	dasel put -t int -f "$GENESIS" '.app_state.clob.clob_pairs.[2].step_base_quantums' -v '1000000'
	dasel put -t int -f "$GENESIS" '.app_state.clob.clob_pairs.[2].subticks_per_tick' -v '1000000'
	dasel put -t int -f "$GENESIS" '.app_state.clob.clob_pairs.[2].quantum_conversion_exponent' -v '-9'

	# Clob: MATIC-USD
	dasel put -t json -f "$GENESIS" '.app_state.clob.clob_pairs.[]' -v "{}"
	dasel put -t int -f "$GENESIS" '.app_state.clob.clob_pairs.[3].id' -v '3'
	dasel put -t string -f "$GENESIS" '.app_state.clob.clob_pairs.[3].status' -v "$INITIAL_CLOB_PAIR_STATUS"
	dasel put -t int -f "$GENESIS" '.app_state.clob.clob_pairs.[3].perpetual_clob_metadata.perpetual_id' -v '3'
	dasel put -t int -f "$GENESIS" '.app_state.clob.clob_pairs.[3].step_base_quantums' -v '1000000'
	dasel put -t int -f "$GENESIS" '.app_state.clob.clob_pairs.[3].subticks_per_tick' -v '1000000'
	dasel put -t int -f "$GENESIS" '.app_state.clob.clob_pairs.[3].quantum_conversion_exponent' -v '-9'

	# Clob: CRV-USD
	dasel put -t json -f "$GENESIS" '.app_state.clob.clob_pairs.[]' -v "{}"
	dasel put -t int -f "$GENESIS" '.app_state.clob.clob_pairs.[4].id' -v '4'
	dasel put -t string -f "$GENESIS" '.app_state.clob.clob_pairs.[4].status' -v "$INITIAL_CLOB_PAIR_STATUS"
	dasel put -t int -f "$GENESIS" '.app_state.clob.clob_pairs.[4].perpetual_clob_metadata.perpetual_id' -v '4'
	dasel put -t int -f "$GENESIS" '.app_state.clob.clob_pairs.[4].step_base_quantums' -v '1000000'
	dasel put -t int -f "$GENESIS" '.app_state.clob.clob_pairs.[4].subticks_per_tick' -v '1000000'
	dasel put -t int -f "$GENESIS" '.app_state.clob.clob_pairs.[4].quantum_conversion_exponent' -v '-9'

	# Clob: SOL-USD
	dasel put -t json -f "$GENESIS" '.app_state.clob.clob_pairs.[]' -v "{}"
	dasel put -t int -f "$GENESIS" '.app_state.clob.clob_pairs.[5].id' -v '5'
	dasel put -t string -f "$GENESIS" '.app_state.clob.clob_pairs.[5].status' -v "$INITIAL_CLOB_PAIR_STATUS"
	dasel put -t int -f "$GENESIS" '.app_state.clob.clob_pairs.[5].perpetual_clob_metadata.perpetual_id' -v '5'
	dasel put -t int -f "$GENESIS" '.app_state.clob.clob_pairs.[5].step_base_quantums' -v '1000000'
	dasel put -t int -f "$GENESIS" '.app_state.clob.clob_pairs.[5].subticks_per_tick' -v '1000000'
	dasel put -t int -f "$GENESIS" '.app_state.clob.clob_pairs.[5].quantum_conversion_exponent' -v '-9'

	# Clob: ADA-USD
	dasel put -t json -f "$GENESIS" '.app_state.clob.clob_pairs.[]' -v "{}"
	dasel put -t int -f "$GENESIS" '.app_state.clob.clob_pairs.[6].id' -v '6'
	dasel put -t string -f "$GENESIS" '.app_state.clob.clob_pairs.[6].status' -v "$INITIAL_CLOB_PAIR_STATUS"
	dasel put -t int -f "$GENESIS" '.app_state.clob.clob_pairs.[6].perpetual_clob_metadata.perpetual_id' -v '6'
	dasel put -t int -f "$GENESIS" '.app_state.clob.clob_pairs.[6].step_base_quantums' -v '1000000'
	dasel put -t int -f "$GENESIS" '.app_state.clob.clob_pairs.[6].subticks_per_tick' -v '1000000'
	dasel put -t int -f "$GENESIS" '.app_state.clob.clob_pairs.[6].quantum_conversion_exponent' -v '-9'

	# Clob: AVAX-USD
	dasel put -t json -f "$GENESIS" '.app_state.clob.clob_pairs.[]' -v "{}"
	dasel put -t int -f "$GENESIS" '.app_state.clob.clob_pairs.[7].id' -v '7'
	dasel put -t string -f "$GENESIS" '.app_state.clob.clob_pairs.[7].status' -v "$INITIAL_CLOB_PAIR_STATUS"
	dasel put -t int -f "$GENESIS" '.app_state.clob.clob_pairs.[7].perpetual_clob_metadata.perpetual_id' -v '7'
	dasel put -t int -f "$GENESIS" '.app_state.clob.clob_pairs.[7].step_base_quantums' -v '1000000'
	dasel put -t int -f "$GENESIS" '.app_state.clob.clob_pairs.[7].subticks_per_tick' -v '1000000'
	dasel put -t int -f "$GENESIS" '.app_state.clob.clob_pairs.[7].quantum_conversion_exponent' -v '-9'

	# Clob: FIL-USD
	dasel put -t json -f "$GENESIS" '.app_state.clob.clob_pairs.[]' -v "{}"
	dasel put -t int -f "$GENESIS" '.app_state.clob.clob_pairs.[8].id' -v '8'
	dasel put -t string -f "$GENESIS" '.app_state.clob.clob_pairs.[8].status' -v "$INITIAL_CLOB_PAIR_STATUS"
	dasel put -t int -f "$GENESIS" '.app_state.clob.clob_pairs.[8].perpetual_clob_metadata.perpetual_id' -v '8'
	dasel put -t int -f "$GENESIS" '.app_state.clob.clob_pairs.[8].step_base_quantums' -v '1000000'
	dasel put -t int -f "$GENESIS" '.app_state.clob.clob_pairs.[8].subticks_per_tick' -v '1000000'
	dasel put -t int -f "$GENESIS" '.app_state.clob.clob_pairs.[8].quantum_conversion_exponent' -v '-9'

	# Clob: LTC-USD
	dasel put -t json -f "$GENESIS" '.app_state.clob.clob_pairs.[]' -v "{}"
	dasel put -t int -f "$GENESIS" '.app_state.clob.clob_pairs.[9].id' -v '9'
	dasel put -t string -f "$GENESIS" '.app_state.clob.clob_pairs.[9].status' -v "$INITIAL_CLOB_PAIR_STATUS"
	dasel put -t int -f "$GENESIS" '.app_state.clob.clob_pairs.[9].perpetual_clob_metadata.perpetual_id' -v '9'
	dasel put -t int -f "$GENESIS" '.app_state.clob.clob_pairs.[9].step_base_quantums' -v '1000000'
	dasel put -t int -f "$GENESIS" '.app_state.clob.clob_pairs.[9].subticks_per_tick' -v '1000000'
	dasel put -t int -f "$GENESIS" '.app_state.clob.clob_pairs.[9].quantum_conversion_exponent' -v '-9'

	# Clob: DOGE-USD
	dasel put -t json -f "$GENESIS" '.app_state.clob.clob_pairs.[]' -v "{}"
	dasel put -t int -f "$GENESIS" '.app_state.clob.clob_pairs.[10].id' -v '10'
	dasel put -t string -f "$GENESIS" '.app_state.clob.clob_pairs.[10].status' -v "$INITIAL_CLOB_PAIR_STATUS"
	dasel put -t int -f "$GENESIS" '.app_state.clob.clob_pairs.[10].perpetual_clob_metadata.perpetual_id' -v '10'
	dasel put -t int -f "$GENESIS" '.app_state.clob.clob_pairs.[10].step_base_quantums' -v '1000000'
	dasel put -t int -f "$GENESIS" '.app_state.clob.clob_pairs.[10].subticks_per_tick' -v '1000000'
	dasel put -t int -f "$GENESIS" '.app_state.clob.clob_pairs.[10].quantum_conversion_exponent' -v '-9'

	# Clob: ATOM-USD
	dasel put -t json -f "$GENESIS" '.app_state.clob.clob_pairs.[]' -v "{}"
	dasel put -t int -f "$GENESIS" '.app_state.clob.clob_pairs.[11].id' -v '11'
	dasel put -t string -f "$GENESIS" '.app_state.clob.clob_pairs.[11].status' -v "$INITIAL_CLOB_PAIR_STATUS"
	dasel put -t int -f "$GENESIS" '.app_state.clob.clob_pairs.[11].perpetual_clob_metadata.perpetual_id' -v '11'
	dasel put -t int -f "$GENESIS" '.app_state.clob.clob_pairs.[11].step_base_quantums' -v '1000000'
	dasel put -t int -f "$GENESIS" '.app_state.clob.clob_pairs.[11].subticks_per_tick' -v '1000000'
	dasel put -t int -f "$GENESIS" '.app_state.clob.clob_pairs.[11].quantum_conversion_exponent' -v '-9'

	# Clob: DOT-USD
	dasel put -t json -f "$GENESIS" '.app_state.clob.clob_pairs.[]' -v "{}"
	dasel put -t int -f "$GENESIS" '.app_state.clob.clob_pairs.[12].id' -v '12'
	dasel put -t string -f "$GENESIS" '.app_state.clob.clob_pairs.[12].status' -v "$INITIAL_CLOB_PAIR_STATUS"
	dasel put -t int -f "$GENESIS" '.app_state.clob.clob_pairs.[12].perpetual_clob_metadata.perpetual_id' -v '12'
	dasel put -t int -f "$GENESIS" '.app_state.clob.clob_pairs.[12].step_base_quantums' -v '1000000'
	dasel put -t int -f "$GENESIS" '.app_state.clob.clob_pairs.[12].subticks_per_tick' -v '1000000'
	dasel put -t int -f "$GENESIS" '.app_state.clob.clob_pairs.[12].quantum_conversion_exponent' -v '-9'

	# Clob: UNI-USD
	dasel put -t json -f "$GENESIS" '.app_state.clob.clob_pairs.[]' -v "{}"
	dasel put -t int -f "$GENESIS" '.app_state.clob.clob_pairs.[13].id' -v '13'
	dasel put -t string -f "$GENESIS" '.app_state.clob.clob_pairs.[13].status' -v "$INITIAL_CLOB_PAIR_STATUS"
	dasel put -t int -f "$GENESIS" '.app_state.clob.clob_pairs.[13].perpetual_clob_metadata.perpetual_id' -v '13'
	dasel put -t int -f "$GENESIS" '.app_state.clob.clob_pairs.[13].step_base_quantums' -v '1000000'
	dasel put -t int -f "$GENESIS" '.app_state.clob.clob_pairs.[13].subticks_per_tick' -v '1000000'
	dasel put -t int -f "$GENESIS" '.app_state.clob.clob_pairs.[13].quantum_conversion_exponent' -v '-9'

	# Clob: BCH-USD
	dasel put -t json -f "$GENESIS" '.app_state.clob.clob_pairs.[]' -v "{}"
	dasel put -t int -f "$GENESIS" '.app_state.clob.clob_pairs.[14].id' -v '14'
	dasel put -t string -f "$GENESIS" '.app_state.clob.clob_pairs.[14].status' -v "$INITIAL_CLOB_PAIR_STATUS"
	dasel put -t int -f "$GENESIS" '.app_state.clob.clob_pairs.[14].perpetual_clob_metadata.perpetual_id' -v '14'
	dasel put -t int -f "$GENESIS" '.app_state.clob.clob_pairs.[14].step_base_quantums' -v '1000000'
	dasel put -t int -f "$GENESIS" '.app_state.clob.clob_pairs.[14].subticks_per_tick' -v '1000000'
	dasel put -t int -f "$GENESIS" '.app_state.clob.clob_pairs.[14].quantum_conversion_exponent' -v '-9'

	# Clob: TRX-USD
	dasel put -t json -f "$GENESIS" '.app_state.clob.clob_pairs.[]' -v "{}"
	dasel put -t int -f "$GENESIS" '.app_state.clob.clob_pairs.[15].id' -v '15'
	dasel put -t string -f "$GENESIS" '.app_state.clob.clob_pairs.[15].status' -v "$INITIAL_CLOB_PAIR_STATUS"
	dasel put -t int -f "$GENESIS" '.app_state.clob.clob_pairs.[15].perpetual_clob_metadata.perpetual_id' -v '15'
	dasel put -t int -f "$GENESIS" '.app_state.clob.clob_pairs.[15].step_base_quantums' -v '1000000'
	dasel put -t int -f "$GENESIS" '.app_state.clob.clob_pairs.[15].subticks_per_tick' -v '1000000'
	dasel put -t int -f "$GENESIS" '.app_state.clob.clob_pairs.[15].quantum_conversion_exponent' -v '-9'

	# Clob: NEAR-USD
	dasel put -t json -f "$GENESIS" '.app_state.clob.clob_pairs.[]' -v "{}"
	dasel put -t int -f "$GENESIS" '.app_state.clob.clob_pairs.[16].id' -v '16'
	dasel put -t string -f "$GENESIS" '.app_state.clob.clob_pairs.[16].status' -v "$INITIAL_CLOB_PAIR_STATUS"
	dasel put -t int -f "$GENESIS" '.app_state.clob.clob_pairs.[16].perpetual_clob_metadata.perpetual_id' -v '16'
	dasel put -t int -f "$GENESIS" '.app_state.clob.clob_pairs.[16].step_base_quantums' -v '1000000'
	dasel put -t int -f "$GENESIS" '.app_state.clob.clob_pairs.[16].subticks_per_tick' -v '1000000'
	dasel put -t int -f "$GENESIS" '.app_state.clob.clob_pairs.[16].quantum_conversion_exponent' -v '-9'

	# Clob: MKR-USD
	dasel put -t json -f "$GENESIS" '.app_state.clob.clob_pairs.[]' -v "{}"
	dasel put -t int -f "$GENESIS" '.app_state.clob.clob_pairs.[17].id' -v '17'
	dasel put -t string -f "$GENESIS" '.app_state.clob.clob_pairs.[17].status' -v "$INITIAL_CLOB_PAIR_STATUS"
	dasel put -t int -f "$GENESIS" '.app_state.clob.clob_pairs.[17].perpetual_clob_metadata.perpetual_id' -v '17'
	dasel put -t int -f "$GENESIS" '.app_state.clob.clob_pairs.[17].step_base_quantums' -v '1000000'
	dasel put -t int -f "$GENESIS" '.app_state.clob.clob_pairs.[17].subticks_per_tick' -v '1000000'
	dasel put -t int -f "$GENESIS" '.app_state.clob.clob_pairs.[17].quantum_conversion_exponent' -v '-9'

	# Clob: XLM-USD
	dasel put -t json -f "$GENESIS" '.app_state.clob.clob_pairs.[]' -v "{}"
	dasel put -t int -f "$GENESIS" '.app_state.clob.clob_pairs.[18].id' -v '18'
	dasel put -t string -f "$GENESIS" '.app_state.clob.clob_pairs.[18].status' -v "$INITIAL_CLOB_PAIR_STATUS"
	dasel put -t int -f "$GENESIS" '.app_state.clob.clob_pairs.[18].perpetual_clob_metadata.perpetual_id' -v '18'
	dasel put -t int -f "$GENESIS" '.app_state.clob.clob_pairs.[18].step_base_quantums' -v '1000000'
	dasel put -t int -f "$GENESIS" '.app_state.clob.clob_pairs.[18].subticks_per_tick' -v '1000000'
	dasel put -t int -f "$GENESIS" '.app_state.clob.clob_pairs.[18].quantum_conversion_exponent' -v '-9'

	# Clob: ETC-USD
	dasel put -t json -f "$GENESIS" '.app_state.clob.clob_pairs.[]' -v "{}"
	dasel put -t int -f "$GENESIS" '.app_state.clob.clob_pairs.[19].id' -v '19'
	dasel put -t string -f "$GENESIS" '.app_state.clob.clob_pairs.[19].status' -v "$INITIAL_CLOB_PAIR_STATUS"
	dasel put -t int -f "$GENESIS" '.app_state.clob.clob_pairs.[19].perpetual_clob_metadata.perpetual_id' -v '19'
	dasel put -t int -f "$GENESIS" '.app_state.clob.clob_pairs.[19].step_base_quantums' -v '1000000'
	dasel put -t int -f "$GENESIS" '.app_state.clob.clob_pairs.[19].subticks_per_tick' -v '1000000'
	dasel put -t int -f "$GENESIS" '.app_state.clob.clob_pairs.[19].quantum_conversion_exponent' -v '-9'

	# Clob: COMP-USD
	dasel put -t json -f "$GENESIS" '.app_state.clob.clob_pairs.[]' -v "{}"
	dasel put -t int -f "$GENESIS" '.app_state.clob.clob_pairs.[20].id' -v '20'
	dasel put -t string -f "$GENESIS" '.app_state.clob.clob_pairs.[20].status' -v "$INITIAL_CLOB_PAIR_STATUS"
	dasel put -t int -f "$GENESIS" '.app_state.clob.clob_pairs.[20].perpetual_clob_metadata.perpetual_id' -v '20'
	dasel put -t int -f "$GENESIS" '.app_state.clob.clob_pairs.[20].step_base_quantums' -v '1000000'
	dasel put -t int -f "$GENESIS" '.app_state.clob.clob_pairs.[20].subticks_per_tick' -v '1000000'
	dasel put -t int -f "$GENESIS" '.app_state.clob.clob_pairs.[20].quantum_conversion_exponent' -v '-9'

	# Clob: WLD-USD
	dasel put -t json -f "$GENESIS" '.app_state.clob.clob_pairs.[]' -v "{}"
	dasel put -t int -f "$GENESIS" '.app_state.clob.clob_pairs.[21].id' -v '21'
	dasel put -t string -f "$GENESIS" '.app_state.clob.clob_pairs.[21].status' -v "$INITIAL_CLOB_PAIR_STATUS"
	dasel put -t int -f "$GENESIS" '.app_state.clob.clob_pairs.[21].perpetual_clob_metadata.perpetual_id' -v '21'
	dasel put -t int -f "$GENESIS" '.app_state.clob.clob_pairs.[21].step_base_quantums' -v '1000000'
	dasel put -t int -f "$GENESIS" '.app_state.clob.clob_pairs.[21].subticks_per_tick' -v '1000000'
	dasel put -t int -f "$GENESIS" '.app_state.clob.clob_pairs.[21].quantum_conversion_exponent' -v '-9'

	# Clob: APE-USD
	dasel put -t json -f "$GENESIS" '.app_state.clob.clob_pairs.[]' -v "{}"
	dasel put -t int -f "$GENESIS" '.app_state.clob.clob_pairs.[22].id' -v '22'
	dasel put -t string -f "$GENESIS" '.app_state.clob.clob_pairs.[22].status' -v "$INITIAL_CLOB_PAIR_STATUS"
	dasel put -t int -f "$GENESIS" '.app_state.clob.clob_pairs.[22].perpetual_clob_metadata.perpetual_id' -v '22'
	dasel put -t int -f "$GENESIS" '.app_state.clob.clob_pairs.[22].step_base_quantums' -v '1000000'
	dasel put -t int -f "$GENESIS" '.app_state.clob.clob_pairs.[22].subticks_per_tick' -v '1000000'
	dasel put -t int -f "$GENESIS" '.app_state.clob.clob_pairs.[22].quantum_conversion_exponent' -v '-9'

	# Clob: APT-USD
	dasel put -t json -f "$GENESIS" '.app_state.clob.clob_pairs.[]' -v "{}"
	dasel put -t int -f "$GENESIS" '.app_state.clob.clob_pairs.[23].id' -v '23'
	dasel put -t string -f "$GENESIS" '.app_state.clob.clob_pairs.[23].status' -v "$INITIAL_CLOB_PAIR_STATUS"
	dasel put -t int -f "$GENESIS" '.app_state.clob.clob_pairs.[23].perpetual_clob_metadata.perpetual_id' -v '23'
	dasel put -t int -f "$GENESIS" '.app_state.clob.clob_pairs.[23].step_base_quantums' -v '1000000'
	dasel put -t int -f "$GENESIS" '.app_state.clob.clob_pairs.[23].subticks_per_tick' -v '1000000'
	dasel put -t int -f "$GENESIS" '.app_state.clob.clob_pairs.[23].quantum_conversion_exponent' -v '-9'

	# Clob: ARB-USD
	dasel put -t json -f "$GENESIS" '.app_state.clob.clob_pairs.[]' -v "{}"
	dasel put -t int -f "$GENESIS" '.app_state.clob.clob_pairs.[24].id' -v '24'
	dasel put -t string -f "$GENESIS" '.app_state.clob.clob_pairs.[24].status' -v "$INITIAL_CLOB_PAIR_STATUS"
	dasel put -t int -f "$GENESIS" '.app_state.clob.clob_pairs.[24].perpetual_clob_metadata.perpetual_id' -v '24'
	dasel put -t int -f "$GENESIS" '.app_state.clob.clob_pairs.[24].step_base_quantums' -v '1000000'
	dasel put -t int -f "$GENESIS" '.app_state.clob.clob_pairs.[24].subticks_per_tick' -v '1000000'
	dasel put -t int -f "$GENESIS" '.app_state.clob.clob_pairs.[24].quantum_conversion_exponent' -v '-9'

	# Clob: BLUR-USD
	dasel put -t json -f "$GENESIS" '.app_state.clob.clob_pairs.[]' -v "{}"
	dasel put -t int -f "$GENESIS" '.app_state.clob.clob_pairs.[25].id' -v '25'
	dasel put -t string -f "$GENESIS" '.app_state.clob.clob_pairs.[25].status' -v "$INITIAL_CLOB_PAIR_STATUS"
	dasel put -t int -f "$GENESIS" '.app_state.clob.clob_pairs.[25].perpetual_clob_metadata.perpetual_id' -v '25'
	dasel put -t int -f "$GENESIS" '.app_state.clob.clob_pairs.[25].step_base_quantums' -v '1000000'
	dasel put -t int -f "$GENESIS" '.app_state.clob.clob_pairs.[25].subticks_per_tick' -v '1000000'
	dasel put -t int -f "$GENESIS" '.app_state.clob.clob_pairs.[25].quantum_conversion_exponent' -v '-9'

	# Clob: LDO-USD
	dasel put -t json -f "$GENESIS" '.app_state.clob.clob_pairs.[]' -v "{}"
	dasel put -t int -f "$GENESIS" '.app_state.clob.clob_pairs.[26].id' -v '26'
	dasel put -t string -f "$GENESIS" '.app_state.clob.clob_pairs.[26].status' -v "$INITIAL_CLOB_PAIR_STATUS"
	dasel put -t int -f "$GENESIS" '.app_state.clob.clob_pairs.[26].perpetual_clob_metadata.perpetual_id' -v '26'
	dasel put -t int -f "$GENESIS" '.app_state.clob.clob_pairs.[26].step_base_quantums' -v '1000000'
	dasel put -t int -f "$GENESIS" '.app_state.clob.clob_pairs.[26].subticks_per_tick' -v '1000000'
	dasel put -t int -f "$GENESIS" '.app_state.clob.clob_pairs.[26].quantum_conversion_exponent' -v '-9'

	# Clob: OP-USD
	dasel put -t json -f "$GENESIS" '.app_state.clob.clob_pairs.[]' -v "{}"
	dasel put -t int -f "$GENESIS" '.app_state.clob.clob_pairs.[27].id' -v '27'
	dasel put -t string -f "$GENESIS" '.app_state.clob.clob_pairs.[27].status' -v "$INITIAL_CLOB_PAIR_STATUS"
	dasel put -t int -f "$GENESIS" '.app_state.clob.clob_pairs.[27].perpetual_clob_metadata.perpetual_id' -v '27'
	dasel put -t int -f "$GENESIS" '.app_state.clob.clob_pairs.[27].step_base_quantums' -v '1000000'
	dasel put -t int -f "$GENESIS" '.app_state.clob.clob_pairs.[27].subticks_per_tick' -v '1000000'
	dasel put -t int -f "$GENESIS" '.app_state.clob.clob_pairs.[27].quantum_conversion_exponent' -v '-9'

	# Clob: PEPE-USD
	dasel put -t json -f "$GENESIS" '.app_state.clob.clob_pairs.[]' -v "{}"
	dasel put -t int -f "$GENESIS" '.app_state.clob.clob_pairs.[28].id' -v '28'
	dasel put -t string -f "$GENESIS" '.app_state.clob.clob_pairs.[28].status' -v "$INITIAL_CLOB_PAIR_STATUS"
	dasel put -t int -f "$GENESIS" '.app_state.clob.clob_pairs.[28].perpetual_clob_metadata.perpetual_id' -v '28'
	dasel put -t int -f "$GENESIS" '.app_state.clob.clob_pairs.[28].step_base_quantums' -v '1000000'
	dasel put -t int -f "$GENESIS" '.app_state.clob.clob_pairs.[28].subticks_per_tick' -v '1000000'
	dasel put -t int -f "$GENESIS" '.app_state.clob.clob_pairs.[28].quantum_conversion_exponent' -v '-9'

	# Clob: SEI-USD
	dasel put -t json -f "$GENESIS" '.app_state.clob.clob_pairs.[]' -v "{}"
	dasel put -t int -f "$GENESIS" '.app_state.clob.clob_pairs.[29].id' -v '29'
	dasel put -t string -f "$GENESIS" '.app_state.clob.clob_pairs.[29].status' -v "$INITIAL_CLOB_PAIR_STATUS"
	dasel put -t int -f "$GENESIS" '.app_state.clob.clob_pairs.[29].perpetual_clob_metadata.perpetual_id' -v '29'
	dasel put -t int -f "$GENESIS" '.app_state.clob.clob_pairs.[29].step_base_quantums' -v '1000000'
	dasel put -t int -f "$GENESIS" '.app_state.clob.clob_pairs.[29].subticks_per_tick' -v '1000000'
	dasel put -t int -f "$GENESIS" '.app_state.clob.clob_pairs.[29].quantum_conversion_exponent' -v '-9'

	# Clob: SHIB-USD
	dasel put -t json -f "$GENESIS" '.app_state.clob.clob_pairs.[]' -v "{}"
	dasel put -t int -f "$GENESIS" '.app_state.clob.clob_pairs.[30].id' -v '30'
	dasel put -t string -f "$GENESIS" '.app_state.clob.clob_pairs.[30].status' -v "$INITIAL_CLOB_PAIR_STATUS"
	dasel put -t int -f "$GENESIS" '.app_state.clob.clob_pairs.[30].perpetual_clob_metadata.perpetual_id' -v '30'
	dasel put -t int -f "$GENESIS" '.app_state.clob.clob_pairs.[30].step_base_quantums' -v '1000000'
	dasel put -t int -f "$GENESIS" '.app_state.clob.clob_pairs.[30].subticks_per_tick' -v '1000000'
	dasel put -t int -f "$GENESIS" '.app_state.clob.clob_pairs.[30].quantum_conversion_exponent' -v '-9'

	# Clob: SUI-USD
	dasel put -t json -f "$GENESIS" '.app_state.clob.clob_pairs.[]' -v "{}"
	dasel put -t int -f "$GENESIS" '.app_state.clob.clob_pairs.[31].id' -v '31'
	dasel put -t string -f "$GENESIS" '.app_state.clob.clob_pairs.[31].status' -v "$INITIAL_CLOB_PAIR_STATUS"
	dasel put -t int -f "$GENESIS" '.app_state.clob.clob_pairs.[31].perpetual_clob_metadata.perpetual_id' -v '31'
	dasel put -t int -f "$GENESIS" '.app_state.clob.clob_pairs.[31].step_base_quantums' -v '1000000'
	dasel put -t int -f "$GENESIS" '.app_state.clob.clob_pairs.[31].subticks_per_tick' -v '1000000'
	dasel put -t int -f "$GENESIS" '.app_state.clob.clob_pairs.[31].quantum_conversion_exponent' -v '-9'

	# Clob: XRP-USD
	dasel put -t json -f "$GENESIS" '.app_state.clob.clob_pairs.[]' -v "{}"
	dasel put -t int -f "$GENESIS" '.app_state.clob.clob_pairs.[32].id' -v '32'
	dasel put -t string -f "$GENESIS" '.app_state.clob.clob_pairs.[32].status' -v "$INITIAL_CLOB_PAIR_STATUS"
	dasel put -t int -f "$GENESIS" '.app_state.clob.clob_pairs.[32].perpetual_clob_metadata.perpetual_id' -v '32'
	dasel put -t int -f "$GENESIS" '.app_state.clob.clob_pairs.[32].step_base_quantums' -v '1000000'
	dasel put -t int -f "$GENESIS" '.app_state.clob.clob_pairs.[32].subticks_per_tick' -v '1000000'
	dasel put -t int -f "$GENESIS" '.app_state.clob.clob_pairs.[32].quantum_conversion_exponent' -v '-9'

	# Liquidations
<<<<<<< HEAD
	dasel put -t int -f "$GENESIS" '.app_state.clob.liquidations_config.max_liquidation_fee_ppm' -v '15000'  # 1.5%
	dasel put -t int -f "$GENESIS" '.app_state.clob.liquidations_config.position_block_limits.min_position_notional_liquidated' -v '1000000000' # 1_000 TDAI
	dasel put -t int -f "$GENESIS" '.app_state.clob.liquidations_config.position_block_limits.max_position_portion_liquidated_ppm' -v '100000'  # 10%
	dasel put -t int -f "$GENESIS" '.app_state.clob.liquidations_config.subaccount_block_limits.max_notional_liquidated' -v '100000000000'  # 100_000 TDAI
	dasel put -t int -f "$GENESIS" '.app_state.clob.liquidations_config.subaccount_block_limits.max_quantums_insurance_lost' -v '1000000000000' # 1_000_000 TDAI
=======
	dasel put -t int -f "$GENESIS" '.app_state.clob.liquidations_config.insurance_fund_fee_ppm' -v '15000'  # 1.5%
	dasel put -t int -f "$GENESIS" '.app_state.clob.liquidations_config.validator_fee_ppm' -v '200000'  # 20%
	dasel put -t int -f "$GENESIS" '.app_state.clob.liquidations_config.liquidity_fee_ppm' -v '800000'  # 80%
	dasel put -t int -f "$GENESIS" '.app_state.clob.liquidations_config.subaccount_block_limits.max_quantums_insurance_lost' -v '1000000000000' # 1_000_000 USDC
>>>>>>> 17fc528a
	dasel put -t int -f "$GENESIS" '.app_state.clob.liquidations_config.fillable_price_config.bankruptcy_adjustment_ppm' -v '1000000'
	dasel put -t int -f "$GENESIS" '.app_state.clob.liquidations_config.fillable_price_config.spread_to_maintenance_margin_ratio_ppm' -v '1500000'  # 150%
	
	# Block Rate Limit
	# Max 400 short term orders/cancels per block
	dasel put -t json -f "$GENESIS" '.app_state.clob.block_rate_limit_config.max_short_term_orders_and_cancels_per_n_blocks.[]' -v "{}"
	dasel put -t int -f "$GENESIS" '.app_state.clob.block_rate_limit_config.max_short_term_orders_and_cancels_per_n_blocks.[0].limit' -v '400'
	dasel put -t int -f "$GENESIS" '.app_state.clob.block_rate_limit_config.max_short_term_orders_and_cancels_per_n_blocks.[0].num_blocks' -v '1'
	# Max 2 stateful orders per block
	dasel put -t json -f "$GENESIS" '.app_state.clob.block_rate_limit_config.max_stateful_orders_per_n_blocks.[]' -v "{}"
	dasel put -t int -f "$GENESIS" '.app_state.clob.block_rate_limit_config.max_stateful_orders_per_n_blocks.[0].limit' -v '2'
	dasel put -t int -f "$GENESIS" '.app_state.clob.block_rate_limit_config.max_stateful_orders_per_n_blocks.[0].num_blocks' -v '1'
	# Max 20 stateful orders per 100 blocks
	dasel put -t json -f "$GENESIS" '.app_state.clob.block_rate_limit_config.max_stateful_orders_per_n_blocks.[]' -v "{}"
	dasel put -t int -f "$GENESIS" '.app_state.clob.block_rate_limit_config.max_stateful_orders_per_n_blocks.[1].limit' -v '20'
	dasel put -t int -f "$GENESIS" '.app_state.clob.block_rate_limit_config.max_stateful_orders_per_n_blocks.[1].num_blocks' -v '100'

	# Equity Tier Limit
	# Max 0 open short term orders for $0 TDAI TNC
	dasel put -t json -f "$GENESIS" '.app_state.clob.equity_tier_limit_config.short_term_order_equity_tiers.[]' -v "{}"
	dasel put -t int -f "$GENESIS" '.app_state.clob.equity_tier_limit_config.short_term_order_equity_tiers.[0].limit' -v '0'
	dasel put -t string -f "$GENESIS" '.app_state.clob.equity_tier_limit_config.short_term_order_equity_tiers.[0].usd_tnc_required' -v '0'
	# Max 1 open short term orders for $20 TDAI TNC
	dasel put -t json -f "$GENESIS" '.app_state.clob.equity_tier_limit_config.short_term_order_equity_tiers.[]' -v "{}"
	dasel put -t int -f "$GENESIS" '.app_state.clob.equity_tier_limit_config.short_term_order_equity_tiers.[1].limit' -v '1'
	dasel put -t string -f "$GENESIS" '.app_state.clob.equity_tier_limit_config.short_term_order_equity_tiers.[1].usd_tnc_required' -v '20000000'
	# Max 5 open short term orders for $100 TDAI TNC
	dasel put -t json -f "$GENESIS" '.app_state.clob.equity_tier_limit_config.short_term_order_equity_tiers.[]' -v "{}"
	dasel put -t int -f "$GENESIS" '.app_state.clob.equity_tier_limit_config.short_term_order_equity_tiers.[2].limit' -v '5'
	dasel put -t string -f "$GENESIS" '.app_state.clob.equity_tier_limit_config.short_term_order_equity_tiers.[2].usd_tnc_required' -v '100000000'
	# Max 10 open short term orders for $1000 TDAI TNC
	dasel put -t json -f "$GENESIS" '.app_state.clob.equity_tier_limit_config.short_term_order_equity_tiers.[]' -v "{}"
	dasel put -t int -f "$GENESIS" '.app_state.clob.equity_tier_limit_config.short_term_order_equity_tiers.[3].limit' -v '10'
	dasel put -t string -f "$GENESIS" '.app_state.clob.equity_tier_limit_config.short_term_order_equity_tiers.[3].usd_tnc_required' -v '1000000000'
	# Max 100 open short term orders for $10,000 TDAI TNC
	dasel put -t json -f "$GENESIS" '.app_state.clob.equity_tier_limit_config.short_term_order_equity_tiers.[]' -v "{}"
	dasel put -t int -f "$GENESIS" '.app_state.clob.equity_tier_limit_config.short_term_order_equity_tiers.[4].limit' -v '100'
	dasel put -t string -f "$GENESIS" '.app_state.clob.equity_tier_limit_config.short_term_order_equity_tiers.[4].usd_tnc_required' -v '10000000000'
	# Max 200 open short term orders for $100,000 TDAI TNC
	dasel put -t json -f "$GENESIS" '.app_state.clob.equity_tier_limit_config.short_term_order_equity_tiers.[]' -v "{}"
	dasel put -t int -f "$GENESIS" '.app_state.clob.equity_tier_limit_config.short_term_order_equity_tiers.[5].limit' -v '1000'
	dasel put -t string -f "$GENESIS" '.app_state.clob.equity_tier_limit_config.short_term_order_equity_tiers.[5].usd_tnc_required' -v '100000000000'
	# Max 0 open stateful orders for $0 TDAI TNC
	dasel put -t json -f "$GENESIS" '.app_state.clob.equity_tier_limit_config.stateful_order_equity_tiers.[]' -v "{}"
	dasel put -t int -f "$GENESIS" '.app_state.clob.equity_tier_limit_config.stateful_order_equity_tiers.[0].limit' -v '0'
	dasel put -t string -f "$GENESIS" '.app_state.clob.equity_tier_limit_config.stateful_order_equity_tiers.[0].usd_tnc_required' -v '0'
	# Max 1 open stateful orders for $20 TDAI TNC
	dasel put -t json -f "$GENESIS" '.app_state.clob.equity_tier_limit_config.stateful_order_equity_tiers.[]' -v "{}"
	dasel put -t int -f "$GENESIS" '.app_state.clob.equity_tier_limit_config.stateful_order_equity_tiers.[1].limit' -v '1'
	dasel put -t string -f "$GENESIS" '.app_state.clob.equity_tier_limit_config.stateful_order_equity_tiers.[1].usd_tnc_required' -v '20000000'
	# Max 5 open stateful orders for $100 TDAI TNC
	dasel put -t json -f "$GENESIS" '.app_state.clob.equity_tier_limit_config.stateful_order_equity_tiers.[]' -v "{}"
	dasel put -t int -f "$GENESIS" '.app_state.clob.equity_tier_limit_config.stateful_order_equity_tiers.[2].limit' -v '5'
	dasel put -t string -f "$GENESIS" '.app_state.clob.equity_tier_limit_config.stateful_order_equity_tiers.[2].usd_tnc_required' -v '100000000'
	# Max 10 open stateful orders for $1000 TDAI TNC
	dasel put -t json -f "$GENESIS" '.app_state.clob.equity_tier_limit_config.stateful_order_equity_tiers.[]' -v "{}"
	dasel put -t int -f "$GENESIS" '.app_state.clob.equity_tier_limit_config.stateful_order_equity_tiers.[3].limit' -v '10'
	dasel put -t string -f "$GENESIS" '.app_state.clob.equity_tier_limit_config.stateful_order_equity_tiers.[3].usd_tnc_required' -v '1000000000'
	# Max 100 open stateful orders for $10,000 TDAI TNC
	dasel put -t json -f "$GENESIS" '.app_state.clob.equity_tier_limit_config.stateful_order_equity_tiers.[]' -v "{}"
	dasel put -t int -f "$GENESIS" '.app_state.clob.equity_tier_limit_config.stateful_order_equity_tiers.[4].limit' -v '100'
	dasel put -t string -f "$GENESIS" '.app_state.clob.equity_tier_limit_config.stateful_order_equity_tiers.[4].usd_tnc_required' -v '10000000000'
	# Max 200 open stateful orders for $100,000 TDAI TNC
	dasel put -t json -f "$GENESIS" '.app_state.clob.equity_tier_limit_config.stateful_order_equity_tiers.[]' -v "{}"
	dasel put -t int -f "$GENESIS" '.app_state.clob.equity_tier_limit_config.stateful_order_equity_tiers.[5].limit' -v '200'
	dasel put -t string -f "$GENESIS" '.app_state.clob.equity_tier_limit_config.stateful_order_equity_tiers.[5].usd_tnc_required' -v '100000000000'


  # Fee Tiers
  # Schedule a delayed message to swap fee tiers to the standard schedule after ~120 days of blocks.
	dasel put -t int -f "$GENESIS" '.app_state.delaymsg.next_delayed_message_id' -v '1'
	dasel put -t json -f "$GENESIS" '.app_state.delaymsg.delayed_messages.[]' -v "{}"
	dasel put -t int -f "$GENESIS" '.app_state.delaymsg.delayed_messages.[0].id' -v '0'

	delaymsg=$(cat "$DELAY_MSG_JSON_DIR/perpetual_fee_params_msg.json" | jq -c '.')
	dasel put -t json -f "$GENESIS" '.app_state.delaymsg.delayed_messages.[0].msg' -v "$delaymsg"
	# Schedule the message to execute in ~7 days (at 1.6s per block.)
	dasel put -t int -f "$GENESIS" '.app_state.delaymsg.delayed_messages.[0].block_height' -v '378000'
	# Uncomment the following to schedule the message to execute in ~120 days (at 1.6s per block.)
	# dasel put -t int -f "$GENESIS" '.app_state.delaymsg.delayed_messages.[0].block_height' -v '6480000'

	# ICA Host Params
	update_ica_host_params
	# ICA Controller Params
	update_ica_controller_params
}

function add_subaccount() {
	GEN_FILE=$1
	IDX=$2
	ACCOUNT=$3
	QUOTE_BALANCE=$4

	dasel put -t json -f "$GEN_FILE" ".app_state.subaccounts.subaccounts.[]" -v "{}"
	dasel put -t json -f "$GEN_FILE" ".app_state.subaccounts.subaccounts.[$IDX].id" -v "{}"
	dasel put -t string -f "$GEN_FILE" ".app_state.subaccounts.subaccounts.[$IDX].id.owner" -v "$ACCOUNT"
	dasel put -t int -f "$GEN_FILE" ".app_state.subaccounts.subaccounts.[$IDX].id.number" -v '0'
	dasel put -t bool -f "$GEN_FILE" ".app_state.subaccounts.subaccounts.[$IDX].margin_enabled" -v 'true'
	dasel put -t string -f "$GEN_FILE" ".app_state.subaccounts.subaccounts.[$IDX].asset_yield_index" -v "0/1"

	dasel put -t json -f "$GEN_FILE" ".app_state.subaccounts.subaccounts.[$IDX].asset_positions.[]" -v '{}'
	dasel put -t int -f "$GEN_FILE" ".app_state.subaccounts.subaccounts.[$IDX].asset_positions.[0].asset_id" -v '0'
	dasel put -t string -f "$GEN_FILE" ".app_state.subaccounts.subaccounts.[$IDX].asset_positions.[0].quantums" -v "${QUOTE_BALANCE}"
	dasel put -t int -f "$GEN_FILE" ".app_state.subaccounts.subaccounts.[$IDX].asset_positions.[0].index" -v '0'
}

# Modify the genesis file to use only the test exchange for computing daemon prices. The test exchange is configured
# to serve prices for BTC, ETH and LINK. This must be called after edit_genesis to ensure all markets exist.
function update_genesis_use_test_exchange() {
	GENESIS=$1/genesis.json

	# For BTC, ETH and LINK, remove all exchanges except the test exchange.
	btc_exchange_config_json=$(cat <<-EOF
	{
		"exchanges": [
			{
				"exchangeName": "TestExchange",
				"ticker": "BTC-USD"
			}
		]
	}
	EOF
	)
	dasel put -t string -f "$GENESIS" '.app_state.prices.market_params.[0].exchange_config_json' -v "$btc_exchange_config_json"
	dasel put -t int -f "$GENESIS" '.app_state.prices.market_params.[0].min_exchanges' -v '1'

	eth_exchange_config_json=$(cat <<-EOF
	{
		"exchanges": [
			{
				"exchangeName": "TestExchange",
				"ticker": "ETH-USD"
			}
		]
	}
	EOF
	)
	dasel put -t string -f "$GENESIS" '.app_state.prices.market_params.[1].exchange_config_json' -v "$eth_exchange_config_json"
	dasel put -t int -f "$GENESIS" '.app_state.prices.market_params.[1].min_exchanges' -v '1'

	link_exchange_config_json=$(cat <<-EOF
	{
		"exchanges": [
			{
				"exchangeName": "TestExchange",
				"ticker": "LINK-USD"
			}
		]
	}
	EOF
	)
	dasel put -t string -f "$GENESIS" '.app_state.prices.market_params.[2].exchange_config_json' -v "$link_exchange_config_json"
	dasel put -t int -f "$GENESIS" '.app_state.prices.market_params.[2].min_exchanges' -v '1'

	# All remaining markets can just use the LINK ticker so the daemon will start. All markets must have at least 1
	# exchange. With only one exchange configured, there should not be enough prices to meet the minimum exchange
	# count, and these markets will not have daemon prices.
	for market_idx in {3..34}
	do
		dasel put -t string -f "$GENESIS" ".app_state.prices.market_params.[$market_idx].exchange_config_json" -v "$link_exchange_config_json"
	done
}

# Modify the genesis file to add test volatile market. Market TEST-USD will be added as market 33.
function update_genesis_use_test_volatile_market() {
	GENESIS=$1/genesis.json
	TEST_USD_MARKET_ID=33

	# Market: TEST-USD
	dasel put -t json -f "$GENESIS" '.app_state.prices.market_params.[]' -v "{}"
	dasel put -t string -f "$GENESIS" '.app_state.prices.market_params.last().pair' -v 'TEST-USD'
	dasel put -t int -f "$GENESIS" '.app_state.prices.market_params.last().id' -v "${TEST_USD_MARKET_ID}"
	dasel put -t int -f "$GENESIS" '.app_state.prices.market_params.last().exponent' -v '-5'
	dasel put -t int -f "$GENESIS" '.app_state.prices.market_params.last().min_exchanges' -v '1'
	dasel put -t int -f "$GENESIS" '.app_state.prices.market_params.last().min_price_change_ppm' -v '250' # 0.025%
	dasel put -t json -f "$GENESIS" '.app_state.prices.market_prices.[]' -v "{}"
	dasel put -t int -f "$GENESIS" '.app_state.prices.market_prices.last().id' -v "${TEST_USD_MARKET_ID}"
	dasel put -t int -f "$GENESIS" '.app_state.prices.market_prices.last().exponent' -v '-5'
	dasel put -t int -f "$GENESIS" '.app_state.prices.market_prices.last().price' -v '10000000'          # $100 = 1 TEST.
	# TEST Exchange Config
	test_exchange_config_json=$(cat "$EXCHANGE_CONFIG_JSON_DIR/test_exchange_config.json" | jq -c '.')
	dasel put -t string -f "$GENESIS" '.app_state.prices.market_params.last().exchange_config_json' -v "$test_exchange_config_json"

	# Liquidity Tier: For TEST-USD. 1% leverage and regular 1m nonlinear margin thresholds.
	NUM_LIQUIDITY_TIERS=$(jq -c '.app_state.perpetuals.liquidity_tiers | length' < ${GENESIS})
	dasel put -t json -f "$GENESIS" '.app_state.perpetuals.liquidity_tiers.[]' -v "{}"
	dasel put -t int -f "$GENESIS" '.app_state.perpetuals.liquidity_tiers.last().id' -v "${NUM_LIQUIDITY_TIERS}"
	dasel put -t string -f "$GENESIS" '.app_state.perpetuals.liquidity_tiers.last().name' -v 'test-usd-100x-liq-tier-linear'
	dasel put -t int -f "$GENESIS" '.app_state.perpetuals.liquidity_tiers.last().initial_margin_ppm' -v '10007' # 1% + a little prime (100x leverage)
	dasel put -t int -f "$GENESIS" '.app_state.perpetuals.liquidity_tiers.last().maintenance_fraction_ppm' -v '500009' # 50% of IM + a little prime
	dasel put -t int -f "$GENESIS" '.app_state.perpetuals.liquidity_tiers.last().base_position_notional' -v '1000000000039' # 1_000_000 TDAI + a little prime
	dasel put -t int -f "$GENESIS" '.app_state.perpetuals.liquidity_tiers.last().impact_notional' -v '50000000000' # 50_000 TDAI (500 TDAI / 1%)

	# Liquidity Tier: For TEST-USD. 1% leverage and 100 nonlinear margin thresholds.
	NUM_LIQUIDITY_TIERS_2=$(jq -c '.app_state.perpetuals.liquidity_tiers | length' < ${GENESIS})
	dasel put -t json -f "$GENESIS" '.app_state.perpetuals.liquidity_tiers.[]' -v "{}"
	dasel put -t int -f "$GENESIS" '.app_state.perpetuals.liquidity_tiers.last().id' -v "${NUM_LIQUIDITY_TIERS_2}"
	dasel put -t string -f "$GENESIS" '.app_state.perpetuals.liquidity_tiers.last().name' -v 'test-usd-100x-liq-tier-nonlinear'
	dasel put -t int -f "$GENESIS" '.app_state.perpetuals.liquidity_tiers.last().initial_margin_ppm' -v '10007' # 1% + a little prime (100x leverage)
	dasel put -t int -f "$GENESIS" '.app_state.perpetuals.liquidity_tiers.last().maintenance_fraction_ppm' -v '500009' # 50% of IM + a little prime
	dasel put -t int -f "$GENESIS" '.app_state.perpetuals.liquidity_tiers.last().base_position_notional' -v '100000007' # 100 TDAI + a little prime
	dasel put -t int -f "$GENESIS" '.app_state.perpetuals.liquidity_tiers.last().impact_notional' -v '50000000000' # 50_000 TDAI (500 TDAI / 1%)

	# Perpetual: TEST-USD
	NUM_PERPETUALS=$(jq -c '.app_state.perpetuals.perpetuals | length' < ${GENESIS})
	dasel put -t json -f "$GENESIS" '.app_state.perpetuals.perpetuals.[]' -v "{}"
	dasel put -t string -f "$GENESIS" '.app_state.perpetuals.perpetuals.last().params.ticker' -v 'TEST-USD'
	dasel put -t int -f "$GENESIS" '.app_state.perpetuals.perpetuals.last().params.id' -v "${NUM_PERPETUALS}"
	dasel put -t int -f "$GENESIS" '.app_state.perpetuals.perpetuals.last().params.market_id' -v "${TEST_USD_MARKET_ID}"
	dasel put -t int -f "$GENESIS" '.app_state.perpetuals.perpetuals.last().params.atomic_resolution' -v '-10'
	dasel put -t int -f "$GENESIS" '.app_state.perpetuals.perpetuals.last().params.default_funding_ppm' -v '0'
	dasel put -t int -f "$GENESIS" '.app_state.perpetuals.perpetuals.last().params.liquidity_tier' -v "${NUM_LIQUIDITY_TIERS}"
<<<<<<< HEAD
	dasel put -t int -f "$GENESIS" '.app_state.perpetuals.perpetuals.last().params.market_type' -v '1'
	dasel put -t string -f "$GENESIS" '.app_state.perpetuals.perpetuals.last().yield_index' -v '0/1'
=======
	dasel put -t int -f "$GENESIS" '.app_state.perpetuals.perpetuals.last().params.market_type' -v '0'
>>>>>>> 17fc528a

	# Clob: TEST-USD
	NUM_CLOB_PAIRS=$(jq -c '.app_state.clob.clob_pairs | length' < ${GENESIS})
	dasel put -t json -f "$GENESIS" '.app_state.clob.clob_pairs.[]' -v "{}"
	dasel put -t int -f "$GENESIS" '.app_state.clob.clob_pairs.last().id' -v "${NUM_CLOB_PAIRS}"
	dasel put -t string -f "$GENESIS" '.app_state.clob.clob_pairs.last().status' -v 'STATUS_ACTIVE'
	dasel put -t int -f "$GENESIS" '.app_state.clob.clob_pairs.last().perpetual_clob_metadata.perpetual_id' -v "${NUM_PERPETUALS}"
	dasel put -t int -f "$GENESIS" '.app_state.clob.clob_pairs.last().step_base_quantums' -v '1000000'
	dasel put -t int -f "$GENESIS" '.app_state.clob.clob_pairs.last().subticks_per_tick' -v '100' # $0.01 ticks
	dasel put -t int -f "$GENESIS" '.app_state.clob.clob_pairs.last().quantum_conversion_exponent' -v '-8'
}

# Modify the genesis file with ICA Host params that are consistent with
# v3.0.0 upgrade.
function update_ica_host_params() {
	dasel put -t json -f "$GENESIS" '.app_state.interchainaccounts.host_genesis_state.params.allow_messages' -v '[]'
	dasel put -t string -f "$GENESIS" '.app_state.interchainaccounts.host_genesis_state.params.allow_messages.[]' -v "/ibc.applications.transfer.v1.MsgTransfer"
	dasel put -t string -f "$GENESIS" '.app_state.interchainaccounts.host_genesis_state.params.allow_messages.[]' -v "/cosmos.bank.v1beta1.MsgSend"

}

function update_ica_controller_params() {
	dasel put -t bool -f "$GENESIS" '.app_state.interchainaccounts.controller_genesis_state.params.controller_enabled' -v "false"
}

# Modify the genesis file to only use fixed price exchange.
function update_all_markets_with_fixed_price_exchange() {
    GENESIS=$1/genesis.json

    # Read the number of markets
    NUM_MARKETS=$(jq -c '.app_state.prices.market_params | length' < "${GENESIS}")

    # Loop through each market and update the parameters
    for ((j = 0; j < NUM_MARKETS; j++)); do
        # Get the current ticker
        TICKER=$(jq -r ".app_state.prices.market_params[$j].pair" < "${GENESIS}")

        # Update the exchange_config_json using the EOF syntax
        exchange_config_json=$(cat <<-EOF
{
    "exchanges": [
        {
            "exchangeName": "TestFixedPriceExchange",
            "ticker": "${TICKER}"
        }
    ]
}
EOF
        )
        dasel put -t string -f "$GENESIS" ".app_state.prices.market_params.[$j].exchange_config_json" -v "$exchange_config_json"

        # Update the min_exchanges
        dasel put -t int -f "$GENESIS" ".app_state.prices.market_params.[$j].min_exchanges" -v "1"
    done
}

# Set the denom metadata, which is for human readability.
set_denom_metadata() {
	local BASE_DENOM=$1
	local WHOLE_COIN_DENOM=$2
	local COIN_NAME=$3
	dasel put -t json -f "$GENESIS" ".app_state.bank.denom_metadata" -v "[]"
	dasel put -t json -f "$GENESIS" ".app_state.bank.denom_metadata.[]" -v "{}"
	dasel put -t string -f "$GENESIS" ".app_state.bank.denom_metadata.[0].description" -v "The native token of the network"
	dasel put -t json -f "$GENESIS" ".app_state.bank.denom_metadata.[0].denom_units" -v "[]"
	dasel put -t json -f "$GENESIS" ".app_state.bank.denom_metadata.[0].denom_units.[]" -v "{}"
	# Base denom is the minimum unit of the a token and the denom used by `x/bank`.
	dasel put -t string -f "$GENESIS" ".app_state.bank.denom_metadata.[0].denom_units.[0].denom" -v "$BASE_DENOM"
	dasel put -t json -f "$GENESIS" ".app_state.bank.denom_metadata.[0].denom_units.[]" -v "{}"
	dasel put -t string -f "$GENESIS" ".app_state.bank.denom_metadata.[0].denom_units.[1].denom" -v "$WHOLE_COIN_DENOM"
	dasel put -t int -f "$GENESIS" ".app_state.bank.denom_metadata.[0].denom_units.[1].exponent" -v 18
	dasel put -t string -f "$GENESIS" ".app_state.bank.denom_metadata.[0].base" -v "$BASE_DENOM"
	dasel put -t string -f "$GENESIS" ".app_state.bank.denom_metadata.[0].name" -v "$COIN_NAME"
	dasel put -t string -f "$GENESIS" ".app_state.bank.denom_metadata.[0].display" -v "$WHOLE_COIN_DENOM"
	dasel put -t string -f "$GENESIS" ".app_state.bank.denom_metadata.[0].symbol" -v "$WHOLE_COIN_DENOM"
}<|MERGE_RESOLUTION|>--- conflicted
+++ resolved
@@ -172,12 +172,8 @@
 	dasel put -t int -f "$GENESIS" '.app_state.perpetuals.perpetuals.[0].params.atomic_resolution' -v '-10'
 	dasel put -t int -f "$GENESIS" '.app_state.perpetuals.perpetuals.[0].params.default_funding_ppm' -v '0'
 	dasel put -t int -f "$GENESIS" '.app_state.perpetuals.perpetuals.[0].params.liquidity_tier' -v '0'
-<<<<<<< HEAD
-	dasel put -t int -f "$GENESIS" '.app_state.perpetuals.perpetuals.[0].params.market_type' -v '1'
 	dasel put -t string -f "$GENESIS" '.app_state.perpetuals.perpetuals.[0].yield_index' -v '0/1'
-=======
 	dasel put -t int -f "$GENESIS" '.app_state.perpetuals.perpetuals.[0].params.market_type' -v '0'
->>>>>>> 17fc528a
 
 	# Perpetual: ETH-USD
 	dasel put -t json -f "$GENESIS" '.app_state.perpetuals.perpetuals.[]' -v "{}"
@@ -187,12 +183,8 @@
 	dasel put -t int -f "$GENESIS" '.app_state.perpetuals.perpetuals.[1].params.atomic_resolution' -v '-9'
 	dasel put -t int -f "$GENESIS" '.app_state.perpetuals.perpetuals.[1].params.default_funding_ppm' -v '0'
 	dasel put -t int -f "$GENESIS" '.app_state.perpetuals.perpetuals.[1].params.liquidity_tier' -v '0'
-<<<<<<< HEAD
-	dasel put -t int -f "$GENESIS" '.app_state.perpetuals.perpetuals.[1].params.market_type' -v '1'
 	dasel put -t string -f "$GENESIS" '.app_state.perpetuals.perpetuals.[1].yield_index' -v '0/1'
-=======
 	dasel put -t int -f "$GENESIS" '.app_state.perpetuals.perpetuals.[1].params.market_type' -v '0'
->>>>>>> 17fc528a
 
 	# Perpetual: LINK-USD
 	dasel put -t json -f "$GENESIS" '.app_state.perpetuals.perpetuals.[]' -v "{}"
@@ -202,12 +194,8 @@
 	dasel put -t int -f "$GENESIS" '.app_state.perpetuals.perpetuals.[2].params.atomic_resolution' -v '-6'
 	dasel put -t int -f "$GENESIS" '.app_state.perpetuals.perpetuals.[2].params.default_funding_ppm' -v '0'
 	dasel put -t int -f "$GENESIS" '.app_state.perpetuals.perpetuals.[2].params.liquidity_tier' -v '1'
-<<<<<<< HEAD
-	dasel put -t int -f "$GENESIS" '.app_state.perpetuals.perpetuals.[2].params.market_type' -v '1'
 	dasel put -t string -f "$GENESIS" '.app_state.perpetuals.perpetuals.[2].yield_index' -v '0/1'
-=======
 	dasel put -t int -f "$GENESIS" '.app_state.perpetuals.perpetuals.[2].params.market_type' -v '0'
->>>>>>> 17fc528a
 
 	# Perpetual: MATIC-USD
 	dasel put -t json -f "$GENESIS" '.app_state.perpetuals.perpetuals.[]' -v "{}"
@@ -217,12 +205,8 @@
 	dasel put -t int -f "$GENESIS" '.app_state.perpetuals.perpetuals.[3].params.atomic_resolution' -v '-5'
 	dasel put -t int -f "$GENESIS" '.app_state.perpetuals.perpetuals.[3].params.default_funding_ppm' -v '0'
 	dasel put -t int -f "$GENESIS" '.app_state.perpetuals.perpetuals.[3].params.liquidity_tier' -v '1'
-<<<<<<< HEAD
-	dasel put -t int -f "$GENESIS" '.app_state.perpetuals.perpetuals.[3].params.market_type' -v '1'
 	dasel put -t string -f "$GENESIS" '.app_state.perpetuals.perpetuals.[3].yield_index' -v '0/1'
-=======
 	dasel put -t int -f "$GENESIS" '.app_state.perpetuals.perpetuals.[3].params.market_type' -v '0'
->>>>>>> 17fc528a
 
 	# Perpetual: CRV-USD
 	dasel put -t json -f "$GENESIS" '.app_state.perpetuals.perpetuals.[]' -v "{}"
@@ -232,12 +216,8 @@
 	dasel put -t int -f "$GENESIS" '.app_state.perpetuals.perpetuals.[4].params.atomic_resolution' -v '-5'
 	dasel put -t int -f "$GENESIS" '.app_state.perpetuals.perpetuals.[4].params.default_funding_ppm' -v '0'
 	dasel put -t int -f "$GENESIS" '.app_state.perpetuals.perpetuals.[4].params.liquidity_tier' -v '1'
-<<<<<<< HEAD
-	dasel put -t int -f "$GENESIS" '.app_state.perpetuals.perpetuals.[4].params.market_type' -v '1'
 	dasel put -t string -f "$GENESIS" '.app_state.perpetuals.perpetuals.[4].yield_index' -v '0/1'
-=======
 	dasel put -t int -f "$GENESIS" '.app_state.perpetuals.perpetuals.[4].params.market_type' -v '0'
->>>>>>> 17fc528a
 
 	# Perpetual: SOL-USD
 	dasel put -t json -f "$GENESIS" '.app_state.perpetuals.perpetuals.[]' -v "{}"
@@ -247,12 +227,8 @@
 	dasel put -t int -f "$GENESIS" '.app_state.perpetuals.perpetuals.[5].params.atomic_resolution' -v '-7'
 	dasel put -t int -f "$GENESIS" '.app_state.perpetuals.perpetuals.[5].params.default_funding_ppm' -v '0'
 	dasel put -t int -f "$GENESIS" '.app_state.perpetuals.perpetuals.[5].params.liquidity_tier' -v '1'
-<<<<<<< HEAD
-	dasel put -t int -f "$GENESIS" '.app_state.perpetuals.perpetuals.[5].params.market_type' -v '1'
 	dasel put -t string -f "$GENESIS" '.app_state.perpetuals.perpetuals.[5].yield_index' -v '0/1'
-=======
 	dasel put -t int -f "$GENESIS" '.app_state.perpetuals.perpetuals.[5].params.market_type' -v '0'
->>>>>>> 17fc528a
 
 	# Perpetual: ADA-USD
 	dasel put -t json -f "$GENESIS" '.app_state.perpetuals.perpetuals.[]' -v "{}"
@@ -262,12 +238,8 @@
 	dasel put -t int -f "$GENESIS" '.app_state.perpetuals.perpetuals.[6].params.atomic_resolution' -v '-5'
 	dasel put -t int -f "$GENESIS" '.app_state.perpetuals.perpetuals.[6].params.default_funding_ppm' -v '0'
 	dasel put -t int -f "$GENESIS" '.app_state.perpetuals.perpetuals.[6].params.liquidity_tier' -v '1'
-<<<<<<< HEAD
-	dasel put -t int -f "$GENESIS" '.app_state.perpetuals.perpetuals.[6].params.market_type' -v '1'
 	dasel put -t string -f "$GENESIS" '.app_state.perpetuals.perpetuals.[6].yield_index' -v '0/1'
-=======
 	dasel put -t int -f "$GENESIS" '.app_state.perpetuals.perpetuals.[6].params.market_type' -v '0'
->>>>>>> 17fc528a
 
 	# Perpetual: AVAX-USD
 	dasel put -t json -f "$GENESIS" '.app_state.perpetuals.perpetuals.[]' -v "{}"
@@ -277,12 +249,8 @@
 	dasel put -t int -f "$GENESIS" '.app_state.perpetuals.perpetuals.[7].params.atomic_resolution' -v '-7'
 	dasel put -t int -f "$GENESIS" '.app_state.perpetuals.perpetuals.[7].params.default_funding_ppm' -v '0'
 	dasel put -t int -f "$GENESIS" '.app_state.perpetuals.perpetuals.[7].params.liquidity_tier' -v '1'
-<<<<<<< HEAD
-	dasel put -t int -f "$GENESIS" '.app_state.perpetuals.perpetuals.[7].params.market_type' -v '1'
 	dasel put -t string -f "$GENESIS" '.app_state.perpetuals.perpetuals.[7].yield_index' -v '0/1'
-=======
 	dasel put -t int -f "$GENESIS" '.app_state.perpetuals.perpetuals.[7].params.market_type' -v '0'
->>>>>>> 17fc528a
 
 	# Perpetual: FIL-USD
 	dasel put -t json -f "$GENESIS" '.app_state.perpetuals.perpetuals.[]' -v "{}"
@@ -292,12 +260,8 @@
 	dasel put -t int -f "$GENESIS" '.app_state.perpetuals.perpetuals.[8].params.atomic_resolution' -v '-6'
 	dasel put -t int -f "$GENESIS" '.app_state.perpetuals.perpetuals.[8].params.default_funding_ppm' -v '0'
 	dasel put -t int -f "$GENESIS" '.app_state.perpetuals.perpetuals.[8].params.liquidity_tier' -v '1'
-<<<<<<< HEAD
-	dasel put -t int -f "$GENESIS" '.app_state.perpetuals.perpetuals.[8].params.market_type' -v '1'
 	dasel put -t string -f "$GENESIS" '.app_state.perpetuals.perpetuals.[8].yield_index' -v '0/1'
-=======
 	dasel put -t int -f "$GENESIS" '.app_state.perpetuals.perpetuals.[8].params.market_type' -v '0'
->>>>>>> 17fc528a
 
 	# Perpetual: LTC-USD
 	dasel put -t json -f "$GENESIS" '.app_state.perpetuals.perpetuals.[]' -v "{}"
@@ -307,12 +271,8 @@
 	dasel put -t int -f "$GENESIS" '.app_state.perpetuals.perpetuals.[9].params.atomic_resolution' -v '-7'
 	dasel put -t int -f "$GENESIS" '.app_state.perpetuals.perpetuals.[9].params.default_funding_ppm' -v '0'
 	dasel put -t int -f "$GENESIS" '.app_state.perpetuals.perpetuals.[9].params.liquidity_tier' -v '1'
-<<<<<<< HEAD
-	dasel put -t int -f "$GENESIS" '.app_state.perpetuals.perpetuals.[9].params.market_type' -v '1'
 	dasel put -t string -f "$GENESIS" '.app_state.perpetuals.perpetuals.[9].yield_index' -v '0/1'
-=======
 	dasel put -t int -f "$GENESIS" '.app_state.perpetuals.perpetuals.[9].params.market_type' -v '0'
->>>>>>> 17fc528a
 
 	# Perpetual: DOGE-USD
 	dasel put -t json -f "$GENESIS" '.app_state.perpetuals.perpetuals.[]' -v "{}"
@@ -322,12 +282,8 @@
 	dasel put -t int -f "$GENESIS" '.app_state.perpetuals.perpetuals.[10].params.atomic_resolution' -v '-4'
 	dasel put -t int -f "$GENESIS" '.app_state.perpetuals.perpetuals.[10].params.default_funding_ppm' -v '0'
 	dasel put -t int -f "$GENESIS" '.app_state.perpetuals.perpetuals.[10].params.liquidity_tier' -v '1'
-<<<<<<< HEAD
-	dasel put -t int -f "$GENESIS" '.app_state.perpetuals.perpetuals.[10].params.market_type' -v '1'
 	dasel put -t string -f "$GENESIS" '.app_state.perpetuals.perpetuals.[10].yield_index' -v '0/1'
-=======
 	dasel put -t int -f "$GENESIS" '.app_state.perpetuals.perpetuals.[10].params.market_type' -v '0'
->>>>>>> 17fc528a
 
 	# Perpetual: ATOM-USD
 	dasel put -t json -f "$GENESIS" '.app_state.perpetuals.perpetuals.[]' -v "{}"
@@ -337,12 +293,8 @@
 	dasel put -t int -f "$GENESIS" '.app_state.perpetuals.perpetuals.[11].params.atomic_resolution' -v '-6'
 	dasel put -t int -f "$GENESIS" '.app_state.perpetuals.perpetuals.[11].params.default_funding_ppm' -v '0'
 	dasel put -t int -f "$GENESIS" '.app_state.perpetuals.perpetuals.[11].params.liquidity_tier' -v '1'
-<<<<<<< HEAD
-	dasel put -t int -f "$GENESIS" '.app_state.perpetuals.perpetuals.[11].params.market_type' -v '1'
 	dasel put -t string -f "$GENESIS" '.app_state.perpetuals.perpetuals.[11].yield_index' -v '0/1'
-=======
 	dasel put -t int -f "$GENESIS" '.app_state.perpetuals.perpetuals.[11].params.market_type' -v '0'
->>>>>>> 17fc528a
 
 	# Perpetual: DOT-USD
 	dasel put -t json -f "$GENESIS" '.app_state.perpetuals.perpetuals.[]' -v "{}"
@@ -352,12 +304,8 @@
 	dasel put -t int -f "$GENESIS" '.app_state.perpetuals.perpetuals.[12].params.atomic_resolution' -v '-6'
 	dasel put -t int -f "$GENESIS" '.app_state.perpetuals.perpetuals.[12].params.default_funding_ppm' -v '0'
 	dasel put -t int -f "$GENESIS" '.app_state.perpetuals.perpetuals.[12].params.liquidity_tier' -v '1'
-<<<<<<< HEAD
-	dasel put -t int -f "$GENESIS" '.app_state.perpetuals.perpetuals.[12].params.market_type' -v '1'
 	dasel put -t string -f "$GENESIS" '.app_state.perpetuals.perpetuals.[12].yield_index' -v '0/1'
-=======
 	dasel put -t int -f "$GENESIS" '.app_state.perpetuals.perpetuals.[12].params.market_type' -v '0'
->>>>>>> 17fc528a
 
 	# Perpetual: UNI-USD
 	dasel put -t json -f "$GENESIS" '.app_state.perpetuals.perpetuals.[]' -v "{}"
@@ -367,12 +315,8 @@
 	dasel put -t int -f "$GENESIS" '.app_state.perpetuals.perpetuals.[13].params.atomic_resolution' -v '-6'
 	dasel put -t int -f "$GENESIS" '.app_state.perpetuals.perpetuals.[13].params.default_funding_ppm' -v '0'
 	dasel put -t int -f "$GENESIS" '.app_state.perpetuals.perpetuals.[13].params.liquidity_tier' -v '1'
-<<<<<<< HEAD
-	dasel put -t int -f "$GENESIS" '.app_state.perpetuals.perpetuals.[13].params.market_type' -v '1'
 	dasel put -t string -f "$GENESIS" '.app_state.perpetuals.perpetuals.[13].yield_index' -v '0/1'
-=======
 	dasel put -t int -f "$GENESIS" '.app_state.perpetuals.perpetuals.[13].params.market_type' -v '0'
->>>>>>> 17fc528a
 
 	# Perpetual: BCH-USD
 	dasel put -t json -f "$GENESIS" '.app_state.perpetuals.perpetuals.[]' -v "{}"
@@ -382,12 +326,8 @@
 	dasel put -t int -f "$GENESIS" '.app_state.perpetuals.perpetuals.[14].params.atomic_resolution' -v '-8'
 	dasel put -t int -f "$GENESIS" '.app_state.perpetuals.perpetuals.[14].params.default_funding_ppm' -v '0'
 	dasel put -t int -f "$GENESIS" '.app_state.perpetuals.perpetuals.[14].params.liquidity_tier' -v '1'
-<<<<<<< HEAD
-	dasel put -t int -f "$GENESIS" '.app_state.perpetuals.perpetuals.[14].params.market_type' -v '1'
 	dasel put -t string -f "$GENESIS" '.app_state.perpetuals.perpetuals.[14].yield_index' -v '0/1'
-=======
 	dasel put -t int -f "$GENESIS" '.app_state.perpetuals.perpetuals.[14].params.market_type' -v '0'
->>>>>>> 17fc528a
 
 	# Perpetual: TRX-USD
 	dasel put -t json -f "$GENESIS" '.app_state.perpetuals.perpetuals.[]' -v "{}"
@@ -397,12 +337,8 @@
 	dasel put -t int -f "$GENESIS" '.app_state.perpetuals.perpetuals.[15].params.atomic_resolution' -v '-4'
 	dasel put -t int -f "$GENESIS" '.app_state.perpetuals.perpetuals.[15].params.default_funding_ppm' -v '0'
 	dasel put -t int -f "$GENESIS" '.app_state.perpetuals.perpetuals.[15].params.liquidity_tier' -v '1'
-<<<<<<< HEAD
-	dasel put -t int -f "$GENESIS" '.app_state.perpetuals.perpetuals.[15].params.market_type' -v '1'
 	dasel put -t string -f "$GENESIS" '.app_state.perpetuals.perpetuals.[15].yield_index' -v '0/1'
-=======
 	dasel put -t int -f "$GENESIS" '.app_state.perpetuals.perpetuals.[15].params.market_type' -v '0'
->>>>>>> 17fc528a
 
 	# Perpetual: NEAR-USD
 	dasel put -t json -f "$GENESIS" '.app_state.perpetuals.perpetuals.[]' -v "{}"
@@ -412,12 +348,8 @@
 	dasel put -t int -f "$GENESIS" '.app_state.perpetuals.perpetuals.[16].params.atomic_resolution' -v '-6'
 	dasel put -t int -f "$GENESIS" '.app_state.perpetuals.perpetuals.[16].params.default_funding_ppm' -v '0'
 	dasel put -t int -f "$GENESIS" '.app_state.perpetuals.perpetuals.[16].params.liquidity_tier' -v '1'
-<<<<<<< HEAD
-	dasel put -t int -f "$GENESIS" '.app_state.perpetuals.perpetuals.[16].params.market_type' -v '1'
 	dasel put -t string -f "$GENESIS" '.app_state.perpetuals.perpetuals.[16].yield_index' -v '0/1'
-=======
 	dasel put -t int -f "$GENESIS" '.app_state.perpetuals.perpetuals.[16].params.market_type' -v '0'
->>>>>>> 17fc528a
 
 	# Perpetual: MKR-USD
 	dasel put -t json -f "$GENESIS" '.app_state.perpetuals.perpetuals.[]' -v "{}"
@@ -427,12 +359,8 @@
 	dasel put -t int -f "$GENESIS" '.app_state.perpetuals.perpetuals.[17].params.atomic_resolution' -v '-9'
 	dasel put -t int -f "$GENESIS" '.app_state.perpetuals.perpetuals.[17].params.default_funding_ppm' -v '0'
 	dasel put -t int -f "$GENESIS" '.app_state.perpetuals.perpetuals.[17].params.liquidity_tier' -v '2'
-<<<<<<< HEAD
-	dasel put -t int -f "$GENESIS" '.app_state.perpetuals.perpetuals.[17].params.market_type' -v '1'
 	dasel put -t string -f "$GENESIS" '.app_state.perpetuals.perpetuals.[17].yield_index' -v '0/1'
-=======
 	dasel put -t int -f "$GENESIS" '.app_state.perpetuals.perpetuals.[17].params.market_type' -v '0'
->>>>>>> 17fc528a
 
 	# Perpetual: XLM-USD
 	dasel put -t json -f "$GENESIS" '.app_state.perpetuals.perpetuals.[]' -v "{}"
@@ -442,12 +370,8 @@
 	dasel put -t int -f "$GENESIS" '.app_state.perpetuals.perpetuals.[18].params.atomic_resolution' -v '-5'
 	dasel put -t int -f "$GENESIS" '.app_state.perpetuals.perpetuals.[18].params.default_funding_ppm' -v '0'
 	dasel put -t int -f "$GENESIS" '.app_state.perpetuals.perpetuals.[18].params.liquidity_tier' -v '1'
-<<<<<<< HEAD
-	dasel put -t int -f "$GENESIS" '.app_state.perpetuals.perpetuals.[18].params.market_type' -v '1'
 	dasel put -t string -f "$GENESIS" '.app_state.perpetuals.perpetuals.[18].yield_index' -v '0/1'
-=======
 	dasel put -t int -f "$GENESIS" '.app_state.perpetuals.perpetuals.[18].params.market_type' -v '0'
->>>>>>> 17fc528a
 
 	# Perpetual: ETC-USD
 	dasel put -t json -f "$GENESIS" '.app_state.perpetuals.perpetuals.[]' -v "{}"
@@ -457,12 +381,8 @@
 	dasel put -t int -f "$GENESIS" '.app_state.perpetuals.perpetuals.[19].params.atomic_resolution' -v '-7'
 	dasel put -t int -f "$GENESIS" '.app_state.perpetuals.perpetuals.[19].params.default_funding_ppm' -v '0'
 	dasel put -t int -f "$GENESIS" '.app_state.perpetuals.perpetuals.[19].params.liquidity_tier' -v '1'
-<<<<<<< HEAD
-	dasel put -t int -f "$GENESIS" '.app_state.perpetuals.perpetuals.[19].params.market_type' -v '1'
 	dasel put -t string -f "$GENESIS" '.app_state.perpetuals.perpetuals.[19].yield_index' -v '0/1'
-=======
 	dasel put -t int -f "$GENESIS" '.app_state.perpetuals.perpetuals.[19].params.market_type' -v '0'
->>>>>>> 17fc528a
 
 	# Perpetual: COMP-USD
 	dasel put -t json -f "$GENESIS" '.app_state.perpetuals.perpetuals.[]' -v "{}"
@@ -472,12 +392,8 @@
 	dasel put -t int -f "$GENESIS" '.app_state.perpetuals.perpetuals.[20].params.atomic_resolution' -v '-7'
 	dasel put -t int -f "$GENESIS" '.app_state.perpetuals.perpetuals.[20].params.default_funding_ppm' -v '0'
 	dasel put -t int -f "$GENESIS" '.app_state.perpetuals.perpetuals.[20].params.liquidity_tier' -v '2'
-<<<<<<< HEAD
-	dasel put -t int -f "$GENESIS" '.app_state.perpetuals.perpetuals.[20].params.market_type' -v '1'
 	dasel put -t string -f "$GENESIS" '.app_state.perpetuals.perpetuals.[20].yield_index' -v '0/1'
-=======
 	dasel put -t int -f "$GENESIS" '.app_state.perpetuals.perpetuals.[20].params.market_type' -v '0'
->>>>>>> 17fc528a
 
 	# Perpetual: WLD-USD
 	dasel put -t json -f "$GENESIS" '.app_state.perpetuals.perpetuals.[]' -v "{}"
@@ -487,12 +403,8 @@
 	dasel put -t int -f "$GENESIS" '.app_state.perpetuals.perpetuals.[21].params.atomic_resolution' -v '-6'
 	dasel put -t int -f "$GENESIS" '.app_state.perpetuals.perpetuals.[21].params.default_funding_ppm' -v '0'
 	dasel put -t int -f "$GENESIS" '.app_state.perpetuals.perpetuals.[21].params.liquidity_tier' -v '1'
-<<<<<<< HEAD
-	dasel put -t int -f "$GENESIS" '.app_state.perpetuals.perpetuals.[21].params.market_type' -v '1'
 	dasel put -t string -f "$GENESIS" '.app_state.perpetuals.perpetuals.[21].yield_index' -v '0/1'
-=======
 	dasel put -t int -f "$GENESIS" '.app_state.perpetuals.perpetuals.[21].params.market_type' -v '0'
->>>>>>> 17fc528a
 
 	# Perpetual: APE-USD
 	dasel put -t json -f "$GENESIS" '.app_state.perpetuals.perpetuals.[]' -v "{}"
@@ -502,12 +414,8 @@
 	dasel put -t int -f "$GENESIS" '.app_state.perpetuals.perpetuals.[22].params.atomic_resolution' -v '-6'
 	dasel put -t int -f "$GENESIS" '.app_state.perpetuals.perpetuals.[22].params.default_funding_ppm' -v '0'
 	dasel put -t int -f "$GENESIS" '.app_state.perpetuals.perpetuals.[22].params.liquidity_tier' -v '2'
-<<<<<<< HEAD
-	dasel put -t int -f "$GENESIS" '.app_state.perpetuals.perpetuals.[22].params.market_type' -v '1'
 	dasel put -t string -f "$GENESIS" '.app_state.perpetuals.perpetuals.[22].yield_index' -v '0/1'
-=======
 	dasel put -t int -f "$GENESIS" '.app_state.perpetuals.perpetuals.[22].params.market_type' -v '0'
->>>>>>> 17fc528a
 
 	# Perpetual: APT-USD
 	dasel put -t json -f "$GENESIS" '.app_state.perpetuals.perpetuals.[]' -v "{}"
@@ -517,12 +425,8 @@
 	dasel put -t int -f "$GENESIS" '.app_state.perpetuals.perpetuals.[23].params.atomic_resolution' -v '-6'
 	dasel put -t int -f "$GENESIS" '.app_state.perpetuals.perpetuals.[23].params.default_funding_ppm' -v '0'
 	dasel put -t int -f "$GENESIS" '.app_state.perpetuals.perpetuals.[23].params.liquidity_tier' -v '1'
-<<<<<<< HEAD
-	dasel put -t int -f "$GENESIS" '.app_state.perpetuals.perpetuals.[23].params.market_type' -v '1'
 	dasel put -t string -f "$GENESIS" '.app_state.perpetuals.perpetuals.[23].yield_index' -v '0/1'
-=======
 	dasel put -t int -f "$GENESIS" '.app_state.perpetuals.perpetuals.[23].params.market_type' -v '0'
->>>>>>> 17fc528a
 
 	# Perpetual: ARB-USD
 	dasel put -t json -f "$GENESIS" '.app_state.perpetuals.perpetuals.[]' -v "{}"
@@ -532,12 +436,8 @@
 	dasel put -t int -f "$GENESIS" '.app_state.perpetuals.perpetuals.[24].params.atomic_resolution' -v '-6'
 	dasel put -t int -f "$GENESIS" '.app_state.perpetuals.perpetuals.[24].params.default_funding_ppm' -v '0'
 	dasel put -t int -f "$GENESIS" '.app_state.perpetuals.perpetuals.[24].params.liquidity_tier' -v '1'
-<<<<<<< HEAD
-	dasel put -t int -f "$GENESIS" '.app_state.perpetuals.perpetuals.[24].params.market_type' -v '1'
 	dasel put -t string -f "$GENESIS" '.app_state.perpetuals.perpetuals.[24].yield_index' -v '0/1'
-=======
 	dasel put -t int -f "$GENESIS" '.app_state.perpetuals.perpetuals.[24].params.market_type' -v '0'
->>>>>>> 17fc528a
 
 	# Perpetual: BLUR-USD
 	dasel put -t json -f "$GENESIS" '.app_state.perpetuals.perpetuals.[]' -v "{}"
@@ -547,12 +447,8 @@
 	dasel put -t int -f "$GENESIS" '.app_state.perpetuals.perpetuals.[25].params.atomic_resolution' -v '-5'
 	dasel put -t int -f "$GENESIS" '.app_state.perpetuals.perpetuals.[25].params.default_funding_ppm' -v '0'
 	dasel put -t int -f "$GENESIS" '.app_state.perpetuals.perpetuals.[25].params.liquidity_tier' -v '2'
-<<<<<<< HEAD
-	dasel put -t int -f "$GENESIS" '.app_state.perpetuals.perpetuals.[25].params.market_type' -v '1'
 	dasel put -t string -f "$GENESIS" '.app_state.perpetuals.perpetuals.[25].yield_index' -v '0/1'
-=======
 	dasel put -t int -f "$GENESIS" '.app_state.perpetuals.perpetuals.[25].params.market_type' -v '0'
->>>>>>> 17fc528a
 
 	# Perpetual: LDO-USD
 	dasel put -t json -f "$GENESIS" '.app_state.perpetuals.perpetuals.[]' -v "{}"
@@ -562,12 +458,8 @@
 	dasel put -t int -f "$GENESIS" '.app_state.perpetuals.perpetuals.[26].params.atomic_resolution' -v '-6'
 	dasel put -t int -f "$GENESIS" '.app_state.perpetuals.perpetuals.[26].params.default_funding_ppm' -v '0'
 	dasel put -t int -f "$GENESIS" '.app_state.perpetuals.perpetuals.[26].params.liquidity_tier' -v '2'
-<<<<<<< HEAD
-	dasel put -t int -f "$GENESIS" '.app_state.perpetuals.perpetuals.[26].params.market_type' -v '1'
 	dasel put -t string -f "$GENESIS" '.app_state.perpetuals.perpetuals.[26].yield_index' -v '0/1'
-=======
 	dasel put -t int -f "$GENESIS" '.app_state.perpetuals.perpetuals.[26].params.market_type' -v '0'
->>>>>>> 17fc528a
 
 	# Perpetual: OP-USD
 	dasel put -t json -f "$GENESIS" '.app_state.perpetuals.perpetuals.[]' -v "{}"
@@ -577,12 +469,8 @@
 	dasel put -t int -f "$GENESIS" '.app_state.perpetuals.perpetuals.[27].params.atomic_resolution' -v '-6'
 	dasel put -t int -f "$GENESIS" '.app_state.perpetuals.perpetuals.[27].params.default_funding_ppm' -v '0'
 	dasel put -t int -f "$GENESIS" '.app_state.perpetuals.perpetuals.[27].params.liquidity_tier' -v '1'
-<<<<<<< HEAD
-	dasel put -t int -f "$GENESIS" '.app_state.perpetuals.perpetuals.[27].params.market_type' -v '1'
 	dasel put -t string -f "$GENESIS" '.app_state.perpetuals.perpetuals.[27].yield_index' -v '0/1'
-=======
 	dasel put -t int -f "$GENESIS" '.app_state.perpetuals.perpetuals.[27].params.market_type' -v '0'
->>>>>>> 17fc528a
 
 	# Perpetual: PEPE-USD
 	dasel put -t json -f "$GENESIS" '.app_state.perpetuals.perpetuals.[]' -v "{}"
@@ -592,12 +480,8 @@
 	dasel put -t int -f "$GENESIS" '.app_state.perpetuals.perpetuals.[28].params.atomic_resolution' -v '1'
 	dasel put -t int -f "$GENESIS" '.app_state.perpetuals.perpetuals.[28].params.default_funding_ppm' -v '0'
 	dasel put -t int -f "$GENESIS" '.app_state.perpetuals.perpetuals.[28].params.liquidity_tier' -v '1'
-<<<<<<< HEAD
-	dasel put -t int -f "$GENESIS" '.app_state.perpetuals.perpetuals.[28].params.market_type' -v '1'
 	dasel put -t string -f "$GENESIS" '.app_state.perpetuals.perpetuals.[28].yield_index' -v '0/1'
-=======
 	dasel put -t int -f "$GENESIS" '.app_state.perpetuals.perpetuals.[28].params.market_type' -v '0'
->>>>>>> 17fc528a
 
 	# Perpetual: SEI-USD
 	dasel put -t json -f "$GENESIS" '.app_state.perpetuals.perpetuals.[]' -v "{}"
@@ -607,12 +491,8 @@
 	dasel put -t int -f "$GENESIS" '.app_state.perpetuals.perpetuals.[29].params.atomic_resolution' -v '-5'
 	dasel put -t int -f "$GENESIS" '.app_state.perpetuals.perpetuals.[29].params.default_funding_ppm' -v '0'
 	dasel put -t int -f "$GENESIS" '.app_state.perpetuals.perpetuals.[29].params.liquidity_tier' -v '2'
-<<<<<<< HEAD
-	dasel put -t int -f "$GENESIS" '.app_state.perpetuals.perpetuals.[29].params.market_type' -v '1'
 	dasel put -t string -f "$GENESIS" '.app_state.perpetuals.perpetuals.[29].yield_index' -v '0/1'
-=======
 	dasel put -t int -f "$GENESIS" '.app_state.perpetuals.perpetuals.[29].params.market_type' -v '0'
->>>>>>> 17fc528a
 
 	# Perpetual: SHIB-USD
 	dasel put -t json -f "$GENESIS" '.app_state.perpetuals.perpetuals.[]' -v "{}"
@@ -622,12 +502,8 @@
 	dasel put -t int -f "$GENESIS" '.app_state.perpetuals.perpetuals.[30].params.atomic_resolution' -v '0'
 	dasel put -t int -f "$GENESIS" '.app_state.perpetuals.perpetuals.[30].params.default_funding_ppm' -v '0'
 	dasel put -t int -f "$GENESIS" '.app_state.perpetuals.perpetuals.[30].params.liquidity_tier' -v '1'
-<<<<<<< HEAD
-	dasel put -t int -f "$GENESIS" '.app_state.perpetuals.perpetuals.[30].params.market_type' -v '1'
 	dasel put -t string -f "$GENESIS" '.app_state.perpetuals.perpetuals.[30].yield_index' -v '0/1'
-=======
 	dasel put -t int -f "$GENESIS" '.app_state.perpetuals.perpetuals.[30].params.market_type' -v '0'
->>>>>>> 17fc528a
 
 	# Perpetual: SUI-USD
 	dasel put -t json -f "$GENESIS" '.app_state.perpetuals.perpetuals.[]' -v "{}"
@@ -637,12 +513,8 @@
 	dasel put -t int -f "$GENESIS" '.app_state.perpetuals.perpetuals.[31].params.atomic_resolution' -v '-5'
 	dasel put -t int -f "$GENESIS" '.app_state.perpetuals.perpetuals.[31].params.default_funding_ppm' -v '0'
 	dasel put -t int -f "$GENESIS" '.app_state.perpetuals.perpetuals.[31].params.liquidity_tier' -v '1'
-<<<<<<< HEAD
-	dasel put -t int -f "$GENESIS" '.app_state.perpetuals.perpetuals.[31].params.market_type' -v '1'
 	dasel put -t string -f "$GENESIS" '.app_state.perpetuals.perpetuals.[31].yield_index' -v '0/1'
-=======
 	dasel put -t int -f "$GENESIS" '.app_state.perpetuals.perpetuals.[31].params.market_type' -v '0'
->>>>>>> 17fc528a
 
 	# Perpetual: XRP-USD
 	dasel put -t json -f "$GENESIS" '.app_state.perpetuals.perpetuals.[]' -v "{}"
@@ -652,12 +524,8 @@
 	dasel put -t int -f "$GENESIS" '.app_state.perpetuals.perpetuals.[32].params.atomic_resolution' -v '-5'
 	dasel put -t int -f "$GENESIS" '.app_state.perpetuals.perpetuals.[32].params.default_funding_ppm' -v '0'
 	dasel put -t int -f "$GENESIS" '.app_state.perpetuals.perpetuals.[32].params.liquidity_tier' -v '1'
-<<<<<<< HEAD
-	dasel put -t int -f "$GENESIS" '.app_state.perpetuals.perpetuals.[32].params.market_type' -v '1'
 	dasel put -t string -f "$GENESIS" '.app_state.perpetuals.perpetuals.[32].yield_index' -v '0/1'
-=======
 	dasel put -t int -f "$GENESIS" '.app_state.perpetuals.perpetuals.[32].params.market_type' -v '0'
->>>>>>> 17fc528a
 
 	# Update prices module.
 	# Market: BTC-USD
@@ -1568,18 +1436,10 @@
 	dasel put -t int -f "$GENESIS" '.app_state.clob.clob_pairs.[32].quantum_conversion_exponent' -v '-9'
 
 	# Liquidations
-<<<<<<< HEAD
-	dasel put -t int -f "$GENESIS" '.app_state.clob.liquidations_config.max_liquidation_fee_ppm' -v '15000'  # 1.5%
-	dasel put -t int -f "$GENESIS" '.app_state.clob.liquidations_config.position_block_limits.min_position_notional_liquidated' -v '1000000000' # 1_000 TDAI
-	dasel put -t int -f "$GENESIS" '.app_state.clob.liquidations_config.position_block_limits.max_position_portion_liquidated_ppm' -v '100000'  # 10%
-	dasel put -t int -f "$GENESIS" '.app_state.clob.liquidations_config.subaccount_block_limits.max_notional_liquidated' -v '100000000000'  # 100_000 TDAI
-	dasel put -t int -f "$GENESIS" '.app_state.clob.liquidations_config.subaccount_block_limits.max_quantums_insurance_lost' -v '1000000000000' # 1_000_000 TDAI
-=======
 	dasel put -t int -f "$GENESIS" '.app_state.clob.liquidations_config.insurance_fund_fee_ppm' -v '15000'  # 1.5%
 	dasel put -t int -f "$GENESIS" '.app_state.clob.liquidations_config.validator_fee_ppm' -v '200000'  # 20%
 	dasel put -t int -f "$GENESIS" '.app_state.clob.liquidations_config.liquidity_fee_ppm' -v '800000'  # 80%
 	dasel put -t int -f "$GENESIS" '.app_state.clob.liquidations_config.subaccount_block_limits.max_quantums_insurance_lost' -v '1000000000000' # 1_000_000 USDC
->>>>>>> 17fc528a
 	dasel put -t int -f "$GENESIS" '.app_state.clob.liquidations_config.fillable_price_config.bankruptcy_adjustment_ppm' -v '1000000'
 	dasel put -t int -f "$GENESIS" '.app_state.clob.liquidations_config.fillable_price_config.spread_to_maintenance_margin_ratio_ppm' -v '1500000'  # 150%
 	
@@ -1792,12 +1652,8 @@
 	dasel put -t int -f "$GENESIS" '.app_state.perpetuals.perpetuals.last().params.atomic_resolution' -v '-10'
 	dasel put -t int -f "$GENESIS" '.app_state.perpetuals.perpetuals.last().params.default_funding_ppm' -v '0'
 	dasel put -t int -f "$GENESIS" '.app_state.perpetuals.perpetuals.last().params.liquidity_tier' -v "${NUM_LIQUIDITY_TIERS}"
-<<<<<<< HEAD
-	dasel put -t int -f "$GENESIS" '.app_state.perpetuals.perpetuals.last().params.market_type' -v '1'
 	dasel put -t string -f "$GENESIS" '.app_state.perpetuals.perpetuals.last().yield_index' -v '0/1'
-=======
 	dasel put -t int -f "$GENESIS" '.app_state.perpetuals.perpetuals.last().params.market_type' -v '0'
->>>>>>> 17fc528a
 
 	# Clob: TEST-USD
 	NUM_CLOB_PAIRS=$(jq -c '.app_state.clob.clob_pairs | length' < ${GENESIS})
