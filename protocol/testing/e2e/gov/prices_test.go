package gov_test

import (
	"testing"

	"github.com/cometbft/cometbft/types"
	sdk "github.com/cosmos/cosmos-sdk/types"
	govtypesv1 "github.com/cosmos/cosmos-sdk/x/gov/types/v1"
	"github.com/dydxprotocol/v4-chain/protocol/lib"
	"github.com/dydxprotocol/v4-chain/protocol/lib/slinky"
	testapp "github.com/dydxprotocol/v4-chain/protocol/testutil/app"
	"github.com/dydxprotocol/v4-chain/protocol/testutil/constants"
	pricestest "github.com/dydxprotocol/v4-chain/protocol/testutil/prices"
	clobtypes "github.com/dydxprotocol/v4-chain/protocol/x/clob/types"
	perptypes "github.com/dydxprotocol/v4-chain/protocol/x/perpetuals/types"
	pricestypes "github.com/dydxprotocol/v4-chain/protocol/x/prices/types"
	marketmaptypes "github.com/skip-mev/slinky/x/marketmap/types"
	"github.com/stretchr/testify/require"
)

var (
	GENESIS_MARKET_PARAM = pricestypes.MarketParam{
		Id:                 0,
		Pair:               "btc-adv4tnt",
		Exponent:           -8,
		MinExchanges:       2,
		MinPriceChangePpm:  1_000,
		ExchangeConfigJson: "{}",
	}

	MODIFIED_MARKET_PARAM = pricestypes.MarketParam{
		Id:                 GENESIS_MARKET_PARAM.Id,
		Pair:               GENESIS_MARKET_PARAM.Pair,
		Exponent:           GENESIS_MARKET_PARAM.Exponent, // exponent cannot be updated
		MinExchanges:       3,
		MinPriceChangePpm:  2_002,
		ExchangeConfigJson: `{"exchanges":[{"exchangeName":"Bitfinex","ticker":"tBTCUSD"}]}`,
	}
)

// This tests `MsgUpdateMarketParam` in `x/prices`.
func TestUpdateMarketParam(t *testing.T) {
	tests := map[string]struct {
		msg                       *pricestypes.MsgUpdateMarketParam
		expectCheckTxFails        bool
		expectSubmitProposalFails bool
		expectedProposalStatus    govtypesv1.ProposalStatus
	}{
		"Success": {
			msg: &pricestypes.MsgUpdateMarketParam{
				Authority:   lib.GovModuleAddress.String(),
				MarketParam: MODIFIED_MARKET_PARAM,
			},
			expectedProposalStatus: govtypesv1.ProposalStatus_PROPOSAL_STATUS_PASSED,
		},
		"Failure: market param does not exist": {
			msg: &pricestypes.MsgUpdateMarketParam{
				Authority: lib.GovModuleAddress.String(),
				MarketParam: pricestypes.MarketParam{
					Id:                 MODIFIED_MARKET_PARAM.Id + 1, // id does not exist
					Pair:               MODIFIED_MARKET_PARAM.Pair,
					Exponent:           MODIFIED_MARKET_PARAM.Exponent,
					MinExchanges:       MODIFIED_MARKET_PARAM.MinExchanges,
					MinPriceChangePpm:  MODIFIED_MARKET_PARAM.MinPriceChangePpm,
					ExchangeConfigJson: MODIFIED_MARKET_PARAM.ExchangeConfigJson,
				},
			},
			expectedProposalStatus: govtypesv1.ProposalStatus_PROPOSAL_STATUS_FAILED,
		},
<<<<<<< HEAD
=======
		"Failure: new pair name does not exist in marketmap": {
			msg: &pricestypes.MsgUpdateMarketParam{
				Authority: lib.GovModuleAddress.String(),
				MarketParam: pricestypes.MarketParam{
					Id:                 MODIFIED_MARKET_PARAM.Id,
					Pair:               "nonexistent-pair",
					Exponent:           MODIFIED_MARKET_PARAM.Exponent,
					MinExchanges:       MODIFIED_MARKET_PARAM.MinExchanges,
					MinPriceChangePpm:  MODIFIED_MARKET_PARAM.MinPriceChangePpm,
					ExchangeConfigJson: MODIFIED_MARKET_PARAM.ExchangeConfigJson,
				},
			},
			expectedProposalStatus: govtypesv1.ProposalStatus_PROPOSAL_STATUS_FAILED,
		},
		"Failure: exponent is updated": {
			msg: &pricestypes.MsgUpdateMarketParam{
				Authority: lib.GovModuleAddress.String(),
				MarketParam: pricestypes.MarketParam{
					Id:                 MODIFIED_MARKET_PARAM.Id,
					Pair:               MODIFIED_MARKET_PARAM.Pair,
					Exponent:           MODIFIED_MARKET_PARAM.Exponent + 1, // update to exponent is not permitted.
					MinExchanges:       MODIFIED_MARKET_PARAM.MinExchanges,
					MinPriceChangePpm:  MODIFIED_MARKET_PARAM.MinPriceChangePpm,
					ExchangeConfigJson: MODIFIED_MARKET_PARAM.ExchangeConfigJson,
				},
			},
			expectedProposalStatus: govtypesv1.ProposalStatus_PROPOSAL_STATUS_FAILED,
		},
>>>>>>> b57eb4cc
		"Failure: empty pair": {
			msg: &pricestypes.MsgUpdateMarketParam{
				Authority: lib.GovModuleAddress.String(),
				MarketParam: pricestypes.MarketParam{
					Id:                 MODIFIED_MARKET_PARAM.Id,
					Pair:               "", // invalid
					Exponent:           MODIFIED_MARKET_PARAM.Exponent,
					MinExchanges:       MODIFIED_MARKET_PARAM.MinExchanges,
					MinPriceChangePpm:  MODIFIED_MARKET_PARAM.MinPriceChangePpm,
					ExchangeConfigJson: MODIFIED_MARKET_PARAM.ExchangeConfigJson,
				},
			},
			expectCheckTxFails: true,
		},
		"Failure: min exchanges is 0": {
			msg: &pricestypes.MsgUpdateMarketParam{
				Authority: lib.GovModuleAddress.String(),
				MarketParam: pricestypes.MarketParam{
					Id:                 MODIFIED_MARKET_PARAM.Id,
					Pair:               MODIFIED_MARKET_PARAM.Pair,
					Exponent:           MODIFIED_MARKET_PARAM.Exponent,
					MinExchanges:       0, // invalid
					MinPriceChangePpm:  MODIFIED_MARKET_PARAM.MinPriceChangePpm,
					ExchangeConfigJson: MODIFIED_MARKET_PARAM.ExchangeConfigJson,
				},
			},
			expectCheckTxFails: true,
		},
		"Failure: malformed exchange config json": {
			msg: &pricestypes.MsgUpdateMarketParam{
				Authority: lib.GovModuleAddress.String(),
				MarketParam: pricestypes.MarketParam{
					Id:                 MODIFIED_MARKET_PARAM.Id,
					Pair:               MODIFIED_MARKET_PARAM.Pair,
					Exponent:           MODIFIED_MARKET_PARAM.Exponent,
					MinExchanges:       MODIFIED_MARKET_PARAM.MinExchanges,
					MinPriceChangePpm:  MODIFIED_MARKET_PARAM.MinPriceChangePpm,
					ExchangeConfigJson: `{{"exchanges":[{"exchangeName":"Bitfinex","ticker":"tBTCUSD"}]}`, // invalid
				},
			},
			expectCheckTxFails: true,
		},
		"Failure: invalid authority": {
			msg: &pricestypes.MsgUpdateMarketParam{
				Authority:   constants.AliceAccAddress.String(),
				MarketParam: MODIFIED_MARKET_PARAM,
			},
			expectSubmitProposalFails: true,
		},
	}

	for name, tc := range tests {
		t.Run(name, func(t *testing.T) {
			tApp := testapp.NewTestAppBuilder(t).WithGenesisDocFn(func() (genesis types.GenesisDoc) {
				genesis = testapp.DefaultGenesis()
				testapp.UpdateGenesisDocWithAppStateForModule(
					&genesis,
					func(genesisState *govtypesv1.GenesisState) {
						genesisState.Params.VotingPeriod = &testapp.TestVotingPeriod
					},
				)
				// Initialize marketmap module with genesis market.
				testapp.UpdateGenesisDocWithAppStateForModule(
					&genesis,
					func(genesisState *marketmaptypes.GenesisState) {
						markets := make(map[string]marketmaptypes.Market)
						cp, _ := slinky.MarketPairToCurrencyPair(GENESIS_MARKET_PARAM.Pair)
						ticker := marketmaptypes.Ticker{
							CurrencyPair:     cp,
							Decimals:         8,
							MinProviderCount: 3,
							Enabled:          true,
							Metadata_JSON:    "",
						}
						markets[cp.String()] = marketmaptypes.Market{
							Ticker: ticker,
							ProviderConfigs: []marketmaptypes.ProviderConfig{
								{Name: "binance_ws", OffChainTicker: "test"},
								{Name: "bybit_ws", OffChainTicker: "test"},
								{Name: "coinbase_ws", OffChainTicker: "test"},
							},
						}
						marketMap := marketmaptypes.MarketMap{
							Markets: markets,
						}
						genesisState.MarketMap = marketMap
					},
				)

				// Initialize prices module with genesis market param.
				testapp.UpdateGenesisDocWithAppStateForModule(
					&genesis,
					func(genesisState *pricestypes.GenesisState) {
						marketParamPrice := pricestest.GenerateMarketParamPrice(
							pricestest.WithId(GENESIS_MARKET_PARAM.Id),
							pricestest.WithPair(GENESIS_MARKET_PARAM.Pair),
							pricestest.WithExponent(GENESIS_MARKET_PARAM.Exponent),
							pricestest.WithMinExchanges(GENESIS_MARKET_PARAM.MinExchanges),
							pricestest.WithMinPriceChangePpm(GENESIS_MARKET_PARAM.MinPriceChangePpm),
							pricestest.WithExchangeConfigJson(GENESIS_MARKET_PARAM.ExchangeConfigJson),
						)
						genesisState.MarketParams = []pricestypes.MarketParam{marketParamPrice.Param}
						genesisState.MarketPrices = []pricestypes.MarketPrice{marketParamPrice.Price}
					},
				)
				// Initialize perpetuals module with no perpetuals.
				testapp.UpdateGenesisDocWithAppStateForModule(
					&genesis,
					func(genesisState *perptypes.GenesisState) {
						genesisState.Perpetuals = []perptypes.Perpetual{}
					},
				)
				// Initialize clob module with no clob pairs.
				testapp.UpdateGenesisDocWithAppStateForModule(
					&genesis,
					func(genesisState *clobtypes.GenesisState) {
						genesisState.ClobPairs = []clobtypes.ClobPair{}
					},
				)
				return genesis
			}).Build()
			ctx := tApp.InitChain()
			initialMarketParams := tApp.App.PricesKeeper.GetAllMarketParams(ctx)

			// Submit and tally governance proposal that includes `MsgUpdateMarketParam`.
			ctx = testapp.SubmitAndTallyProposal(
				t,
				ctx,
				tApp,
				[]sdk.Msg{tc.msg},
				testapp.TestSubmitProposalTxHeight,
				tc.expectCheckTxFails,
				tc.expectSubmitProposalFails,
				tc.expectedProposalStatus,
			)

			if tc.expectedProposalStatus == govtypesv1.ProposalStatus_PROPOSAL_STATUS_PASSED {
				// If proposal is supposed to pass, verify that maret param is updated.
				updatedMarketParam, exists := tApp.App.PricesKeeper.GetMarketParam(ctx, tc.msg.MarketParam.Id)
				require.True(t, exists)
				require.Equal(t, tc.msg.MarketParam, updatedMarketParam)
			} else {
				// Otherwise, verify that market params are unchanged.
				require.Equal(t, initialMarketParams, tApp.App.PricesKeeper.GetAllMarketParams(ctx))
			}
		})
	}
}<|MERGE_RESOLUTION|>--- conflicted
+++ resolved
@@ -67,8 +67,6 @@
 			},
 			expectedProposalStatus: govtypesv1.ProposalStatus_PROPOSAL_STATUS_FAILED,
 		},
-<<<<<<< HEAD
-=======
 		"Failure: new pair name does not exist in marketmap": {
 			msg: &pricestypes.MsgUpdateMarketParam{
 				Authority: lib.GovModuleAddress.String(),
@@ -83,21 +81,6 @@
 			},
 			expectedProposalStatus: govtypesv1.ProposalStatus_PROPOSAL_STATUS_FAILED,
 		},
-		"Failure: exponent is updated": {
-			msg: &pricestypes.MsgUpdateMarketParam{
-				Authority: lib.GovModuleAddress.String(),
-				MarketParam: pricestypes.MarketParam{
-					Id:                 MODIFIED_MARKET_PARAM.Id,
-					Pair:               MODIFIED_MARKET_PARAM.Pair,
-					Exponent:           MODIFIED_MARKET_PARAM.Exponent + 1, // update to exponent is not permitted.
-					MinExchanges:       MODIFIED_MARKET_PARAM.MinExchanges,
-					MinPriceChangePpm:  MODIFIED_MARKET_PARAM.MinPriceChangePpm,
-					ExchangeConfigJson: MODIFIED_MARKET_PARAM.ExchangeConfigJson,
-				},
-			},
-			expectedProposalStatus: govtypesv1.ProposalStatus_PROPOSAL_STATUS_FAILED,
-		},
->>>>>>> b57eb4cc
 		"Failure: empty pair": {
 			msg: &pricestypes.MsgUpdateMarketParam{
 				Authority: lib.GovModuleAddress.String(),
