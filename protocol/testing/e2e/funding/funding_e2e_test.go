package funding_test

import (
	"testing"
	"time"

<<<<<<< HEAD
	sdaiservertypes "github.com/StreamFinance-Protocol/stream-chain/protocol/daemons/server/types/sdaioracle"
=======
	ve "github.com/StreamFinance-Protocol/stream-chain/protocol/app/ve"
>>>>>>> 17fc528a
	testapp "github.com/StreamFinance-Protocol/stream-chain/protocol/testutil/app"
	clobtest "github.com/StreamFinance-Protocol/stream-chain/protocol/testutil/clob"
	"github.com/StreamFinance-Protocol/stream-chain/protocol/testutil/constants"
	pricefeed_testutil "github.com/StreamFinance-Protocol/stream-chain/protocol/testutil/pricefeed"
	pricestest "github.com/StreamFinance-Protocol/stream-chain/protocol/testutil/prices"
	vetesting "github.com/StreamFinance-Protocol/stream-chain/protocol/testutil/ve"
	assettypes "github.com/StreamFinance-Protocol/stream-chain/protocol/x/assets/types"
	clobtypes "github.com/StreamFinance-Protocol/stream-chain/protocol/x/clob/types"
	epochstypes "github.com/StreamFinance-Protocol/stream-chain/protocol/x/epochs/types"
	perptypes "github.com/StreamFinance-Protocol/stream-chain/protocol/x/perpetuals/types"
<<<<<<< HEAD
	pricestypes "github.com/StreamFinance-Protocol/stream-chain/protocol/x/prices/types"
	ratelimittypes "github.com/StreamFinance-Protocol/stream-chain/protocol/x/ratelimit/types"
=======
>>>>>>> 17fc528a
	sendingtypes "github.com/StreamFinance-Protocol/stream-chain/protocol/x/sending/types"
	satypes "github.com/StreamFinance-Protocol/stream-chain/protocol/x/subaccounts/types"
	"github.com/cometbft/cometbft/types"

	"github.com/stretchr/testify/require"
)

const (
	BlockTimeDuration             = 2 * time.Second
	NumBlocksPerMinute            = int64(time.Minute / BlockTimeDuration) // 30
	BlockHeightAtFirstFundingTick = 1000
	TestTransferTDaiForSettlement = 10_000_000_000_000
	TestMarketId                  = 0
)

var (
	OrderTemplate_Alice_Num0_Id0_Clob0_Buy_LongTerm = clobtypes.Order{
		OrderId: clobtypes.OrderId{
			SubaccountId: constants.Alice_Num0,
			ClientId:     0,
			OrderFlags:   clobtypes.OrderIdFlags_LongTerm,
			ClobPairId:   0,
		},
		Side: clobtypes.Order_SIDE_BUY,
		GoodTilOneof: &clobtypes.Order_GoodTilBlockTime{
			GoodTilBlockTime: uint32(GenesisTime.Add(24 * time.Hour).Unix()),
		},
	}
	OrderTemplate_Alice_Num0_Id1_Clob0_Buy_LongTerm = clobtypes.Order{
		OrderId: clobtypes.OrderId{
			SubaccountId: constants.Alice_Num0,
			ClientId:     1,
			OrderFlags:   clobtypes.OrderIdFlags_LongTerm,
			ClobPairId:   0,
		},
		Side: clobtypes.Order_SIDE_BUY,
		GoodTilOneof: &clobtypes.Order_GoodTilBlockTime{
			GoodTilBlockTime: uint32(GenesisTime.Add(24 * time.Hour).Unix()),
		},
	}
	OrderTemplate_Bob_Num0_Id0_Clob0_Sell_LongTerm = clobtypes.Order{
		OrderId: clobtypes.OrderId{
			SubaccountId: constants.Bob_Num0,
			ClientId:     0,
			OrderFlags:   clobtypes.OrderIdFlags_LongTerm,
			ClobPairId:   0,
		},
		Side: clobtypes.Order_SIDE_SELL,
		GoodTilOneof: &clobtypes.Order_GoodTilBlockTime{
			GoodTilBlockTime: uint32(GenesisTime.Add(24 * time.Hour).Unix()),
		},
	}
	OrderTemplate_Bob_Num0_Id1_Clob0_Sell_LongTerm = clobtypes.Order{
		OrderId: clobtypes.OrderId{
			SubaccountId: constants.Bob_Num0,
			ClientId:     1,
			OrderFlags:   clobtypes.OrderIdFlags_LongTerm,
			ClobPairId:   0,
		},
		Side: clobtypes.Order_SIDE_SELL,
		GoodTilOneof: &clobtypes.Order_GoodTilBlockTime{
			GoodTilBlockTime: uint32(GenesisTime.Add(24 * time.Hour).Unix()),
		},
	}
	OrderTemplate_Carl_Num0_Id0_Clob0_Buy_LongTerm = clobtypes.Order{
		OrderId: clobtypes.OrderId{
			SubaccountId: constants.Carl_Num0,
			ClientId:     0,
			OrderFlags:   clobtypes.OrderIdFlags_LongTerm,
			ClobPairId:   0,
		},
		Side: clobtypes.Order_SIDE_BUY,
		GoodTilOneof: &clobtypes.Order_GoodTilBlockTime{
			GoodTilBlockTime: uint32(GenesisTime.Add(24 * time.Hour).Unix()),
		},
	}
	// Genesis time of the chain
	GenesisTime                               = time.Unix(1690000000, 0)
	FirstFundingSampleTick                    = time.Unix(1690000050, 0)
	FirstFundingTick                          = time.Unix(1690002000, 0)
	LastFundingSampleOfSecondFundingTickEpoch = time.Unix(1690005570, 0)
	SecondFundingTick                         = time.Unix(
		1690002000+int64(epochstypes.FundingTickEpochDuration),
		0,
	)
	// Test transfers to settle Alice and Bob's subaccount.
	TestTranfers = []sendingtypes.MsgCreateTransfer{
		{
			Transfer: &sendingtypes.Transfer{
				Sender:    constants.Dave_Num0,
				Recipient: constants.Alice_Num0,
				AssetId:   assettypes.AssetTDai.Id,
				Amount:    TestTransferTDaiForSettlement,
			},
		},
		{
			Transfer: &sendingtypes.Transfer{
				Sender:    constants.Dave_Num0,
				Recipient: constants.Bob_Num0,
				AssetId:   assettypes.AssetTDai.Id,
				Amount:    TestTransferTDaiForSettlement,
			},
		},
		{
			Transfer: &sendingtypes.Transfer{
				Sender:    constants.Dave_Num0,
				Recipient: constants.Carl_Num0,
				AssetId:   assettypes.AssetTDai.Id,
				Amount:    TestTransferTDaiForSettlement,
			},
		},
	}
)

type expectedSettlements struct {
	SubaccountId satypes.SubaccountId
	Settlement   int64
}

func getSubaccountTDaiBalance(subaccount satypes.Subaccount) int64 {
	return subaccount.AssetPositions[0].Quantums.BigInt().Int64()
}

func TestFunding(t *testing.T) {
	tests := map[string]struct {
		testHumanOrders    []clobtest.TestHumanOrder
		initialDaemonPrice map[uint32]string
		// daemon price to be used in premium calculation
		daemonPriceForPremium map[uint32]string
		// oracle price for funding index calculation
		oracelPriceForFundingIndex map[uint32]string
		// address -> funding
		expectedSubaccountSettlements []expectedSettlements
		expectedFundingPremiums       []perptypes.MarketPremiums
		expectedFundingIndex          int64
	}{
		"daemon price below impact bid, positive funding, longs pay shorts": {
			testHumanOrders: []clobtest.TestHumanOrder{
				// Unmatched orders to generate funding premiums.
				{
					Order:      OrderTemplate_Bob_Num0_Id0_Clob0_Sell_LongTerm,
					HumanPrice: "28005",
					HumanSize:  "2",
				},
				{
					Order:      OrderTemplate_Alice_Num0_Id0_Clob0_Buy_LongTerm,
					HumanPrice: "28000",
					HumanSize:  "2",
				},
				// Matched orders to set up positions for Alice, Bob and Carl
				{
					Order:      OrderTemplate_Bob_Num0_Id1_Clob0_Sell_LongTerm,
					HumanPrice: "28003",
					HumanSize:  "1",
				},
				{
					Order:      OrderTemplate_Alice_Num0_Id1_Clob0_Buy_LongTerm,
					HumanPrice: "28003",
					HumanSize:  "0.8",
				},
				{
					Order:      OrderTemplate_Carl_Num0_Id0_Clob0_Buy_LongTerm,
					HumanPrice: "28003",
					HumanSize:  "0.2",
				},
			},
			initialDaemonPrice: map[uint32]string{
				TestMarketId: "28002",
			},
			daemonPriceForPremium: map[uint32]string{
				TestMarketId: "27960",
			},
			oracelPriceForFundingIndex: map[uint32]string{
				TestMarketId: "27000",
			},
			expectedFundingPremiums: []perptypes.MarketPremiums{
				{
					PerpetualId: 0,
					// 28_000 / 27_960 - 1 ~= 0.001430
					Premiums: constants.GenerateConstantFundingPremiums(1430, 60),
				},
			},
			// 1430 / 8 * 27000 * 10^(btc_atomic_resolution - quote_atomic_resolution) ~= 482.625
			expectedFundingIndex: 482,
			expectedSubaccountSettlements: []expectedSettlements{
				{
					SubaccountId: constants.Alice_Num0,
					// Alice is long 0.8 BTC, pays funding
					// Theoretical (from funding rate): 0.00143 / 8 * 27_000 * 0.8 ~= $3.864
					// Actual (from funding index): 482 * 8e9 (base quantums) / 1e6 (quote atomic) = $3.856
					Settlement: -3_856_000,
				},
				{
					SubaccountId: constants.Bob_Num0,
					// Bob is short 1 BTC, receives funding
					// Theoretical (from funding rate): 0.00143 / 8 * 27_000 * 1 ~= $4.82625
					// Actual (from funding index): 482 * 1e10 (base quantums) / 1e6 (quote atomic) = $4.82
					Settlement: 4_820_000,
				},
				{
					SubaccountId: constants.Carl_Num0,
					// Carl is long 0.2 BTC, pays funding
					// Theoretical (from funding rate): 0.00143 / 8 * 27_000 * 0.2 ~= $0.96525
					// Actual (from funding index): 482 * 2e9 (base quantums) / 1e6 (quote atomic) = $0.964
					Settlement: -964_000,
				},
			},
		},
		"daemon price above impact ask, negative funding, final funding rate clamped": {
			testHumanOrders: []clobtest.TestHumanOrder{
				// Unmatched orders to generate funding premiums.
				{
					Order:      OrderTemplate_Bob_Num0_Id0_Clob0_Sell_LongTerm,
					HumanPrice: "28005",
					HumanSize:  "2",
				},
				{
					Order:      OrderTemplate_Alice_Num0_Id0_Clob0_Buy_LongTerm,
					HumanPrice: "28000",
					HumanSize:  "2",
				},
				// Matched orders to set up positions for Alice, Bob and Carl
				{
					Order:      OrderTemplate_Bob_Num0_Id1_Clob0_Sell_LongTerm,
					HumanPrice: "28003",
					HumanSize:  "1",
				},
				{
					Order:      OrderTemplate_Alice_Num0_Id1_Clob0_Buy_LongTerm,
					HumanPrice: "28003",
					HumanSize:  "0.8",
				},
				{
					Order:      OrderTemplate_Carl_Num0_Id0_Clob0_Buy_LongTerm,
					HumanPrice: "28003",
					HumanSize:  "0.2",
				},
			},
			initialDaemonPrice: map[uint32]string{
				0: "28002",
			},
			daemonPriceForPremium: map[uint32]string{
				0: "34000",
			},
			oracelPriceForFundingIndex: map[uint32]string{
				0: "33500",
			},
			expectedFundingPremiums: []perptypes.MarketPremiums{
				{
					PerpetualId: 0,
					// 28005  / 34000 - 1 ~= -0.176323 (-17.6%)
					Premiums: constants.GenerateConstantFundingPremiums(-176_323, 60),
				},
			},
			// Funding rate clamp = premium_rate_clamp_factor * (initial_margin - maintenance_margin)
			//                    = 600% * (0.05 - 0.03) = 12% = 120_000 ppm
			// 120_000 / 8 * 33500 * 10^(btc_atomic_resolution - quote_atomic_resolution) = 50_250
			expectedFundingIndex: -50_250,
			expectedSubaccountSettlements: []expectedSettlements{
				{
					SubaccountId: constants.Alice_Num0,
					// Alice is long 0.8 BTC, receives funding
					// Theoretical (from funding rate): 0.12 / 8 * 33_500 * 0.8 = $402
					// Actual (from funding index): 50_250 * 8e9 (base quantums) / 1e6 (quote atomic) = $402
					Settlement: 402_000_000,
				},
				{
					SubaccountId: constants.Bob_Num0,
					// Bob is short 1 BTC, pays funding
					// Theoretical (from funding rate): 0.12 / 8 * 33_500 * 1 = $502.5
					// Actual (from funding index): 50_250 * 1e10 (base quantums) / 1e6 (quote atomic) = $502.5
					Settlement: -502_500_000,
				},
				{
					SubaccountId: constants.Carl_Num0,
					// Carl is long 0.2 BTC, receives funding
					// Theoretical (from funding rate): 0.12 / 8 * 33_500 * 0.2 = $100.5
					// Actual (from funding index): 50_250 * 2e9 (base quantums) / 1e6 (quote atomic) = $100.5
					Settlement: 100_500_000,
				},
			},
		},
		"daemon price between impact bid and ask, zero funding": {
			testHumanOrders: []clobtest.TestHumanOrder{
				// Unmatched orders to generate funding premiums.
				{
					Order:      OrderTemplate_Bob_Num0_Id0_Clob0_Sell_LongTerm,
					HumanPrice: "28005", // Impact ask price
					HumanSize:  "2",
				},
				{
					Order:      OrderTemplate_Alice_Num0_Id0_Clob0_Buy_LongTerm,
					HumanPrice: "28000", // Impact bid price
					HumanSize:  "2",
				},
				// Matched orders to set up positions for Alice, Bob and Carl
				{
					Order:      OrderTemplate_Bob_Num0_Id1_Clob0_Sell_LongTerm,
					HumanPrice: "28003",
					HumanSize:  "1",
				},
				{
					Order:      OrderTemplate_Alice_Num0_Id1_Clob0_Buy_LongTerm,
					HumanPrice: "28003",
					HumanSize:  "0.8",
				},
				{
					Order:      OrderTemplate_Carl_Num0_Id0_Clob0_Buy_LongTerm,
					HumanPrice: "28003",
					HumanSize:  "0.2",
				},
			},
			initialDaemonPrice: map[uint32]string{
				0: "28002",
			},
			daemonPriceForPremium: map[uint32]string{
				0: "28003", // Between impact bid and ask
			},
			oracelPriceForFundingIndex: map[uint32]string{
				0: "27500",
			},
			expectedFundingPremiums: nil,
			expectedFundingIndex:    0,
			expectedSubaccountSettlements: []expectedSettlements{
				{
					SubaccountId: constants.Alice_Num0,
					Settlement:   0,
				},
				{
					SubaccountId: constants.Bob_Num0,
					Settlement:   0,
				},
				{
					SubaccountId: constants.Carl_Num0,
					Settlement:   0,
				},
			},
		},
	}

	for name, tc := range tests {
		t.Run(name, func(t *testing.T) {
			tApp := testapp.NewTestAppBuilder(t).
				// UpdateDaemonPrice only contacts the tApp.App.Server causing non-determinism in the
				// other App instances in TestApp used for non-determinism checking.
				WithNonDeterminismChecksEnabled(false).
				WithGenesisDocFn(func() (genesis types.GenesisDoc) {
					genesis = testapp.DefaultGenesis()
					genesis.GenesisTime = GenesisTime
					return genesis
				}).Build()
			ctx := tApp.InitChain()

			rate := sdaiservertypes.TestSDAIEventRequests[0].ConversionRate

			msgUpdateSDAIConversionRate := ratelimittypes.MsgUpdateSDAIConversionRate{
				Sender:         constants.Alice_Num0.Owner,
				ConversionRate: rate,
			}

			for _, checkTx := range testapp.MustMakeCheckTxsWithSdkMsg(
				ctx,
				tApp.App,
				testapp.MustMakeCheckTxOptions{
					AccAddressForSigning: msgUpdateSDAIConversionRate.Sender,
					Gas:                  1200000,
					FeeAmt:               constants.TestFeeCoins_5Cents,
				},
				&msgUpdateSDAIConversionRate,
			) {
				resp := tApp.CheckTx(checkTx)
				require.Conditionf(t, resp.IsOK, "Expected CheckTx to succeed. Response: %+v", resp)
			}

			ctx = tApp.AdvanceToBlock(2, testapp.AdvanceToBlockOptions{})

			// Place orders on the book.
			for _, testHumanOrder := range tc.testHumanOrders {
				order := testapp.MustMakeOrderFromHumanInput(
					ctx,
					tApp.App,
					testHumanOrder.Order,
					testHumanOrder.HumanPrice,
					testHumanOrder.HumanSize,
				)

				checkTx := testapp.MustMakeCheckTxsWithClobMsg(ctx, tApp.App, *clobtypes.NewMsgPlaceOrder(order))
				resp := tApp.CheckTx(checkTx[0])
				require.Conditionf(t, resp.IsOK, "Expected CheckTx to succeed. Response: %+v", resp)
			}

			// Update initial daemon price. This price is meant to be within the impact price range,
			// leading to zero sampled premiums.
			pricefeed_testutil.UpdateDaemonPrice(
				t,
				ctx,
				tApp.App,
				TestMarketId,
				pricestest.MustHumanPriceToMarketPrice(tc.initialDaemonPrice[TestMarketId], -5),
				// Only daemon price past a certain threshold is used for premium calculation.
				// Use additional buffer here to ensure `test-race` passes.
				time.Now().Add(1*time.Hour),
			)

			ctx = tApp.AdvanceToBlock(BlockHeightAtFirstFundingTick, testapp.AdvanceToBlockOptions{
				BlockTime:                    FirstFundingTick,
				LinearBlockTimeInterpolation: true,
			})

			premiumSamples := tApp.App.PerpetualsKeeper.GetPremiumSamples(ctx)
			// No non-zero premium samples yet.
			require.Len(t, premiumSamples.AllMarketPremiums, 0)
			// Zero premium samples since we just entered a new `funding-tick` epoch.
			require.Equal(t, uint32(0), premiumSamples.NumPremiums)

			// Update daemon price for each validator so they use this price for premium calculation.
			pricefeed_testutil.UpdateDaemonPrice(
				t,
				ctx,
				tApp.App,
				TestMarketId,
				pricestest.MustHumanPriceToMarketPrice(tc.daemonPriceForPremium[TestMarketId], -5),
				// Only daemon price past a certain threshold is used for premium calculation.
				// Use additional buffer here to ensure `test-race` passes.
				time.Now().Add(1*time.Hour),
			)

			// We just entered a new `funding-tick` epoch, there should be 0 funding premium samples.
			require.Equal(t, tApp.App.PerpetualsKeeper.GetPremiumSamples(ctx).NumPremiums, uint32(0))

			// Advance to the end of the last funding-sample epoch during the second funding-tick epoch.
			// At this point, 60 funding-sample epochs have passed, so we should expect 60 premium samples.
			ctx = tApp.AdvanceToBlock(
				testapp.EstimatedHeightForBlockTime(GenesisTime, LastFundingSampleOfSecondFundingTickEpoch, BlockTimeDuration),
				testapp.AdvanceToBlockOptions{
					BlockTime:                    LastFundingSampleOfSecondFundingTickEpoch,
					LinearBlockTimeInterpolation: true,
				})

			premiumSamples = tApp.App.PerpetualsKeeper.GetPremiumSamples(ctx)
			require.Equal(t, 60, int(premiumSamples.NumPremiums))
			require.Equal(t, tc.expectedFundingPremiums, premiumSamples.AllMarketPremiums)

			ctx = tApp.AdvanceToBlock(uint32(ctx.BlockHeight()+NumBlocksPerMinute-1), testapp.AdvanceToBlockOptions{
				BlockTime: SecondFundingTick.Add(-BlockTimeDuration),
			})

			_, extCommitBz, err := vetesting.GetInjectedExtendedCommitInfoForTestApp(
				&tApp.App.ConsumerKeeper,
				ctx,
				map[uint32]ve.VEPricePair{
					0: {
						SpotPrice: pricestest.MustHumanPriceToMarketPrice(
							tc.oracelPriceForFundingIndex[0],
							-5,
						),
						PnlPrice: pricestest.MustHumanPriceToMarketPrice(
							tc.oracelPriceForFundingIndex[0],
							-5,
						),
					},
				},
				tApp.GetHeader().Height,
			)
			require.NoError(t, err)

			ctx = tApp.AdvanceToBlock(uint32(ctx.BlockHeight())+1, testapp.AdvanceToBlockOptions{
				DeliverTxsOverride: [][]byte{extCommitBz},
				BlockTime:          SecondFundingTick,
			})

			premiumSamples = tApp.App.PerpetualsKeeper.GetPremiumSamples(ctx)
			require.Equal(t, uint32(0), premiumSamples.NumPremiums)
			require.Len(t, premiumSamples.AllMarketPremiums, 0)

			// Check that the funding index is correctly updated.
			btcPerp, err := tApp.App.PerpetualsKeeper.GetPerpetual(ctx, 0)

			require.NoError(t, err)
			require.Equal(t, tc.expectedFundingIndex, btcPerp.FundingIndex.BigInt().Int64())

			subaccsBeforeSettlement := []satypes.Subaccount{}
			totalTDaiBalanceBeforeSettlement := int64(0)
			for _, expectedSettlements := range tc.expectedSubaccountSettlements {
				subaccBeforeSettlement := tApp.App.SubaccountsKeeper.GetSubaccount(ctx, expectedSettlements.SubaccountId)
				// Before settlement, each perpetual position should have zero funding index, since these positions
				// were opened when BTC perpetual has zero funding idnex.
				require.Equal(t, int64(0), subaccBeforeSettlement.PerpetualPositions[0].FundingIndex.BigInt().Int64())
				subaccsBeforeSettlement = append(subaccsBeforeSettlement, subaccBeforeSettlement)
				totalTDaiBalanceBeforeSettlement += getSubaccountTDaiBalance(subaccBeforeSettlement)
			}

			// Send transfers from Dave to subaccounts that has positions, so that funding is settled for these accounts.
			for _, transfer := range TestTranfers {
				// Invoke CheckTx.
				CheckTx_MsgDepositToSubaccount := testapp.MustMakeCheckTx(
					ctx,
					tApp.App,
					testapp.MustMakeCheckTxOptions{
						AccAddressForSigning: transfer.Transfer.Sender.Owner,
<<<<<<< HEAD
						Gas:                  140_000,
=======
						Gas:                  130_000,
>>>>>>> 17fc528a
						FeeAmt:               constants.TestFeeCoins_5Cents,
					},
					&transfer,
				)
				resp := tApp.CheckTx(CheckTx_MsgDepositToSubaccount)
				require.Conditionf(t, resp.IsOK, "Expected CheckTx to succeed. Response: %+v", resp)
			}

			ctx = tApp.AdvanceToBlock(uint32(ctx.BlockHeight()+1), testapp.AdvanceToBlockOptions{})

			totalTDaiBalanceAfterSettlement := int64(0)
			for i, expectedSettlements := range tc.expectedSubaccountSettlements {
				subaccAfterSettlement := tApp.App.SubaccountsKeeper.GetSubaccount(
					ctx,
					expectedSettlements.SubaccountId,
				)

				// Before settlement, each perpetual position should have zero funding index, since these positions
				// were opened when BTC perpetual has zero funding idnex.
				// TODO(CORE-723): Start with non-zero funding index on the perpetual.
				require.Equal(t,
					tc.expectedFundingIndex,
					subaccAfterSettlement.PerpetualPositions[0].FundingIndex.BigInt().Int64(),
				)
				totalTDaiBalanceAfterSettlement += getSubaccountTDaiBalance(subaccAfterSettlement)

				require.Equal(t,
					getSubaccountTDaiBalance(subaccsBeforeSettlement[i])+expectedSettlements.Settlement,
					getSubaccountTDaiBalance(subaccAfterSettlement)-TestTransferTDaiForSettlement,
					"subaccount id: %v, expected settlement: %v, got settlement: %v,"+
						"balance before settlement: %v, balance after (minus test transfer): %v",
					expectedSettlements.SubaccountId,
					expectedSettlements.Settlement,
					getSubaccountTDaiBalance(subaccAfterSettlement)-TestTransferTDaiForSettlement-
						getSubaccountTDaiBalance(subaccsBeforeSettlement[i]),
					getSubaccountTDaiBalance(subaccsBeforeSettlement[i]),
					getSubaccountTDaiBalance(subaccAfterSettlement)-TestTransferTDaiForSettlement,
				)
			}

			// Check that the involved subaccounts has the same total balance before and after the transfer
			// (besides transfers from Dave).
			require.Equal(t,
				totalTDaiBalanceBeforeSettlement,
				totalTDaiBalanceAfterSettlement-TestTransferTDaiForSettlement*3,
			)
		})
	}
}<|MERGE_RESOLUTION|>--- conflicted
+++ resolved
@@ -4,11 +4,8 @@
 	"testing"
 	"time"
 
-<<<<<<< HEAD
+	ve "github.com/StreamFinance-Protocol/stream-chain/protocol/app/ve"
 	sdaiservertypes "github.com/StreamFinance-Protocol/stream-chain/protocol/daemons/server/types/sdaioracle"
-=======
-	ve "github.com/StreamFinance-Protocol/stream-chain/protocol/app/ve"
->>>>>>> 17fc528a
 	testapp "github.com/StreamFinance-Protocol/stream-chain/protocol/testutil/app"
 	clobtest "github.com/StreamFinance-Protocol/stream-chain/protocol/testutil/clob"
 	"github.com/StreamFinance-Protocol/stream-chain/protocol/testutil/constants"
@@ -19,11 +16,7 @@
 	clobtypes "github.com/StreamFinance-Protocol/stream-chain/protocol/x/clob/types"
 	epochstypes "github.com/StreamFinance-Protocol/stream-chain/protocol/x/epochs/types"
 	perptypes "github.com/StreamFinance-Protocol/stream-chain/protocol/x/perpetuals/types"
-<<<<<<< HEAD
-	pricestypes "github.com/StreamFinance-Protocol/stream-chain/protocol/x/prices/types"
 	ratelimittypes "github.com/StreamFinance-Protocol/stream-chain/protocol/x/ratelimit/types"
-=======
->>>>>>> 17fc528a
 	sendingtypes "github.com/StreamFinance-Protocol/stream-chain/protocol/x/sending/types"
 	satypes "github.com/StreamFinance-Protocol/stream-chain/protocol/x/subaccounts/types"
 	"github.com/cometbft/cometbft/types"
@@ -524,11 +517,7 @@
 					tApp.App,
 					testapp.MustMakeCheckTxOptions{
 						AccAddressForSigning: transfer.Transfer.Sender.Owner,
-<<<<<<< HEAD
-						Gas:                  140_000,
-=======
 						Gas:                  130_000,
->>>>>>> 17fc528a
 						FeeAmt:               constants.TestFeeCoins_5Cents,
 					},
 					&transfer,
