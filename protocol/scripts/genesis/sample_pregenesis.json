{
  "app_hash": null,
  "app_name": "dydxprotocold",
  "app_state": {
    "assets": {
      "assets": [
        {
          "atomic_resolution": -6,
          "denom": "ibc/8E27BA2D5493AF5636760E354E46004562C46AB7EC0CC4C1CA14E9E20E2545B5",
          "denom_exponent": "-6",
          "has_market": false,
          "id": 0,
          "market_id": 0,
          "symbol": "USDC"
        }
      ]
    },
    "auth": {
      "accounts": [],
      "params": {
        "max_memo_characters": "256",
        "sig_verify_cost_ed25519": "590",
        "sig_verify_cost_secp256k1": "1000",
        "tx_sig_limit": "7",
        "tx_size_cost_per_byte": "10"
      }
    },
    "authz": {
      "authorization": []
    },
    "bank": {
      "balances": [
        {
          "address": "dydx1zlefkpe3g0vvm9a4h0jf9000lmqutlh9jwjnsv",
          "coins": [
            {
              "amount": "1000000000000000000000000000",
              "denom": "asample"
            }
          ]
        }
      ],
      "denom_metadata": [
        {
          "base": "asample",
          "denom_units": [
            {
              "denom": "asample"
            },
            {
              "denom": "sample",
              "exponent": 18
            }
          ],
          "description": "The native token of the network",
          "display": "sample",
          "name": "Sample Coin Name",
          "symbol": "sample"
        }
      ],
      "params": {
        "default_send_enabled": true,
        "send_enabled": []
      },
      "send_enabled": [],
      "supply": []
    },
    "blocktime": {
      "params": {
        "durations": [
          "300s",
          "1800s"
        ]
      }
    },
    "bridge": {
      "acknowledged_event_info": {
        "eth_block_height": 99999,
        "next_id": 99
      },
      "event_params": {
        "denom": "asample",
        "eth_address": "0xsampleaddress",
        "eth_chain_id": 9
      },
      "propose_params": {
        "max_bridges_per_block": 10,
        "propose_delay_duration": "60s",
        "skip_if_block_delayed_by_duration": "5s",
        "skip_rate_ppm": 800000
      },
      "safety_params": {
        "delay_blocks": 86400,
        "is_disabled": false
      }
    },
    "capability": {
      "index": "1",
      "owners": []
    },
    "clob": {
      "block_rate_limit_config": {
        "max_short_term_orders_and_cancels_per_n_blocks": [
          {
            "limit": 400,
            "num_blocks": 1
          }
        ],
        "max_stateful_orders_per_n_blocks": [
          {
            "limit": 2,
            "num_blocks": 1
          },
          {
            "limit": 20,
            "num_blocks": 100
          }
        ]
      },
      "clob_pairs": [
        {
          "id": 0,
          "perpetual_clob_metadata": {
            "perpetual_id": 0
          },
          "quantum_conversion_exponent": -9,
          "status": "STATUS_INITIALIZING",
          "step_base_quantums": 1000000,
          "subticks_per_tick": 100000
        },
        {
          "id": 1,
          "perpetual_clob_metadata": {
            "perpetual_id": 1
          },
          "quantum_conversion_exponent": -9,
          "status": "STATUS_INITIALIZING",
          "step_base_quantums": 1000000,
          "subticks_per_tick": 100000
        },
        {
          "id": 2,
          "perpetual_clob_metadata": {
            "perpetual_id": 2
          },
          "quantum_conversion_exponent": -9,
          "status": "STATUS_INITIALIZING",
          "step_base_quantums": 1000000,
          "subticks_per_tick": 1000000
        },
        {
          "id": 3,
          "perpetual_clob_metadata": {
            "perpetual_id": 3
          },
          "quantum_conversion_exponent": -9,
          "status": "STATUS_INITIALIZING",
          "step_base_quantums": 1000000,
          "subticks_per_tick": 1000000
        },
        {
          "id": 4,
          "perpetual_clob_metadata": {
            "perpetual_id": 4
          },
          "quantum_conversion_exponent": -9,
          "status": "STATUS_INITIALIZING",
          "step_base_quantums": 1000000,
          "subticks_per_tick": 1000000
        },
        {
          "id": 5,
          "perpetual_clob_metadata": {
            "perpetual_id": 5
          },
          "quantum_conversion_exponent": -9,
          "status": "STATUS_INITIALIZING",
          "step_base_quantums": 1000000,
          "subticks_per_tick": 1000000
        },
        {
          "id": 6,
          "perpetual_clob_metadata": {
            "perpetual_id": 6
          },
          "quantum_conversion_exponent": -9,
          "status": "STATUS_INITIALIZING",
          "step_base_quantums": 1000000,
          "subticks_per_tick": 1000000
        },
        {
          "id": 7,
          "perpetual_clob_metadata": {
            "perpetual_id": 7
          },
          "quantum_conversion_exponent": -9,
          "status": "STATUS_INITIALIZING",
          "step_base_quantums": 1000000,
          "subticks_per_tick": 1000000
        },
        {
          "id": 8,
          "perpetual_clob_metadata": {
            "perpetual_id": 8
          },
          "quantum_conversion_exponent": -9,
          "status": "STATUS_INITIALIZING",
          "step_base_quantums": 1000000,
          "subticks_per_tick": 1000000
        },
        {
          "id": 9,
          "perpetual_clob_metadata": {
            "perpetual_id": 9
          },
          "quantum_conversion_exponent": -9,
          "status": "STATUS_INITIALIZING",
          "step_base_quantums": 1000000,
          "subticks_per_tick": 1000000
        },
        {
          "id": 10,
          "perpetual_clob_metadata": {
            "perpetual_id": 10
          },
          "quantum_conversion_exponent": -9,
          "status": "STATUS_INITIALIZING",
          "step_base_quantums": 1000000,
          "subticks_per_tick": 1000000
        },
        {
          "id": 11,
          "perpetual_clob_metadata": {
            "perpetual_id": 11
          },
          "quantum_conversion_exponent": -9,
          "status": "STATUS_INITIALIZING",
          "step_base_quantums": 1000000,
          "subticks_per_tick": 1000000
        },
        {
          "id": 12,
          "perpetual_clob_metadata": {
            "perpetual_id": 12
          },
          "quantum_conversion_exponent": -9,
          "status": "STATUS_INITIALIZING",
          "step_base_quantums": 1000000,
          "subticks_per_tick": 1000000
        },
        {
          "id": 13,
          "perpetual_clob_metadata": {
            "perpetual_id": 13
          },
          "quantum_conversion_exponent": -9,
          "status": "STATUS_INITIALIZING",
          "step_base_quantums": 1000000,
          "subticks_per_tick": 1000000
        },
        {
          "id": 14,
          "perpetual_clob_metadata": {
            "perpetual_id": 14
          },
          "quantum_conversion_exponent": -9,
          "status": "STATUS_INITIALIZING",
          "step_base_quantums": 1000000,
          "subticks_per_tick": 1000000
        },
        {
          "id": 15,
          "perpetual_clob_metadata": {
            "perpetual_id": 15
          },
          "quantum_conversion_exponent": -9,
          "status": "STATUS_INITIALIZING",
          "step_base_quantums": 1000000,
          "subticks_per_tick": 1000000
        },
        {
          "id": 16,
          "perpetual_clob_metadata": {
            "perpetual_id": 16
          },
          "quantum_conversion_exponent": -9,
          "status": "STATUS_INITIALIZING",
          "step_base_quantums": 1000000,
          "subticks_per_tick": 1000000
        },
        {
          "id": 17,
          "perpetual_clob_metadata": {
            "perpetual_id": 17
          },
          "quantum_conversion_exponent": -9,
          "status": "STATUS_INITIALIZING",
          "step_base_quantums": 1000000,
          "subticks_per_tick": 1000000
        },
        {
          "id": 18,
          "perpetual_clob_metadata": {
            "perpetual_id": 18
          },
          "quantum_conversion_exponent": -9,
          "status": "STATUS_INITIALIZING",
          "step_base_quantums": 1000000,
          "subticks_per_tick": 1000000
        },
        {
          "id": 19,
          "perpetual_clob_metadata": {
            "perpetual_id": 19
          },
          "quantum_conversion_exponent": -9,
          "status": "STATUS_INITIALIZING",
          "step_base_quantums": 1000000,
          "subticks_per_tick": 1000000
        },
        {
          "id": 20,
          "perpetual_clob_metadata": {
            "perpetual_id": 20
          },
          "quantum_conversion_exponent": -9,
          "status": "STATUS_INITIALIZING",
          "step_base_quantums": 1000000,
          "subticks_per_tick": 1000000
        },
        {
          "id": 21,
          "perpetual_clob_metadata": {
            "perpetual_id": 21
          },
          "quantum_conversion_exponent": -9,
          "status": "STATUS_INITIALIZING",
          "step_base_quantums": 1000000,
          "subticks_per_tick": 1000000
        },
        {
          "id": 22,
          "perpetual_clob_metadata": {
            "perpetual_id": 22
          },
          "quantum_conversion_exponent": -9,
          "status": "STATUS_INITIALIZING",
          "step_base_quantums": 1000000,
          "subticks_per_tick": 1000000
        },
        {
          "id": 23,
          "perpetual_clob_metadata": {
            "perpetual_id": 23
          },
          "quantum_conversion_exponent": -9,
          "status": "STATUS_INITIALIZING",
          "step_base_quantums": 1000000,
          "subticks_per_tick": 1000000
        },
        {
          "id": 24,
          "perpetual_clob_metadata": {
            "perpetual_id": 24
          },
          "quantum_conversion_exponent": -9,
          "status": "STATUS_INITIALIZING",
          "step_base_quantums": 1000000,
          "subticks_per_tick": 1000000
        },
        {
          "id": 25,
          "perpetual_clob_metadata": {
            "perpetual_id": 25
          },
          "quantum_conversion_exponent": -9,
          "status": "STATUS_INITIALIZING",
          "step_base_quantums": 1000000,
          "subticks_per_tick": 1000000
        },
        {
          "id": 26,
          "perpetual_clob_metadata": {
            "perpetual_id": 26
          },
          "quantum_conversion_exponent": -9,
          "status": "STATUS_INITIALIZING",
          "step_base_quantums": 1000000,
          "subticks_per_tick": 1000000
        },
        {
          "id": 27,
          "perpetual_clob_metadata": {
            "perpetual_id": 27
          },
          "quantum_conversion_exponent": -9,
          "status": "STATUS_INITIALIZING",
          "step_base_quantums": 1000000,
          "subticks_per_tick": 1000000
        },
        {
          "id": 28,
          "perpetual_clob_metadata": {
            "perpetual_id": 28
          },
          "quantum_conversion_exponent": -9,
          "status": "STATUS_INITIALIZING",
          "step_base_quantums": 1000000,
          "subticks_per_tick": 1000000
        },
        {
          "id": 29,
          "perpetual_clob_metadata": {
            "perpetual_id": 29
          },
          "quantum_conversion_exponent": -9,
          "status": "STATUS_INITIALIZING",
          "step_base_quantums": 1000000,
          "subticks_per_tick": 1000000
        },
        {
          "id": 30,
          "perpetual_clob_metadata": {
            "perpetual_id": 30
          },
          "quantum_conversion_exponent": -9,
          "status": "STATUS_INITIALIZING",
          "step_base_quantums": 1000000,
          "subticks_per_tick": 1000000
        },
        {
          "id": 31,
          "perpetual_clob_metadata": {
            "perpetual_id": 31
          },
          "quantum_conversion_exponent": -9,
          "status": "STATUS_INITIALIZING",
          "step_base_quantums": 1000000,
          "subticks_per_tick": 1000000
        },
        {
          "id": 32,
          "perpetual_clob_metadata": {
            "perpetual_id": 32
          },
          "quantum_conversion_exponent": -9,
          "status": "STATUS_INITIALIZING",
          "step_base_quantums": 1000000,
          "subticks_per_tick": 1000000
        }
      ],
      "equity_tier_limit_config": {
        "short_term_order_equity_tiers": [
          {
            "limit": 0,
            "usd_tnc_required": "0"
          },
          {
            "limit": 1,
            "usd_tnc_required": "20000000"
          },
          {
            "limit": 5,
            "usd_tnc_required": "100000000"
          },
          {
            "limit": 10,
            "usd_tnc_required": "1000000000"
          },
          {
            "limit": 100,
            "usd_tnc_required": "10000000000"
          },
          {
            "limit": 1000,
            "usd_tnc_required": "100000000000"
          }
        ],
        "stateful_order_equity_tiers": [
          {
            "limit": 0,
            "usd_tnc_required": "0"
          },
          {
            "limit": 1,
            "usd_tnc_required": "20000000"
          },
          {
            "limit": 5,
            "usd_tnc_required": "100000000"
          },
          {
            "limit": 10,
            "usd_tnc_required": "1000000000"
          },
          {
            "limit": 100,
            "usd_tnc_required": "10000000000"
          },
          {
            "limit": 200,
            "usd_tnc_required": "100000000000"
          }
        ]
      },
      "liquidations_config": {
        "fillable_price_config": {
          "bankruptcy_adjustment_ppm": 1000000,
          "spread_to_maintenance_margin_ratio_ppm": 1500000
        },
        "max_liquidation_fee_ppm": 15000,
        "position_block_limits": {
          "max_position_portion_liquidated_ppm": 100000,
          "min_position_notional_liquidated": 1000000000
        },
        "subaccount_block_limits": {
          "max_notional_liquidated": 100000000000,
          "max_quantums_insurance_lost": 1000000000000
        }
      }
    },
    "consensus": null,
    "crisis": {
      "constant_fee": {
        "amount": "1000000000000000000",
        "denom": "asample"
      }
    },
    "delaymsg": {
      "delayed_messages": [
        {
          "block_height": 6912000,
          "id": 0,
          "msg": {
            "@type": "/dydxprotocol.feetiers.MsgUpdatePerpetualFeeParams",
            "authority": "dydx1mkkvp26dngu6n8rmalaxyp3gwkjuzztq5zx6tr",
            "params": {
              "tiers": [
                {
                  "absolute_volume_requirement": "0",
                  "maker_fee_ppm": 100,
                  "maker_volume_share_requirement_ppm": 0,
                  "name": "1",
                  "taker_fee_ppm": 500,
                  "total_volume_share_requirement_ppm": 0
                },
                {
                  "absolute_volume_requirement": "1000000000000",
                  "maker_fee_ppm": 100,
                  "maker_volume_share_requirement_ppm": 0,
                  "name": "2",
                  "taker_fee_ppm": 450,
                  "total_volume_share_requirement_ppm": 0
                },
                {
                  "absolute_volume_requirement": "5000000000000",
                  "maker_fee_ppm": 50,
                  "maker_volume_share_requirement_ppm": 0,
                  "name": "3",
                  "taker_fee_ppm": 400,
                  "total_volume_share_requirement_ppm": 0
                },
                {
                  "absolute_volume_requirement": "25000000000000",
                  "maker_fee_ppm": 0,
                  "maker_volume_share_requirement_ppm": 0,
                  "name": "4",
                  "taker_fee_ppm": 350,
                  "total_volume_share_requirement_ppm": 0
                },
                {
                  "absolute_volume_requirement": "125000000000000",
                  "maker_fee_ppm": 0,
                  "maker_volume_share_requirement_ppm": 0,
                  "name": "5",
                  "taker_fee_ppm": 300,
                  "total_volume_share_requirement_ppm": 0
                },
                {
                  "absolute_volume_requirement": "125000000000000",
                  "maker_fee_ppm": -50,
                  "maker_volume_share_requirement_ppm": 0,
                  "name": "6",
                  "taker_fee_ppm": 250,
                  "total_volume_share_requirement_ppm": 5000
                },
                {
                  "absolute_volume_requirement": "125000000000000",
                  "maker_fee_ppm": -70,
                  "maker_volume_share_requirement_ppm": 10000,
                  "name": "7",
                  "taker_fee_ppm": 250,
                  "total_volume_share_requirement_ppm": 5000
                },
                {
                  "absolute_volume_requirement": "125000000000000",
                  "maker_fee_ppm": -90,
                  "maker_volume_share_requirement_ppm": 20000,
                  "name": "8",
                  "taker_fee_ppm": 250,
                  "total_volume_share_requirement_ppm": 5000
                },
                {
                  "absolute_volume_requirement": "125000000000000",
                  "maker_fee_ppm": -110,
                  "maker_volume_share_requirement_ppm": 40000,
                  "name": "9",
                  "taker_fee_ppm": 250,
                  "total_volume_share_requirement_ppm": 5000
                }
              ]
            }
          }
        }
      ],
      "next_delayed_message_id": 1
    },
    "distribution": {
      "delegator_starting_infos": [],
      "delegator_withdraw_infos": [],
      "fee_pool": {
        "community_pool": []
      },
      "outstanding_rewards": [],
      "params": {
        "base_proposer_reward": "0.000000000000000000",
        "bonus_proposer_reward": "0.000000000000000000",
        "community_tax": "0.0",
        "withdraw_addr_enabled": true
      },
      "previous_proposer": "",
      "validator_accumulated_commissions": [],
      "validator_current_rewards": [],
      "validator_historical_rewards": [],
      "validator_slash_events": []
    },
    "epochs": {
      "epoch_info_list": [
        {
          "current_epoch": 0,
          "current_epoch_start_block": 0,
          "duration": 60,
          "fast_forward_next_tick": true,
          "is_initialized": false,
          "name": "funding-sample",
          "next_tick": 30
        },
        {
          "current_epoch": 0,
          "current_epoch_start_block": 0,
          "duration": 3600,
          "fast_forward_next_tick": true,
          "is_initialized": false,
          "name": "funding-tick",
          "next_tick": 0
        },
        {
          "current_epoch": 0,
          "current_epoch_start_block": 0,
          "duration": 3600,
          "fast_forward_next_tick": true,
          "is_initialized": false,
          "name": "stats-epoch",
          "next_tick": 0
        }
      ]
    },
    "evidence": {
      "evidence": []
    },
    "feegrant": {
      "allowances": []
    },
    "feetiers": {
      "params": {
        "tiers": [
          {
            "absolute_volume_requirement": "0",
            "maker_fee_ppm": -110,
            "maker_volume_share_requirement_ppm": 0,
            "name": "1",
            "taker_fee_ppm": 500,
            "total_volume_share_requirement_ppm": 0
          },
          {
            "absolute_volume_requirement": "1000000000000",
            "maker_fee_ppm": -110,
            "maker_volume_share_requirement_ppm": 0,
            "name": "2",
            "taker_fee_ppm": 450,
            "total_volume_share_requirement_ppm": 0
          },
          {
            "absolute_volume_requirement": "5000000000000",
            "maker_fee_ppm": -110,
            "maker_volume_share_requirement_ppm": 0,
            "name": "3",
            "taker_fee_ppm": 400,
            "total_volume_share_requirement_ppm": 0
          },
          {
            "absolute_volume_requirement": "25000000000000",
            "maker_fee_ppm": -110,
            "maker_volume_share_requirement_ppm": 0,
            "name": "4",
            "taker_fee_ppm": 350,
            "total_volume_share_requirement_ppm": 0
          },
          {
            "absolute_volume_requirement": "125000000000000",
            "maker_fee_ppm": -110,
            "maker_volume_share_requirement_ppm": 0,
            "name": "5",
            "taker_fee_ppm": 300,
            "total_volume_share_requirement_ppm": 0
          },
          {
            "absolute_volume_requirement": "125000000000000",
            "maker_fee_ppm": -110,
            "maker_volume_share_requirement_ppm": 0,
            "name": "6",
            "taker_fee_ppm": 250,
            "total_volume_share_requirement_ppm": 5000
          },
          {
            "absolute_volume_requirement": "125000000000000",
            "maker_fee_ppm": -110,
            "maker_volume_share_requirement_ppm": 10000,
            "name": "7",
            "taker_fee_ppm": 250,
            "total_volume_share_requirement_ppm": 5000
          },
          {
            "absolute_volume_requirement": "125000000000000",
            "maker_fee_ppm": -110,
            "maker_volume_share_requirement_ppm": 20000,
            "name": "8",
            "taker_fee_ppm": 250,
            "total_volume_share_requirement_ppm": 5000
          },
          {
            "absolute_volume_requirement": "125000000000000",
            "maker_fee_ppm": -110,
            "maker_volume_share_requirement_ppm": 40000,
            "name": "9",
            "taker_fee_ppm": 250,
            "total_volume_share_requirement_ppm": 5000
          }
        ]
      }
    },
    "genutil": {
      "gen_txs": []
    },
    "gov": {
      "constitution": "",
      "deposit_params": null,
      "deposits": [],
      "params": {
        "burn_proposal_deposit_prevote": false,
        "burn_vote_quorum": false,
        "burn_vote_veto": true,
        "expedited_min_deposit": [
          {
            "amount": "50000000",
            "denom": "asample"
          }
        ],
        "expedited_threshold": "0.75000",
        "expedited_voting_period": "86400s",
        "max_deposit_period": "172800s",
        "min_deposit": [
          {
            "amount": "10000000000000000000000",
            "denom": "asample"
          }
        ],
        "min_deposit_ratio": "0.010000000000000000",
        "min_initial_deposit_ratio": "0.20000",
        "proposal_cancel_dest": "",
        "proposal_cancel_ratio": "1",
        "quorum": "0.33400",
        "threshold": "0.50000",
        "veto_threshold": "0.33400",
        "voting_period": "345600s"
      },
      "proposals": [],
      "starting_proposal_id": "1",
      "tally_params": null,
      "votes": [],
      "voting_params": null
    },
    "govplus": {},
    "ibc": {
      "channel_genesis": {
        "ack_sequences": [],
        "acknowledgements": [],
        "channels": [],
        "commitments": [],
        "next_channel_sequence": "0",
        "receipts": [],
        "recv_sequences": [],
        "send_sequences": []
      },
      "client_genesis": {
        "clients": [],
        "clients_consensus": [],
        "clients_metadata": [],
        "create_localhost": false,
        "next_client_sequence": "0",
        "params": {
          "allowed_clients": [
            "07-tendermint"
          ]
        }
      },
      "connection_genesis": {
        "client_connection_paths": [],
        "connections": [],
        "next_connection_sequence": "0",
        "params": {
          "max_expected_time_per_block": "30000000000"
        }
      }
    },
    "interchainaccounts": {
      "controller_genesis_state": {
        "active_channels": [],
        "interchain_accounts": [],
        "params": {
          "controller_enabled": false
        },
        "ports": []
      },
      "host_genesis_state": {
        "active_channels": [],
        "interchain_accounts": [],
        "params": {
          "allow_messages": [
            "/ibc.applications.transfer.v1.MsgTransfer",
            "/cosmos.bank.v1beta1.MsgSend",
            "/cosmos.staking.v1beta1.MsgDelegate",
            "/cosmos.staking.v1beta1.MsgBeginRedelegate",
            "/cosmos.staking.v1beta1.MsgUndelegate",
            "/cosmos.staking.v1beta1.MsgCancelUnbondingDelegation",
            "/cosmos.distribution.v1beta1.MsgSetWithdrawAddress",
            "/cosmos.distribution.v1beta1.MsgWithdrawDelegatorReward",
            "/cosmos.distribution.v1beta1.MsgFundCommunityPool",
            "/cosmos.gov.v1.MsgVote"
          ],
          "host_enabled": true
        },
        "port": "icahost"
      }
    },
    "params": null,
    "perpetuals": {
      "liquidity_tiers": [
        {
          "base_position_notional": 1000000000000,
          "id": 0,
          "impact_notional": 10000000000,
          "initial_margin_ppm": 50000,
          "maintenance_fraction_ppm": 600000,
          "name": "Large-Cap",
          "open_interest_lower_cap": 0,
          "open_interest_upper_cap": 0
        },
        {
          "base_position_notional": 250000000000,
          "id": 1,
          "impact_notional": 5000000000,
          "initial_margin_ppm": 100000,
          "maintenance_fraction_ppm": 500000,
          "name": "Mid-Cap",
          "open_interest_lower_cap": 25000000000000,
          "open_interest_upper_cap": 50000000000000
        },
        {
          "base_position_notional": 100000000000,
          "id": 2,
          "impact_notional": 2500000000,
          "initial_margin_ppm": 200000,
          "maintenance_fraction_ppm": 500000,
          "name": "Long-Tail",
          "open_interest_lower_cap": 10000000000000,
          "open_interest_upper_cap": 20000000000000
        },
        {
          "base_position_notional": 1000000000,
          "id": 3,
          "impact_notional": 2500000000,
          "initial_margin_ppm": 1000000,
          "maintenance_fraction_ppm": 200000,
          "name": "Safety",
          "open_interest_lower_cap": 0,
          "open_interest_upper_cap": 0
        }
      ],
      "params": {
        "funding_rate_clamp_factor_ppm": 6000000,
        "min_num_votes_per_sample": 15,
        "premium_vote_clamp_factor_ppm": 60000000
      },
      "perpetuals": [
        {
          "params": {
            "atomic_resolution": -10,
            "default_funding_ppm": 0,
            "id": 0,
            "liquidity_tier": 0,
            "market_id": 0,
            "market_type": 1,
            "ticker": "BTC-USD"
          }
        },
        {
          "params": {
            "atomic_resolution": -9,
            "default_funding_ppm": 0,
            "id": 1,
            "liquidity_tier": 0,
            "market_id": 1,
            "market_type": 1,
            "ticker": "ETH-USD"
          }
        },
        {
          "params": {
            "atomic_resolution": -6,
            "default_funding_ppm": 0,
            "id": 2,
            "liquidity_tier": 1,
            "market_id": 2,
            "market_type": 1,
            "ticker": "LINK-USD"
          }
        },
        {
          "params": {
            "atomic_resolution": -5,
            "default_funding_ppm": 0,
            "id": 3,
            "liquidity_tier": 1,
            "market_id": 3,
            "market_type": 1,
            "ticker": "MATIC-USD"
          }
        },
        {
          "params": {
            "atomic_resolution": -5,
            "default_funding_ppm": 0,
            "id": 4,
            "liquidity_tier": 1,
            "market_id": 4,
            "market_type": 1,
            "ticker": "CRV-USD"
          }
        },
        {
          "params": {
            "atomic_resolution": -7,
            "default_funding_ppm": 0,
            "id": 5,
            "liquidity_tier": 1,
            "market_id": 5,
            "market_type": 1,
            "ticker": "SOL-USD"
          }
        },
        {
          "params": {
            "atomic_resolution": -5,
            "default_funding_ppm": 0,
            "id": 6,
            "liquidity_tier": 1,
            "market_id": 6,
            "market_type": 1,
            "ticker": "ADA-USD"
          }
        },
        {
          "params": {
            "atomic_resolution": -7,
            "default_funding_ppm": 0,
            "id": 7,
            "liquidity_tier": 1,
            "market_id": 7,
            "market_type": 1,
            "ticker": "AVAX-USD"
          }
        },
        {
          "params": {
            "atomic_resolution": -6,
            "default_funding_ppm": 0,
            "id": 8,
            "liquidity_tier": 1,
            "market_id": 8,
            "market_type": 1,
            "ticker": "FIL-USD"
          }
        },
        {
          "params": {
            "atomic_resolution": -7,
            "default_funding_ppm": 0,
            "id": 9,
            "liquidity_tier": 1,
            "market_id": 9,
            "market_type": 1,
            "ticker": "LTC-USD"
          }
        },
        {
          "params": {
            "atomic_resolution": -4,
            "default_funding_ppm": 0,
            "id": 10,
            "liquidity_tier": 1,
            "market_id": 10,
            "market_type": 1,
            "ticker": "DOGE-USD"
          }
        },
        {
          "params": {
            "atomic_resolution": -6,
            "default_funding_ppm": 0,
            "id": 11,
            "liquidity_tier": 1,
            "market_id": 11,
            "market_type": 1,
            "ticker": "ATOM-USD"
          }
        },
        {
          "params": {
            "atomic_resolution": -6,
            "default_funding_ppm": 0,
            "id": 12,
            "liquidity_tier": 1,
            "market_id": 12,
            "market_type": 1,
            "ticker": "DOT-USD"
          }
        },
        {
          "params": {
            "atomic_resolution": -6,
            "default_funding_ppm": 0,
            "id": 13,
            "liquidity_tier": 1,
            "market_id": 13,
            "market_type": 1,
            "ticker": "UNI-USD"
          }
        },
        {
          "params": {
            "atomic_resolution": -8,
            "default_funding_ppm": 0,
            "id": 14,
            "liquidity_tier": 1,
            "market_id": 14,
            "market_type": 1,
            "ticker": "BCH-USD"
          }
        },
        {
          "params": {
            "atomic_resolution": -4,
            "default_funding_ppm": 0,
            "id": 15,
            "liquidity_tier": 1,
            "market_id": 15,
            "market_type": 1,
            "ticker": "TRX-USD"
          }
        },
        {
          "params": {
            "atomic_resolution": -6,
            "default_funding_ppm": 0,
            "id": 16,
            "liquidity_tier": 1,
            "market_id": 16,
            "market_type": 1,
            "ticker": "NEAR-USD"
          }
        },
        {
          "params": {
            "atomic_resolution": -9,
            "default_funding_ppm": 0,
            "id": 17,
            "liquidity_tier": 2,
            "market_id": 17,
            "market_type": 1,
            "ticker": "MKR-USD"
          }
        },
        {
          "params": {
            "atomic_resolution": -5,
            "default_funding_ppm": 0,
            "id": 18,
            "liquidity_tier": 1,
            "market_id": 18,
            "market_type": 1,
            "ticker": "XLM-USD"
          }
        },
        {
          "params": {
            "atomic_resolution": -7,
            "default_funding_ppm": 0,
            "id": 19,
            "liquidity_tier": 1,
            "market_id": 19,
            "market_type": 1,
            "ticker": "ETC-USD"
          }
        },
        {
          "params": {
            "atomic_resolution": -7,
            "default_funding_ppm": 0,
            "id": 20,
            "liquidity_tier": 2,
            "market_id": 20,
            "market_type": 1,
            "ticker": "COMP-USD"
          }
        },
        {
          "params": {
            "atomic_resolution": -6,
            "default_funding_ppm": 0,
            "id": 21,
            "liquidity_tier": 1,
            "market_id": 21,
            "market_type": 1,
            "ticker": "WLD-USD"
          }
        },
        {
          "params": {
            "atomic_resolution": -6,
            "default_funding_ppm": 0,
            "id": 22,
            "liquidity_tier": 2,
            "market_id": 22,
            "market_type": 1,
            "ticker": "APE-USD"
          }
        },
        {
          "params": {
            "atomic_resolution": -6,
            "default_funding_ppm": 0,
            "id": 23,
            "liquidity_tier": 1,
            "market_id": 23,
            "market_type": 1,
            "ticker": "APT-USD"
          }
        },
        {
          "params": {
            "atomic_resolution": -6,
            "default_funding_ppm": 0,
            "id": 24,
            "liquidity_tier": 1,
            "market_id": 24,
            "market_type": 1,
            "ticker": "ARB-USD"
          }
        },
        {
          "params": {
            "atomic_resolution": -5,
            "default_funding_ppm": 0,
            "id": 25,
            "liquidity_tier": 2,
            "market_id": 25,
            "market_type": 1,
            "ticker": "BLUR-USD"
          }
        },
        {
          "params": {
            "atomic_resolution": -6,
            "default_funding_ppm": 0,
            "id": 26,
            "liquidity_tier": 2,
            "market_id": 26,
            "market_type": 1,
            "ticker": "LDO-USD"
          }
        },
        {
          "params": {
            "atomic_resolution": -6,
            "default_funding_ppm": 0,
            "id": 27,
            "liquidity_tier": 1,
            "market_id": 27,
            "market_type": 1,
            "ticker": "OP-USD"
          }
        },
        {
          "params": {
            "atomic_resolution": 1,
            "default_funding_ppm": 0,
            "id": 28,
            "liquidity_tier": 1,
            "market_id": 28,
            "market_type": 1,
            "ticker": "PEPE-USD"
          }
        },
        {
          "params": {
            "atomic_resolution": -5,
            "default_funding_ppm": 0,
            "id": 29,
            "liquidity_tier": 2,
            "market_id": 29,
            "market_type": 1,
            "ticker": "SEI-USD"
          }
        },
        {
          "params": {
            "atomic_resolution": 0,
            "default_funding_ppm": 0,
            "id": 30,
            "liquidity_tier": 1,
            "market_id": 30,
            "market_type": 1,
            "ticker": "SHIB-USD"
          }
        },
        {
          "params": {
            "atomic_resolution": -5,
            "default_funding_ppm": 0,
            "id": 31,
            "liquidity_tier": 1,
            "market_id": 31,
            "market_type": 1,
            "ticker": "SUI-USD"
          }
        },
        {
          "params": {
            "atomic_resolution": -5,
            "default_funding_ppm": 0,
            "id": 32,
            "liquidity_tier": 1,
            "market_id": 32,
            "market_type": 1,
            "ticker": "XRP-USD"
          }
        }
      ]
    },
    "prices": {
      "market_params": [
        {
          "exchange_config_json": "{\"exchanges\":[{\"exchangeName\":\"Binance\",\"ticker\":\"BTCUSDT\",\"adjustByMarket\":\"USDT-USD\"},{\"exchangeName\":\"Bybit\",\"ticker\":\"BTCUSDT\",\"adjustByMarket\":\"USDT-USD\"},{\"exchangeName\":\"CoinbasePro\",\"ticker\":\"BTC-USD\"},{\"exchangeName\":\"Huobi\",\"ticker\":\"btcusdt\",\"adjustByMarket\":\"USDT-USD\"},{\"exchangeName\":\"Kraken\",\"ticker\":\"XXBTZUSD\"},{\"exchangeName\":\"Kucoin\",\"ticker\":\"BTC-USDT\",\"adjustByMarket\":\"USDT-USD\"},{\"exchangeName\":\"Mexc\",\"ticker\":\"BTC_USDT\",\"adjustByMarket\":\"USDT-USD\"},{\"exchangeName\":\"Okx\",\"ticker\":\"BTC-USDT\",\"adjustByMarket\":\"USDT-USD\"}]}",
          "exponent": -5,
          "id": 0,
          "min_exchanges": 3,
          "min_price_change_ppm": 1000,
          "pair": "BTC-USD"
        },
        {
          "exchange_config_json": "{\"exchanges\":[{\"exchangeName\":\"Binance\",\"ticker\":\"ETHUSDT\",\"adjustByMarket\":\"USDT-USD\"},{\"exchangeName\":\"Bybit\",\"ticker\":\"ETHUSDT\",\"adjustByMarket\":\"USDT-USD\"},{\"exchangeName\":\"CoinbasePro\",\"ticker\":\"ETH-USD\"},{\"exchangeName\":\"Huobi\",\"ticker\":\"ethusdt\",\"adjustByMarket\":\"USDT-USD\"},{\"exchangeName\":\"Kraken\",\"ticker\":\"XETHZUSD\"},{\"exchangeName\":\"Kucoin\",\"ticker\":\"ETH-USDT\",\"adjustByMarket\":\"USDT-USD\"},{\"exchangeName\":\"Mexc\",\"ticker\":\"ETH_USDT\",\"adjustByMarket\":\"USDT-USD\"},{\"exchangeName\":\"Okx\",\"ticker\":\"ETH-USDT\",\"adjustByMarket\":\"USDT-USD\"}]}",
          "exponent": -6,
          "id": 1,
          "min_exchanges": 3,
          "min_price_change_ppm": 1000,
          "pair": "ETH-USD"
        },
        {
          "exchange_config_json": "{\"exchanges\":[{\"exchangeName\":\"Binance\",\"ticker\":\"LINKUSDT\",\"adjustByMarket\":\"USDT-USD\"},{\"exchangeName\":\"Bybit\",\"ticker\":\"LINKUSDT\",\"adjustByMarket\":\"USDT-USD\"},{\"exchangeName\":\"CoinbasePro\",\"ticker\":\"LINK-USD\"},{\"exchangeName\":\"Kraken\",\"ticker\":\"LINKUSD\"},{\"exchangeName\":\"Kucoin\",\"ticker\":\"LINK-USDT\",\"adjustByMarket\":\"USDT-USD\"},{\"exchangeName\":\"Mexc\",\"ticker\":\"LINK_USDT\",\"adjustByMarket\":\"USDT-USD\"},{\"exchangeName\":\"Okx\",\"ticker\":\"LINK-USDT\",\"adjustByMarket\":\"USDT-USD\"}]}",
          "exponent": -9,
          "id": 2,
          "min_exchanges": 3,
          "min_price_change_ppm": 2500,
          "pair": "LINK-USD"
        },
        {
          "exchange_config_json": "{\"exchanges\":[{\"exchangeName\":\"Binance\",\"ticker\":\"MATICUSDT\",\"adjustByMarket\":\"USDT-USD\"},{\"exchangeName\":\"Bybit\",\"ticker\":\"MATICUSDT\",\"adjustByMarket\":\"USDT-USD\"},{\"exchangeName\":\"CoinbasePro\",\"ticker\":\"MATIC-USD\"},{\"exchangeName\":\"Gate\",\"ticker\":\"MATIC_USDT\",\"adjustByMarket\":\"USDT-USD\"},{\"exchangeName\":\"Huobi\",\"ticker\":\"maticusdt\",\"adjustByMarket\":\"USDT-USD\"},{\"exchangeName\":\"Kraken\",\"ticker\":\"MATICUSD\"},{\"exchangeName\":\"Kucoin\",\"ticker\":\"MATIC-USDT\",\"adjustByMarket\":\"USDT-USD\"},{\"exchangeName\":\"Mexc\",\"ticker\":\"MATIC_USDT\",\"adjustByMarket\":\"USDT-USD\"},{\"exchangeName\":\"Okx\",\"ticker\":\"MATIC-USDT\",\"adjustByMarket\":\"USDT-USD\"}]}",
          "exponent": -10,
          "id": 3,
          "min_exchanges": 3,
          "min_price_change_ppm": 2500,
          "pair": "MATIC-USD"
        },
        {
          "exchange_config_json": "{\"exchanges\":[{\"exchangeName\":\"Binance\",\"ticker\":\"CRVUSDT\",\"adjustByMarket\":\"USDT-USD\"},{\"exchangeName\":\"CoinbasePro\",\"ticker\":\"CRV-USD\"},{\"exchangeName\":\"Gate\",\"ticker\":\"CRV_USDT\",\"adjustByMarket\":\"USDT-USD\"},{\"exchangeName\":\"Kraken\",\"ticker\":\"CRVUSD\"},{\"exchangeName\":\"Kucoin\",\"ticker\":\"CRV-USDT\",\"adjustByMarket\":\"USDT-USD\"},{\"exchangeName\":\"Mexc\",\"ticker\":\"CRV_USDT\",\"adjustByMarket\":\"USDT-USD\"},{\"exchangeName\":\"Okx\",\"ticker\":\"CRV-USDT\",\"adjustByMarket\":\"USDT-USD\"}]}",
          "exponent": -10,
          "id": 4,
          "min_exchanges": 3,
          "min_price_change_ppm": 2500,
          "pair": "CRV-USD"
        },
        {
          "exchange_config_json": "{\"exchanges\":[{\"exchangeName\":\"Binance\",\"ticker\":\"SOLUSDT\",\"adjustByMarket\":\"USDT-USD\"},{\"exchangeName\":\"Bybit\",\"ticker\":\"SOLUSDT\",\"adjustByMarket\":\"USDT-USD\"},{\"exchangeName\":\"CoinbasePro\",\"ticker\":\"SOL-USD\"},{\"exchangeName\":\"Huobi\",\"ticker\":\"solusdt\",\"adjustByMarket\":\"USDT-USD\"},{\"exchangeName\":\"Kraken\",\"ticker\":\"SOLUSD\"},{\"exchangeName\":\"Kucoin\",\"ticker\":\"SOL-USDT\",\"adjustByMarket\":\"USDT-USD\"},{\"exchangeName\":\"Mexc\",\"ticker\":\"SOL_USDT\",\"adjustByMarket\":\"USDT-USD\"},{\"exchangeName\":\"Okx\",\"ticker\":\"SOL-USDT\",\"adjustByMarket\":\"USDT-USD\"}]}",
          "exponent": -8,
          "id": 5,
          "min_exchanges": 3,
          "min_price_change_ppm": 2500,
          "pair": "SOL-USD"
        },
        {
          "exchange_config_json": "{\"exchanges\":[{\"exchangeName\":\"Binance\",\"ticker\":\"ADAUSDT\",\"adjustByMarket\":\"USDT-USD\"},{\"exchangeName\":\"Bybit\",\"ticker\":\"ADAUSDT\",\"adjustByMarket\":\"USDT-USD\"},{\"exchangeName\":\"CoinbasePro\",\"ticker\":\"ADA-USD\"},{\"exchangeName\":\"Gate\",\"ticker\":\"ADA_USDT\",\"adjustByMarket\":\"USDT-USD\"},{\"exchangeName\":\"Huobi\",\"ticker\":\"adausdt\",\"adjustByMarket\":\"USDT-USD\"},{\"exchangeName\":\"Kraken\",\"ticker\":\"ADAUSD\"},{\"exchangeName\":\"Kucoin\",\"ticker\":\"ADA-USDT\",\"adjustByMarket\":\"USDT-USD\"},{\"exchangeName\":\"Mexc\",\"ticker\":\"ADA_USDT\",\"adjustByMarket\":\"USDT-USD\"},{\"exchangeName\":\"Okx\",\"ticker\":\"ADA-USDT\",\"adjustByMarket\":\"USDT-USD\"}]}",
          "exponent": -10,
          "id": 6,
          "min_exchanges": 3,
          "min_price_change_ppm": 2500,
          "pair": "ADA-USD"
        },
        {
          "exchange_config_json": "{\"exchanges\":[{\"exchangeName\":\"Binance\",\"ticker\":\"AVAXUSDT\",\"adjustByMarket\":\"USDT-USD\"},{\"exchangeName\":\"Bybit\",\"ticker\":\"AVAXUSDT\",\"adjustByMarket\":\"USDT-USD\"},{\"exchangeName\":\"CoinbasePro\",\"ticker\":\"AVAX-USD\"},{\"exchangeName\":\"Gate\",\"ticker\":\"AVAX_USDT\",\"adjustByMarket\":\"USDT-USD\"},{\"exchangeName\":\"Huobi\",\"ticker\":\"avaxusdt\",\"adjustByMarket\":\"USDT-USD\"},{\"exchangeName\":\"Kraken\",\"ticker\":\"AVAXUSD\"},{\"exchangeName\":\"Kucoin\",\"ticker\":\"AVAX-USDT\",\"adjustByMarket\":\"USDT-USD\"},{\"exchangeName\":\"Okx\",\"ticker\":\"AVAX-USDT\",\"adjustByMarket\":\"USDT-USD\"}]}",
          "exponent": -8,
          "id": 7,
          "min_exchanges": 3,
          "min_price_change_ppm": 2500,
          "pair": "AVAX-USD"
        },
        {
          "exchange_config_json": "{\"exchanges\":[{\"exchangeName\":\"Binance\",\"ticker\":\"FILUSDT\",\"adjustByMarket\":\"USDT-USD\"},{\"exchangeName\":\"CoinbasePro\",\"ticker\":\"FIL-USD\"},{\"exchangeName\":\"Gate\",\"ticker\":\"FIL_USDT\",\"adjustByMarket\":\"USDT-USD\"},{\"exchangeName\":\"Huobi\",\"ticker\":\"filusdt\",\"adjustByMarket\":\"USDT-USD\"},{\"exchangeName\":\"Kraken\",\"ticker\":\"FILUSD\"},{\"exchangeName\":\"Mexc\",\"ticker\":\"FIL_USDT\",\"adjustByMarket\":\"USDT-USD\"},{\"exchangeName\":\"Okx\",\"ticker\":\"FIL-USDT\",\"adjustByMarket\":\"USDT-USD\"}]}",
          "exponent": -9,
          "id": 8,
          "min_exchanges": 3,
          "min_price_change_ppm": 2500,
          "pair": "FIL-USD"
        },
        {
          "exchange_config_json": "{\"exchanges\":[{\"exchangeName\":\"Binance\",\"ticker\":\"LTCUSDT\",\"adjustByMarket\":\"USDT-USD\"},{\"exchangeName\":\"Bybit\",\"ticker\":\"LTCUSDT\",\"adjustByMarket\":\"USDT-USD\"},{\"exchangeName\":\"CoinbasePro\",\"ticker\":\"LTC-USD\"},{\"exchangeName\":\"Huobi\",\"ticker\":\"ltcusdt\",\"adjustByMarket\":\"USDT-USD\"},{\"exchangeName\":\"Kraken\",\"ticker\":\"XLTCZUSD\"},{\"exchangeName\":\"Kucoin\",\"ticker\":\"LTC-USDT\",\"adjustByMarket\":\"USDT-USD\"},{\"exchangeName\":\"Mexc\",\"ticker\":\"LTC_USDT\",\"adjustByMarket\":\"USDT-USD\"},{\"exchangeName\":\"Okx\",\"ticker\":\"LTC-USDT\",\"adjustByMarket\":\"USDT-USD\"}]}",
          "exponent": -8,
          "id": 9,
          "min_exchanges": 3,
          "min_price_change_ppm": 2500,
          "pair": "LTC-USD"
        },
        {
          "exchange_config_json": "{\"exchanges\":[{\"exchangeName\":\"Binance\",\"ticker\":\"DOGEUSDT\",\"adjustByMarket\":\"USDT-USD\"},{\"exchangeName\":\"Bybit\",\"ticker\":\"DOGEUSDT\",\"adjustByMarket\":\"USDT-USD\"},{\"exchangeName\":\"CoinbasePro\",\"ticker\":\"DOGE-USD\"},{\"exchangeName\":\"Gate\",\"ticker\":\"DOGE_USDT\",\"adjustByMarket\":\"USDT-USD\"},{\"exchangeName\":\"Huobi\",\"ticker\":\"dogeusdt\",\"adjustByMarket\":\"USDT-USD\"},{\"exchangeName\":\"Kraken\",\"ticker\":\"XDGUSD\"},{\"exchangeName\":\"Kucoin\",\"ticker\":\"DOGE-USDT\",\"adjustByMarket\":\"USDT-USD\"},{\"exchangeName\":\"Mexc\",\"ticker\":\"DOGE_USDT\",\"adjustByMarket\":\"USDT-USD\"},{\"exchangeName\":\"Okx\",\"ticker\":\"DOGE-USDT\",\"adjustByMarket\":\"USDT-USD\"}]}",
          "exponent": -11,
          "id": 10,
          "min_exchanges": 3,
          "min_price_change_ppm": 2500,
          "pair": "DOGE-USD"
        },
        {
          "exchange_config_json": "{\"exchanges\":[{\"exchangeName\":\"Binance\",\"ticker\":\"ATOMUSDT\",\"adjustByMarket\":\"USDT-USD\"},{\"exchangeName\":\"Bybit\",\"ticker\":\"ATOMUSDT\",\"adjustByMarket\":\"USDT-USD\"},{\"exchangeName\":\"CoinbasePro\",\"ticker\":\"ATOM-USD\"},{\"exchangeName\":\"Gate\",\"ticker\":\"ATOM_USDT\",\"adjustByMarket\":\"USDT-USD\"},{\"exchangeName\":\"Kraken\",\"ticker\":\"ATOMUSD\"},{\"exchangeName\":\"Kucoin\",\"ticker\":\"ATOM-USDT\",\"adjustByMarket\":\"USDT-USD\"},{\"exchangeName\":\"Mexc\",\"ticker\":\"ATOM_USDT\",\"adjustByMarket\":\"USDT-USD\"},{\"exchangeName\":\"Okx\",\"ticker\":\"ATOM-USDT\",\"adjustByMarket\":\"USDT-USD\"}]}",
          "exponent": -9,
          "id": 11,
          "min_exchanges": 3,
          "min_price_change_ppm": 2500,
          "pair": "ATOM-USD"
        },
        {
          "exchange_config_json": "{\"exchanges\":[{\"exchangeName\":\"Binance\",\"ticker\":\"DOTUSDT\",\"adjustByMarket\":\"USDT-USD\"},{\"exchangeName\":\"Bybit\",\"ticker\":\"DOTUSDT\",\"adjustByMarket\":\"USDT-USD\"},{\"exchangeName\":\"CoinbasePro\",\"ticker\":\"DOT-USD\"},{\"exchangeName\":\"Gate\",\"ticker\":\"DOT_USDT\",\"adjustByMarket\":\"USDT-USD\"},{\"exchangeName\":\"Kraken\",\"ticker\":\"DOTUSD\"},{\"exchangeName\":\"Kucoin\",\"ticker\":\"DOT-USDT\",\"adjustByMarket\":\"USDT-USD\"},{\"exchangeName\":\"Mexc\",\"ticker\":\"DOT_USDT\",\"adjustByMarket\":\"USDT-USD\"},{\"exchangeName\":\"Okx\",\"ticker\":\"DOT-USDT\",\"adjustByMarket\":\"USDT-USD\"}]}",
          "exponent": -9,
          "id": 12,
          "min_exchanges": 3,
          "min_price_change_ppm": 2500,
          "pair": "DOT-USD"
        },
        {
          "exchange_config_json": "{\"exchanges\":[{\"exchangeName\":\"Binance\",\"ticker\":\"UNIUSDT\",\"adjustByMarket\":\"USDT-USD\"},{\"exchangeName\":\"Bybit\",\"ticker\":\"UNIUSDT\",\"adjustByMarket\":\"USDT-USD\"},{\"exchangeName\":\"CoinbasePro\",\"ticker\":\"UNI-USD\"},{\"exchangeName\":\"Gate\",\"ticker\":\"UNI_USDT\",\"adjustByMarket\":\"USDT-USD\"},{\"exchangeName\":\"Kraken\",\"ticker\":\"UNIUSD\"},{\"exchangeName\":\"Kucoin\",\"ticker\":\"UNI-USDT\",\"adjustByMarket\":\"USDT-USD\"},{\"exchangeName\":\"Okx\",\"ticker\":\"UNI-USDT\",\"adjustByMarket\":\"USDT-USD\"}]}",
          "exponent": -9,
          "id": 13,
          "min_exchanges": 3,
          "min_price_change_ppm": 2500,
          "pair": "UNI-USD"
        },
        {
          "exchange_config_json": "{\"exchanges\":[{\"exchangeName\":\"Binance\",\"ticker\":\"BCHUSDT\",\"adjustByMarket\":\"USDT-USD\"},{\"exchangeName\":\"Bybit\",\"ticker\":\"BCHUSDT\",\"adjustByMarket\":\"USDT-USD\"},{\"exchangeName\":\"CoinbasePro\",\"ticker\":\"BCH-USD\"},{\"exchangeName\":\"Gate\",\"ticker\":\"BCH_USDT\",\"adjustByMarket\":\"USDT-USD\"},{\"exchangeName\":\"Huobi\",\"ticker\":\"bchusdt\",\"adjustByMarket\":\"USDT-USD\"},{\"exchangeName\":\"Kraken\",\"ticker\":\"BCHUSD\"},{\"exchangeName\":\"Kucoin\",\"ticker\":\"BCH-USDT\",\"adjustByMarket\":\"USDT-USD\"},{\"exchangeName\":\"Mexc\",\"ticker\":\"BCH_USDT\",\"adjustByMarket\":\"USDT-USD\"},{\"exchangeName\":\"Okx\",\"ticker\":\"BCH-USDT\",\"adjustByMarket\":\"USDT-USD\"}]}",
          "exponent": -7,
          "id": 14,
          "min_exchanges": 3,
          "min_price_change_ppm": 2500,
          "pair": "BCH-USD"
        },
        {
          "exchange_config_json": "{\"exchanges\":[{\"exchangeName\":\"Binance\",\"ticker\":\"TRXUSDT\",\"adjustByMarket\":\"USDT-USD\"},{\"exchangeName\":\"Bybit\",\"ticker\":\"TRXUSDT\",\"adjustByMarket\":\"USDT-USD\"},{\"exchangeName\":\"Gate\",\"ticker\":\"TRX_USDT\",\"adjustByMarket\":\"USDT-USD\"},{\"exchangeName\":\"Huobi\",\"ticker\":\"trxusdt\",\"adjustByMarket\":\"USDT-USD\"},{\"exchangeName\":\"Kraken\",\"ticker\":\"TRXUSD\"},{\"exchangeName\":\"Kucoin\",\"ticker\":\"TRX-USDT\",\"adjustByMarket\":\"USDT-USD\"},{\"exchangeName\":\"Mexc\",\"ticker\":\"TRX_USDT\",\"adjustByMarket\":\"USDT-USD\"},{\"exchangeName\":\"Okx\",\"ticker\":\"TRX-USDT\",\"adjustByMarket\":\"USDT-USD\"}]}",
          "exponent": -11,
          "id": 15,
          "min_exchanges": 3,
          "min_price_change_ppm": 2500,
          "pair": "TRX-USD"
        },
        {
          "exchange_config_json": "{\"exchanges\":[{\"exchangeName\":\"Binance\",\"ticker\":\"NEARUSDT\",\"adjustByMarket\":\"USDT-USD\"},{\"exchangeName\":\"CoinbasePro\",\"ticker\":\"NEAR-USD\"},{\"exchangeName\":\"Gate\",\"ticker\":\"NEAR_USDT\",\"adjustByMarket\":\"USDT-USD\"},{\"exchangeName\":\"Huobi\",\"ticker\":\"nearusdt\",\"adjustByMarket\":\"USDT-USD\"},{\"exchangeName\":\"Kucoin\",\"ticker\":\"NEAR-USDT\",\"adjustByMarket\":\"USDT-USD\"},{\"exchangeName\":\"Mexc\",\"ticker\":\"NEAR_USDT\",\"adjustByMarket\":\"USDT-USD\"},{\"exchangeName\":\"Okx\",\"ticker\":\"NEAR-USDT\",\"adjustByMarket\":\"USDT-USD\"}]}",
          "exponent": -9,
          "id": 16,
          "min_exchanges": 3,
          "min_price_change_ppm": 2500,
          "pair": "NEAR-USD"
        },
        {
          "exchange_config_json": "{\"exchanges\":[{\"exchangeName\":\"Binance\",\"ticker\":\"MKRUSDT\",\"adjustByMarket\":\"USDT-USD\"},{\"exchangeName\":\"CoinbasePro\",\"ticker\":\"MKR-USD\"},{\"exchangeName\":\"Kraken\",\"ticker\":\"MKRUSD\"},{\"exchangeName\":\"Kucoin\",\"ticker\":\"MKR-USDT\",\"adjustByMarket\":\"USDT-USD\"},{\"exchangeName\":\"Mexc\",\"ticker\":\"MKR_USDT\",\"adjustByMarket\":\"USDT-USD\"},{\"exchangeName\":\"Okx\",\"ticker\":\"MKR-USDT\",\"adjustByMarket\":\"USDT-USD\"}]}",
          "exponent": -6,
          "id": 17,
          "min_exchanges": 3,
          "min_price_change_ppm": 4000,
          "pair": "MKR-USD"
        },
        {
          "exchange_config_json": "{\"exchanges\":[{\"exchangeName\":\"Binance\",\"ticker\":\"XLMUSDT\",\"adjustByMarket\":\"USDT-USD\"},{\"exchangeName\":\"Bybit\",\"ticker\":\"XLMUSDT\",\"adjustByMarket\":\"USDT-USD\"},{\"exchangeName\":\"CoinbasePro\",\"ticker\":\"XLM-USD\"},{\"exchangeName\":\"Kraken\",\"ticker\":\"XXLMZUSD\"},{\"exchangeName\":\"Kucoin\",\"ticker\":\"XLM-USDT\",\"adjustByMarket\":\"USDT-USD\"},{\"exchangeName\":\"Mexc\",\"ticker\":\"XLM_USDT\",\"adjustByMarket\":\"USDT-USD\"},{\"exchangeName\":\"Okx\",\"ticker\":\"XLM-USDT\",\"adjustByMarket\":\"USDT-USD\"}]}",
          "exponent": -10,
          "id": 18,
          "min_exchanges": 3,
          "min_price_change_ppm": 2500,
          "pair": "XLM-USD"
        },
        {
          "exchange_config_json": "{\"exchanges\":[{\"exchangeName\":\"Binance\",\"ticker\":\"ETCUSDT\",\"adjustByMarket\":\"USDT-USD\"},{\"exchangeName\":\"CoinbasePro\",\"ticker\":\"ETC-USD\"},{\"exchangeName\":\"Gate\",\"ticker\":\"ETC_USDT\",\"adjustByMarket\":\"USDT-USD\"},{\"exchangeName\":\"Huobi\",\"ticker\":\"etcusdt\",\"adjustByMarket\":\"USDT-USD\"},{\"exchangeName\":\"Kucoin\",\"ticker\":\"ETC-USDT\",\"adjustByMarket\":\"USDT-USD\"},{\"exchangeName\":\"Mexc\",\"ticker\":\"ETC_USDT\",\"adjustByMarket\":\"USDT-USD\"},{\"exchangeName\":\"Okx\",\"ticker\":\"ETC-USDT\",\"adjustByMarket\":\"USDT-USD\"}]}",
          "exponent": -8,
          "id": 19,
          "min_exchanges": 3,
          "min_price_change_ppm": 2500,
          "pair": "ETC-USD"
        },
        {
          "exchange_config_json": "{\"exchanges\":[{\"exchangeName\":\"Binance\",\"ticker\":\"COMPUSDT\",\"adjustByMarket\":\"USDT-USD\"},{\"exchangeName\":\"CoinbasePro\",\"ticker\":\"COMP-USD\"},{\"exchangeName\":\"Gate\",\"ticker\":\"COMP_USDT\",\"adjustByMarket\":\"USDT-USD\"},{\"exchangeName\":\"Kraken\",\"ticker\":\"COMPUSD\"},{\"exchangeName\":\"Mexc\",\"ticker\":\"COMP_USDT\",\"adjustByMarket\":\"USDT-USD\"},{\"exchangeName\":\"Okx\",\"ticker\":\"COMP-USDT\",\"adjustByMarket\":\"USDT-USD\"}]}",
          "exponent": -8,
          "id": 20,
          "min_exchanges": 3,
          "min_price_change_ppm": 4000,
          "pair": "COMP-USD"
        },
        {
          "exchange_config_json": "{\"exchanges\":[{\"exchangeName\":\"Binance\",\"ticker\":\"WLDUSDT\",\"adjustByMarket\":\"USDT-USD\"},{\"exchangeName\":\"Bybit\",\"ticker\":\"WLDUSDT\",\"adjustByMarket\":\"USDT-USD\"},{\"exchangeName\":\"Gate\",\"ticker\":\"WLD_USDT\",\"adjustByMarket\":\"USDT-USD\"},{\"exchangeName\":\"Huobi\",\"ticker\":\"wldusdt\",\"adjustByMarket\":\"USDT-USD\"},{\"exchangeName\":\"Kucoin\",\"ticker\":\"WLD-USDT\",\"adjustByMarket\":\"USDT-USD\"},{\"exchangeName\":\"Mexc\",\"ticker\":\"WLD_USDT\",\"adjustByMarket\":\"USDT-USD\"},{\"exchangeName\":\"Okx\",\"ticker\":\"WLD-USDT\",\"adjustByMarket\":\"USDT-USD\"}]}",
          "exponent": -9,
          "id": 21,
          "min_exchanges": 3,
          "min_price_change_ppm": 2500,
          "pair": "WLD-USD"
        },
        {
          "exchange_config_json": "{\"exchanges\":[{\"exchangeName\":\"Binance\",\"ticker\":\"APEUSDT\",\"adjustByMarket\":\"USDT-USD\"},{\"exchangeName\":\"CoinbasePro\",\"ticker\":\"APE-USD\"},{\"exchangeName\":\"Gate\",\"ticker\":\"APE_USDT\",\"adjustByMarket\":\"USDT-USD\"},{\"exchangeName\":\"Kraken\",\"ticker\":\"APEUSD\"},{\"exchangeName\":\"Kucoin\",\"ticker\":\"APE-USDT\",\"adjustByMarket\":\"USDT-USD\"},{\"exchangeName\":\"Mexc\",\"ticker\":\"APE_USDT\",\"adjustByMarket\":\"USDT-USD\"},{\"exchangeName\":\"Okx\",\"ticker\":\"APE-USDT\",\"adjustByMarket\":\"USDT-USD\"}]}",
          "exponent": -9,
          "id": 22,
          "min_exchanges": 3,
          "min_price_change_ppm": 4000,
          "pair": "APE-USD"
        },
        {
          "exchange_config_json": "{\"exchanges\":[{\"exchangeName\":\"Binance\",\"ticker\":\"APTUSDT\",\"adjustByMarket\":\"USDT-USD\"},{\"exchangeName\":\"Bybit\",\"ticker\":\"APTUSDT\",\"adjustByMarket\":\"USDT-USD\"},{\"exchangeName\":\"CoinbasePro\",\"ticker\":\"APT-USD\"},{\"exchangeName\":\"Gate\",\"ticker\":\"APT_USDT\",\"adjustByMarket\":\"USDT-USD\"},{\"exchangeName\":\"Huobi\",\"ticker\":\"aptusdt\",\"adjustByMarket\":\"USDT-USD\"},{\"exchangeName\":\"Kucoin\",\"ticker\":\"APT-USDT\",\"adjustByMarket\":\"USDT-USD\"},{\"exchangeName\":\"Mexc\",\"ticker\":\"APT_USDT\",\"adjustByMarket\":\"USDT-USD\"},{\"exchangeName\":\"Okx\",\"ticker\":\"APT-USDT\",\"adjustByMarket\":\"USDT-USD\"}]}",
          "exponent": -9,
          "id": 23,
          "min_exchanges": 3,
          "min_price_change_ppm": 2500,
          "pair": "APT-USD"
        },
        {
          "exchange_config_json": "{\"exchanges\":[{\"exchangeName\":\"Binance\",\"ticker\":\"ARBUSDT\",\"adjustByMarket\":\"USDT-USD\"},{\"exchangeName\":\"Bybit\",\"ticker\":\"ARBUSDT\",\"adjustByMarket\":\"USDT-USD\"},{\"exchangeName\":\"CoinbasePro\",\"ticker\":\"ARB-USD\"},{\"exchangeName\":\"Gate\",\"ticker\":\"ARB_USDT\",\"adjustByMarket\":\"USDT-USD\"},{\"exchangeName\":\"Huobi\",\"ticker\":\"arbusdt\",\"adjustByMarket\":\"USDT-USD\"},{\"exchangeName\":\"Kucoin\",\"ticker\":\"ARB-USDT\",\"adjustByMarket\":\"USDT-USD\"},{\"exchangeName\":\"Mexc\",\"ticker\":\"ARB_USDT\",\"adjustByMarket\":\"USDT-USD\"},{\"exchangeName\":\"Okx\",\"ticker\":\"ARB-USDT\",\"adjustByMarket\":\"USDT-USD\"}]}",
          "exponent": -9,
          "id": 24,
          "min_exchanges": 3,
          "min_price_change_ppm": 2500,
          "pair": "ARB-USD"
        },
        {
          "exchange_config_json": "{\"exchanges\":[{\"exchangeName\":\"CoinbasePro\",\"ticker\":\"BLUR-USD\"},{\"exchangeName\":\"Gate\",\"ticker\":\"BLUR_USDT\",\"adjustByMarket\":\"USDT-USD\"},{\"exchangeName\":\"Kraken\",\"ticker\":\"BLURUSD\"},{\"exchangeName\":\"Kucoin\",\"ticker\":\"BLUR-USDT\",\"adjustByMarket\":\"USDT-USD\"},{\"exchangeName\":\"Mexc\",\"ticker\":\"BLUR_USDT\",\"adjustByMarket\":\"USDT-USD\"},{\"exchangeName\":\"Okx\",\"ticker\":\"BLUR-USDT\",\"adjustByMarket\":\"USDT-USD\"}]}",
          "exponent": -10,
          "id": 25,
          "min_exchanges": 3,
          "min_price_change_ppm": 4000,
          "pair": "BLUR-USD"
        },
        {
          "exchange_config_json": "{\"exchanges\":[{\"exchangeName\":\"Binance\",\"ticker\":\"LDOUSDT\",\"adjustByMarket\":\"USDT-USD\"},{\"exchangeName\":\"CoinbasePro\",\"ticker\":\"LDO-USD\"},{\"exchangeName\":\"Kraken\",\"ticker\":\"LDOUSD\"},{\"exchangeName\":\"Kucoin\",\"ticker\":\"LDO-USDT\",\"adjustByMarket\":\"USDT-USD\"},{\"exchangeName\":\"Mexc\",\"ticker\":\"LDO_USDT\",\"adjustByMarket\":\"USDT-USD\"},{\"exchangeName\":\"Okx\",\"ticker\":\"LDO-USDT\",\"adjustByMarket\":\"USDT-USD\"}]}",
          "exponent": -9,
          "id": 26,
          "min_exchanges": 3,
          "min_price_change_ppm": 4000,
          "pair": "LDO-USD"
        },
        {
          "exchange_config_json": "{\"exchanges\":[{\"exchangeName\":\"Binance\",\"ticker\":\"OPUSDT\",\"adjustByMarket\":\"USDT-USD\"},{\"exchangeName\":\"CoinbasePro\",\"ticker\":\"OP-USD\"},{\"exchangeName\":\"Gate\",\"ticker\":\"OP_USDT\",\"adjustByMarket\":\"USDT-USD\"},{\"exchangeName\":\"Kucoin\",\"ticker\":\"OP-USDT\",\"adjustByMarket\":\"USDT-USD\"},{\"exchangeName\":\"Mexc\",\"ticker\":\"OP_USDT\",\"adjustByMarket\":\"USDT-USD\"},{\"exchangeName\":\"Okx\",\"ticker\":\"OP-USDT\",\"adjustByMarket\":\"USDT-USD\"}]}",
          "exponent": -9,
          "id": 27,
          "min_exchanges": 3,
          "min_price_change_ppm": 2500,
          "pair": "OP-USD"
        },
        {
          "exchange_config_json": "{\"exchanges\":[{\"exchangeName\":\"Binance\",\"ticker\":\"PEPEUSDT\",\"adjustByMarket\":\"USDT-USD\"},{\"exchangeName\":\"Bybit\",\"ticker\":\"PEPEUSDT\",\"adjustByMarket\":\"USDT-USD\"},{\"exchangeName\":\"Gate\",\"ticker\":\"PEPE_USDT\",\"adjustByMarket\":\"USDT-USD\"},{\"exchangeName\":\"Kraken\",\"ticker\":\"PEPEUSD\"},{\"exchangeName\":\"Kucoin\",\"ticker\":\"PEPE-USDT\",\"adjustByMarket\":\"USDT-USD\"},{\"exchangeName\":\"Mexc\",\"ticker\":\"PEPE_USDT\",\"adjustByMarket\":\"USDT-USD\"},{\"exchangeName\":\"Okx\",\"ticker\":\"PEPE-USDT\",\"adjustByMarket\":\"USDT-USD\"}]}",
          "exponent": -16,
          "id": 28,
          "min_exchanges": 3,
          "min_price_change_ppm": 2500,
          "pair": "PEPE-USD"
        },
        {
          "exchange_config_json": "{\"exchanges\":[{\"exchangeName\":\"Binance\",\"ticker\":\"SEIUSDT\",\"adjustByMarket\":\"USDT-USD\"},{\"exchangeName\":\"Bybit\",\"ticker\":\"SEIUSDT\",\"adjustByMarket\":\"USDT-USD\"},{\"exchangeName\":\"CoinbasePro\",\"ticker\":\"SEI-USD\"},{\"exchangeName\":\"Gate\",\"ticker\":\"SEI_USDT\",\"adjustByMarket\":\"USDT-USD\"},{\"exchangeName\":\"Huobi\",\"ticker\":\"seiusdt\",\"adjustByMarket\":\"USDT-USD\"},{\"exchangeName\":\"Kucoin\",\"ticker\":\"SEI-USDT\",\"adjustByMarket\":\"USDT-USD\"},{\"exchangeName\":\"Mexc\",\"ticker\":\"SEI_USDT\",\"adjustByMarket\":\"USDT-USD\"}]}",
          "exponent": -10,
          "id": 29,
          "min_exchanges": 3,
          "min_price_change_ppm": 4000,
          "pair": "SEI-USD"
        },
        {
          "exchange_config_json": "{\"exchanges\":[{\"exchangeName\":\"Binance\",\"ticker\":\"SHIBUSDT\",\"adjustByMarket\":\"USDT-USD\"},{\"exchangeName\":\"Bybit\",\"ticker\":\"SHIBUSDT\",\"adjustByMarket\":\"USDT-USD\"},{\"exchangeName\":\"CoinbasePro\",\"ticker\":\"SHIB-USD\"},{\"exchangeName\":\"Gate\",\"ticker\":\"SHIB_USDT\",\"adjustByMarket\":\"USDT-USD\"},{\"exchangeName\":\"Kraken\",\"ticker\":\"SHIBUSD\"},{\"exchangeName\":\"Kucoin\",\"ticker\":\"SHIB-USDT\",\"adjustByMarket\":\"USDT-USD\"},{\"exchangeName\":\"Mexc\",\"ticker\":\"SHIB_USDT\",\"adjustByMarket\":\"USDT-USD\"},{\"exchangeName\":\"Okx\",\"ticker\":\"SHIB-USDT\",\"adjustByMarket\":\"USDT-USD\"}]}",
          "exponent": -15,
          "id": 30,
          "min_exchanges": 3,
          "min_price_change_ppm": 2500,
          "pair": "SHIB-USD"
        },
        {
          "exchange_config_json": "{\"exchanges\":[{\"exchangeName\":\"Binance\",\"ticker\":\"SUIUSDT\",\"adjustByMarket\":\"USDT-USD\"},{\"exchangeName\":\"Bybit\",\"ticker\":\"SUIUSDT\",\"adjustByMarket\":\"USDT-USD\"},{\"exchangeName\":\"CoinbasePro\",\"ticker\":\"SUI-USD\"},{\"exchangeName\":\"Gate\",\"ticker\":\"SUI_USDT\",\"adjustByMarket\":\"USDT-USD\"},{\"exchangeName\":\"Huobi\",\"ticker\":\"suiusdt\",\"adjustByMarket\":\"USDT-USD\"},{\"exchangeName\":\"Kucoin\",\"ticker\":\"SUI-USDT\",\"adjustByMarket\":\"USDT-USD\"},{\"exchangeName\":\"Mexc\",\"ticker\":\"SUI_USDT\",\"adjustByMarket\":\"USDT-USD\"},{\"exchangeName\":\"Okx\",\"ticker\":\"SUI-USDT\",\"adjustByMarket\":\"USDT-USD\"}]}",
          "exponent": -10,
          "id": 31,
          "min_exchanges": 3,
          "min_price_change_ppm": 2500,
          "pair": "SUI-USD"
        },
        {
          "exchange_config_json": "{\"exchanges\":[{\"exchangeName\":\"Binance\",\"ticker\":\"XRPUSDT\",\"adjustByMarket\":\"USDT-USD\"},{\"exchangeName\":\"Bybit\",\"ticker\":\"XRPUSDT\",\"adjustByMarket\":\"USDT-USD\"},{\"exchangeName\":\"CoinbasePro\",\"ticker\":\"XRP-USD\"},{\"exchangeName\":\"Gate\",\"ticker\":\"XRP_USDT\",\"adjustByMarket\":\"USDT-USD\"},{\"exchangeName\":\"Huobi\",\"ticker\":\"xrpusdt\",\"adjustByMarket\":\"USDT-USD\"},{\"exchangeName\":\"Kraken\",\"ticker\":\"XXRPZUSD\"},{\"exchangeName\":\"Kucoin\",\"ticker\":\"XRP-USDT\",\"adjustByMarket\":\"USDT-USD\"},{\"exchangeName\":\"Mexc\",\"ticker\":\"XRP_USDT\",\"adjustByMarket\":\"USDT-USD\"},{\"exchangeName\":\"Okx\",\"ticker\":\"XRP-USDT\",\"adjustByMarket\":\"USDT-USD\"}]}",
          "exponent": -10,
          "id": 32,
          "min_exchanges": 3,
          "min_price_change_ppm": 2500,
          "pair": "XRP-USD"
        },
        {
          "exchange_config_json": "{\"exchanges\":[{\"exchangeName\":\"Binance\",\"ticker\":\"USDCUSDT\",\"invert\":true},{\"exchangeName\":\"Bybit\",\"ticker\":\"USDCUSDT\",\"invert\":true},{\"exchangeName\":\"CoinbasePro\",\"ticker\":\"USDT-USD\"},{\"exchangeName\":\"Huobi\",\"ticker\":\"ethusdt\",\"adjustByMarket\":\"ETH-USD\",\"invert\":true},{\"exchangeName\":\"Kraken\",\"ticker\":\"USDTZUSD\"},{\"exchangeName\":\"Kucoin\",\"ticker\":\"BTC-USDT\",\"adjustByMarket\":\"BTC-USD\",\"invert\":true},{\"exchangeName\":\"Okx\",\"ticker\":\"USDC-USDT\",\"invert\":true}]}",
          "exponent": -9,
          "id": 1000000,
          "min_exchanges": 3,
          "min_price_change_ppm": 1000,
          "pair": "USDT-USD"
        },
        {
          "exchange_config_json": "{\"exchanges\":[{\"exchangeName\":\"Binance\",\"ticker\":\"DYDXUSDT\",\"adjustByMarket\":\"USDT-USD\"},{\"exchangeName\":\"Bybit\",\"ticker\":\"DYDXUSDT\",\"adjustByMarket\":\"USDT-USD\"},{\"exchangeName\":\"Gate\",\"ticker\":\"DYDX_USDT\",\"adjustByMarket\":\"USDT-USD\"},{\"exchangeName\":\"Kucoin\",\"ticker\":\"DYDX-USDT\",\"adjustByMarket\":\"USDT-USD\"},{\"exchangeName\":\"Mexc\",\"ticker\":\"DYDX_USDT\",\"adjustByMarket\":\"USDT-USD\"},{\"exchangeName\":\"Okx\",\"ticker\":\"DYDX-USDT\",\"adjustByMarket\":\"USDT-USD\"}]}",
          "exponent": -9,
          "id": 1000001,
          "min_exchanges": 3,
          "min_price_change_ppm": 2500,
          "pair": "DYDX-USD"
        }
      ],
      "market_prices": [
        {
          "exponent": -5,
          "id": 0,
          "price": 2868819524
        },
        {
          "exponent": -6,
          "id": 1,
          "price": 1811985252
        },
        {
          "exponent": -9,
          "id": 2,
          "price": 7204646989
        },
        {
          "exponent": -10,
          "id": 3,
          "price": 6665746387
        },
        {
          "exponent": -10,
          "id": 4,
          "price": 6029316660
        },
        {
          "exponent": -8,
          "id": 5,
          "price": 2350695125
        },
        {
          "exponent": -10,
          "id": 6,
          "price": 2918831290
        },
        {
          "exponent": -8,
          "id": 7,
          "price": 1223293720
        },
        {
          "exponent": -9,
          "id": 8,
          "price": 4050336602
        },
        {
          "exponent": -8,
          "id": 9,
          "price": 8193604950
        },
        {
          "exponent": -11,
          "id": 10,
          "price": 7320836895
        },
        {
          "exponent": -9,
          "id": 11,
          "price": 8433494428
        },
        {
          "exponent": -9,
          "id": 12,
          "price": 4937186533
        },
        {
          "exponent": -9,
          "id": 13,
          "price": 5852293356
        },
        {
          "exponent": -7,
          "id": 14,
          "price": 2255676327
        },
        {
          "exponent": -11,
          "id": 15,
          "price": 7795369902
        },
        {
          "exponent": -9,
          "id": 16,
          "price": 1312325536
        },
        {
          "exponent": -6,
          "id": 17,
          "price": 1199517382
        },
        {
          "exponent": -10,
          "id": 18,
          "price": 1398578933
        },
        {
          "exponent": -8,
          "id": 19,
          "price": 1741060746
        },
        {
          "exponent": -8,
          "id": 20,
          "price": 5717635307
        },
        {
          "exponent": -9,
          "id": 21,
          "price": 1943019371
        },
        {
          "exponent": -9,
          "id": 22,
          "price": 1842365656
        },
        {
          "exponent": -9,
          "id": 23,
          "price": 6787621897
        },
        {
          "exponent": -9,
          "id": 24,
          "price": 1127629325
        },
        {
          "exponent": -10,
          "id": 25,
          "price": 2779565892
        },
        {
          "exponent": -9,
          "id": 26,
          "price": 1855061997
        },
        {
          "exponent": -9,
          "id": 27,
          "price": 1562218603
        },
        {
          "exponent": -16,
          "id": 28,
          "price": 2481900353
        },
        {
          "exponent": -10,
          "id": 29,
          "price": 1686998025
        },
        {
          "exponent": -15,
          "id": 30,
          "price": 8895882688
        },
        {
          "exponent": -10,
          "id": 31,
          "price": 5896318772
        },
        {
          "exponent": -10,
          "id": 32,
          "price": 6327613800
        },
        {
          "exponent": -9,
          "id": 1000000,
          "price": 1000000000
        },
        {
          "exponent": -9,
          "id": 1000001,
          "price": 2050000000
        }
      ]
    },
    "ratelimit": {
      "limit_params_list": [
        {
          "denom": "ibc/8E27BA2D5493AF5636760E354E46004562C46AB7EC0CC4C1CA14E9E20E2545B5",
          "limiters": [
            {
              "baseline_minimum": "1000000000000",
              "baseline_tvl_ppm": 10000,
              "period": "3600s"
            },
            {
              "baseline_minimum": "10000000000000",
              "baseline_tvl_ppm": 100000,
              "period": "86400s"
            }
          ]
        }
      ]
    },
    "rewards": {
      "params": {
        "denom": "asample",
        "denom_exponent": -18,
        "fee_multiplier_ppm": 0,
        "market_id": 1,
        "treasury_account": "rewards_treasury"
      }
    },
    "sending": {},
    "slashing": {
      "missed_blocks": [],
      "params": {
        "downtime_jail_duration": "7200s",
        "min_signed_per_window": "0.2",
        "signed_blocks_window": "8192",
        "slash_fraction_double_sign": "0.0",
        "slash_fraction_downtime": "0.0"
      },
      "signing_infos": []
    },
    "staking": {
      "delegations": [],
      "exported": false,
      "last_total_power": "0",
      "last_validator_powers": [],
      "params": {
        "bond_denom": "asample",
        "historical_entries": 10000,
        "max_entries": 7,
        "max_validators": 60,
        "min_commission_rate": "0.05",
        "unbonding_time": "2592000s"
      },
      "redelegations": [],
      "unbonding_delegations": [],
      "validators": []
    },
    "stats": {
      "params": {
        "window_duration": "2592000s"
      }
    },
    "subaccounts": {
      "subaccounts": []
    },
    "transfer": {
      "denom_traces": [],
      "params": {
        "receive_enabled": true,
        "send_enabled": true
      },
      "port_id": "transfer",
      "total_escrowed": []
    },
    "upgrade": {},
    "vault": {},
    "vest": {
      "vest_entries": [
        {
          "denom": "asample",
          "end_time": "2050-01-01T00:00:00Z",
          "start_time": "2001-01-01T00:00:00Z",
          "treasury_account": "community_treasury",
          "vester_account": "community_vester"
        },
        {
          "denom": "asample",
          "end_time": "2050-01-01T00:00:00Z",
          "start_time": "2001-01-01T00:00:00Z",
          "treasury_account": "rewards_treasury",
          "vester_account": "rewards_vester"
        }
      ]
    }
  },
<<<<<<< HEAD
  "app_version": "4.0.0-dev0-104-g92739dae",
=======
  "app_version": "4.0.0-dev0-101-g18028fd0",
>>>>>>> dd41d0af
  "chain_id": "dydx-sample-1",
  "consensus": {
    "params": {
      "abci": {
        "vote_extensions_enable_height": "0"
      },
      "block": {
        "max_bytes": "22020096",
        "max_gas": "-1"
      },
      "evidence": {
        "max_age_duration": "172800000000000",
        "max_age_num_blocks": "100000",
        "max_bytes": "1048576"
      },
      "validator": {
        "pub_key_types": [
          "ed25519"
        ]
      },
      "version": {
        "app": "0"
      }
    }
  },
  "consensus_params": {
    "block": {
      "max_bytes": "4194304",
      "max_gas": "-1"
    }
  },
  "genesis_time": "2023-12-31T00:00:00Z",
  "initial_height": 1
}<|MERGE_RESOLUTION|>--- conflicted
+++ resolved
@@ -1824,11 +1824,7 @@
       ]
     }
   },
-<<<<<<< HEAD
-  "app_version": "4.0.0-dev0-104-g92739dae",
-=======
-  "app_version": "4.0.0-dev0-101-g18028fd0",
->>>>>>> dd41d0af
+  "app_version": "4.0.0-dev0-105-g045a76ac",
   "chain_id": "dydx-sample-1",
   "consensus": {
     "params": {
