--- conflicted
+++ resolved
@@ -1830,11 +1830,7 @@
       ]
     }
   },
-<<<<<<< HEAD
-  "app_version": "4.0.0-dev0-91-gea01d178",
-=======
   "app_version": "4.0.0-dev0-101-g18028fd0",
->>>>>>> c0cd790a
   "chain_id": "dydx-sample-1",
   "consensus": {
     "params": {
