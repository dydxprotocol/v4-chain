--- conflicted
+++ resolved
@@ -4101,15 +4101,7 @@
       ]
     }
   },
-<<<<<<< HEAD
-<<<<<<< HEAD
-  "app_version": "7.0.0-dev0-149-g12cfb908b",
-=======
   "app_version": "9.0.0-47-gd399e2625",
->>>>>>> 4d0c660c (9.4 update (#3166))
-=======
-  "app_version": "9.0.0-64-g531bff2de",
->>>>>>> 64ca4508
   "chain_id": "dydx-sample-1",
   "consensus": {
     "params": {
