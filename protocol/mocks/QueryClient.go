--- conflicted
+++ resolved
@@ -483,13 +483,10 @@
 	_ca = append(_ca, _va...)
 	ret := _m.Called(_ca...)
 
-<<<<<<< HEAD
-=======
 	if len(ret) == 0 {
 		panic("no return value specified for LiquidateSubaccounts")
 	}
 
->>>>>>> 3c2c4d23
 	var r0 *api.LiquidateSubaccountsResponse
 	var r1 error
 	if rf, ok := ret.Get(0).(func(context.Context, *api.LiquidateSubaccountsRequest, ...grpc.CallOption) (*api.LiquidateSubaccountsResponse, error)); ok {
