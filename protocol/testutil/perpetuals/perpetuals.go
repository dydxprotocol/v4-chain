--- conflicted
+++ resolved
@@ -72,15 +72,10 @@
 			MarketType:        perptypes.PerpetualMarketType_PERPETUAL_MARKET_TYPE_CROSS,
 			DangerIndexPpm:    uint32(0),
 		},
-<<<<<<< HEAD
-		FundingIndex: dtypes.ZeroInt(),
-		OpenInterest: dtypes.ZeroInt(),
-		YieldIndex:   "0/1",
-=======
 		FundingIndex:    dtypes.ZeroInt(),
 		OpenInterest:    dtypes.ZeroInt(),
+		YieldIndex:      "0/1",
 		LastFundingRate: dtypes.ZeroInt(),
->>>>>>> 17fc528a
 	}
 
 	for _, opt := range optionalModifications {
