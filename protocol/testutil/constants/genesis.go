package constants

// This is a copy of the localnet genesis.json. This can be retrieved from the localnet docker container path:
// /dydxprotocol/chain/.alice/config/genesis.json
// Disable linter for exchange config.
//
//nolint:all
const GenesisState = `{
  "genesis_time": "2023-07-10T19:23:15.891430637Z",
  "chain_id": "localdydxprotocol",
  "initial_height": "1",
  "consensus_params": {
    "block": {
      "max_bytes": "22020096",
      "max_gas": "-1"
    },
    "evidence": {
      "max_age_num_blocks": "100000",
      "max_age_duration": "172800000000000",
      "max_bytes": "1048576"
    },
    "validator": {
      "pub_key_types": [
        "ed25519"
      ]
    },
    "version": {
      "app": "0"
    },
    "abci": {
      "vote_extensions_enable_height": "1"
    }
  },
  "app_hash": "",
  "app_state": {
    "assets": {
      "assets": [
        {
          "atomic_resolution": -6,
          "denom": "utdai",
          "denom_exponent": "-6",
          "has_market": false,
          "id": 0,
          "market_id": 0,
          "symbol": "TDAI",
          "asset_yield_index": "0/1"
        }
      ]
    },
    "auth": {
      "params": {
        "max_memo_characters": "256",
        "tx_sig_limit": "7",
        "tx_size_cost_per_byte": "10",
        "sig_verify_cost_ed25519": "590",
        "sig_verify_cost_secp256k1": "1000"
      },
      "accounts": [
        {
          "@type": "/cosmos.auth.v1beta1.BaseAccount",
          "address": "dydx199tqg4wdlnu4qjlxchpd7seg454937hjrknju4",
          "pub_key": null,
          "account_number": "0",
          "sequence": "1"
        },
        {
          "@type": "/cosmos.auth.v1beta1.BaseAccount",
          "address": "dydx10fx7sy6ywd5senxae9dwytf8jxek3t2gcen2vs",
          "pub_key": null,
          "account_number": "1",
          "sequence": "1"
        },
        {
          "@type": "/cosmos.auth.v1beta1.BaseAccount",
          "address": "dydx1fjg6zp6vv8t9wvy4lps03r5l4g7tkjw9wvmh70",
          "pub_key": null,
          "account_number": "2",
          "sequence": "1"
        },
        {
          "@type": "/cosmos.auth.v1beta1.BaseAccount",
          "address": "dydx1wau5mja7j7zdavtfq9lu7ejef05hm6ffenlcsn",
          "pub_key": null,
          "account_number": "3",
          "sequence": "1"
        },
        {
          "@type": "/cosmos.auth.v1beta1.BaseAccount",
          "address": "dydx1nzuttarf5k2j0nug5yzhr6p74t9avehn9hlh8m",
          "pub_key": null,
          "account_number": "4",
          "sequence": "0"
        }
      ]
    },
    "bank": {
      "params": {
        "send_enabled": [],
        "default_send_enabled": true
      },
      "balances": [
        {
          "address": "dydx199tqg4wdlnu4qjlxchpd7seg454937hjrknju4",
          "coins": [
            {
              "denom": "adv4tnt",
              "amount": "500000000000000000000000"
            },
            {
              "denom": "utdai",
              "amount": "100000000000000000"
            }
          ]
        },
        {
          "address": "dydx1fjg6zp6vv8t9wvy4lps03r5l4g7tkjw9wvmh70",
          "coins": [
            {
              "denom": "adv4tnt",
              "amount": "500000000000000000000000"
            },
            {
              "denom": "utdai",
              "amount": "100000000000000000"
            }
          ]
        },
        {
          "address": "dydx1v88c3xv9xyv3eetdx0tvcmq7ung3dywp5upwc6",
          "coins": [
            {
              "denom": "utdai",
              "amount": "1300000000000000000"
            }
          ]
        },
        {
          "address": "dydx1wau5mja7j7zdavtfq9lu7ejef05hm6ffenlcsn",
          "coins": [
            {
              "denom": "adv4tnt",
              "amount": "500000000000000000000000"
            },
            {
              "denom": "utdai",
              "amount": "100000000000000000"
            }
          ]
        },
        {
          "address": "dydx10fx7sy6ywd5senxae9dwytf8jxek3t2gcen2vs",
          "coins": [
            {
              "denom": "adv4tnt",
              "amount": "500000000000000000000000"
            },
            {
              "denom": "utdai",
              "amount": "100000000000000000"
            }
          ]
        },
        {
          "address": "dydx1nzuttarf5k2j0nug5yzhr6p74t9avehn9hlh8m",
          "coins": [
            {
              "denom": "adv4tnt",
              "amount": "100000000000"
            },
            {
              "denom": "utdai",
              "amount": "900000000000000000"
            }
          ]
        },
        {
          "address": "dydx1zlefkpe3g0vvm9a4h0jf9000lmqutlh9jwjnsv",
          "coins": [
            {
              "denom": "adv4tnt",
              "amount": "1000000000"
            }
          ]
        }
      ],
      "supply": [],
      "denom_metadata": [],
      "send_enabled": []
    },
    "blocktime": {
      "params": {
        "durations": [
          "300s",
          "1800s"
        ]
      }
    },
    "ccvconsumer": 	{
      "params": {
        "enabled": true,
        "blocks_per_distribution_transmission": "1000",
        "distribution_transmission_channel": "",
        "provider_fee_pool_addr_str": "",
        "ccv_timeout_period": "2419200s",
        "transfer_timeout_period": "3600s",
        "consumer_redistribution_fraction": "0.75",
        "historical_entries": "10000",
        "unbonding_period": "1209600s",
        "reward_denoms": [],
        "provider_reward_denoms": [],
        "retry_delay_period": "3600s"
      },
      "provider": {
        "client_state": {
        "chain_id": "provi",
        "trust_level": {
          "numerator": "1",
          "denominator": "3"
        },
        "trusting_period": "1197504s",
        "unbonding_period": "1814400s",
        "max_clock_drift": "10s",
        "frozen_height": {
          "revision_number": "0",
          "revision_height": "0"
        },
        "latest_height": {
          "revision_number": "0",
          "revision_height": "20"
        },
        "proof_specs": [
          {
          "leaf_spec": {
            "hash": "SHA256",
            "prehash_key": "NO_HASH",
            "prehash_value": "SHA256",
            "length": "VAR_PROTO",
            "prefix": "AA=="
          },
          "inner_spec": {
            "child_order": [
            0,
            1
            ],
            "child_size": 33,
            "min_prefix_length": 4,
            "max_prefix_length": 12,
            "empty_child": null,
            "hash": "SHA256"
          },
          "max_depth": 0,
          "min_depth": 0,
          "prehash_key_before_comparison": false
          },
          {
          "leaf_spec": {
            "hash": "SHA256",
            "prehash_key": "NO_HASH",
            "prehash_value": "SHA256",
            "length": "VAR_PROTO",
            "prefix": "AA=="
          },
          "inner_spec": {
            "child_order": [
            0,
            1
            ],
            "child_size": 32,
            "min_prefix_length": 1,
            "max_prefix_length": 1,
            "empty_child": null,
            "hash": "SHA256"
          },
          "max_depth": 0,
          "min_depth": 0,
          "prehash_key_before_comparison": false
          }
        ],
        "upgrade_path": [
          "upgrade",
          "upgradedIBCState"
        ],
        "allow_update_after_expiry": false,
        "allow_update_after_misbehaviour": false
        },
        "consensus_state": {
<<<<<<< HEAD
          "timestamp": "2024-04-15T09:57:02.687079137Z",
            "root": {
              "hash": "EH9YbrWC3Qojy8ycl5GhOdVEC1ifPIGUUItL70bTkHo="
            },
            "next_validators_hash": "632730A03DEF630F77B61DF4092629007AE020B789713158FABCB104962FA54F"
            },
            "initial_val_set": [
            {
              "pub_key": {
              "ed25519": "ujY14AgopV907IYgPAk/5x8c9267S4fQf89nyeCPTes="
              },
              "power": "500"
            },
            {
              "pub_key": {
              "ed25519": "Ui5Gf1+mtWUdH8u3xlmzdKID+F3PK0sfXZ73GZ6q6is="
              },
              "power": "500"
            },
            {
              "pub_key": {
              "ed25519": "QlG+iYe6AyYpvY1z9RNJKCVlH14Q/qSz4EjGdGCru3o="
              },
              "power": "500"
            }
            ]
=======
      "timestamp": "2024-04-15T09:57:02.687079137Z",
        "root": {
          "hash": "EH9YbrWC3Qojy8ycl5GhOdVEC1ifPIGUUItL70bTkHo="
        },
        "next_validators_hash": "632730A03DEF630F77B61DF4092629007AE020B789713158FABCB104962FA54F"
        },
        "initial_val_set": [
        {
          "pub_key": {
          "ed25519": "ujY14AgopV907IYgPAk/5x8c9267S4fQf89nyeCPTes="
          },
          "power": "500"
        },
        {
          "pub_key": {
          "ed25519": "Ui5Gf1+mtWUdH8u3xlmzdKID+F3PK0sfXZ73GZ6q6is="
          },
          "power": "500"
        },
        {
          "pub_key": {
          "ed25519": "QlG+iYe6AyYpvY1z9RNJKCVlH14Q/qSz4EjGdGCru3o="
>>>>>>> 17fc528a
          },
      "new_chain": true
	  },
    "capability": {
      "index": "1",
      "owners": []
    },
    "clob": {
      "block_rate_limit_config": {
        "max_short_term_orders_and_cancels_per_n_blocks": [
          {
            "num_blocks": 1,
            "limit": 400
          }
        ],
        "max_stateful_orders_per_n_blocks": [
          {
            "num_blocks": 1,
            "limit": 2
          },
          {
            "num_blocks": 100,
            "limit": 20
          }
        ]
      },
      "clob_pairs": [
        {
          "id": 0,
          "perpetual_clob_metadata": {
            "perpetual_id": 0
          },
          "quantum_conversion_exponent": -8,
          "status": "STATUS_ACTIVE",
          "step_base_quantums": 10,
          "subticks_per_tick": 10000
        },
        {
          "id": 1,
          "perpetual_clob_metadata": {
            "perpetual_id": 1
          },
          "quantum_conversion_exponent": -9,
          "status": "STATUS_ACTIVE",
          "step_base_quantums": 1000,
          "subticks_per_tick": 100000
        }
      ],
      "equity_tier_limit_config": {
        "short_term_order_equity_tiers": [
          {
            "limit": 0,
            "usd_tnc_required": "0"
          },
          {
            "limit": 1,
            "usd_tnc_required": "20"
          },
          {
            "limit": 5,
            "usd_tnc_required": "100"
          },
          {
            "limit": 10,
            "usd_tnc_required": "1000"
          },
          {
            "limit": 100,
            "usd_tnc_required": "10000"
          },
          {
            "limit": 1000,
            "usd_tnc_required": "100000"
          }
        ],
        "stateful_order_equity_tiers": [
          {
            "limit": 0,
            "usd_tnc_required": "0"
          },
          {
            "limit": 1,
            "usd_tnc_required": "20"
          },
          {
            "limit": 5,
            "usd_tnc_required": "100"
          },
          {
            "limit": 10,
            "usd_tnc_required": "1000"
          },
          {
            "limit": 100,
            "usd_tnc_required": "10000"
          },
          {
            "limit": 200,
            "usd_tnc_required": "100000"
          }
        ]
      },
      "liquidations_config": {
        "fillable_price_config": {
          "bankruptcy_adjustment_ppm": 1000000,
          "spread_to_maintenance_margin_ratio_ppm": 100000
        },
        "insurance_fund_fee_ppm": 5000,
        "validator_fee_ppm": 200000,
        "liquidity_fee_ppm": 800000,
        "subaccount_block_limits": {
          "max_quantums_insurance_lost": 100000000000000
        }
      }
    },
    "crisis": {
      "constant_fee": {
        "amount": "1000",
        "denom": "adv4tnt"
      }
    },
    "delaymsg": {
      "delayed_messages": [
        {
          "id": 0,
          "msg": {
            "@type": "/dydxprotocol.feetiers.MsgUpdatePerpetualFeeParams",
            "authority": "dydx1mkkvp26dngu6n8rmalaxyp3gwkjuzztq5zx6tr",
            "params": {
              "tiers": [
                {
                  "name": "1",
                  "absolute_volume_requirement": "0",
                  "total_volume_share_requirement_ppm": 0,
                  "maker_volume_share_requirement_ppm": 0,
                  "maker_fee_ppm": 100,
                  "taker_fee_ppm": 500
                },
                {
                  "name": "2",
                  "absolute_volume_requirement": "1000000000000",
                  "total_volume_share_requirement_ppm": 0,
                  "maker_volume_share_requirement_ppm": 0,
                  "maker_fee_ppm": 100,
                  "taker_fee_ppm": 450
                },
                {
                  "name": "3",
                  "absolute_volume_requirement": "5000000000000",
                  "total_volume_share_requirement_ppm": 0,
                  "maker_volume_share_requirement_ppm": 0,
                  "maker_fee_ppm": 50,
                  "taker_fee_ppm": 400
                },
                {
                  "name": "4",
                  "absolute_volume_requirement": "25000000000000",
                  "total_volume_share_requirement_ppm": 0,
                  "maker_volume_share_requirement_ppm": 0,
                  "maker_fee_ppm": 0,
                  "taker_fee_ppm": 350
                },
                {
                  "name": "5",
                  "absolute_volume_requirement": "125000000000000",
                  "total_volume_share_requirement_ppm": 0,
                  "maker_volume_share_requirement_ppm": 0,
                  "maker_fee_ppm": 0,
                  "taker_fee_ppm": 300
                },
                {
                  "name": "6",
                  "absolute_volume_requirement": "125000000000000",
                  "total_volume_share_requirement_ppm": 5000,
                  "maker_volume_share_requirement_ppm": 0,
                  "maker_fee_ppm": -50,
                  "taker_fee_ppm": 250
                },
                {
                  "name": "7",
                  "absolute_volume_requirement": "125000000000000",
                  "total_volume_share_requirement_ppm": 5000,
                  "maker_volume_share_requirement_ppm": 10000,
                  "maker_fee_ppm": -90,
                  "taker_fee_ppm": 250
                },
                {
                  "name": "8",
                  "absolute_volume_requirement": "125000000000000",
                  "total_volume_share_requirement_ppm": 5000,
                  "maker_volume_share_requirement_ppm": 20000,
                  "maker_fee_ppm": -110,
                  "taker_fee_ppm": 250
                },
                {
                  "name": "9",
                  "absolute_volume_requirement": "125000000000000",
                  "total_volume_share_requirement_ppm": 5000,
                  "maker_volume_share_requirement_ppm": 40000,
                  "maker_fee_ppm": -110,
                  "taker_fee_ppm": 250
                }
              ]
            }
          },
          "block_height": "6480000"
        }
      ],
      "next_delayed_message_id": 1
    },
    "epochs": {
      "epoch_info_list": [
        {
          "current_epoch": 0,
          "current_epoch_start_block": 0,
          "duration": 60,
          "fast_forward_next_tick": true,
          "is_initialized": false,
          "name": "funding-sample",
          "next_tick": 30
        },
        {
          "current_epoch": 0,
          "current_epoch_start_block": 0,
          "duration": 3600,
          "fast_forward_next_tick": true,
          "is_initialized": false,
          "name": "funding-tick",
          "next_tick": 0
        },
        {
          "current_epoch": 0,
          "current_epoch_start_block": 0,
          "duration": 3600,
          "fast_forward_next_tick": true,
          "is_initialized": false,
          "name": "stats-epoch",
          "next_tick": 0
        }
      ]
    },
    "feegrant": {
      "allowances": []
    },
    "feetiers": {
      "params": {
        "tiers": [
          {
            "name": "1",
            "absolute_volume_requirement": "0",
            "total_volume_share_requirement_ppm": 0,
            "maker_volume_share_requirement_ppm": 0,
            "maker_fee_ppm": -110,
            "taker_fee_ppm": 500
          },
          {
            "name": "2",
            "absolute_volume_requirement": "1000000000000",
            "total_volume_share_requirement_ppm": 0,
            "maker_volume_share_requirement_ppm": 0,
            "maker_fee_ppm": -110,
            "taker_fee_ppm": 450
          },
          {
            "name": "3",
            "absolute_volume_requirement": "5000000000000",
            "total_volume_share_requirement_ppm": 0,
            "maker_volume_share_requirement_ppm": 0,
            "maker_fee_ppm": -110,
            "taker_fee_ppm": 400
          },
          {
            "name": "4",
            "absolute_volume_requirement": "25000000000000",
            "total_volume_share_requirement_ppm": 0,
            "maker_volume_share_requirement_ppm": 0,
            "maker_fee_ppm": -110,
            "taker_fee_ppm": 350
          },
          {
            "name": "5",
            "absolute_volume_requirement": "125000000000000",
            "total_volume_share_requirement_ppm": 0,
            "maker_volume_share_requirement_ppm": 0,
            "maker_fee_ppm": -110,
            "taker_fee_ppm": 300
          },
          {
            "name": "6",
            "absolute_volume_requirement": "125000000000000",
            "total_volume_share_requirement_ppm": 5000,
            "maker_volume_share_requirement_ppm": 0,
            "maker_fee_ppm": -110,
            "taker_fee_ppm": 250
          },
          {
            "name": "7",
            "absolute_volume_requirement": "125000000000000",
            "total_volume_share_requirement_ppm": 5000,
            "maker_volume_share_requirement_ppm": 10000,
            "maker_fee_ppm": -110,
            "taker_fee_ppm": 250
          },
          {
            "name": "8",
            "absolute_volume_requirement": "125000000000000",
            "total_volume_share_requirement_ppm": 5000,
            "maker_volume_share_requirement_ppm": 20000,
            "maker_fee_ppm": -110,
            "taker_fee_ppm": 250
          },
          {
            "name": "9",
            "absolute_volume_requirement": "125000000000000",
            "total_volume_share_requirement_ppm": 5000,
            "maker_volume_share_requirement_ppm": 40000,
            "maker_fee_ppm": -110,
            "taker_fee_ppm": 250
          }
        ]
      }
    },
    "genutil": {
      "gen_txs": []
    },
   "ibc": {
      "channel_genesis": {
        "ack_sequences": [],
        "acknowledgements": [],
        "channels": [],
        "commitments": [],
        "next_channel_sequence": "0",
        "receipts": [],
        "recv_sequences": [],
        "send_sequences": [],
        "params": {
          "upgrade_timeout": {
            "timestamp": "1"
          }
        }
      },
      "client_genesis": {
        "clients": [],
        "clients_consensus": [],
        "clients_metadata": [],
        "create_localhost": false,
        "next_client_sequence": "0",
        "params": {
          "allowed_clients": [
            "07-tendermint"
          ]
        }
      },
      "connection_genesis": {
        "client_connection_paths": [],
        "connections": [],
        "next_connection_sequence": "0",
        "params": {
          "max_expected_time_per_block": "30000000000"
        }
      }
    },
    "perpetuals": {
      "liquidity_tiers": [
        {
          "base_position_notional": 1000000000000,
          "id": 0,
          "impact_notional": 10000000000,
          "initial_margin_ppm": 50000,
          "maintenance_fraction_ppm": 600000,
          "name": "Large-Cap"
        }
      ],
      "params": {
        "funding_rate_clamp_factor_ppm": 6000000,
        "min_num_votes_per_sample": 15,
        "premium_vote_clamp_factor_ppm": 60000000
      },
      "perpetuals": [
        {
          "params": {
            "atomic_resolution": -10,
            "default_funding_ppm": 0,
            "id": 0,
            "liquidity_tier": 0,
            "market_id": 0,
            "ticker": "BTC-USD",
<<<<<<< HEAD
            "market_type": 1
          },
          "yield_index": "0/1"
=======
            "market_type": 0
          }
>>>>>>> 17fc528a
        },
        {
          "params": {
            "atomic_resolution": -9,
            "default_funding_ppm": 0,
            "id": 1,
            "liquidity_tier": 0,
            "market_id": 1,
            "ticker": "ETH-USD",
<<<<<<< HEAD
            "market_type": 1
          },
          "yield_index": "0/1"
=======
            "market_type": 0
          }
>>>>>>> 17fc528a
        }
      ]
    },
    "prices": {
      "market_params": [
        {
          "exchange_config_json": "{\"exchanges\":[{\"exchangeName\":\"Binance\",\"ticker\":\"\\\"BTCUSDT\\\"\"},{\"exchangeName\":\"BinanceUS\",\"ticker\":\"\\\"BTCUSD\\\"\"},{\"exchangeName\":\"Bitfinex\",\"ticker\":\"tBTCUSD\"},{\"exchangeName\":\"Bitstamp\",\"ticker\":\"BTC/USD\"},{\"exchangeName\":\"Bybit\",\"ticker\":\"BTCUSDT\"},{\"exchangeName\":\"CoinbasePro\",\"ticker\":\"BTC-USD\"},{\"exchangeName\":\"CryptoCom\",\"ticker\":\"BTC_USD\"},{\"exchangeName\":\"Kraken\",\"ticker\":\"XXBTZUSD\"},{\"exchangeName\":\"Okx\",\"ticker\":\"BTC-USDT\"}]}",
          "exponent": -5,
          "id": 0,
          "min_exchanges": 1,
          "min_price_change_ppm": 1000,
          "pair": "BTC-USD"
        },
        {
          "exchange_config_json": "{\"exchanges\":[{\"exchangeName\":\"Binance\",\"ticker\":\"\\\"ETHUSDT\\\"\"},{\"exchangeName\":\"BinanceUS\",\"ticker\":\"\\\"ETHUSD\\\"\"},{\"exchangeName\":\"Bitfinex\",\"ticker\":\"tETHUSD\"},{\"exchangeName\":\"Bitstamp\",\"ticker\":\"ETH/USD\"},{\"exchangeName\":\"Bybit\",\"ticker\":\"ETHUSDT\"},{\"exchangeName\":\"CoinbasePro\",\"ticker\":\"ETH-USD\"},{\"exchangeName\":\"CryptoCom\",\"ticker\":\"ETH_USD\"},{\"exchangeName\":\"Kraken\",\"ticker\":\"XETHZUSD\"},{\"exchangeName\":\"Okx\",\"ticker\":\"ETH-USDT\"}]}",
          "exponent": -6,
          "id": 1,
          "min_exchanges": 1,
          "min_price_change_ppm": 1000,
          "pair": "ETH-USD"
        },
        {
          "exchange_config_json": "{\"exchanges\":[{\"exchangeName\":\"Binance\",\"ticker\":\"\\\"LINKUSDT\\\"\"},{\"exchangeName\":\"BinanceUS\",\"ticker\":\"\\\"LINKUSD\\\"\"},{\"exchangeName\":\"CoinbasePro\",\"ticker\":\"LINK-USD\"},{\"exchangeName\":\"CryptoCom\",\"ticker\":\"LINK_USD\"},{\"exchangeName\":\"Huobi\",\"ticker\":\"linkusdt\"},{\"exchangeName\":\"Kraken\",\"ticker\":\"LINKUSD\"},{\"exchangeName\":\"Kucoin\",\"ticker\":\"LINK-USDT\"},{\"exchangeName\":\"Okx\",\"ticker\":\"LINK-USDT\"}]}",
          "exponent": -8,
          "id": 2,
          "min_exchanges": 1,
          "min_price_change_ppm": 2000,
          "pair": "LINK-USD"
        },
        {
          "exchange_config_json": "{\"exchanges\":[{\"exchangeName\":\"Binance\",\"ticker\":\"\\\"MATICUSDT\\\"\"},{\"exchangeName\":\"BinanceUS\",\"ticker\":\"\\\"MATICUSD\\\"\"},{\"exchangeName\":\"CoinbasePro\",\"ticker\":\"MATIC-USD\"},{\"exchangeName\":\"Gate\",\"ticker\":\"MATIC_USDT\"},{\"exchangeName\":\"Huobi\",\"ticker\":\"maticusdt\"},{\"exchangeName\":\"Kucoin\",\"ticker\":\"MATIC-USDT\"},{\"exchangeName\":\"Okx\",\"ticker\":\"MATIC-USDT\"}]}",
          "exponent": -10,
          "id": 3,
          "min_exchanges": 1,
          "min_price_change_ppm": 2000,
          "pair": "MATIC-USD"
        },
        {
          "exchange_config_json": "{\"exchanges\":[{\"exchangeName\":\"Binance\",\"ticker\":\"\\\"CRVUSDT\\\"\"},{\"exchangeName\":\"BinanceUS\",\"ticker\":\"\\\"CRVUSD\\\"\"},{\"exchangeName\":\"Bybit\",\"ticker\":\"CRVUSDT\"},{\"exchangeName\":\"CoinbasePro\",\"ticker\":\"CRV-USD\"},{\"exchangeName\":\"Gate\",\"ticker\":\"CRV_USDT\"},{\"exchangeName\":\"Huobi\",\"ticker\":\"crvusdt\"},{\"exchangeName\":\"Kraken\",\"ticker\":\"CRVUSD\"},{\"exchangeName\":\"Kucoin\",\"ticker\":\"CRV-USDT\"},{\"exchangeName\":\"Okx\",\"ticker\":\"CRV-USDT\"}]}",
          "exponent": -10,
          "id": 4,
          "min_exchanges": 1,
          "min_price_change_ppm": 2000,
          "pair": "CRV-USD"
        },
        {
          "exchange_config_json": "{\"exchanges\":[{\"exchangeName\":\"Binance\",\"ticker\":\"\\\"SOLUSDT\\\"\"},{\"exchangeName\":\"BinanceUS\",\"ticker\":\"\\\"SOLUSD\\\"\"},{\"exchangeName\":\"Bitfinex\",\"ticker\":\"tSOLUSD\"},{\"exchangeName\":\"CoinbasePro\",\"ticker\":\"SOL-USD\"},{\"exchangeName\":\"Huobi\",\"ticker\":\"solusdt\"},{\"exchangeName\":\"Kraken\",\"ticker\":\"SOLUSD\"},{\"exchangeName\":\"Kucoin\",\"ticker\":\"SOL-USDT\"},{\"exchangeName\":\"Okx\",\"ticker\":\"SOL-USDT\"}]}",
          "exponent": -8,
          "id": 5,
          "min_exchanges": 1,
          "min_price_change_ppm": 2000,
          "pair": "SOL-USD"
        },
        {
          "exchange_config_json": "{\"exchanges\":[{\"exchangeName\":\"Binance\",\"ticker\":\"\\\"ADAUSDT\\\"\"},{\"exchangeName\":\"BinanceUS\",\"ticker\":\"\\\"ADAUSD\\\"\"},{\"exchangeName\":\"Bitfinex\",\"ticker\":\"tADAUSD\"},{\"exchangeName\":\"CoinbasePro\",\"ticker\":\"ADA-USD\"},{\"exchangeName\":\"Gate\",\"ticker\":\"ADA_USDT\"},{\"exchangeName\":\"Huobi\",\"ticker\":\"adausdt\"},{\"exchangeName\":\"Kraken\",\"ticker\":\"ADAUSD\"},{\"exchangeName\":\"Kucoin\",\"ticker\":\"ADA-USDT\"}]}",
          "exponent": -10,
          "id": 6,
          "min_exchanges": 1,
          "min_price_change_ppm": 2000,
          "pair": "ADA-USD"
        },
        {
          "exchange_config_json": "{\"exchanges\":[{\"exchangeName\":\"Binance\",\"ticker\":\"\\\"AVAXUSDT\\\"\"},{\"exchangeName\":\"BinanceUS\",\"ticker\":\"\\\"AVAXUSD\\\"\"},{\"exchangeName\":\"Bitfinex\",\"ticker\":\"tAVAX:USD\"},{\"exchangeName\":\"Gate\",\"ticker\":\"AVAX_USDT\"},{\"exchangeName\":\"Huobi\",\"ticker\":\"avaxusdt\"},{\"exchangeName\":\"Kucoin\",\"ticker\":\"AVAX-USDT\"},{\"exchangeName\":\"Okx\",\"ticker\":\"AVAX-USDT\"}]}",
          "exponent": -8,
          "id": 7,
          "min_exchanges": 1,
          "min_price_change_ppm": 2000,
          "pair": "AVAX-USD"
        },
        {
          "exchange_config_json": "{\"exchanges\":[{\"exchangeName\":\"Binance\",\"ticker\":\"\\\"FILUSDT\\\"\"},{\"exchangeName\":\"BinanceUS\",\"ticker\":\"\\\"FILUSD\\\"\"},{\"exchangeName\":\"CoinbasePro\",\"ticker\":\"FIL-USD\"},{\"exchangeName\":\"Huobi\",\"ticker\":\"filusdt\"},{\"exchangeName\":\"Kraken\",\"ticker\":\"FILUSD\"},{\"exchangeName\":\"Kucoin\",\"ticker\":\"FIL-USDT\"},{\"exchangeName\":\"Okx\",\"ticker\":\"FIL-USDT\"}]}",
          "exponent": -9,
          "id": 8,
          "min_exchanges": 1,
          "min_price_change_ppm": 2000,
          "pair": "FIL-USD"
        },
        {
          "exchange_config_json": "{\"exchanges\":[{\"exchangeName\":\"Binance\",\"ticker\":\"\\\"AAVEUSDT\\\"\"},{\"exchangeName\":\"BinanceUS\",\"ticker\":\"\\\"AAVEUSD\\\"\"},{\"exchangeName\":\"CoinbasePro\",\"ticker\":\"AAVE-USD\"},{\"exchangeName\":\"Huobi\",\"ticker\":\"aaveusdt\"},{\"exchangeName\":\"Kraken\",\"ticker\":\"AAVEUSD\"},{\"exchangeName\":\"Kucoin\",\"ticker\":\"AAVE-USDT\"},{\"exchangeName\":\"Okx\",\"ticker\":\"AAVE-USDT\"}]}",
          "exponent": -8,
          "id": 9,
          "min_exchanges": 1,
          "min_price_change_ppm": 2000,
          "pair": "AAVE-USD"
        },
        {
          "exchange_config_json": "{\"exchanges\":[{\"exchangeName\":\"Binance\",\"ticker\":\"\\\"LTCUSDT\\\"\"},{\"exchangeName\":\"BinanceUS\",\"ticker\":\"\\\"LTCUSD\\\"\"},{\"exchangeName\":\"Bybit\",\"ticker\":\"LTCUSDT\"},{\"exchangeName\":\"CoinbasePro\",\"ticker\":\"LTC-USD\"},{\"exchangeName\":\"Huobi\",\"ticker\":\"ltcusdt\"},{\"exchangeName\":\"Kraken\",\"ticker\":\"XLTCZUSD\"},{\"exchangeName\":\"Kucoin\",\"ticker\":\"LTC-USDT\"},{\"exchangeName\":\"Okx\",\"ticker\":\"LTC-USDT\"}]}",
          "exponent": -8,
          "id": 10,
          "min_exchanges": 1,
          "min_price_change_ppm": 2000,
          "pair": "LTC-USD"
        },
        {
          "exchange_config_json": "{\"exchanges\":[{\"exchangeName\":\"Binance\",\"ticker\":\"\\\"DOGEUSDT\\\"\"},{\"exchangeName\":\"BinanceUS\",\"ticker\":\"\\\"DOGEUSD\\\"\"},{\"exchangeName\":\"Gate\",\"ticker\":\"DOGE_USDT\"},{\"exchangeName\":\"Huobi\",\"ticker\":\"dogeusdt\"},{\"exchangeName\":\"Kucoin\",\"ticker\":\"DOGE-USDT\"},{\"exchangeName\":\"Okx\",\"ticker\":\"DOGE-USDT\"}]}",
          "exponent": -11,
          "id": 11,
          "min_exchanges": 1,
          "min_price_change_ppm": 2000,
          "pair": "DOGE-USD"
        },
        {
          "exchange_config_json": "{\"exchanges\":[{\"exchangeName\":\"Binance\",\"ticker\":\"\\\"ICPUSDT\\\"\"},{\"exchangeName\":\"BinanceUS\",\"ticker\":\"\\\"ICPUSD\\\"\"},{\"exchangeName\":\"CoinbasePro\",\"ticker\":\"ICP-USD\"},{\"exchangeName\":\"Gate\",\"ticker\":\"ICP_USDT\"},{\"exchangeName\":\"Huobi\",\"ticker\":\"icpusdt\"},{\"exchangeName\":\"Kucoin\",\"ticker\":\"ICP-USDT\"},{\"exchangeName\":\"Okx\",\"ticker\":\"ICP-USDT\"}]}",
          "exponent": -9,
          "id": 12,
          "min_exchanges": 1,
          "min_price_change_ppm": 2000,
          "pair": "ICP-USD"
        },
        {
          "exchange_config_json": "{\"exchanges\":[{\"exchangeName\":\"Binance\",\"ticker\":\"\\\"ATOMUSDT\\\"\"},{\"exchangeName\":\"BinanceUS\",\"ticker\":\"\\\"ATOMUSD\\\"\"},{\"exchangeName\":\"Bybit\",\"ticker\":\"ATOMUSDT\"},{\"exchangeName\":\"CoinbasePro\",\"ticker\":\"ATOM-USD\"},{\"exchangeName\":\"Huobi\",\"ticker\":\"atomusdt\"},{\"exchangeName\":\"Kraken\",\"ticker\":\"ATOMUSD\"},{\"exchangeName\":\"Kucoin\",\"ticker\":\"ATOM-USDT\"},{\"exchangeName\":\"Okx\",\"ticker\":\"ATOM-USDT\"}]}",
          "exponent": -9,
          "id": 13,
          "min_exchanges": 1,
          "min_price_change_ppm": 2000,
          "pair": "ATOM-USD"
        },
        {
          "exchange_config_json": "{\"exchanges\":[{\"exchangeName\":\"Binance\",\"ticker\":\"\\\"DOTUSDT\\\"\"},{\"exchangeName\":\"BinanceUS\",\"ticker\":\"\\\"DOTUSD\\\"\"},{\"exchangeName\":\"Bitfinex\",\"ticker\":\"tDOTUSD\"},{\"exchangeName\":\"Gate\",\"ticker\":\"DOT_USDT\"},{\"exchangeName\":\"Huobi\",\"ticker\":\"dotusdt\"},{\"exchangeName\":\"Kraken\",\"ticker\":\"DOTUSD\"},{\"exchangeName\":\"Kucoin\",\"ticker\":\"DOT-USDT\"},{\"exchangeName\":\"Okx\",\"ticker\":\"DOT-USDT\"}]}",
          "exponent": -9,
          "id": 14,
          "min_exchanges": 1,
          "min_price_change_ppm": 2000,
          "pair": "DOT-USD"
        },
        {
          "exchange_config_json": "{\"exchanges\":[{\"exchangeName\":\"Binance\",\"ticker\":\"\\\"XTZUSDT\\\"\"},{\"exchangeName\":\"BinanceUS\",\"ticker\":\"\\\"XTZUSD\\\"\"},{\"exchangeName\":\"Bitfinex\",\"ticker\":\"tXTZUSD\"},{\"exchangeName\":\"CoinbasePro\",\"ticker\":\"XTZ-USD\"},{\"exchangeName\":\"Gate\",\"ticker\":\"XTZ_USDT\"},{\"exchangeName\":\"Huobi\",\"ticker\":\"xtzusdt\"},{\"exchangeName\":\"Kraken\",\"ticker\":\"XTZUSD\"},{\"exchangeName\":\"Okx\",\"ticker\":\"XTZ-USDT\"}]}",
          "exponent": -10,
          "id": 15,
          "min_exchanges": 1,
          "min_price_change_ppm": 2000,
          "pair": "XTZ-USD"
        },
        {
          "exchange_config_json": "{\"exchanges\":[{\"exchangeName\":\"Binance\",\"ticker\":\"\\\"UNIUSDT\\\"\"},{\"exchangeName\":\"BinanceUS\",\"ticker\":\"\\\"UNIUSD\\\"\"},{\"exchangeName\":\"Bybit\",\"ticker\":\"UNIUSDT\"},{\"exchangeName\":\"CoinbasePro\",\"ticker\":\"UNI-USD\"},{\"exchangeName\":\"Gate\",\"ticker\":\"UNI_USDT\"},{\"exchangeName\":\"Huobi\",\"ticker\":\"uniusdt\"},{\"exchangeName\":\"Kraken\",\"ticker\":\"UNIUSD\"},{\"exchangeName\":\"Mexc\",\"ticker\":\"UNI_USDT\"},{\"exchangeName\":\"Okx\",\"ticker\":\"UNI-USDT\"}]}",
          "exponent": -9,
          "id": 16,
          "min_exchanges": 1,
          "min_price_change_ppm": 2000,
          "pair": "UNI-USD"
        },
        {
          "exchange_config_json": "{\"exchanges\":[{\"exchangeName\":\"Binance\",\"ticker\":\"\\\"BCHUSDT\\\"\"},{\"exchangeName\":\"BinanceUS\",\"ticker\":\"\\\"BCHUSD\\\"\"},{\"exchangeName\":\"CoinbasePro\",\"ticker\":\"BCH-USD\"},{\"exchangeName\":\"Gate\",\"ticker\":\"BCH_USDT\"},{\"exchangeName\":\"Huobi\",\"ticker\":\"bchusdt\"},{\"exchangeName\":\"Kraken\",\"ticker\":\"BCHUSD\"},{\"exchangeName\":\"Okx\",\"ticker\":\"BCH-USDT\"}]}",
          "exponent": -7,
          "id": 17,
          "min_exchanges": 1,
          "min_price_change_ppm": 2000,
          "pair": "BCH-USD"
        },
        {
          "exchange_config_json": "{\"exchanges\":[{\"exchangeName\":\"Binance\",\"ticker\":\"\\\"EOSUSDT\\\"\"},{\"exchangeName\":\"BinanceUS\",\"ticker\":\"\\\"EOSUSD\\\"\"},{\"exchangeName\":\"Bitfinex\",\"ticker\":\"tEOSUSD\"},{\"exchangeName\":\"CoinbasePro\",\"ticker\":\"EOS-USD\"},{\"exchangeName\":\"Huobi\",\"ticker\":\"eosusdt\"},{\"exchangeName\":\"Kraken\",\"ticker\":\"EOSUSD\"},{\"exchangeName\":\"Okx\",\"ticker\":\"EOS-USDT\"}]}",
          "exponent": -10,
          "id": 18,
          "min_exchanges": 1,
          "min_price_change_ppm": 2000,
          "pair": "EOS-USD"
        },
        {
          "exchange_config_json": "{\"exchanges\":[{\"exchangeName\":\"Binance\",\"ticker\":\"\\\"EOSUSDT\\\"\"},{\"exchangeName\":\"BinanceUS\",\"ticker\":\"\\\"EOSUSD\\\"\"},{\"exchangeName\":\"Bitfinex\",\"ticker\":\"tEOSUSD\"},{\"exchangeName\":\"CoinbasePro\",\"ticker\":\"EOS-USD\"},{\"exchangeName\":\"Huobi\",\"ticker\":\"eosusdt\"},{\"exchangeName\":\"Kraken\",\"ticker\":\"EOSUSD\"},{\"exchangeName\":\"Okx\",\"ticker\":\"EOS-USDT\"}]}",
          "exponent": -11,
          "id": 19,
          "min_exchanges": 1,
          "min_price_change_ppm": 2000,
          "pair": "TRX-USD"
        },
        {
          "exchange_config_json": "{\"exchanges\":[{\"exchangeName\":\"Binance\",\"ticker\":\"\\\"ALGOUSDT\\\"\"},{\"exchangeName\":\"BinanceUS\",\"ticker\":\"\\\"ALGOUSD\\\"\"},{\"exchangeName\":\"CoinbasePro\",\"ticker\":\"ALGO-USD\"},{\"exchangeName\":\"Huobi\",\"ticker\":\"algousdt\"},{\"exchangeName\":\"Kraken\",\"ticker\":\"ALGOUSD\"},{\"exchangeName\":\"Kucoin\",\"ticker\":\"ALGO-USDT\"},{\"exchangeName\":\"Okx\",\"ticker\":\"ALGO-USDT\"}]}",
          "exponent": -10,
          "id": 20,
          "min_exchanges": 1,
          "min_price_change_ppm": 2000,
          "pair": "ALGO-USD"
        },
        {
          "exchange_config_json": "{\"exchanges\":[{\"exchangeName\":\"Binance\",\"ticker\":\"\\\"NEARUSDT\\\"\"},{\"exchangeName\":\"BinanceUS\",\"ticker\":\"\\\"NEARUSD\\\"\"},{\"exchangeName\":\"Bybit\",\"ticker\":\"NEARUSDT\"},{\"exchangeName\":\"CoinbasePro\",\"ticker\":\"NEAR-USD\"},{\"exchangeName\":\"Gate\",\"ticker\":\"NEAR_USDT\"},{\"exchangeName\":\"Huobi\",\"ticker\":\"nearusdt\"},{\"exchangeName\":\"Kucoin\",\"ticker\":\"NEAR-USDT\"},{\"exchangeName\":\"Okx\",\"ticker\":\"NEAR-USDT\"}]}",
          "exponent": -9,
          "id": 21,
          "min_exchanges": 1,
          "min_price_change_ppm": 2000,
          "pair": "NEAR-USD"
        },
        {
          "exchange_config_json": "{\"exchanges\":[{\"exchangeName\":\"Binance\",\"ticker\":\"\\\"SNXUSDT\\\"\"},{\"exchangeName\":\"BinanceUS\",\"ticker\":\"\\\"SNXUSD\\\"\"},{\"exchangeName\":\"Bitfinex\",\"ticker\":\"tSNXUSD\"},{\"exchangeName\":\"CoinbasePro\",\"ticker\":\"SNX-USD\"},{\"exchangeName\":\"Huobi\",\"ticker\":\"snxusdt\"},{\"exchangeName\":\"Kraken\",\"ticker\":\"SNXUSD\"},{\"exchangeName\":\"Kucoin\",\"ticker\":\"SNX-USDT\"},{\"exchangeName\":\"Okx\",\"ticker\":\"SNX-USDT\"}]}",
          "exponent": -9,
          "id": 22,
          "min_exchanges": 1,
          "min_price_change_ppm": 2000,
          "pair": "SNX-USD"
        },
        {
          "exchange_config_json": "{\"exchanges\":[{\"exchangeName\":\"Binance\",\"ticker\":\"\\\"MKRUSDT\\\"\"},{\"exchangeName\":\"BinanceUS\",\"ticker\":\"\\\"MKRUSD\\\"\"},{\"exchangeName\":\"Bitfinex\",\"ticker\":\"tMKRUSD\"},{\"exchangeName\":\"CoinbasePro\",\"ticker\":\"MKR-USD\"},{\"exchangeName\":\"Gate\",\"ticker\":\"MKR_USDT\"},{\"exchangeName\":\"Huobi\",\"ticker\":\"mkrusdt\"},{\"exchangeName\":\"Kucoin\",\"ticker\":\"MKR-USDT\"},{\"exchangeName\":\"Okx\",\"ticker\":\"MKR-USDT\"}]}",
          "exponent": -7,
          "id": 23,
          "min_exchanges": 1,
          "min_price_change_ppm": 2000,
          "pair": "MKR-USD"
        },
        {
          "exchange_config_json": "{\"exchanges\":[{\"exchangeName\":\"Binance\",\"ticker\":\"\\\"SUSHIUSDT\\\"\"},{\"exchangeName\":\"BinanceUS\",\"ticker\":\"\\\"SUSHIUSD\\\"\"},{\"exchangeName\":\"Bitfinex\",\"ticker\":\"tSUSHI:USD\"},{\"exchangeName\":\"CoinbasePro\",\"ticker\":\"SUSHI-USD\"},{\"exchangeName\":\"Gate\",\"ticker\":\"SUSHI_USDT\"},{\"exchangeName\":\"Huobi\",\"ticker\":\"sushiusdt\"},{\"exchangeName\":\"Okx\",\"ticker\":\"SUSHI-USDT\"}]}",
          "exponent": -10,
          "id": 24,
          "min_exchanges": 1,
          "min_price_change_ppm": 2000,
          "pair": "SUSHI-USD"
        },
        {
          "exchange_config_json": "{\"exchanges\":[{\"exchangeName\":\"Binance\",\"ticker\":\"\\\"XLMUSDT\\\"\"},{\"exchangeName\":\"BinanceUS\",\"ticker\":\"\\\"XLMUSD\\\"\"},{\"exchangeName\":\"Bitfinex\",\"ticker\":\"tXLMUSD\"},{\"exchangeName\":\"CoinbasePro\",\"ticker\":\"XLM-USD\"},{\"exchangeName\":\"Gate\",\"ticker\":\"XLM_USDT\"},{\"exchangeName\":\"Kraken\",\"ticker\":\"XXLMZUSD\"},{\"exchangeName\":\"Kucoin\",\"ticker\":\"XLM-USDT\"},{\"exchangeName\":\"Okx\",\"ticker\":\"XLM-USDT\"}]}",
          "exponent": -11,
          "id": 25,
          "min_exchanges": 1,
          "min_price_change_ppm": 2000,
          "pair": "XLM-USD"
        },
        {
          "exchange_config_json": "{\"exchanges\":[{\"exchangeName\":\"Binance\",\"ticker\":\"\\\"XMRUSDT\\\"\"},{\"exchangeName\":\"Bitfinex\",\"ticker\":\"tXMRUSD\"},{\"exchangeName\":\"Gate\",\"ticker\":\"XMR_USDT\"},{\"exchangeName\":\"Kraken\",\"ticker\":\"XXMRZUSD\"},{\"exchangeName\":\"Kucoin\",\"ticker\":\"XMR-USDT\"},{\"exchangeName\":\"Mexc\",\"ticker\":\"XMR_USDT\"},{\"exchangeName\":\"Okx\",\"ticker\":\"XMR-USDT\"}]}",
          "exponent": -7,
          "id": 26,
          "min_exchanges": 1,
          "min_price_change_ppm": 2000,
          "pair": "XMR-USD"
        },
        {
          "exchange_config_json": "{\"exchanges\":[{\"exchangeName\":\"Binance\",\"ticker\":\"\\\"ETCUSDT\\\"\"},{\"exchangeName\":\"BinanceUS\",\"ticker\":\"\\\"ETCUSD\\\"\"},{\"exchangeName\":\"CoinbasePro\",\"ticker\":\"ETC-USD\"},{\"exchangeName\":\"Gate\",\"ticker\":\"ETC_USDT\"},{\"exchangeName\":\"Huobi\",\"ticker\":\"etcusdt\"},{\"exchangeName\":\"Kraken\",\"ticker\":\"XETCZUSD\"},{\"exchangeName\":\"Okx\",\"ticker\":\"ETC-USDT\"}]}",
          "exponent": -8,
          "id": 27,
          "min_exchanges": 1,
          "min_price_change_ppm": 2000,
          "pair": "ETC-USD"
        },
        {
          "exchange_config_json": "{\"exchanges\":[{\"exchangeName\":\"Binance\",\"ticker\":\"\\\"1INCHUSDT\\\"\"},{\"exchangeName\":\"BinanceUS\",\"ticker\":\"\\\"1INCHUSD\\\"\"},{\"exchangeName\":\"CoinbasePro\",\"ticker\":\"1INCH-USD\"},{\"exchangeName\":\"Gate\",\"ticker\":\"1INCH_USDT\"},{\"exchangeName\":\"Huobi\",\"ticker\":\"1inchusdt\"},{\"exchangeName\":\"Kucoin\",\"ticker\":\"1INCH-USDT\"},{\"exchangeName\":\"Okx\",\"ticker\":\"1INCH-USDT\"}]}",
          "exponent": -10,
          "id": 28,
          "min_exchanges": 1,
          "min_price_change_ppm": 2000,
          "pair": "1INCH-USD"
        },
        {
          "exchange_config_json": "{\"exchanges\":[{\"exchangeName\":\"Binance\",\"ticker\":\"\\\"COMPUSDT\\\"\"},{\"exchangeName\":\"BinanceUS\",\"ticker\":\"\\\"COMPUSD\\\"\"},{\"exchangeName\":\"Bybit\",\"ticker\":\"COMPUSDT\"},{\"exchangeName\":\"CoinbasePro\",\"ticker\":\"COMP-USD\"},{\"exchangeName\":\"Huobi\",\"ticker\":\"compusdt\"},{\"exchangeName\":\"Kraken\",\"ticker\":\"COMPUSD\"},{\"exchangeName\":\"Kucoin\",\"ticker\":\"COMP-USDT\"},{\"exchangeName\":\"Okx\",\"ticker\":\"COMP-USDT\"}]}",
          "exponent": -8,
          "id": 29,
          "min_exchanges": 1,
          "min_price_change_ppm": 2000,
          "pair": "COMP-USD"
        },
        {
          "exchange_config_json": "{\"exchanges\":[{\"exchangeName\":\"Binance\",\"ticker\":\"\\\"ZECUSDT\\\"\"},{\"exchangeName\":\"BinanceUS\",\"ticker\":\"\\\"ZECUSD\\\"\"},{\"exchangeName\":\"Bitfinex\",\"ticker\":\"tZECUSD\"},{\"exchangeName\":\"CoinbasePro\",\"ticker\":\"ZEC-USD\"},{\"exchangeName\":\"Kraken\",\"ticker\":\"XZECZUSD\"},{\"exchangeName\":\"Kucoin\",\"ticker\":\"ZEC-USDT\"},{\"exchangeName\":\"Okx\",\"ticker\":\"ZEC-USDT\"}]}",
          "exponent": -8,
          "id": 30,
          "min_exchanges": 1,
          "min_price_change_ppm": 2000,
          "pair": "ZEC-USD"
        },
        {
          "exchange_config_json": "{\"exchanges\":[{\"exchangeName\":\"Binance\",\"ticker\":\"\\\"ZRXUSDT\\\"\"},{\"exchangeName\":\"BinanceUS\",\"ticker\":\"\\\"ZRXUSD\\\"\"},{\"exchangeName\":\"Bitfinex\",\"ticker\":\"tZRXUSD\"},{\"exchangeName\":\"CoinbasePro\",\"ticker\":\"ZRX-USD\"},{\"exchangeName\":\"Huobi\",\"ticker\":\"zrxusdt\"},{\"exchangeName\":\"Kraken\",\"ticker\":\"ZRXUSD\"},{\"exchangeName\":\"Okx\",\"ticker\":\"ZRX-USDT\"}]}",
          "exponent": -10,
          "id": 31,
          "min_exchanges": 1,
          "min_price_change_ppm": 2000,
          "pair": "ZRX-USD"
        },
        {
          "exchange_config_json": "{\"exchanges\":[{\"exchangeName\":\"Binance\",\"ticker\":\"\\\"YFIUSDT\\\"\"},{\"exchangeName\":\"BinanceUS\",\"ticker\":\"\\\"YFIUSD\\\"\"},{\"exchangeName\":\"Bitfinex\",\"ticker\":\"tYFIUSD\"},{\"exchangeName\":\"Bybit\",\"ticker\":\"YFIUSDT\"},{\"exchangeName\":\"CoinbasePro\",\"ticker\":\"YFI-USD\"},{\"exchangeName\":\"Huobi\",\"ticker\":\"yfiusdt\"},{\"exchangeName\":\"Kraken\",\"ticker\":\"YFIUSD\"},{\"exchangeName\":\"Okx\",\"ticker\":\"YFI-USDT\"}]}",
          "exponent": -6,
          "id": 32,
          "min_exchanges": 1,
          "min_price_change_ppm": 2000,
          "pair": "YFI-USD"
        }
      ],
      "market_prices": [
        {
          "exponent": -5,
          "id": 0,
          "spot_price": 2000000000,
          "pnl_price": 2000000000
        },
        {
          "exponent": -6,
          "id": 1,
          "spot_price": 1500000000,
          "pnl_price": 1500000000
        },
        {
          "exponent": -8,
          "id": 2,
          "spot_price": 700000000,
          "pnl_price": 700000000
        },
        {
          "exponent": -10,
          "id": 3,
          "spot_price": 7000000000,
          "pnl_price": 7000000000
        },
        {
          "exponent": -10,
          "id": 4,
          "spot_price": 7000000000,
          "pnl_price": 7000000000
        },
        {
          "exponent": -8,
          "id": 5,
          "spot_price": 1700000000,
          "pnl_price": 1700000000
        },
        {
          "exponent": -10,
          "id": 6,
          "spot_price": 3000000000,
          "pnl_price": 3000000000
        },
        {
          "exponent": -8,
          "id": 7,
          "spot_price": 1400000000,
          "pnl_price": 1400000000
        },
        {
          "exponent": -9,
          "id": 8,
          "spot_price": 4000000000,
          "pnl_price": 4000000000
        },
        {
          "exponent": -8,
          "id": 9,
          "spot_price": 7000000000,
          "pnl_price": 7000000000
        },
        {
          "exponent": -8,
          "id": 10,
          "spot_price": 8800000000,
          "pnl_price": 8800000000
        },
        {
          "exponent": -11,
          "id": 11,
          "spot_price": 7000000000,
          "pnl_price": 7000000000
        },
        {
          "exponent": -9,
          "id": 12,
          "spot_price": 4000000000,
          "pnl_price": 4000000000
        },
        {
          "exponent": -9,
          "id": 13,
          "spot_price": 10000000000,
          "pnl_price": 10000000000
        },
        {
          "exponent": -9,
          "id": 14,
          "spot_price": 5000000000,
          "pnl_price": 5000000000
        },
        {
          "exponent": -10,
          "id": 15,
          "spot_price": 8000000000,
          "pnl_price": 8000000000
        },
        {
          "exponent": -9,
          "id": 16,
          "spot_price": 5000000000,
          "pnl_price": 5000000000
        },
        {
          "exponent": -7,
          "id": 17,
          "spot_price": 2000000000,
          "pnl_price": 2000000000
        },
        {
          "exponent": -10,
          "id": 18,
          "spot_price": 7000000000,
          "pnl_price": 7000000000
        },
        {
          "exponent": -11,
          "id": 19,
          "spot_price": 7000000000,
          "pnl_price": 7000000000
        },
        {
          "exponent": -10,
          "id": 20,
          "spot_price": 1400000000,
          "pnl_price": 1400000000
        },
        {
          "exponent": -9,
          "id": 21,
          "spot_price": 1400000000,
          "pnl_price": 1400000000
        },
        {
          "exponent": -9,
          "id": 22,
          "spot_price": 2200000000,
          "pnl_price": 2200000000
        },
        {
          "exponent": -7,
          "id": 23,
          "spot_price": 7100000000,
          "pnl_price": 7100000000
        },
        {
          "exponent": -10,
          "id": 24,
          "spot_price": 7000000000,
          "pnl_price": 7000000000
        },
        {
          "exponent": -11,
          "id": 25,
          "spot_price": 10000000000,
          "pnl_price": 10000000000
        },
        {
          "exponent": -7,
          "id": 26,
          "spot_price": 1650000000,
          "pnl_price": 1650000000
        },
        {
          "exponent": -8,
          "id": 27,
          "spot_price": 1800000000,
          "pnl_price": 1800000000
        },
        {
          "exponent": -10,
          "id": 28,
          "spot_price": 3000000000,
          "pnl_price": 3000000000
        },
        {
          "exponent": -8,
          "id": 29,
          "spot_price": 4000000000,
          "pnl_price": 4000000000
        },
        {
          "exponent": -8,
          "id": 30,
          "spot_price": 3000000000,
          "pnl_price": 3000000000
        },
        {
          "exponent": -10,
          "id": 31,
          "spot_price": 2000000000,
          "pnl_price": 2000000000
        },
        {
          "exponent": -6,
          "id": 32,
          "spot_price": 6500000000,
          "pnl_price": 6500000000
        }
      ]
    },
    "ratelimit": {
      "limit_params_list": [
        {
          "denom": "ibc/DEEFE2DEFDC8EA8879923C4CCA42BB888C3CD03FF7ECFEFB1C2FEC27A732ACC8",
          "limiters": [
            {
              "baseline_minimum": "1000000000000000000000000",
              "baseline_tvl_ppm": 10000,
              "period": "3600s"
            },
            {
              "baseline_minimum": "10000000000000000000000000",
              "baseline_tvl_ppm": 100000,
              "period": "86400s"
            }
          ]
        }
      ]
    },
    "sending": {},
    "slashing": {
      "missed_blocks": [],
      "params": {
        "downtime_jail_duration": "60s",
        "min_signed_per_window": "0.050000000000000000",
        "signed_blocks_window": "3000",
        "slash_fraction_double_sign": "0.000000000000000000",
        "slash_fraction_downtime": "0.000000000000000000"
      },
      "signing_infos": []
    },
    "stats": {
      "params": {
        "window_duration": "2592000s"
      }
    },
    "subaccounts": {
      "subaccounts": [
        {
          "asset_positions": [
            {
              "asset_id": 0,
              "index": 0,
              "quantums": "100000000000000000"
            }
          ],
          "id": {
            "number": 0,
            "owner": "dydx199tqg4wdlnu4qjlxchpd7seg454937hjrknju4"
          },
          "margin_enabled": true,
          "asset_yield_index": "0/1"
        },
        {
          "asset_positions": [
            {
              "asset_id": 0,
              "index": 0,
              "quantums": "100000000000000000"
            }
          ],
          "id": {
            "number": 0,
            "owner": "dydx10fx7sy6ywd5senxae9dwytf8jxek3t2gcen2vs"
          },
          "margin_enabled": true,
          "asset_yield_index": "0/1"
        },
        {
          "asset_positions": [
            {
              "asset_id": 0,
              "index": 0,
              "quantums": "100000000000000000"
            }
          ],
          "id": {
            "number": 0,
            "owner": "dydx1fjg6zp6vv8t9wvy4lps03r5l4g7tkjw9wvmh70"
          },
          "margin_enabled": true,
          "asset_yield_index": "0/1"
        },
        {
          "asset_positions": [
            {
              "asset_id": 0,
              "index": 0,
              "quantums": "100000000000000000"
            }
          ],
          "id": {
            "number": 0,
            "owner": "dydx1wau5mja7j7zdavtfq9lu7ejef05hm6ffenlcsn"
          },
          "margin_enabled": true,
          "asset_yield_index": "0/1"
        },
        {
          "asset_positions": [
            {
              "asset_id": 0,
              "index": 0,
              "quantums": "900000000000000000"
            }
          ],
          "id": {
            "number": 0,
            "owner": "dydx1nzuttarf5k2j0nug5yzhr6p74t9avehn9hlh8m"
          },
          "margin_enabled": true,
          "asset_yield_index": "0/1"
        }
      ]
    },
    "transfer": {
      "denom_traces": [],
      "params": {
        "receive_enabled": true,
        "send_enabled": true
      },
      "port_id": "transfer"
    },
    "upgrade": {}
  }
}`<|MERGE_RESOLUTION|>--- conflicted
+++ resolved
@@ -284,34 +284,6 @@
         "allow_update_after_misbehaviour": false
         },
         "consensus_state": {
-<<<<<<< HEAD
-          "timestamp": "2024-04-15T09:57:02.687079137Z",
-            "root": {
-              "hash": "EH9YbrWC3Qojy8ycl5GhOdVEC1ifPIGUUItL70bTkHo="
-            },
-            "next_validators_hash": "632730A03DEF630F77B61DF4092629007AE020B789713158FABCB104962FA54F"
-            },
-            "initial_val_set": [
-            {
-              "pub_key": {
-              "ed25519": "ujY14AgopV907IYgPAk/5x8c9267S4fQf89nyeCPTes="
-              },
-              "power": "500"
-            },
-            {
-              "pub_key": {
-              "ed25519": "Ui5Gf1+mtWUdH8u3xlmzdKID+F3PK0sfXZ73GZ6q6is="
-              },
-              "power": "500"
-            },
-            {
-              "pub_key": {
-              "ed25519": "QlG+iYe6AyYpvY1z9RNJKCVlH14Q/qSz4EjGdGCru3o="
-              },
-              "power": "500"
-            }
-            ]
-=======
       "timestamp": "2024-04-15T09:57:02.687079137Z",
         "root": {
           "hash": "EH9YbrWC3Qojy8ycl5GhOdVEC1ifPIGUUItL70bTkHo="
@@ -334,8 +306,11 @@
         {
           "pub_key": {
           "ed25519": "QlG+iYe6AyYpvY1z9RNJKCVlH14Q/qSz4EjGdGCru3o="
->>>>>>> 17fc528a
-          },
+          },
+          "power": "500"
+        }
+        ]
+      },
       "new_chain": true
 	  },
     "capability": {
@@ -722,14 +697,10 @@
             "liquidity_tier": 0,
             "market_id": 0,
             "ticker": "BTC-USD",
-<<<<<<< HEAD
-            "market_type": 1
+            "market_type": 0
           },
           "yield_index": "0/1"
-=======
-            "market_type": 0
           }
->>>>>>> 17fc528a
         },
         {
           "params": {
@@ -739,14 +710,9 @@
             "liquidity_tier": 0,
             "market_id": 1,
             "ticker": "ETH-USD",
-<<<<<<< HEAD
-            "market_type": 1
+            "market_type": 0
           },
           "yield_index": "0/1"
-=======
-            "market_type": 0
-          }
->>>>>>> 17fc528a
         }
       ]
     },
