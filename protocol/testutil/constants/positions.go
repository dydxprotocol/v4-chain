package constants

import (
	"math"
	"math/big"

	"github.com/StreamFinance-Protocol/stream-chain/protocol/dtypes"
	satypes "github.com/StreamFinance-Protocol/stream-chain/protocol/x/subaccounts/types"
)

var (
	// Perpetual Positions.
	Long_Perp_1BTC_PositiveFunding = satypes.PerpetualPosition{
		PerpetualId:  0,
		Quantums:     dtypes.NewInt(100_000_000), // 1 BTC
		FundingIndex: dtypes.NewInt(0),
		YieldIndex:   big.NewRat(0, 1).String(),
	}
	Short_Perp_1ETH_NegativeFunding = satypes.PerpetualPosition{
		PerpetualId:  1,
		Quantums:     dtypes.NewInt(-100_000_000), // 1 ETH
		FundingIndex: dtypes.NewInt(-1),
		YieldIndex:   big.NewRat(0, 1).String(),
	}
	PerpetualPosition_OneBTCLong = satypes.PerpetualPosition{
		PerpetualId: 0,
		Quantums:    dtypes.NewInt(100_000_000), // 1 BTC, $50,000 notional.
		YieldIndex:  big.NewRat(0, 1).String(),
	}
	PerpetualPosition_OneBTCShort = satypes.PerpetualPosition{
		PerpetualId: 0,
		Quantums:    dtypes.NewInt(-100_000_000), // 1 BTC, -$50,000 notional.
		YieldIndex:  big.NewRat(0, 1).String(),
	}
	PerpetualPosition_OneTenthBTCLong = satypes.PerpetualPosition{
		PerpetualId: 0,
		Quantums:    dtypes.NewInt(10_000_000), // 0.1 BTC, $5,000 notional.
		YieldIndex:  big.NewRat(0, 1).String(),
	}
	PerpetualPosition_OneTenthBTCShort = satypes.PerpetualPosition{
		PerpetualId: 0,
		Quantums:    dtypes.NewInt(-10_000_000), // 0.1 BTC, -$5,000 notional.
		YieldIndex:  big.NewRat(0, 1).String(),
	}
	PerpetualPosition_OneHundredthBTCLong = satypes.PerpetualPosition{
		PerpetualId: 0,
		Quantums:    dtypes.NewInt(1_000_000), // 0.01 BTC, $500 notional.
		YieldIndex:  big.NewRat(0, 1).String(),
	}
	PerpetualPosition_OneAndHalfBTCLong = satypes.PerpetualPosition{
		PerpetualId:  0,
		Quantums:     dtypes.NewInt(150_000_000), // 1.5 BTC, $75,000 notional.
		FundingIndex: dtypes.NewInt(0),
		YieldIndex:   big.NewRat(0, 1).String(),
	}
	PerpetualPosition_FourThousandthsBTCLong = satypes.PerpetualPosition{
		PerpetualId: 0,
		Quantums:    dtypes.NewInt(400_000), // 0.004 BTC, $200 notional.
		YieldIndex:  big.NewRat(0, 1).String(),
	}
	PerpetualPosition_FourThousandthsBTCShort = satypes.PerpetualPosition{
		PerpetualId: 0,
		Quantums:    dtypes.NewInt(-400_000), // 0.004 BTC, -$200 notional.
		YieldIndex:  big.NewRat(0, 1).String(),
	}
	PerpetualPosition_OneTenthEthLong = satypes.PerpetualPosition{
		PerpetualId: 1,
		Quantums:    dtypes.NewInt(100_000_000), // 0.1 ETH, $300 notional.
		YieldIndex:  big.NewRat(0, 1).String(),
	}
	PerpetualPosition_OneTenthEthShort = satypes.PerpetualPosition{
		PerpetualId: 1,
		Quantums:    dtypes.NewInt(-100_000_000), // 0.1 ETH, -$300 notional.
		YieldIndex:  big.NewRat(0, 1).String(),
	}
	PerpetualPosition_MaxUint64EthLong = satypes.PerpetualPosition{
		PerpetualId: 1,
		Quantums:    dtypes.NewIntFromUint64(math.MaxUint64), // 18,446,744,070 ETH, $55,340,232,210,000 notional.
		YieldIndex:  big.NewRat(0, 1).String(),
	}
	PerpetualPosition_MaxUint64EthShort = satypes.PerpetualPosition{
		PerpetualId: 1,
		Quantums:    dtypes.NewIntFromBigInt(BigNegMaxUint64()), // 18,446,744,070 ETH, -$55,340,232,210,000 notional.
		YieldIndex:  big.NewRat(0, 1).String(),
	}
	// Long position for arbitrary isolated market
	PerpetualPosition_OneISOLong = satypes.PerpetualPosition{
		PerpetualId:  3,
		Quantums:     dtypes.NewInt(1_000_000_000),
		FundingIndex: dtypes.NewInt(0),
		YieldIndex:   big.NewRat(0, 1).String(),
	}
	PerpetualPosition_OneISO2Long = satypes.PerpetualPosition{
		PerpetualId:  4,
		Quantums:     dtypes.NewInt(10_000_000),
		FundingIndex: dtypes.NewInt(0),
		YieldIndex:   big.NewRat(0, 1).String(),
	}
	// Short position for arbitrary isolated market
	PerpetualPosition_OneISOShort = satypes.PerpetualPosition{
		PerpetualId:  3,
		Quantums:     dtypes.NewInt(-100_000_000),
		FundingIndex: dtypes.NewInt(0),
		YieldIndex:   big.NewRat(0, 1).String(),
	}
	PerpetualPosition_OneISO2Short = satypes.PerpetualPosition{
		PerpetualId:  4,
		Quantums:     dtypes.NewInt(-10_000_000),
		FundingIndex: dtypes.NewInt(0),
		YieldIndex:   big.NewRat(0, 1).String(),
	}
	// Asset Positions
	TDai_Asset_0 = satypes.AssetPosition{
		AssetId:  0,
		Quantums: dtypes.NewInt(0), // $0
	}
	TDai_Asset_500 = satypes.AssetPosition{
		AssetId:  0,
		Quantums: dtypes.NewInt(500_000_000), // $500
	}
	Short_TDai_Asset_500 = satypes.AssetPosition{
		AssetId:  0,
		Quantums: dtypes.NewInt(-500_000_000), // -$500
	}
	TDai_Asset_599 = satypes.AssetPosition{
		AssetId:  0,
		Quantums: dtypes.NewInt(599_000_000), // $599
	}
	TDai_Asset_660 = satypes.AssetPosition{
		AssetId:  0,
		Quantums: dtypes.NewInt(660_000_000), // $660
	}
	Short_TDai_Asset_4_600 = satypes.AssetPosition{
		AssetId:  0,
		Quantums: dtypes.NewInt(-4_600_000_000), // -$4,600
	}
<<<<<<< HEAD
	Short_TDai_Asset_46_000 = satypes.AssetPosition{
		AssetId:  0,
		Quantums: dtypes.NewInt(-46_000_000_000), // -$46,000
	}
	Short_TDai_Asset_9_900 = satypes.AssetPosition{
=======
	Short_Usdc_Asset_2_900 = satypes.AssetPosition{
		AssetId:  0,
		Quantums: dtypes.NewInt(-2_900_000_000), // -$2,900
	}
	Short_Usdc_Asset_46_000 = satypes.AssetPosition{
		AssetId:  0,
		Quantums: dtypes.NewInt(-46_000_000_000), // -$46,000
	}
	Short_Usdc_Asset_49_500 = satypes.AssetPosition{
		AssetId:  0,
		Quantums: dtypes.NewInt(-49_500_000_000), // -$49,500
	}
	Short_Usdc_Asset_9_900 = satypes.AssetPosition{
>>>>>>> 17fc528a
		AssetId:  0,
		Quantums: dtypes.NewInt(-9_900_000_000), // $-9,900
	}
	TDai_Asset_1 = satypes.AssetPosition{
		AssetId:  0,
		Quantums: dtypes.NewInt(1_000_000), // $1
	}
	TDai_Asset_10_000 = satypes.AssetPosition{
		AssetId:  0,
		Quantums: dtypes.NewInt(10_000_000_000), // $10,000
	}
	TDai_Asset_10_100 = satypes.AssetPosition{
		AssetId:  0,
		Quantums: dtypes.NewInt(10_100_000_000), // $10,100
	}
	TDai_Asset_10_200 = satypes.AssetPosition{
		AssetId:  0,
		Quantums: dtypes.NewInt(10_200_000_000), // $10,200
	}
	TDai_Asset_50_000 = satypes.AssetPosition{
		AssetId:  0,
		Quantums: dtypes.NewInt(50_000_000_000), // $50,000
	}
	TDai_Asset_99_999 = satypes.AssetPosition{
		AssetId:  0,
		Quantums: dtypes.NewInt(99_999_000_000), // $99,999
	}
	TDai_Asset_100_000 = satypes.AssetPosition{
		AssetId:  0,
		Quantums: dtypes.NewInt(100_000_000_000), // $100,000
	}
	TDai_Asset_100_499 = satypes.AssetPosition{
		AssetId:  0,
		Quantums: dtypes.NewInt(100_499_000_000), // $100,499
	}
	TDai_Asset_500_000 = satypes.AssetPosition{
		AssetId:  0,
		Quantums: dtypes.NewInt(500_000_000_000), // $500,000
	}
	Long_Asset_1BTC = satypes.AssetPosition{
		AssetId:  1,
		Quantums: dtypes.NewInt(100_000_000), // 1 BTC
	}
	Short_Asset_1BTC = satypes.AssetPosition{
		AssetId:  1,
		Quantums: dtypes.NewInt(-100_000_000), // 1 BTC
	}
	Long_Asset_1ETH = satypes.AssetPosition{
		AssetId:  2,
		Quantums: dtypes.NewInt(1_000_000_000), // 1 ETH
	}
	Short_Asset_1ETH = satypes.AssetPosition{
		AssetId:  2,
		Quantums: dtypes.NewInt(-1_000_000_000), // 1 ETH
	}
)<|MERGE_RESOLUTION|>--- conflicted
+++ resolved
@@ -134,27 +134,19 @@
 		AssetId:  0,
 		Quantums: dtypes.NewInt(-4_600_000_000), // -$4,600
 	}
-<<<<<<< HEAD
-	Short_TDai_Asset_46_000 = satypes.AssetPosition{
+	Short_Usdc_Asset_2_900 = satypes.AssetPosition{
+		AssetId:  0,
+		Quantums: dtypes.NewInt(-2_900_000_000), // -$2,900
+	}
+	Short_Usdc_Asset_46_000 = satypes.AssetPosition{
 		AssetId:  0,
 		Quantums: dtypes.NewInt(-46_000_000_000), // -$46,000
 	}
-	Short_TDai_Asset_9_900 = satypes.AssetPosition{
-=======
-	Short_Usdc_Asset_2_900 = satypes.AssetPosition{
-		AssetId:  0,
-		Quantums: dtypes.NewInt(-2_900_000_000), // -$2,900
-	}
-	Short_Usdc_Asset_46_000 = satypes.AssetPosition{
-		AssetId:  0,
-		Quantums: dtypes.NewInt(-46_000_000_000), // -$46,000
-	}
 	Short_Usdc_Asset_49_500 = satypes.AssetPosition{
 		AssetId:  0,
 		Quantums: dtypes.NewInt(-49_500_000_000), // -$49,500
 	}
 	Short_Usdc_Asset_9_900 = satypes.AssetPosition{
->>>>>>> 17fc528a
 		AssetId:  0,
 		Quantums: dtypes.NewInt(-9_900_000_000), // $-9,900
 	}
