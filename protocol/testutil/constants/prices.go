package constants

import (
	vetypes "github.com/StreamFinance-Protocol/stream-chain/protocol/app/ve/types"
	pricefeedclient "github.com/StreamFinance-Protocol/stream-chain/protocol/daemons/pricefeed/client/types"
	"github.com/StreamFinance-Protocol/stream-chain/protocol/testutil/daemons/pricefeed/exchange_config"
	"github.com/StreamFinance-Protocol/stream-chain/protocol/x/prices/types"
)

const (
	BtcUsdPair   = "BTC-USD"
	EthUsdPair   = "ETH-USD"
	MaticUsdPair = "MATIC-USD"
	SolUsdPair   = "SOL-USD"
	LtcUsdPair   = "LTC-USD"
	IsoUsdPair   = "ISO-USD"
	Iso2UsdPair  = "ISO2-USD"

	BtcUsdExponent   = -5
	EthUsdExponent   = -6
	LinkUsdExponent  = -8
	MaticUsdExponent = -9
	CrvUsdExponent   = -10
	SolUsdExponent   = -8
	LtcUsdExponent   = -7
	IsoUsdExponent   = -8
	Iso2UsdExponent  = -7

	CoinbaseExchangeName  = "Coinbase"
	BinanceExchangeName   = "Binance"
	BinanceUSExchangeName = "BinanceUS"
	BitfinexExchangeName  = "Bitfinex"
	KrakenExchangeName    = "Kraken"

	FiveBillion  = uint64(5_000_000_000)
	ThreeBillion = uint64(3_000_000_000)
	FiveMillion  = uint64(5_000_000)
	OneMillion   = uint64(1_000_000)

	// Market param validation errors.
	ErrorMsgMarketPairCannotBeEmpty = "Pair cannot be empty"
	ErrorMsgInvalidMinPriceChange   = "Min price change in parts-per-million must be greater than 0 and less than 10000"
)

var TestMarketExchangeConfigs = map[pricefeedclient.MarketId]string{
	exchange_config.MARKET_BTC_USD: `{
		"exchanges": [
		  {
			"exchangeName": "Binance",
			"ticker": "BTCUSDT",
			"adjustByMarket": "USDT-USD"
		  },
		  {
			"exchangeName": "BinanceUS",
			"ticker": "BTCUSDT",
			"adjustByMarket": "USDT-USD"
		  },
		  {
			"exchangeName": "Bitfinex",
			"ticker": "tBTCUSD"
		  },
		  {
			"exchangeName": "Bitstamp",
			"ticker": "BTC/USD"
		  },
		  {
			"exchangeName": "Bybit",
			"ticker": "BTCUSDT",
			"adjustByMarket": "USDT-USD"
		  },
		  {
			"exchangeName": "CoinbasePro",
			"ticker": "BTC-USD"
		  },
		  {
			"exchangeName": "CryptoCom",
			"ticker": "BTC_USD"
		  },
		  {
			"exchangeName": "Kraken",
			"ticker": "XXBTZUSD"
		  },
		  {
			"exchangeName": "Mexc",
			"ticker": "BTC_USDT",
			"adjustByMarket": "USDT-USD"
		  },
		  {
			"exchangeName": "Okx",
			"ticker": "BTC-USDT",
			"adjustByMarket": "USDT-USD"
		  }
		]
	  }`,
	exchange_config.MARKET_ETH_USD: `{
		"exchanges": [
		  {
			"exchangeName": "Binance",
			"ticker": "ETHUSDT",
			"adjustByMarket": "USDT-USD"
		  },
		  {
			"exchangeName": "BinanceUS",
			"ticker": "ETHUSDT",
			"adjustByMarket": "USDT-USD"
		  },
		  {
			"exchangeName": "Bitfinex",
			"ticker": "tETHUSD"
		  },
		  {
			"exchangeName": "Bitstamp",
			"ticker": "ETH/USD"
		  },
		  {
			"exchangeName": "Bybit",
			"ticker": "ETHUSDT",
			"adjustByMarket": "USDT-USD"
		  },
		  {
			"exchangeName": "CoinbasePro",
			"ticker": "ETH-USD"
		  },
		  {
			"exchangeName": "CryptoCom",
			"ticker": "ETH_USD"
		  },
		  {
			"exchangeName": "Kraken",
			"ticker": "XETHZUSD"
		  },
		  {
			"exchangeName": "Mexc",
			"ticker": "ETH_USDT",
			"adjustByMarket": "USDT-USD"
		  },
		  {
			"exchangeName": "Okx",
			"ticker": "ETH-USDT",
			"adjustByMarket": "USDT-USD"
		  }
		]
	  }`,
	exchange_config.MARKET_SOL_USD: `{
		"exchanges": [
		  {
			"exchangeName": "Binance",
			"ticker": "SOLUSDT",
			"adjustByMarket": "USDT-USD"
		  },
		  {
			"exchangeName": "Bitfinex",
			"ticker": "tSOLUSD",
			"adjustByMarket": "USDT-USD"
		  },
		  {
			"exchangeName": "Bybit",
			"ticker": "SOLUSDT",
			"adjustByMarket": "USDT-USD"
		  },
		  {
			"exchangeName": "CoinbasePro",
			"ticker": "SOL-USD"
		  },
		  {
			"exchangeName": "CryptoCom",
			"ticker": "SOL_USD"
		  },
		  {
			"exchangeName": "Huobi",
			"ticker": "solusdt",
			"adjustByMarket": "USDT-USD"
		  },
		  {
			"exchangeName": "Kraken",
			"ticker": "SOLUSD"
		  },
		  {
			"exchangeName": "Kucoin",
			"ticker": "SOL-USDT",
			"adjustByMarket": "USDT-USD"
		  },
		  {
			"exchangeName": "Mexc",
			"ticker": "SOL_USDT",
			"adjustByMarket": "USDT-USD"
		  },
		  {
			"exchangeName": "Okx",
			"ticker": "SOL-USDT",
			"adjustByMarket": "USDT-USD"
		  }
		]
	  }`,
	exchange_config.MARKET_ISO_USD: `{
		"exchanges": [
		  {
			"exchangeName": "Binance",
			"ticker": "ISOUSDT",
			"adjustByMarket": "USDT-USD"
		  }
		]
	  }`,
	exchange_config.MARKET_ISO2_USD: `{
		"exchanges": [
			{
			"exchangeName": "Binance",
			"ticker": "ISO2USDT",
			"adjustByMarket": "USDT-USD"
			}
		]
	  }`,
}

var TestMarketParams = []types.MarketParam{
	{
		Id:                 0,
		Pair:               BtcUsdPair,
		Exponent:           BtcUsdExponent,
		MinExchanges:       1,
		MinPriceChangePpm:  50,
		ExchangeConfigJson: TestMarketExchangeConfigs[exchange_config.MARKET_BTC_USD],
	},
	{
		Id:                 1,
		Pair:               EthUsdPair,
		Exponent:           EthUsdExponent,
		MinExchanges:       1,
		MinPriceChangePpm:  50,
		ExchangeConfigJson: TestMarketExchangeConfigs[exchange_config.MARKET_ETH_USD],
	},
	{
		Id:                 2,
		Pair:               SolUsdPair,
		Exponent:           SolUsdExponent,
		MinExchanges:       1,
		MinPriceChangePpm:  50,
		ExchangeConfigJson: TestMarketExchangeConfigs[exchange_config.MARKET_SOL_USD],
	},
	{
		Id:                 3,
		Pair:               IsoUsdPair,
		Exponent:           IsoUsdExponent,
		MinExchanges:       1,
		MinPriceChangePpm:  50,
		ExchangeConfigJson: TestMarketExchangeConfigs[exchange_config.MARKET_ISO_USD],
	},
	{
		Id:                 4,
		Pair:               Iso2UsdPair,
		Exponent:           Iso2UsdExponent,
		MinExchanges:       1,
		MinPriceChangePpm:  50,
		ExchangeConfigJson: TestMarketExchangeConfigs[exchange_config.MARKET_ISO2_USD],
	},
}

var TestSingleMarketParam = types.MarketParam{
	Id:                 0,
	Pair:               BtcUsdPair,
	Exponent:           BtcUsdExponent,
	MinExchanges:       1,
	MinPriceChangePpm:  50,
	ExchangeConfigJson: TestMarketExchangeConfigs[exchange_config.MARKET_BTC_USD],
}

var TestMarketPrices = []types.MarketPrice{
	{
		Id:        0,
		Exponent:  BtcUsdExponent,
		SpotPrice: FiveBillion, // $50,000 == 1 BTC
		PnlPrice:  FiveBillion, // $50,000 == 1 BTC
	},
	{
		Id:        1,
		Exponent:  EthUsdExponent,
		SpotPrice: ThreeBillion, // $3,000 == 1 ETH
		PnlPrice:  ThreeBillion, // $3,000 == 1 ETH
	},
	{
		Id:        2,
		Exponent:  SolUsdExponent,
		SpotPrice: FiveBillion, // 50$ == 1 SOL
		PnlPrice:  FiveBillion, // 50$ == 1 SOL
	},
	{
		Id:        3,
		Exponent:  IsoUsdExponent,
		SpotPrice: FiveBillion, // 50$ == 1 ISO
		PnlPrice:  FiveBillion, // 50$ == 1 ISO
	},
	{
		Id:        4,
		Exponent:  Iso2UsdExponent,
		SpotPrice: ThreeBillion, // 300$ == 1 ISO2
		PnlPrice:  ThreeBillion, // 300$ == 1 ISO2
	},
}
var IdsToPairs = map[uint32]string{
	0: BtcUsdPair,
	1: EthUsdPair,
	2: SolUsdPair,
	3: IsoUsdPair,
	4: Iso2UsdPair,
}

var TestMarketIdsToExponents = map[uint32]int32{
	0: BtcUsdExponent,
	1: EthUsdExponent,
	2: SolUsdExponent,
}

var TestPricesGenesisState = types.GenesisState{
	MarketParams: TestMarketParams,
	MarketPrices: TestMarketPrices,
}

var (
	ValidMultiMarketSpotPriceUpdates = []*types.MarketSpotPriceUpdate{
		{
			MarketId:  MarketId0,
			SpotPrice: Price5,
		},
		{
			MarketId:  MarketId1,
			SpotPrice: Price6,
		},
		{
			MarketId:  MarketId2,
			SpotPrice: Price7,
		},
		{
			MarketId:  MarketId3,
			SpotPrice: Price4,
		},
		{
			MarketId:  MarketId4,
			SpotPrice: Price3,
		},
	}
<<<<<<< HEAD

=======
>>>>>>> 8c3ee5ac
	ValidMarketPriceUpdates = []*types.MarketPriceUpdate{
		{
			MarketId:  MarketId0,
			SpotPrice: Price5,
			PnlPrice:  Price5,
		},
		{
			MarketId:  MarketId1,
			SpotPrice: Price6,
			PnlPrice:  Price6,
		},
		{
			MarketId:  MarketId2,
			SpotPrice: Price7,
			PnlPrice:  Price7,
		},
		{
			MarketId:  MarketId3,
			SpotPrice: Price4,
			PnlPrice:  Price4,
		},
		{
			MarketId:  MarketId4,
			SpotPrice: Price3,
			PnlPrice:  Price3,
		},
	}

	ValidSingleSpotMarketPriceUpdate = []*types.MarketSpotPriceUpdate{
		{
			MarketId:  MarketId0,
			SpotPrice: Price5,
		},
	}

	ValidSingleMarketPriceUpdate = []*types.MarketPriceUpdate{
		{
			MarketId:  MarketId0,
			SpotPrice: Price5,
			PnlPrice:  Price5,
		},
	}

	ValidSingleVEPrice = []vetypes.PricePair{
		{
			MarketId:  MarketId0,
			SpotPrice: Price5Bytes,
			PnlPrice:  Price5Bytes,
		},
	}

	ValidVEPricesWithOneInvalid = []vetypes.PricePair{
		{
			MarketId:  MarketId0,
			SpotPrice: Price5Bytes,
			PnlPrice:  Price5Bytes,
		},
		{
			MarketId:  MarketId1,
			SpotPrice: Price6Bytes,
			PnlPrice:  Price6Bytes,
		},
		{
			MarketId:  MarketId2,
			SpotPrice: []byte("invalid"),
			PnlPrice:  []byte("invalid"),
		},
	}

	ValidVEPrices = []vetypes.PricePair{
		{
			MarketId:  MarketId0,
			SpotPrice: Price5Bytes,
			PnlPrice:  Price5Bytes,
		},
		{
			MarketId:  MarketId1,
			SpotPrice: Price6Bytes,
			PnlPrice:  Price6Bytes,
		},
		{
			MarketId:  MarketId2,
			SpotPrice: Price7Bytes,
			PnlPrice:  Price7Bytes,
		},
	}

	InvalidVEPriceBytes = []vetypes.PricePair{
		{
			MarketId:  MarketId0,
			SpotPrice: Price5NegativeBytes,
			PnlPrice:  Price5NegativeBytes,
		},
		{
			MarketId:  MarketId1,
			SpotPrice: Price6NegativeBytes,
			PnlPrice:  Price6NegativeBytes,
		},
		{
			MarketId:  MarketId2,
			SpotPrice: Price7NegativeBytes,
			PnlPrice:  Price7NegativeBytes,
		},
	}

	InvalidVePricesMarketIds = []vetypes.PricePair{
		{
			MarketId:  99,
			SpotPrice: Price5Bytes,
			PnlPrice:  Price5Bytes,
		},
		{
			MarketId:  101,
			SpotPrice: Price6Bytes,
			PnlPrice:  Price6Bytes,
		},
		{
			MarketId:  102,
			SpotPrice: Price7Bytes,
			PnlPrice:  Price7Bytes,
		},
	}

	ValidEmptyMarketParams         = []types.MarketParam{}
	EmptyUpdateMarketPrices        = &types.MarketPriceUpdates{}
	EmptyUpdateMarketPricesTxBytes []byte

	ValidUpdateMarketPrices = &types.MarketPriceUpdates{
		MarketPriceUpdates: ValidMarketPriceUpdates,
	}
	ValidUpdateMarketPricesTxBytes []byte

	InvalidUpdateMarketPricesStateless = &types.MarketPriceUpdates{
		MarketPriceUpdates: []*types.MarketPriceUpdate{
			{
				MarketId:  MarketId0,
				SpotPrice: 0, // 0 price value is invalid.
				PnlPrice:  0, // 0 price value is invalid.
			},
		},
	}
	InvalidUpdateMarketPricesStatelessTxBytes []byte

	InvalidUpdateMarketPricesStateful = &types.MarketPriceUpdates{
		MarketPriceUpdates: []*types.MarketPriceUpdate{
			{
				MarketId:  MarketId0,
				SpotPrice: Price5,
				PnlPrice:  Price5,
			},
			{
				MarketId:  MarketId1,
				SpotPrice: Price6,
				PnlPrice:  Price6,
			},
			{
				MarketId:  99,
				SpotPrice: Price3, // Market with id 99 does not exist.
				PnlPrice:  Price3, // Market with id 99 does not exist.
			},
		},
	}
	InvalidUpdateMarketPricesStatefulTxBytes []byte

	Prices_DefaultGenesisState = types.GenesisState{
		MarketParams: []types.MarketParam{
			{
				Id:                 uint32(0),
				Pair:               BtcUsdPair,
				Exponent:           BtcUsdExponent,
				MinExchanges:       uint32(2),
				ExchangeConfigJson: TestMarketExchangeConfigs[exchange_config.MARKET_BTC_USD],
				MinPriceChangePpm:  uint32(50),
			},
			{
				Id:                 uint32(1),
				Pair:               EthUsdPair,
				Exponent:           EthUsdExponent,
				MinExchanges:       uint32(1),
				ExchangeConfigJson: TestMarketExchangeConfigs[exchange_config.MARKET_ETH_USD],
				MinPriceChangePpm:  uint32(50),
			},
		},
		MarketPrices: []types.MarketPrice{
			{
				Id:        uint32(0),
				Exponent:  BtcUsdExponent,
				SpotPrice: FiveBillion, // $50,000 == 1 BTC
				PnlPrice:  FiveBillion, // $50,000 == 1 BTC
			},
			{
				Id:        uint32(1),
				Exponent:  EthUsdExponent,
				SpotPrice: ThreeBillion, // $3,000 == 1 ETH
				PnlPrice:  ThreeBillion, // $3,000 == 1 ETH
			},
		},
	}

	Prices_MultiExchangeMarketGenesisState = types.GenesisState{
		MarketParams: []types.MarketParam{
			{ // BTC-USD
				Id:                 uint32(0),
				Pair:               BtcUsdPair,
				Exponent:           BtcUsdExponent,
				ExchangeConfigJson: TestMarketExchangeConfigs[exchange_config.MARKET_BTC_USD],
				MinExchanges:       uint32(2),
				MinPriceChangePpm:  uint32(50),
			},
			{ // ETH-USD
				Id:                 uint32(1),
				Pair:               EthUsdPair,
				Exponent:           EthUsdExponent,
				ExchangeConfigJson: TestMarketExchangeConfigs[exchange_config.MARKET_ETH_USD],
				MinExchanges:       uint32(2),
				MinPriceChangePpm:  uint32(50),
			},
		},
		MarketPrices: []types.MarketPrice{
			{ // BTC-USD
				Id:        uint32(0),
				Exponent:  BtcUsdExponent,
				SpotPrice: FiveBillion, // $50,000 == 1 BTC
				PnlPrice:  FiveBillion, // $50,000 == 1 BTC
			},
			{ // ETH-USD
				Id:        uint32(1),
				Exponent:  EthUsdExponent,
				SpotPrice: ThreeBillion, // $3,000 == 1 ETH
				PnlPrice:  ThreeBillion, // $3,000 == 1 ETH
			},
		},
	}
)<|MERGE_RESOLUTION|>--- conflicted
+++ resolved
@@ -338,10 +338,6 @@
 			SpotPrice: Price3,
 		},
 	}
-<<<<<<< HEAD
-
-=======
->>>>>>> 8c3ee5ac
 	ValidMarketPriceUpdates = []*types.MarketPriceUpdate{
 		{
 			MarketId:  MarketId0,
