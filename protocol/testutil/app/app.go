package app

import (
	"bytes"
	"context"
	"encoding/json"
	"errors"
	"fmt"
	"math"
	"math/rand"
	"os"
	"path/filepath"
	"strings"
	"sync"
	"testing"
	"time"

	"cosmossdk.io/log"
	"cosmossdk.io/store/rootmulti"
	storetypes "cosmossdk.io/store/types"
	cmtlog "github.com/cometbft/cometbft/libs/log"
	dbm "github.com/cosmos/cosmos-db"

	"github.com/StreamFinance-Protocol/stream-chain/protocol/cmd/dydxprotocold/cmd"
	sdaitypes "github.com/StreamFinance-Protocol/stream-chain/protocol/daemons/server/types/sdaioracle"
	"github.com/StreamFinance-Protocol/stream-chain/protocol/indexer"
	tmcfg "github.com/cometbft/cometbft/config"
	tmcli "github.com/cometbft/cometbft/libs/cli"
	"github.com/cosmos/cosmos-sdk/client/flags"
	"github.com/cosmos/cosmos-sdk/server"
	svrcmd "github.com/cosmos/cosmos-sdk/server/cmd"

	"github.com/StreamFinance-Protocol/stream-chain/protocol/app"
	appconstants "github.com/StreamFinance-Protocol/stream-chain/protocol/app/constants"
	"github.com/StreamFinance-Protocol/stream-chain/protocol/testutil/appoptions"
	"github.com/StreamFinance-Protocol/stream-chain/protocol/testutil/constants"
	testlog "github.com/StreamFinance-Protocol/stream-chain/protocol/testutil/logger"
	vetestutil "github.com/StreamFinance-Protocol/stream-chain/protocol/testutil/ve"
	assettypes "github.com/StreamFinance-Protocol/stream-chain/protocol/x/assets/types"
	blocktimetypes "github.com/StreamFinance-Protocol/stream-chain/protocol/x/blocktime/types"
	clobtypes "github.com/StreamFinance-Protocol/stream-chain/protocol/x/clob/types"
	delaymsgtypes "github.com/StreamFinance-Protocol/stream-chain/protocol/x/delaymsg/types"
	epochstypes "github.com/StreamFinance-Protocol/stream-chain/protocol/x/epochs/types"
	feetiertypes "github.com/StreamFinance-Protocol/stream-chain/protocol/x/feetiers/types"
	perptypes "github.com/StreamFinance-Protocol/stream-chain/protocol/x/perpetuals/types"
	pricestypes "github.com/StreamFinance-Protocol/stream-chain/protocol/x/prices/types"
	ratelimittypes "github.com/StreamFinance-Protocol/stream-chain/protocol/x/ratelimit/types"
	sendingtypes "github.com/StreamFinance-Protocol/stream-chain/protocol/x/sending/types"
	stattypes "github.com/StreamFinance-Protocol/stream-chain/protocol/x/stats/types"
	satypes "github.com/StreamFinance-Protocol/stream-chain/protocol/x/subaccounts/types"
	abcitypes "github.com/cometbft/cometbft/abci/types"
	tmjson "github.com/cometbft/cometbft/libs/json"
	"github.com/cometbft/cometbft/mempool"
	tmproto "github.com/cometbft/cometbft/proto/tendermint/types"
	"github.com/cometbft/cometbft/types"
	"github.com/cosmos/cosmos-sdk/baseapp"
	cryptotypes "github.com/cosmos/cosmos-sdk/crypto/types"
	"github.com/cosmos/cosmos-sdk/testutil/sims"
	sdk "github.com/cosmos/cosmos-sdk/types"
	authtypes "github.com/cosmos/cosmos-sdk/x/auth/types"
	banktypes "github.com/cosmos/cosmos-sdk/x/bank/types"
	sdkproto "github.com/cosmos/gogoproto/proto"
	"github.com/stretchr/testify/require"
	"golang.org/x/exp/slices"
)

// localdydxprotocol Alice config/priv_validator_key.json.
const alicePrivValidatorKeyJson = `{
  "address": "124B880684400B4C0086BD4EE882DCC5B61CF7E3",
  "pub_key": {
    "type": "tendermint/PubKeyEd25519",
    "value": "YiARx8259Z+fGFUxQLrz/5FU2RYRT6f5yzvt7D7CrQM="
  },
  "priv_key": {
    "type": "tendermint/PrivKeyEd25519",
    "value": "65frslxv5ig0KSNKlJOHT2FKTkOzkb/66eDPsiBaNUtiIBHHzbn1n58YVTFAuvP/kVTZFhFPp/nLO+3sPsKtAw=="
  }
}
`

// localdydxprotocol Alice config/node_key.json.
const aliceNodeKeyJson = `{
  "priv_key": {
    "type": "tendermint/PrivKeyEd25519",
    "value": "8EGQBxfGMcRfH0C45UTedEG5Xi3XAcukuInLUqFPpskjp1Ny0c5XvwlKevAwtVvkwoeYYQSe0geQG/cF3GAcUA=="
  }
}
`

// MustMakeCheckTxOptions is a struct containing options for MustMakeCheckTx.* functions.
type MustMakeCheckTxOptions struct {
	// AccAddressForSigning is the account that's used to sign the transaction.
	AccAddressForSigning string
	// AccSequenceNumberForSigning is the account sequence number that's used to sign the transaction.
	AccSequenceNumberForSigning uint64
	// Amount of Gas for the transaction.
	Gas uint64
	// Gas fees offered for the transaction.
	FeeAmt sdk.Coins
}

// ValidateResponsePrepareProposal is a function that validates the response from the PrepareProposalHandler.
type ValidateResponsePrepareProposalFn func(sdk.Context, abcitypes.ResponsePrepareProposal) (haltChain bool)

// ValidateResponseProcessProposal is a function that validates the response from the ProcessProposalHandler.
type ValidateResponseProcessProposalFn func(sdk.Context, abcitypes.ResponseProcessProposal) (haltChain bool)

// ValidateFinalizeBlockFn is a function that validates the response from finalizing the block.
type ValidateFinalizeBlockFn func(
	ctx sdk.Context,
	request abcitypes.RequestFinalizeBlock,
	response abcitypes.ResponseFinalizeBlock,
) (haltchain bool)

// AdvanceToBlockOptions is a struct containing options for AdvanceToBlock.* functions.
type AdvanceToBlockOptions struct {
	// The time associated with the block. If left at the default value then block time will be left unchanged.
	BlockTime time.Time

	// Whether to increment the block time using linear interpolation among the blocks.
	// TODO(DEC-2156): Instead of an option, pass in a `BlockTimeFunc` to map each block to a
	// time giving user greater flexibility.
	LinearBlockTimeInterpolation bool

	// RequestPrepareProposalTxsOverride allows overriding the txs that gets passed into the
	// PrepareProposalHandler. This is useful for testing scenarios where unintended msg txs
	// end up in the mempool (i.e. CheckTx failed to filter bad msg txs out).
	RequestPrepareProposalTxsOverride [][]byte

	// RequestProcessProposalTxsOverride allows overriding the txs that gets passed into the
	// ProcessProposalHandler. This is useful for testing scenarios where bad validators end
	// up proposing an invalid block proposal.
	RequestProcessProposalTxsOverride [][]byte

	// DeliverTxsOverride allows overriding the TestApp from being the block proposer and
	// allows simulating transactions that were agreed to upon consensus to be delivered.
	// This skips the PrepareProposal and ProcessProposal phase.
	DeliverTxsOverride [][]byte

	ValidateRespPrepare   ValidateResponsePrepareProposalFn
	ValidateRespProcess   ValidateResponseProcessProposalFn
	ValidateFinalizeBlock ValidateFinalizeBlockFn
}

// DefaultTestApp creates an instance of app.App with default settings, suitable for unit testing. The app will be
// initialized with any specified flags as overrides, and with any specified base app options.
func DefaultTestApp(customFlags map[string]interface{}, baseAppOptions ...func(*baseapp.BaseApp)) *app.App {
	appOptions := appoptions.GetDefaultTestAppOptionsFromTempDirectory("", customFlags)
	logger, ok := appOptions.Get(testlog.LoggerInstanceForTest).(log.Logger)
	if !ok {
		logger, _ = testlog.TestLogger()
	}
	db := dbm.NewMemDB()
	sdaitypes.SDAIEventFetcher = &sdaitypes.MockEventFetcher{}
	dydxApp := app.New(
		logger,
		db,
		nil,
		true,
		appOptions,
		baseAppOptions...,
	)
	return dydxApp
}

// DefaultGenesis returns a genesis doc using configuration from the local net with a genesis time
// equivalent to unix epoch + 1 nanosecond. We specifically use non-zero because stateful orders
// validate that block time is non-zero (https://github.com/StreamFinance-Protocol/stream-chain/protocol/blob/
// 84a046554ab1b4725475500d94a0b3179fdd18c2/x/clob/keeper/stateful_order_state.go#L237).
func DefaultGenesis() (genesis types.GenesisDoc) {
	// NOTE: Tendermint uses a custom JSON decoder for GenesisDoc
	err := tmjson.Unmarshal([]byte(constants.GenesisState), &genesis)
	if err != nil {
		panic(err)
	}
	genesis.GenesisTime = time.Unix(0, 1)
	return genesis
}

// GenesisStates is a type constraint for all well known genesis state types.
type GenesisStates interface {
	authtypes.GenesisState |
		banktypes.GenesisState |
		perptypes.GenesisState |
		feetiertypes.GenesisState |
		stattypes.GenesisState |
		blocktimetypes.GenesisState |
		clobtypes.GenesisState |
		pricestypes.GenesisState |
		satypes.GenesisState |
		assettypes.GenesisState |
		epochstypes.GenesisState |
		sendingtypes.GenesisState |
		delaymsgtypes.GenesisState |
		ratelimittypes.GenesisState
}

// UpdateGenesisDocWithAppStateForModule updates the supplied genesis doc using the provided function. The function
// type (any one of the well known GenesisStates) is used to derive which module will be updated.
// Will panic if there is an error in marshalling or unmarshalling the app state.
func UpdateGenesisDocWithAppStateForModule[T GenesisStates](genesisDoc *types.GenesisDoc, fn func(genesisState *T)) {
	var appState map[string]json.RawMessage
	err := json.Unmarshal(genesisDoc.AppState, &appState)
	if err != nil {
		panic(err)
	}

	var moduleName string
	var t T
	switch any(t).(type) {
	case authtypes.GenesisState:
		moduleName = authtypes.ModuleName
	case banktypes.GenesisState:
		moduleName = banktypes.ModuleName
	case blocktimetypes.GenesisState:
		moduleName = blocktimetypes.ModuleName
	case delaymsgtypes.GenesisState:
		moduleName = delaymsgtypes.ModuleName
	case perptypes.GenesisState:
		moduleName = perptypes.ModuleName
	case clobtypes.GenesisState:
		moduleName = clobtypes.ModuleName
	case feetiertypes.GenesisState:
		moduleName = feetiertypes.ModuleName
	case pricestypes.GenesisState:
		moduleName = pricestypes.ModuleName
	case stattypes.GenesisState:
		moduleName = stattypes.ModuleName
	case satypes.GenesisState:
		moduleName = satypes.ModuleName
	case assettypes.GenesisState:
		moduleName = assettypes.ModuleName
	case epochstypes.GenesisState:
		moduleName = epochstypes.ModuleName
	case sendingtypes.GenesisState:
		moduleName = sendingtypes.ModuleName
	case ratelimittypes.GenesisState:
		moduleName = ratelimittypes.ModuleName
	default:
		panic(fmt.Errorf("Unsupported type %T", t))
	}

	if protoMsg, ok := any(&t).(sdkproto.Message); ok {
		constants.TestEncodingCfg.Codec.MustUnmarshalJSON(appState[moduleName], protoMsg)
		fn(&t)
		appState[moduleName] = constants.TestEncodingCfg.Codec.MustMarshalJSON(protoMsg)
	} else {
		panic(fmt.Errorf("Unsupported type %T", t))
	}

	bz, err := json.Marshal(appState)
	if err != nil {
		panic(err)
	}
	genesisDoc.AppState = bz
}

// Used to instantiate new instances of the App.
type AppCreatorFn func() *app.App

// Used to instantiate new instances of the genesis doc.
type GenesisDocCreatorFn func() (genesis types.GenesisDoc)

// ExecuteCheckTxs is invoked once per block. Returning true will halt execution.
// The provided context will be a new CheckTx context using the last committed block height.
type ExecuteCheckTxs func(ctx sdk.Context, app *app.App) (stop bool)

// NewTestAppBuilder returns a new builder for TestApp.
//
// The default instance will return a builder with:
//   - DefaultGenesis
//   - no custom flags
//   - an ExecuteCheckTxs function that will stop on after the first block
//   - non-determinism checks enabled
//
// Note that the TestApp instance will have 3 non-determinism state checking apps:
//   - `parallelApp` is responsible for seeing all CheckTx requests, block proposals, blocks, and RecheckTx requests.
//     This allows it to detect state differences due to inconsistent in-memory structures (for example iteration order
//     in maps).
//   - `noCheckTxApp` is responsible for seeing all block proposals and blocks. This allows it to simulate a validator
//     that never received any of the CheckTx requests and that it will still accept blocks and arrive at the same
//     state hash.
//   - `crashingApp` is responsible for restarting before processing a block and sees all CheckTx requests, block
//     proposals, and blocks. This allows it to check that in memory state can be restored successfully on application
//     and that it will accept a block after a crash and arrive at the same state hash.
//
// Tests that rely on mutating internal application state directly (for example via keepers) will want to disable
// non-determinism checks via `WithNonDeterminismChecksEnabled(false)` otherwise the test will likely hit a
// non-determinism check that fails causing the test to fail. If possible, update the test instead to use genesis state
// to initialize state or `CheckTx` transactions to initialize the appropriate keeper state.
//
// Tests that rely on in-memory state to survive across block boundaries will want to disable crashing App CheckTx
// non-determinism checks via `WithCrashingAppCheckTxNonDeterminismChecksEnabled(false)` otherwise the test will likely
// hit a non-determinism check that fails causing the test to fail. For example unmatched short term
// orders in the memclob and order rate limits are only stored in memory and lost on application restart, and it would
// thus make sense to disable the crashing App CheckTx non-determinism check for tests that rely on this information
// surviving across block boundaries.
func NewTestAppBuilder(t testing.TB) TestAppBuilder {
	if t == nil {
		panic("t must not be nil")
	}
	return TestAppBuilder{
		genesisDocFn:                   DefaultGenesis,
		disableHealthMonitorForTesting: true,
		appOptions:                     make(map[string]interface{}),
		enableNonDeterminismChecks:     true,
		enableCrashingAppCheckTxNonDeterminismChecks: true,
		executeCheckTxs: func(ctx sdk.Context, app *app.App) (stop bool) {
			return true
		},
		t: t,
	}
}

// A builder containing fields necessary for the TestApp.
//
// Note that we specifically use value receivers for the With... methods because we want to make the builder instances
// immutable.
type TestAppBuilder struct {
	genesisDocFn                                 GenesisDocCreatorFn
	disableHealthMonitorForTesting               bool
	appOptions                                   map[string]interface{}
	executeCheckTxs                              ExecuteCheckTxs
	enableNonDeterminismChecks                   bool
	enableCrashingAppCheckTxNonDeterminismChecks bool
	t                                            testing.TB
}

// WithGenesisDocFn returns a builder like this one with specified function that will be used to create
// the genesis doc.
func (tApp TestAppBuilder) WithGenesisDocFn(fn GenesisDocCreatorFn) TestAppBuilder {
	tApp.genesisDocFn = fn
	return tApp
}

// WithHealthMonitorDisabledForTesting controls whether the daemon server health monitor is disabled for testing.
func (builder TestAppBuilder) WithHealthMonitorDisabledForTesting(disableHealthMonitorForTesting bool) TestAppBuilder {
	builder.disableHealthMonitorForTesting = disableHealthMonitorForTesting
	return builder
}

// WithNonDeterminismChecksEnabled controls whether non-determinism checks via distinct application instances
// state hash and CheckTx/ReCheckTx response comparisons.
//
// Tests that rely on mutating internal application state directly (for example via keepers) will want to disable
// non-determinism checks via `WithNonDeterminismChecksEnabled(false)` otherwise the test will likely hit a
// non-determinism check that fails causing the test to fail. If possible, update the test instead to use genesis state
// to initialize state or `CheckTx` transactions to initialize the appropriate keeper state.
func (builder TestAppBuilder) WithNonDeterminismChecksEnabled(enableNonDeterminismChecks bool) TestAppBuilder {
	builder.enableNonDeterminismChecks = enableNonDeterminismChecks
	return builder
}

// WithCrashingAppCheckTxNonDeterminismChecksEnabled controls whether the crashing App instance will ensure that
// the `CheckTx` result matches that of the main `App`.
//
// Tests that rely on in-memory state to survive across block boundaries will want to disable crashing App CheckTx
// non-determinism checks via `WithCrashingAppCheckTxNonDeterminismChecksEnabled(false)` otherwise the test will likely
// hit a non-determinism check that fails causing the test to fail. For example unmatched short term
// orders in the memclob and order rate limits are only stored in memory and lost on application restart, and it would
// thus make sense to disable the crashing App CheckTx non-determinism check for tests that rely on this information
// surviving across block boundaries.
func (builder TestAppBuilder) WithCrashingAppCheckTxNonDeterminismChecksEnabled(
	enableCrashingAppCheckTxNonDeterminismChecks bool) TestAppBuilder {
	builder.enableCrashingAppCheckTxNonDeterminismChecks = enableCrashingAppCheckTxNonDeterminismChecks
	return builder
}

// WithAppOptions returns a builder like this one with the specified app options.
func (builder TestAppBuilder) WithAppOptions(
	appOptions map[string]interface{},
) TestAppBuilder {
	builder.appOptions = appOptions
	return builder
}

func (builder TestAppBuilder) Build() *TestApp {
	tApp := TestApp{
		builder: builder,
	}

	// Get the initial genesis state and initialize the chain and commit the results of the initialization.
	tApp.genesis = tApp.builder.genesisDocFn()
	if tApp.genesis.GenesisTime.UnixNano() <= time.UnixMilli(0).UnixNano() {
		tApp.builder.t.Fatal(fmt.Errorf(
			"Unable to start chain at time %v, must be greater than unix epoch.",
			tApp.genesis.GenesisTime,
		))
		return nil
	}

	// Launch the main instance of the application
	// TODO(CORE-721): Consolidate launch of apps into an abstraction since the logic is mostly repeated 4 times.
	{
		validatorHomeDir, err := prepareValidatorHomeDir(tApp.genesis)
		if err != nil {
			tApp.builder.t.Fatal(err)
			return nil
		}
		app, shutdownFn, err := launchValidatorInDir(validatorHomeDir, tApp.builder.appOptions)
		if err != nil {
			tApp.builder.t.Fatal(err)
			return nil
		}
		tApp.App = app

		tApp.builder.t.Cleanup(func() {
			doneErr := shutdownFn()

			// Clean-up the home directory.
			if err := os.RemoveAll(validatorHomeDir); err != nil {
				tApp.builder.t.Logf("Failed to clean-up temporary validator dir %s", validatorHomeDir)
			}

			if doneErr != nil {
				tApp.builder.t.Fatal(doneErr)
			}
		})
	}

	if tApp.builder.disableHealthMonitorForTesting {
		tApp.App.DisableHealthMonitorForTesting()
	}

	if tApp.builder.enableNonDeterminismChecks {
		// Filter out appOptions that shouldn't be shared to the App instances used for non-determinism checks.
		// TODO(CORE-720): Improve integration of in memory objects for e2e test framework that shouldn't be shared
		// across application instances.
		filteredAppOptions := make(map[string]interface{})
		for key, value := range tApp.builder.appOptions {
			if key != testlog.LoggerInstanceForTest && key != indexer.MsgSenderInstanceForTest {
				filteredAppOptions[key] = value
			}
		}

		// Launch the `parallelApp` instance.
		{
			validatorHomeDir, err := prepareValidatorHomeDir(tApp.genesis)
			if err != nil {
				tApp.builder.t.Fatal(err)
				return nil
			}
			app, shutdownFn, err := launchValidatorInDir(validatorHomeDir, filteredAppOptions)
			if err != nil {
				tApp.builder.t.Fatal(err)
				return nil
			}
			tApp.ParallelApp = app

			tApp.builder.t.Cleanup(func() {
				doneErr := shutdownFn()

				// Clean-up the home directory.
				if err := os.RemoveAll(validatorHomeDir); err != nil {
					tApp.builder.t.Logf("Failed to clean-up temporary validator dir %s", validatorHomeDir)
				}

				if doneErr != nil {
					tApp.builder.t.Fatal(doneErr)
				}
			})
		}

		// Launch the `noCheckTx` instance.
		{
			validatorHomeDir, err := prepareValidatorHomeDir(tApp.genesis)
			if err != nil {
				tApp.builder.t.Fatal(err)
				return nil
			}
			app, shutdownFn, err := launchValidatorInDir(validatorHomeDir, filteredAppOptions)
			if err != nil {
				tApp.builder.t.Fatal(err)
				return nil
			}
			tApp.NoCheckTxApp = app

			tApp.builder.t.Cleanup(func() {
				doneErr := shutdownFn()

				// Clean-up the home directory.
				if err := os.RemoveAll(validatorHomeDir); err != nil {
					tApp.builder.t.Logf("Failed to clean-up temporary validator dir %s", validatorHomeDir)
				}

				if doneErr != nil {
					tApp.builder.t.Fatal(doneErr)
				}
			})
		}

		// Launch the `crashingApp` instance.
		{
			validatorHomeDir, err := prepareValidatorHomeDir(tApp.genesis)
			if err != nil {
				tApp.builder.t.Fatal(err)
				return nil
			}

			app, shutdownFn, err := launchValidatorInDir(validatorHomeDir, filteredAppOptions)

			if err != nil {
				tApp.builder.t.Fatal(err)
				return nil
			}
			tApp.CrashingApp = app

			tApp.builder.t.Cleanup(func() {
				doneErr := shutdownFn()

				// Clean-up the home directory.
				if err := os.RemoveAll(validatorHomeDir); err != nil {
					tApp.builder.t.Logf("Failed to clean-up temporary validator dir %s", validatorHomeDir)
				}

				if doneErr != nil {
					tApp.builder.t.Fatal(doneErr)
				}
			})

			tApp.restartCrashingApp = func() {
				// We shutdown the instance of the existing crashingApp.
				doneOrRestartErr := shutdownFn()
				tApp.CrashingApp = nil

				if err == nil {
					app, shutdownFn, doneOrRestartErr = launchValidatorInDir(validatorHomeDir, filteredAppOptions)
				}

				// If we errored shutting down or relaunching then update the shutdownFn to return this error
				// and fatal the test.
				if err != nil {
					shutdownFn = func() error {
						return doneOrRestartErr
					}
					tApp.builder.t.Fatal(doneOrRestartErr)
					return
				}

				// Update the crashingApp pointer to the new instance of the application.
				tApp.CrashingApp = app
			}
		}
	}

	return &tApp
}

// A TestApp used to executed ABCI++ flows. Note that callers should invoke `TestApp.CheckTx` over `TestApp.App.CheckTx`
// to ensure that the transaction is added to a "mempool" that will be considered during the Prepare/Process proposal
// phase.
//
// Note that the TestApp instance has 3 non-determinism state checking apps:
//   - `parallelApp` is responsible for seeing all CheckTx requests, block proposals, blocks, and RecheckTx requests.
//     This allows it to detect state differences due to inconsistent in-memory structures (for example iteration order
//     in maps).
//   - `noCheckTxApp` is responsible for seeing all block proposals and blocks. This allows it to simulate a validator
//     that never received any of the CheckTx requests and that it will still accept blocks and arrive at the same
//     state hash.
//   - `crashingApp` is responsible for restarting before processing a block and sees all CheckTx requests, block
//     proposals, and blocks. This allows it to check that in memory state can be restored successfully on application
//     and that it will accept a block after a crash and arrive at the same state hash.
//
// Note that TestApp.CheckTx is thread safe. All other methods are not thread safe.
type TestApp struct {
	// Should only be used to fetch read only state, all mutations should preferably happen through Genesis state,
	// TestApp.CheckTx, and block proposals.
	// TODO(CLOB-545): Hide App and copy the pointers to keepers to be prevent incorrect usage of App.CheckTx over
	// TestApp.CheckTx.
	App                *app.App
<<<<<<< HEAD
	ParallelApp        *app.App
	NoCheckTxApp       *app.App
	CrashingApp        *app.App
=======
	parallelApp        *app.App
	noCheckTxApp       *app.App
	crashingApp        *app.App
>>>>>>> 17fc528a
	restartCrashingApp func()
	builder            TestAppBuilder
	genesis            types.GenesisDoc
	header             tmproto.Header
	passingCheckTxs    [][]byte
	passingCheckTxsMtx sync.Mutex
	initialized        bool
	halted             bool
	// mtx is used to enable writing concurrent tests that invoke AdvanceToBlock and CheckTx concurrently.
	// Note that AdvanceToBlock requires an exclusive lock similar to what is performed via CometBFT/Cosmos SDK
	// while CheckTx only requires a read lock since it invokes CheckTx across multiple instances of the application.
	// This allows for determinism invariant testing across these multiple instances of the application to occur.
	mtx sync.RWMutex
}

func (tApp *TestApp) Builder() TestAppBuilder {
	return tApp.builder
}

// InitChain initializes the chain. Will panic if initialized more than once.
func (tApp *TestApp) InitChain() sdk.Context {
	tApp.mtx.Lock()
	defer tApp.mtx.Unlock()

	if tApp.initialized {
		panic(errors.New("Cannot initialize chain that has been initialized already."))
	}
	tApp.initChainIfNeeded()
	return tApp.App.NewContextLegacy(true, tApp.header)
}

func (tApp *TestApp) initChainIfNeeded() {
	if tApp.initialized {
		return
	}

	tApp.initialized = true

	consensusParamsProto := tApp.genesis.ConsensusParams.ToProto()
	initChainRequest := abcitypes.RequestInitChain{
		InitialHeight:   tApp.genesis.InitialHeight,
		AppStateBytes:   tApp.genesis.AppState,
		ChainId:         tApp.genesis.ChainID,
		ConsensusParams: &consensusParamsProto,
		Time:            tApp.genesis.GenesisTime,
	}
	initChainResponse, err := tApp.App.InitChain(&initChainRequest)
	if err != nil {
		tApp.builder.t.Fatalf("Failed to initialize chain %+v, err %+v", initChainResponse, err)
	}

	if tApp.builder.enableNonDeterminismChecks {
		initChain(tApp.builder.t, tApp.ParallelApp, initChainRequest, initChainResponse.AppHash)
		initChain(tApp.builder.t, tApp.NoCheckTxApp, initChainRequest, initChainResponse.AppHash)
		initChain(tApp.builder.t, tApp.CrashingApp, initChainRequest, initChainResponse.AppHash)
	}

	finalizeBlockRequest := abcitypes.RequestFinalizeBlock{
		Hash:   initChainResponse.AppHash,
		Height: 1,
		Time:   tApp.genesis.GenesisTime,
	}
	finalizeBlockResponse, err := tApp.App.FinalizeBlock(&finalizeBlockRequest)
	if err != nil {
		tApp.builder.t.Fatalf("Failed to finalize block %+v, err %+v", finalizeBlockResponse, err)
	}

	_, err = tApp.App.Commit(&abcitypes.RequestCommit{})
	require.NoError(tApp.builder.t, err)
	if tApp.builder.enableNonDeterminismChecks {
		finalizeBlockAndCommit(tApp.builder.t, tApp.ParallelApp, finalizeBlockRequest, tApp.App)
		finalizeBlockAndCommit(tApp.builder.t, tApp.NoCheckTxApp, finalizeBlockRequest, tApp.App)
		finalizeBlockAndCommit(tApp.builder.t, tApp.CrashingApp, finalizeBlockRequest, tApp.App)
	}

	tApp.header = tmproto.Header{
		ChainID:            tApp.genesis.ChainID,
		ProposerAddress:    constants.AliceAccAddress,
		Height:             tApp.App.LastBlockHeight(),
		Time:               tApp.genesis.GenesisTime,
		LastCommitHash:     tApp.App.LastCommitID().Hash,
		NextValidatorsHash: tApp.App.LastCommitID().Hash,
	}
}

// AdvanceToBlock advances the chain to the specified block and block time.
// If the specified block is the current block, simply returns the current context.
// For example, block = 10, t = 90 will advance to a block with height 10 and with a time of 90.
func (tApp *TestApp) AdvanceToBlock(
	block uint32,
	options AdvanceToBlockOptions,
) sdk.Context {
	tApp.mtx.Lock()
	defer tApp.mtx.Unlock()
	tApp.panicIfChainIsHalted()
	tApp.initChainIfNeeded()

	if options.BlockTime.IsZero() { // if time is not specified, use the current block time.
		options.BlockTime = tApp.header.Time
	}
	if int64(block) <= tApp.header.Height {
		panic(fmt.Errorf("Expected block height (%d) > current block height (%d).", block, tApp.header.Height))
	}
	if options.BlockTime.UnixNano() < tApp.header.Time.UnixNano() {
		panic(fmt.Errorf("Expected time (%v) >= current block time (%v).", options.BlockTime, tApp.header.Time))
	}
	if int64(block) == tApp.header.Height {
		return tApp.App.NewContextLegacy(true, tApp.header)
	}

	// Ensure that we grab the lock so that we can read and write passingCheckTxs correctly.
	tApp.passingCheckTxsMtx.Lock()
	defer tApp.passingCheckTxsMtx.Unlock()

	// Advance to the requested block using the requested block time.
	for tApp.App.LastBlockHeight() < int64(block) {
		tApp.panicIfChainIsHalted()
		tApp.header.Height = tApp.App.LastBlockHeight() + 1
		if tApp.header.Height == int64(block) {
			// By default, only update block time at the requested block.
			tApp.header.Time = options.BlockTime
		} else if options.LinearBlockTimeInterpolation {
			remainingDuration := options.BlockTime.Sub(tApp.header.Time)
			nextBlockDuration := remainingDuration / time.Duration(int64(block)-tApp.App.LastBlockHeight())
			tApp.header.Time = tApp.header.Time.Add(nextBlockDuration)
		}
		tApp.header.LastCommitHash = tApp.App.LastCommitID().Hash
		tApp.header.NextValidatorsHash = tApp.App.LastCommitID().Hash

		deliverTxs := options.DeliverTxsOverride

		if deliverTxs == nil {
			// Prepare the proposal and process it.
			prepareRequest := abcitypes.RequestPrepareProposal{
				Txs:                tApp.passingCheckTxs,
				MaxTxBytes:         math.MaxInt64,
				Height:             tApp.header.Height,
				Time:               tApp.header.Time,
				NextValidatorsHash: tApp.header.NextValidatorsHash,
				ProposerAddress:    tApp.header.ProposerAddress,
				LocalLastCommit: vetestutil.GetEmptyLocalLastCommit(
					tApp.App.ConsumerKeeper.GetAllCCValidator(tApp.App.NewContextLegacy(true, tApp.header)),
					tApp.App.LastBlockHeight(),
					0,
					"localdydxprotocol",
				),
			}
			if options.RequestPrepareProposalTxsOverride != nil {
				prepareRequest.Txs = options.RequestPrepareProposalTxsOverride
			}
			prepareResponse, prepareErr := tApp.App.PrepareProposal(&prepareRequest)

			if options.ValidateRespPrepare != nil {
				haltChain := options.ValidateRespPrepare(
					tApp.App.NewContextLegacy(true, tApp.header),
					*prepareResponse,
				)
				tApp.halted = haltChain
				if tApp.halted {
					return tApp.App.NewContextLegacy(true, tApp.header)
				}
			}

			require.NoError(
				tApp.builder.t,
				prepareErr,
				"Expected prepare proposal request %+v to succeed, but failed with %+v and err %+v.",
				prepareRequest,
				prepareResponse,
				prepareErr,
			)

			// Pass forward any transactions that were modified through the preparation phase and process them.
			if options.RequestProcessProposalTxsOverride != nil {
				prepareResponse.Txs = options.RequestProcessProposalTxsOverride
			}

			processRequest := abcitypes.RequestProcessProposal{
				Txs:                prepareResponse.Txs,
				Hash:               tApp.header.AppHash,
				Height:             tApp.header.Height,
				Time:               tApp.header.Time,
				NextValidatorsHash: tApp.header.NextValidatorsHash,
				ProposerAddress:    tApp.header.ProposerAddress,
				ProposedLastCommit: vetestutil.GetEmptyProposedLastCommit(),
			}
			processResponse, processErr := tApp.App.ProcessProposal(&processRequest)

			if options.ValidateRespProcess != nil {
				haltChain := options.ValidateRespProcess(
					tApp.App.NewContextLegacy(true, tApp.header),
					*processResponse,
				)
				tApp.halted = haltChain
				if tApp.halted {
					return tApp.App.NewContextLegacy(true, tApp.header)
				}
			}

			require.Truef(
				tApp.builder.t,
				processErr == nil && processResponse.IsAccepted(),
				"Expected process proposal request %+v to be accepted, but failed with %+v and err %+v.",
				processRequest,
				processResponse,
				processErr,
			)

			// Check that all instances of the application can process the proposoal and come to the same result.
			if tApp.builder.enableNonDeterminismChecks {
				parallelProcessResponse, parallelProcessErr := tApp.ParallelApp.ProcessProposal(&processRequest)
				require.Truef(
					tApp.builder.t,
					parallelProcessErr == nil && parallelProcessResponse.IsAccepted(),
					"Non-determinism detected, expected process proposal request %+v to be accepted, but failed with %+v and err %+v.",
					processRequest,
					parallelProcessResponse,
					parallelProcessErr,
				)
				noCheckTxProcessResponse, noCheckTxProcessErr := tApp.NoCheckTxApp.ProcessProposal(&processRequest)
				require.Truef(
					tApp.builder.t,
					noCheckTxProcessErr == nil && noCheckTxProcessResponse.IsAccepted(),
					"Non-determinism detected, expected process proposal request %+v to be accepted, but failed with %+v and err %+v.",
					processRequest,
					noCheckTxProcessResponse,
					noCheckTxProcessErr,
				)
				crashingProcessResponse, crashingProcessErr := tApp.CrashingApp.ProcessProposal(&processRequest)
				require.Truef(
					tApp.builder.t,
					crashingProcessErr == nil && crashingProcessResponse.IsAccepted(),
					"Non-determinism detected, expected process proposal request %+v to be accepted, but failed with %+v and err %+v.",
					processRequest,
					crashingProcessResponse,
					crashingProcessErr,
				)
			}

			deliverTxs = prepareResponse.Txs
		}

		txsNotInLastProposal := make([][]byte, 0)
		for _, tx := range tApp.passingCheckTxs {
			if !slices.ContainsFunc(deliverTxs, func(tx2 []byte) bool {
				return bytes.Equal(tx, tx2)
			}) {
				txsNotInLastProposal = append(txsNotInLastProposal, tx)
			}
		}
		tApp.passingCheckTxs = txsNotInLastProposal

		// Restart the crashingApp instance before processing the block.
		if tApp.builder.enableNonDeterminismChecks {
			tApp.restartCrashingApp()
		}
		// Finalize the block
		finalizeBlockRequest := abcitypes.RequestFinalizeBlock{
			Txs:                deliverTxs,
			Hash:               tApp.header.AppHash,
			Height:             tApp.header.Height,
			Time:               tApp.header.Time,
			NextValidatorsHash: tApp.header.NextValidatorsHash,
			ProposerAddress:    tApp.header.ProposerAddress,
		}

		finalizeBlockResponse, finalizeBlockErr := tApp.App.FinalizeBlock(&finalizeBlockRequest)
		if options.ValidateFinalizeBlock != nil {
			tApp.halted = options.ValidateFinalizeBlock(
				tApp.App.NewContextLegacy(false, tApp.header),
				finalizeBlockRequest,
				*finalizeBlockResponse,
			)
			if tApp.halted {
				return tApp.App.NewContextLegacy(true, tApp.header)
			}
		} else {
			require.NoErrorf(
				tApp.builder.t,
				finalizeBlockErr,
				"Expected block finalization to succeed but failed %+v with err %+v.",
				finalizeBlockResponse,
				finalizeBlockErr,
			)
			for i, txResult := range finalizeBlockResponse.TxResults {
				// TODO: only do this if VE's are enabled, they aren't enabled in all tests like funding_e2e
				if i == 0 {
					// The first transaction is the block proposal is a VE
					continue
				}

				require.Conditionf(
					tApp.builder.t,
					txResult.IsOK,
					"Failed to deliver transaction %d that was accepted: %+v. Response: %+v",
					i,
					txResult,
					finalizeBlockResponse,
				)
			}
		}

		// Commit the block.
		_, err := tApp.App.Commit(&abcitypes.RequestCommit{})
		require.NoError(tApp.builder.t, err)

		// Finalize and commit all the blocks for the non-determinism checkers.
		if tApp.builder.enableNonDeterminismChecks {
			finalizeBlockAndCommit(tApp.builder.t, tApp.ParallelApp, finalizeBlockRequest, tApp.App)
			finalizeBlockAndCommit(tApp.builder.t, tApp.NoCheckTxApp, finalizeBlockRequest, tApp.App)
			finalizeBlockAndCommit(tApp.builder.t, tApp.CrashingApp, finalizeBlockRequest, tApp.App)
		}

		// Recheck the remaining transactions in the mempool pruning any that have failed during recheck.
		passingRecheckTxs := make([][]byte, 0)
		for _, passingCheckTx := range tApp.passingCheckTxs {
			recheckTxRequest := abcitypes.RequestCheckTx{
				Tx:   passingCheckTx,
				Type: abcitypes.CheckTxType_Recheck,
			}
			recheckTxResponse, recheckTxErr := tApp.App.CheckTx(&recheckTxRequest)
			if recheckTxErr == nil && recheckTxResponse.IsOK() {
				passingRecheckTxs = append(passingRecheckTxs, passingCheckTx)
			}

			if tApp.builder.enableNonDeterminismChecks {
				parallelRecheckTxResponse, parallelRecheckTxErr := tApp.ParallelApp.CheckTx(&recheckTxRequest)
				require.Truef(
					tApp.builder.t,
					recheckTxResponse.Code == parallelRecheckTxResponse.Code &&
						((recheckTxErr == nil && parallelRecheckTxErr == nil) ||
							(recheckTxErr != nil && parallelRecheckTxErr != nil)),
					"Non-determinism detected during RecheckTx, expected %+v with err %+v, got %+v with err %+v.",
					recheckTxResponse,
					recheckTxErr,
					parallelRecheckTxResponse,
					parallelRecheckTxErr,
				)

				// None of the transactions should be rechecked in `noCheckTxApp` since the transaction will only
				// process block proposals and blocks. Also, none of the transactions should be rechecked for
				// tApp.crashingApp since the mempool should be discarded on each crash.
			}
		}
		tApp.passingCheckTxs = passingRecheckTxs
	}

	return tApp.App.NewContextLegacy(true, tApp.header)
}

// initChain initializes the chain and ensures that it did successfully and also that it reached the expected
// app hash.
func initChain(t testing.TB, app *app.App, request abcitypes.RequestInitChain, expectedAppHash []byte) {
	response, err := app.InitChain(&request)
	if err != nil {
		t.Fatalf("Failed to initialize chain %+v, err %+v", response, err)
	}
	require.Equal(t, expectedAppHash, response.AppHash)
}

// finalizeBlockAndCommit finalizes the block and commits the chain verifying that the chain matches the
// expected commit id.
func finalizeBlockAndCommit(
	t testing.TB,
	app *app.App,
	request abcitypes.RequestFinalizeBlock,
	expectedApp *app.App,
) {
	_, err := app.FinalizeBlock(&request)
	require.NoError(t, err)
	_, err = app.Commit(&abcitypes.RequestCommit{})
	require.NoError(t, err)

	diffs := make([]string, 0)

	if !bytes.Equal(app.LastCommitID().Hash, expectedApp.LastCommitID().Hash) {
		rootMulti := app.CommitMultiStore().(*rootmulti.Store)
		expectedRootMulti := expectedApp.CommitMultiStore().(*rootmulti.Store)

		commitInfo, err := rootMulti.GetCommitInfo(app.LastBlockHeight())
		require.NoError(t, err)
		expectedCommitInfo, err := expectedRootMulti.GetCommitInfo(app.LastBlockHeight())
		require.NoError(t, err)
		storeInfos := make(map[string]storetypes.StoreInfo)
		for _, storeInfo := range commitInfo.StoreInfos {
			storeInfos[storeInfo.Name] = storeInfo
		}

		storeDiffs := make([]string, 0)
		for _, storeInfo := range expectedCommitInfo.StoreInfos {
			if !bytes.Equal(storeInfos[storeInfo.Name].GetHash(), storeInfo.GetHash()) {
				diffs = append(
					diffs,
					fmt.Sprintf("Expected store '%s' hashes to match.", storeInfo.Name),
				)
				storeDiffs = append(storeDiffs, storeInfo.Name)
			}
		}

		for _, storeName := range storeDiffs {
			store := rootMulti.GetCommitKVStore(rootMulti.StoreKeysByName()[storeName])
			expectedStore := expectedRootMulti.GetCommitKVStore(expectedRootMulti.StoreKeysByName()[storeName])

			itr := store.Iterator(nil, nil)
			defer itr.Close()
			expectedItr := expectedStore.Iterator(nil, nil)
			defer expectedItr.Close()

			for ; itr.Valid(); itr.Next() {
				if !expectedItr.Valid() {
					diffs = append(
						diffs,
						fmt.Sprintf(
							"Expected key/value ('%s', '%s') to exist in store '%s'.",
							itr.Key(),
							itr.Value(),
							storeName,
						),
					)
					continue
				} else if !bytes.Equal(itr.Key(), expectedItr.Key()) {
					diffs = append(
						diffs,
						fmt.Sprintf(
							"Expected key '%s' to exist in store '%s'.",
							itr.Key(),
							storeName,
						),
					)
				} else if !bytes.Equal(itr.Value(), expectedItr.Value()) {
					diffs = append(
						diffs,
						fmt.Sprintf(
							"Found key '%s' with different value '%s' which "+
								"differs from original value '%s' in store '%s'.",
							itr.Key(),
							expectedItr.Value(),
							itr.Value(),
							storeName,
						),
					)
				}

				expectedItr.Next()
			}

			for ; expectedItr.Valid(); expectedItr.Next() {
				diffs = append(
					diffs,
					fmt.Sprintf(
						"Expected key/value (%s, %s) to not exist in store '%s'",
						expectedItr.Key(),
						expectedItr.Value(),
						storeName,
					),
				)
			}
		}
	}

	if len(diffs) != 0 {
		t.Errorf(
			"Expected no differences in stores but found %d difference(s):\n  %s",
			len(diffs),
			strings.Join(diffs, "\n  "),
		)
		t.FailNow()
	}

	// Ensure that all instances after committing the block came to the same commit hash.
	require.Equalf(t,
		expectedApp.LastCommitID(),
		app.LastCommitID(),
		"Non-determinism in state detected, expected LastCommitID to match.",
	)
}

// GetHeader fetches the current header of the test app.
func (tApp *TestApp) GetHeader() tmproto.Header {
	tApp.mtx.RLock()
	defer tApp.mtx.RUnlock()
	return tApp.header
}

// GetBlockHeight fetches the current block height of the test app.
func (tApp *TestApp) GetBlockHeight() int64 {
	tApp.mtx.RLock()
	defer tApp.mtx.RUnlock()
	return tApp.header.Height
}

// GetHalted fetches the halted flag.
func (tApp *TestApp) GetHalted() bool {
	tApp.mtx.RLock()
	defer tApp.mtx.RUnlock()
	return tApp.halted
}

// newTestingLogger returns a logger that will write to stdout if testing is verbose. This method replaces
// cometbft's log.TestingLogger, which re-uses the same logger for all tests, which can cause race test false positives
// when accessed by concurrent go routines in the same test.
func newTestingLogger() cmtlog.Logger {
	if testing.Verbose() {
		return cmtlog.NewTMLogger(cmtlog.NewSyncWriter(os.Stdout))
	} else {
		return cmtlog.NewNopLogger()
	}
}

// CheckTx adds the transaction to a test specific "mempool" that will be used to deliver the transaction during
// Prepare/Process proposal. Note that this must be invoked over TestApp.App.CheckTx as the transaction will not
// be added to the "mempool" causing the transaction to not be supplied during the Prepare/Process proposal phase.
//
// This method is thread-safe.
func (tApp *TestApp) CheckTx(req abcitypes.RequestCheckTx) abcitypes.ResponseCheckTx {
	tApp.mtx.RLock()
	defer tApp.mtx.RUnlock()
	tApp.panicIfChainIsHalted()
	res, err := tApp.App.CheckTx(&req)
	// Note that the dYdX fork of CometBFT explicitly excludes place and cancel order messages. See
	// https://github.com/dydxprotocol/cometbft/blob/5e6c4b6/mempool/clist_mempool.go#L441
	if err == nil && res.IsOK() && !mempool.IsShortTermClobOrderTransaction(req.Tx, newTestingLogger()) {
		// We want to ensure that we hold the lock only for updating passingCheckTxs so that App.CheckTx can execute
		// concurrently.
		tApp.passingCheckTxsMtx.Lock()
		defer tApp.passingCheckTxsMtx.Unlock()
		tApp.passingCheckTxs = append(tApp.passingCheckTxs, req.Tx)
	}

	if tApp.builder.enableNonDeterminismChecks {
		// We expect the parallel app to always produce the same result since all in memory state should be
		// consistent with tApp.App and produce the same result.
		parallelRes, parallelErr := tApp.ParallelApp.CheckTx(&req)
		require.Truef(
			tApp.builder.t,
			res.Code == parallelRes.Code && ((err == nil && parallelErr == nil) || (err != nil && parallelErr != nil)),
			"Parallel app non-determinism detected during CheckTx, expected %+v with err %+v, got %+v with err %+v.",
			res,
			err,
			parallelRes,
			parallelErr,
		)

		// The crashing app may or may not be able to get to a recoverable state that would produce equivalent
		// results. For example short-term orders and cancellations will be lost from in-memory state.
		crashingRes, crashingErr := tApp.CrashingApp.CheckTx(&req)
		if tApp.builder.enableCrashingAppCheckTxNonDeterminismChecks {
			require.Truef(
				tApp.builder.t,
				res.Code == crashingRes.Code && ((err == nil && crashingErr == nil) || (err != nil && crashingErr != nil)),
				"Crashing app non-determinism detected during CheckTx, expected %+v with err %+v, got %+v with err %+v.",
				res,
				err,
				crashingRes,
				crashingErr,
			)
		}
	}
	return *res
}

// panicIfChainIsHalted panics if the chain is halted.
func (tApp *TestApp) panicIfChainIsHalted() {
	if tApp.halted {
		panic("Chain is halted")
	}
}

// PrepareProposal creates an abci `RequestPrepareProposal` using the current state of the chain
// and calls the PrepareProposal handler to return an abci `ResponsePrepareProposal`.
func (tApp *TestApp) PrepareProposal() (*abcitypes.ResponsePrepareProposal, error) {
	tApp.mtx.RLock()
	defer tApp.mtx.RUnlock()
	return tApp.App.PrepareProposal(&abcitypes.RequestPrepareProposal{
		Txs:                tApp.passingCheckTxs,
		MaxTxBytes:         math.MaxInt64,
		Height:             tApp.header.Height,
		Time:               tApp.header.Time,
		NextValidatorsHash: tApp.header.NextValidatorsHash,
		ProposerAddress:    tApp.header.ProposerAddress,
		LocalLastCommit: vetestutil.GetEmptyLocalLastCommit(
			tApp.App.ConsumerKeeper.GetAllCCValidator(tApp.App.NewContextLegacy(true, tApp.header)),
			tApp.App.LastBlockHeight()-1, // we are preparing proposal in the context of the previous block
			0,
			"localdydxprotocol",
		),
	})
}

// GetProposedOperations returns the operations queue that would be proposed if a proposal was generated by the
// application for the current block height. This is helpful for testcases where we want to use DeliverTxsOverride
// to insert new transactions, but preserve the operations that would have been proposed.
func (tApp *TestApp) GetProposedOperationsTx(
	lastLocalCommit abcitypes.ExtendedCommitInfo,
) []byte {
	tApp.mtx.RLock()
	defer tApp.mtx.RUnlock()
	request := abcitypes.RequestPrepareProposal{
		Txs:                tApp.passingCheckTxs,
		MaxTxBytes:         math.MaxInt64,
		Height:             tApp.header.Height,
		Time:               tApp.header.Time,
		NextValidatorsHash: tApp.header.NextValidatorsHash,
		ProposerAddress:    tApp.header.ProposerAddress,
		LocalLastCommit:    lastLocalCommit,
	}

	response, err := tApp.App.PrepareProposal(&request)
	require.NoError(
		tApp.builder.t,
		err,
		"Expected prepare proposal request %+v to succeed, but failed with %+v and err %+v.",
		request,
		response,
		err,
	)

	return response.Txs[appconstants.ProposedOperationsTxIndexWithVE]
}

// prepareValidatorHomeDir launches a validator using the `start` command with the specified genesis doc and application
// options. `shutdownFn` must be invoked to cancel the execution of the app. It will block till the application
// shuts down.
func prepareValidatorHomeDir(
	genesis types.GenesisDoc,
) (validatorHomeDir string, err error) {
	// Create the validators home directory as a temporary directory and fill it with:
	//  - config/priv_validator_key.json
	//  - config/node_key.json
	//  - config/genesis.json
	validatorHomeDir = filepath.Join(os.TempDir(), fmt.Sprint(time.Now().UnixNano()))
	if err = os.MkdirAll(fmt.Sprintf("%s/config/", validatorHomeDir), 0755); err != nil {
		return "", err
	}
	if err = os.WriteFile(
		filepath.Join(validatorHomeDir, "config", "priv_validator_key.json"),
		[]byte(alicePrivValidatorKeyJson),
		0755,
	); err != nil {
		return "", err
	}
	if err = os.WriteFile(
		filepath.Join(validatorHomeDir, "config", "node_key.json"),
		[]byte(aliceNodeKeyJson),
		0755,
	); err != nil {
		return "", err
	}
	if err = genesis.SaveAs(filepath.Join(validatorHomeDir, "config", "genesis.json")); err != nil {
		return "", err
	}
	return validatorHomeDir, err
}

func launchValidatorInDir(
	validatorHomeDir string,
	appOptions map[string]interface{},
) (a *app.App, shutdownFn func() error, err error) {
	// Ensure that global sdai event fetcher is mocked
	sdaitypes.SDAIEventFetcher = &sdaitypes.MockEventFetcher{}

	// Create a context that can be cancelled to stop the Cosmos App.
	done := make(chan error, 1)
	parentCtx, cancelFn := context.WithCancel(context.Background())

	appCaptor := make(chan *app.App, 1)
	// Set up the root command using https://github.com/StreamFinance-Protocol/stream-chain/blob/
	// 1fa21ed5d848ed7cc6a98053838cadb68422079f/protocol/cmd/dydxprotocold/main.go#L12 as a basis.
	option := cmd.GetOptionWithCustomStartCmd()
	rootCmd := cmd.NewRootCmdWithInterceptors(
		option,
		validatorHomeDir,
		// Inject the app options and logger
		func(serverCtxPtr *server.Context) {
			for key, value := range appOptions {
				serverCtxPtr.Viper.Set(key, value)
			}

			// Set the test logger instance based upon AppOptions.
			if logger, ok := appOptions[testlog.LoggerInstanceForTest]; ok {
				serverCtxPtr.Logger = logger.(log.Logger)
			}
		},
		// Override the addresses to use domain sockets to avoid port conflicts.
		func(s string, appConfig *cmd.DydxAppConfig) (string, *cmd.DydxAppConfig) {
			// Note that the domain sockets need to typically be ~100 bytes or fewer otherwise they will fail to be
			// created. The actual limit is OS specific.
			apiSocketPath := filepath.Join(validatorHomeDir, "api_socket")
			grpcSocketPath := filepath.Join(validatorHomeDir, "grpc_socket")
			appConfig.API.Address = fmt.Sprintf("unix://%s", apiSocketPath)
			appConfig.GRPC.Address = fmt.Sprintf("unix://%s", grpcSocketPath)

			// TODO(CORE-29): This disables launching the daemons since not all daemons currently shutdown as needed.
			appConfig.API.Enable = false
			// We disable telemetry since multiple instances of the application fail to register causing a panic.
			appConfig.Telemetry.Enabled = false
			return s, appConfig
		},
		// Capture the application instance.
		func(app *app.App) *app.App {
			appCaptor <- app
			return app
		},
	)

	// Specify the start-up flags.
	// TODO(CLOB-930): Allow for these flags to be overridden.
	rootCmd.SetArgs([]string{
		"start",
		// Do not start tendermint.
		"--grpc-only",
		"true",
		"--home",
		validatorHomeDir,
		// TODO(CORE-29): Allow the daemons to be launched and cleaned-up successfully by default.
		"--price-daemon-enabled",
		"false",
		"--deleveraging-daemon-enabled",
		"false",
	})

	ctx := svrcmd.CreateExecuteContext(parentCtx)
	rootCmd.PersistentFlags().String(
		flags.FlagLogLevel,
		tmcfg.DefaultLogLevel,
		"The logging level (trace|debug|info|warn|error|fatal|panic)",
	)
	rootCmd.PersistentFlags().String(
		flags.FlagLogFormat,
		tmcfg.LogFormatPlain,
		"The logging format (json|plain)",
	)
	executor := tmcli.PrepareBaseCmd(rootCmd, appconstants.AppDaemonName, app.DefaultNodeHome)
	// We need to launch the root command in a separate go routine since it only returns once the app is shutdown.
	// So we wait for either the app to be captured representing a successful start or capture an error.
	go func() {
		// ExecuteContext will block and will only return if interrupted.
		err := executor.ExecuteContext(ctx)
		done <- err
	}()
	select {
	case a = <-appCaptor:
		shutdownFn = func() error {
			cancelFn()
			return <-done
		}
		return a, shutdownFn, nil
	case err = <-done:
		// Send the error to done channel so that `Cleanup` function will not block.
		cancelFn()
		done <- err
		return nil, nil, err
	}
}

// MustMakeCheckTxsWithClobMsg creates one signed RequestCheckTx for each msg passed in.
// The messsage must use one of the hard-coded well known subaccount owners otherwise this will panic.
func MustMakeCheckTxsWithClobMsg[T clobtypes.MsgPlaceOrder | clobtypes.MsgCancelOrder | clobtypes.MsgBatchCancel](
	ctx sdk.Context,
	app *app.App,
	messages ...T,
) []abcitypes.RequestCheckTx {
	sdkMessages := make([]sdk.Msg, len(messages))
	var signerAddress string
	for i, msg := range messages {
		var m sdk.Msg
		switch v := any(msg).(type) {
		case clobtypes.MsgPlaceOrder:
			signerAddress = v.Order.OrderId.SubaccountId.Owner
			m = &v
		case clobtypes.MsgCancelOrder:
			signerAddress = v.OrderId.SubaccountId.Owner
			m = &v
		case clobtypes.MsgBatchCancel:
			signerAddress = v.SubaccountId.Owner
			m = &v
		default:
			panic(fmt.Errorf("MustMakeCheckTxsWithClobMsg: Unknown message type %T", msg))
		}

		sdkMessages[i] = m
	}

	return MustMakeCheckTxsWithSdkMsg(
		ctx,
		app,
		MustMakeCheckTxOptions{
			AccAddressForSigning: signerAddress,
		},
		sdkMessages...,
	)
}

// MustMakeCheckTxsWithSdkMsg creates one signed RequestCheckTx for each msg passed in.
// The messsage must use one of the hard-coded well known subaccount owners otherwise this will panic.
func MustMakeCheckTxsWithSdkMsg(
	ctx sdk.Context,
	app *app.App,
	options MustMakeCheckTxOptions,
	messages ...sdk.Msg,
) (checkTxs []abcitypes.RequestCheckTx) {
	for _, msg := range messages {
		checkTxs = append(checkTxs, MustMakeCheckTx(ctx, app, options, msg))
	}

	return checkTxs
}

// MustMakeCheckTx creates a signed RequestCheckTx for the provided message.
// The message must use one of the hard-coded well known subaccount owners otherwise this will panic.
func MustMakeCheckTx(
	ctx sdk.Context,
	app *app.App,
	options MustMakeCheckTxOptions,
	messages ...sdk.Msg,
) abcitypes.RequestCheckTx {
	return MustMakeCheckTxWithPrivKeySupplier(
		ctx,
		app,
		options,
		constants.GetPrivateKeyFromAddress,
		messages...,
	)
}

// MustMakeCheckTxWithPrivKeySupplier creates a signed RequestCheckTx for the provided message. The `privKeySupplier`
// must provide a valid private key that matches the supplied account address.
func MustMakeCheckTxWithPrivKeySupplier(
	ctx sdk.Context,
	app *app.App,
	options MustMakeCheckTxOptions,
	privKeySupplier func(accAddress string) cryptotypes.PrivKey,
	messages ...sdk.Msg,
) abcitypes.RequestCheckTx {
	accAddress := sdk.MustAccAddressFromBech32(options.AccAddressForSigning)
	privKey := privKeySupplier(options.AccAddressForSigning)
	if !app.AccountKeeper.HasAccount(ctx, accAddress) {
		panic("Account not found")
	}
	account := app.AccountKeeper.GetAccount(ctx, accAddress)
	sequenceNumber := account.GetSequence()
	if options.AccSequenceNumberForSigning > 0 {
		sequenceNumber = options.AccSequenceNumberForSigning
	}
	checkTx, err := sims.GenSignedMockTx(
		rand.New(rand.NewSource(42)),
		app.TxConfig(),
		messages,
		options.FeeAmt,
		options.Gas,
		ctx.ChainID(),
		[]uint64{account.GetAccountNumber()},
		[]uint64{sequenceNumber},
		privKey,
	)
	if err != nil {
		panic(err)
	}
	bytes, err := app.TxConfig().TxEncoder()(checkTx)
	if err != nil {
		panic(err)
	}
	return abcitypes.RequestCheckTx{
		Tx:   bytes,
		Type: abcitypes.CheckTxType_New,
	}
}<|MERGE_RESOLUTION|>--- conflicted
+++ resolved
@@ -568,15 +568,9 @@
 	// TODO(CLOB-545): Hide App and copy the pointers to keepers to be prevent incorrect usage of App.CheckTx over
 	// TestApp.CheckTx.
 	App                *app.App
-<<<<<<< HEAD
 	ParallelApp        *app.App
 	NoCheckTxApp       *app.App
 	CrashingApp        *app.App
-=======
-	parallelApp        *app.App
-	noCheckTxApp       *app.App
-	crashingApp        *app.App
->>>>>>> 17fc528a
 	restartCrashingApp func()
 	builder            TestAppBuilder
 	genesis            types.GenesisDoc
