package keeper

import (
	"testing"

	storetypes "cosmossdk.io/store/types"
	dbm "github.com/cosmos/cosmos-db"
	"github.com/cosmos/cosmos-sdk/codec"
	codectypes "github.com/cosmos/cosmos-sdk/codec/types"
	sdk "github.com/cosmos/cosmos-sdk/types"
	bankkeeper "github.com/cosmos/cosmos-sdk/x/bank/keeper"
	liquidationtypes "github.com/dydxprotocol/v4-chain/protocol/daemons/server/types/liquidations"
	indexerevents "github.com/dydxprotocol/v4-chain/protocol/indexer/events"
	"github.com/dydxprotocol/v4-chain/protocol/indexer/indexer_manager"
	"github.com/dydxprotocol/v4-chain/protocol/lib"
	"github.com/dydxprotocol/v4-chain/protocol/mocks"
	streaming "github.com/dydxprotocol/v4-chain/protocol/streaming"
	clobtest "github.com/dydxprotocol/v4-chain/protocol/testutil/clob"
	"github.com/dydxprotocol/v4-chain/protocol/testutil/constants"
	affiliateskeeper "github.com/dydxprotocol/v4-chain/protocol/x/affiliates/keeper"
	asskeeper "github.com/dydxprotocol/v4-chain/protocol/x/assets/keeper"
	blocktimekeeper "github.com/dydxprotocol/v4-chain/protocol/x/blocktime/keeper"
	"github.com/dydxprotocol/v4-chain/protocol/x/clob/flags"
	"github.com/dydxprotocol/v4-chain/protocol/x/clob/keeper"
	"github.com/dydxprotocol/v4-chain/protocol/x/clob/rate_limit"
	"github.com/dydxprotocol/v4-chain/protocol/x/clob/types"
	delaymsgmoduletypes "github.com/dydxprotocol/v4-chain/protocol/x/delaymsg/types"
	feetierskeeper "github.com/dydxprotocol/v4-chain/protocol/x/feetiers/keeper"
	perpkeeper "github.com/dydxprotocol/v4-chain/protocol/x/perpetuals/keeper"
	priceskeeper "github.com/dydxprotocol/v4-chain/protocol/x/prices/keeper"
	rewardskeeper "github.com/dydxprotocol/v4-chain/protocol/x/rewards/keeper"
	statskeeper "github.com/dydxprotocol/v4-chain/protocol/x/stats/keeper"
	subkeeper "github.com/dydxprotocol/v4-chain/protocol/x/subaccounts/keeper"
	satypes "github.com/dydxprotocol/v4-chain/protocol/x/subaccounts/types"
	vaultkeeper "github.com/dydxprotocol/v4-chain/protocol/x/vault/keeper"
	marketmapkeeper "github.com/skip-mev/slinky/x/marketmap/keeper"
	"github.com/stretchr/testify/require"
)

type ClobKeepersTestContext struct {
	Ctx               sdk.Context
	ClobKeeper        *keeper.Keeper
	MarketMapKeeper   *marketmapkeeper.Keeper
	PricesKeeper      *priceskeeper.Keeper
	AssetsKeeper      *asskeeper.Keeper
	BlockTimeKeeper   *blocktimekeeper.Keeper
	FeeTiersKeeper    *feetierskeeper.Keeper
	PerpetualsKeeper  *perpkeeper.Keeper
	StatsKeeper       *statskeeper.Keeper
	RewardsKeeper     *rewardskeeper.Keeper
	SubaccountsKeeper *subkeeper.Keeper
	AffiliatesKeeper  *affiliateskeeper.Keeper
	VaultKeeper       *vaultkeeper.Keeper
	StoreKey          storetypes.StoreKey
	MemKey            storetypes.StoreKey
	Cdc               *codec.ProtoCodec
}

func NewClobKeepersTestContext(
	t testing.TB,
	memClob types.MemClob,
	bankKeeper bankkeeper.Keeper,
	indexerEventManager indexer_manager.IndexerEventManager,
) (ks ClobKeepersTestContext) {
	ks = NewClobKeepersTestContextWithUninitializedMemStore(t, memClob, bankKeeper, indexerEventManager)

	// Initialize the memstore.
	ks.ClobKeeper.InitMemStore(ks.Ctx)

	return ks
}

func NewClobKeepersTestContextWithUninitializedMemStore(
	t testing.TB,
	memClob types.MemClob,
	bankKeeper bankkeeper.Keeper,
	indexerEventManager indexer_manager.IndexerEventManager,
) (ks ClobKeepersTestContext) {
	var mockTimeProvider *mocks.TimeProvider
	ks.Ctx = initKeepers(t, func(
		db *dbm.MemDB,
		registry codectypes.InterfaceRegistry,
		cdc *codec.ProtoCodec,
		stateStore storetypes.CommitMultiStore,
		indexerEventsTransientStoreKey storetypes.StoreKey,
	) []GenesisInitializer {
		// Define necessary keepers here for unit tests

		epochsKeeper, _ := createEpochsKeeper(stateStore, db, cdc)
		accountsKeeper, _ := createAccountKeeper(
			stateStore,
			db,
			cdc,
			registry)

		stakingKeeper, _ := createStakingKeeper(
			stateStore,
			db,
			cdc,
			accountsKeeper,
			bankKeeper,
		)
		ks.StatsKeeper, _ = createStatsKeeper(
			stateStore,
			epochsKeeper,
			db,
			cdc,
			stakingKeeper,
		)
		ks.AffiliatesKeeper, _ = createAffiliatesKeeper(stateStore, db, cdc, ks.StatsKeeper,
			indexerEventsTransientStoreKey, true)
<<<<<<< HEAD
		ks.VaultKeeper, _ = createVaultKeeper(
			stateStore,
			db,
			cdc,
			indexerEventsTransientStoreKey,
		)
		ks.FeeTiersKeeper, _ = createFeeTiersKeeper(
			stateStore,
			ks.StatsKeeper,
			ks.VaultKeeper,
			affiliatesKeeper,
			db,
			cdc,
		)
		revShareKeeper, _, _ := createRevShareKeeper(stateStore, db, cdc, affiliatesKeeper, ks.FeeTiersKeeper)
		ks.FeeTiersKeeper.SetRevShareKeeper(revShareKeeper)
		affiliatesKeeper.SetRevShareKeeper(revShareKeeper)
		affiliatesKeeper.SetFeetiersKeeper(ks.FeeTiersKeeper)
=======
		revShareKeeper, _, _ := createRevShareKeeper(stateStore, db, cdc, ks.AffiliatesKeeper)
>>>>>>> dde22169
		ks.MarketMapKeeper, _ = createMarketMapKeeper(stateStore, db, cdc)
		ks.PricesKeeper, _, _, mockTimeProvider = createPricesKeeper(
			stateStore,
			db,
			cdc,
			indexerEventsTransientStoreKey,
			revShareKeeper,
			ks.MarketMapKeeper,
		)
		// Mock time provider response for market creation.
		mockTimeProvider.On("Now").Return(constants.TimeT)
		ks.PerpetualsKeeper, _ = createPerpetualsKeeper(
			stateStore,
			db,
			cdc,
			ks.PricesKeeper,
			epochsKeeper,
			indexerEventsTransientStoreKey,
		)
		ks.AssetsKeeper, _ = createAssetsKeeper(
			stateStore,
			db,
			cdc,
			ks.PricesKeeper,
			indexerEventsTransientStoreKey,
			true,
		)
		ks.BlockTimeKeeper, _ = createBlockTimeKeeper(stateStore, db, cdc)
<<<<<<< HEAD
=======
		ks.VaultKeeper, _ = createVaultKeeper(
			stateStore,
			db,
			cdc,
			indexerEventsTransientStoreKey,
		)
		ks.FeeTiersKeeper, _ = createFeeTiersKeeper(
			stateStore,
			ks.StatsKeeper,
			ks.VaultKeeper,
			ks.AffiliatesKeeper,
			db,
			cdc,
		)
>>>>>>> dde22169
		ks.RewardsKeeper, _ = createRewardsKeeper(
			stateStore,
			ks.AssetsKeeper,
			bankKeeper,
			ks.FeeTiersKeeper,
			ks.PricesKeeper,
			indexerEventManager,
			db,
			cdc,
		)
		ks.SubaccountsKeeper, _ = createSubaccountsKeeper(
			stateStore,
			db,
			cdc,
			ks.AssetsKeeper,
			bankKeeper,
			ks.PerpetualsKeeper,
			ks.BlockTimeKeeper,
			revShareKeeper,
			indexerEventsTransientStoreKey,
			true,
		)
		ks.ClobKeeper, ks.StoreKey, ks.MemKey = createClobKeeper(
			stateStore,
			db,
			cdc,
			memClob,
			ks.AssetsKeeper,
			ks.BlockTimeKeeper,
			bankKeeper,
			ks.FeeTiersKeeper,
			ks.PerpetualsKeeper,
			ks.PricesKeeper,
			ks.StatsKeeper,
			ks.RewardsKeeper,
			ks.AffiliatesKeeper,
			ks.SubaccountsKeeper,
			revShareKeeper,
			indexerEventManager,
			indexerEventsTransientStoreKey,
		)
		ks.Cdc = cdc

		return []GenesisInitializer{
			ks.MarketMapKeeper,
			ks.PricesKeeper,
			ks.PerpetualsKeeper,
			ks.AssetsKeeper,
			ks.SubaccountsKeeper,
			ks.ClobKeeper,
			ks.FeeTiersKeeper,
			ks.StatsKeeper,
		}
	})

	if err := ks.ClobKeeper.InitializeEquityTierLimit(ks.Ctx, types.EquityTierLimitConfiguration{}); err != nil {
		panic(err)
	}

	return ks
}

func createClobKeeper(
	stateStore storetypes.CommitMultiStore,
	db *dbm.MemDB,
	cdc *codec.ProtoCodec,
	memClob types.MemClob,
	aKeeper *asskeeper.Keeper,
	blockTimeKeeper types.BlockTimeKeeper,
	bankKeeper types.BankKeeper,
	feeTiersKeeper types.FeeTiersKeeper,
	perpKeeper *perpkeeper.Keeper,
	pricesKeeper *priceskeeper.Keeper,
	statsKeeper *statskeeper.Keeper,
	rewardsKeeper types.RewardsKeeper,
	affiliatesKeeper types.AffiliatesKeeper,
	saKeeper *subkeeper.Keeper,
	revShareKeeper types.RevShareKeeper,
	indexerEventManager indexer_manager.IndexerEventManager,
	indexerEventsTransientStoreKey storetypes.StoreKey,
) (*keeper.Keeper, storetypes.StoreKey, storetypes.StoreKey) {
	storeKey := storetypes.NewKVStoreKey(types.StoreKey)
	memKey := storetypes.NewMemoryStoreKey(types.MemStoreKey)
	transientStoreKey := storetypes.NewTransientStoreKey(types.TransientStoreKey)

	stateStore.MountStoreWithDB(storeKey, storetypes.StoreTypeIAVL, db)
	stateStore.MountStoreWithDB(memKey, storetypes.StoreTypeMemory, db)
	stateStore.MountStoreWithDB(transientStoreKey, storetypes.StoreTypeTransient, db)

	k := keeper.NewKeeper(
		cdc,
		storeKey,
		memKey,
		transientStoreKey,
		[]string{
			delaymsgmoduletypes.ModuleAddress.String(),
			lib.GovModuleAddress.String(),
		},
		memClob,
		saKeeper,
		aKeeper,
		blockTimeKeeper,
		bankKeeper,
		feeTiersKeeper,
		perpKeeper,
		pricesKeeper,
		statsKeeper,
		rewardsKeeper,
		affiliatesKeeper,
		indexerEventManager,
		streaming.NewNoopGrpcStreamingManager(),
		constants.TestEncodingCfg.TxConfig.TxDecoder(),
		flags.GetDefaultClobFlags(),
		rate_limit.NewNoOpRateLimiter[sdk.Msg](),
		liquidationtypes.NewDaemonLiquidationInfo(),
		revShareKeeper,
	)
	k.SetAnteHandler(constants.EmptyAnteHandler)

	return k, storeKey, memKey
}

func CreateTestClobPairs(
	t testing.TB,
	ctx sdk.Context,
	clobKeeper *keeper.Keeper,
	clobPairs []types.ClobPair,
) {
	for _, clobPair := range clobPairs {
		_, err := clobKeeper.CreatePerpetualClobPair(
			ctx,
			clobPair.Id,
			clobPair.MustGetPerpetualId(),
			satypes.BaseQuantums(clobPair.StepBaseQuantums),
			clobPair.QuantumConversionExponent,
			clobPair.SubticksPerTick,
			clobPair.Status,
		)
		require.NoError(t, err)
	}
}

func CreateNClobPair(
	t testing.TB,
	keeper *keeper.Keeper,
	perpKeeper *perpkeeper.Keeper,
	pricesKeeper *priceskeeper.Keeper,
	ctx sdk.Context,
	n int,
	mockIndexerEventManager *mocks.IndexerEventManager,
) []types.ClobPair {
	perps := CreateLiquidityTiersAndNPerpetuals(t, ctx, perpKeeper, pricesKeeper, n)

	items := make([]types.ClobPair, n)
	for i := range items {
		items[i].Id = uint32(i)
		items[i].Metadata = &types.ClobPair_PerpetualClobMetadata{
			PerpetualClobMetadata: &types.PerpetualClobMetadata{
				PerpetualId: uint32(i),
			},
		}
		items[i].SubticksPerTick = 5
		items[i].StepBaseQuantums = 5
		items[i].Status = types.ClobPair_STATUS_ACTIVE

		// PerpetualMarketCreateEvents are emitted when initializing the genesis state, so we need to mock
		// the indexer event manager to expect these events.
		mockIndexerEventManager.On("AddTxnEvent",
			ctx,
			indexerevents.SubtypePerpetualMarket,
			indexerevents.PerpetualMarketEventVersion,
			indexer_manager.GetBytes(
				indexerevents.NewPerpetualMarketCreateEvent(
					clobtest.MustPerpetualId(items[i]),
					items[i].Id,
					perps[i].Params.Ticker,
					perps[i].Params.MarketId,
					items[i].Status,
					items[i].QuantumConversionExponent,
					perps[i].Params.AtomicResolution,
					items[i].SubticksPerTick,
					items[i].StepBaseQuantums,
					perps[i].Params.LiquidityTier,
					perps[i].Params.MarketType,
				),
			),
		).Return()

		_, err := keeper.CreatePerpetualClobPair(
			ctx,
			items[i].Id,
			clobtest.MustPerpetualId(items[i]),
			satypes.BaseQuantums(items[i].StepBaseQuantums),
			items[i].QuantumConversionExponent,
			items[i].SubticksPerTick,
			items[i].Status,
		)
		if err != nil {
			panic(err)
		}
	}
	return items
}<|MERGE_RESOLUTION|>--- conflicted
+++ resolved
@@ -109,7 +109,6 @@
 		)
 		ks.AffiliatesKeeper, _ = createAffiliatesKeeper(stateStore, db, cdc, ks.StatsKeeper,
 			indexerEventsTransientStoreKey, true)
-<<<<<<< HEAD
 		ks.VaultKeeper, _ = createVaultKeeper(
 			stateStore,
 			db,
@@ -120,17 +119,14 @@
 			stateStore,
 			ks.StatsKeeper,
 			ks.VaultKeeper,
-			affiliatesKeeper,
-			db,
-			cdc,
-		)
-		revShareKeeper, _, _ := createRevShareKeeper(stateStore, db, cdc, affiliatesKeeper, ks.FeeTiersKeeper)
+			ks.AffiliatesKeeper,
+			db,
+			cdc,
+		)
+		revShareKeeper, _, _ := createRevShareKeeper(stateStore, db, cdc, ks.AffiliatesKeeper, ks.FeeTiersKeeper)
 		ks.FeeTiersKeeper.SetRevShareKeeper(revShareKeeper)
-		affiliatesKeeper.SetRevShareKeeper(revShareKeeper)
-		affiliatesKeeper.SetFeetiersKeeper(ks.FeeTiersKeeper)
-=======
-		revShareKeeper, _, _ := createRevShareKeeper(stateStore, db, cdc, ks.AffiliatesKeeper)
->>>>>>> dde22169
+		ks.AffiliatesKeeper.SetRevShareKeeper(revShareKeeper)
+		ks.AffiliatesKeeper.SetFeetiersKeeper(ks.FeeTiersKeeper)
 		ks.MarketMapKeeper, _ = createMarketMapKeeper(stateStore, db, cdc)
 		ks.PricesKeeper, _, _, mockTimeProvider = createPricesKeeper(
 			stateStore,
@@ -159,23 +155,6 @@
 			true,
 		)
 		ks.BlockTimeKeeper, _ = createBlockTimeKeeper(stateStore, db, cdc)
-<<<<<<< HEAD
-=======
-		ks.VaultKeeper, _ = createVaultKeeper(
-			stateStore,
-			db,
-			cdc,
-			indexerEventsTransientStoreKey,
-		)
-		ks.FeeTiersKeeper, _ = createFeeTiersKeeper(
-			stateStore,
-			ks.StatsKeeper,
-			ks.VaultKeeper,
-			ks.AffiliatesKeeper,
-			db,
-			cdc,
-		)
->>>>>>> dde22169
 		ks.RewardsKeeper, _ = createRewardsKeeper(
 			stateStore,
 			ks.AssetsKeeper,
