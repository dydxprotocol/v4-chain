--- conflicted
+++ resolved
@@ -163,10 +163,7 @@
 
 // GetLiquidityTierUpsertEventsFromIndexerBlock returns the liquidityTier upsert events in the
 // Indexer Block event Kafka message.
-<<<<<<< HEAD
-=======
 // TODO(IND-365): Consider using generics here to reduce duplicated code.
->>>>>>> b03ea0b8
 func GetLiquidityTierUpsertEventsFromIndexerBlock(
 	ctx sdk.Context,
 	keeper *keeper.Keeper,
