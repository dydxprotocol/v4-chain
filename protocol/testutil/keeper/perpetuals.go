package keeper

import (
	"fmt"
	"testing"

	dbm "github.com/cosmos/cosmos-db"
	"github.com/cosmos/gogoproto/proto"

	storetypes "cosmossdk.io/store/types"
	pricefeedserver_types "github.com/StreamFinance-Protocol/stream-chain/protocol/daemons/server/types/pricefeed"
	indexerevents "github.com/StreamFinance-Protocol/stream-chain/protocol/indexer/events"
	"github.com/StreamFinance-Protocol/stream-chain/protocol/indexer/indexer_manager"
	"github.com/StreamFinance-Protocol/stream-chain/protocol/lib"
	"github.com/StreamFinance-Protocol/stream-chain/protocol/mocks"
	"github.com/StreamFinance-Protocol/stream-chain/protocol/testutil/constants"
	assetskeeper "github.com/StreamFinance-Protocol/stream-chain/protocol/x/assets/keeper"
	delaymsgmoduletypes "github.com/StreamFinance-Protocol/stream-chain/protocol/x/delaymsg/types"
	epochskeeper "github.com/StreamFinance-Protocol/stream-chain/protocol/x/epochs/keeper"
	"github.com/StreamFinance-Protocol/stream-chain/protocol/x/perpetuals"
	"github.com/StreamFinance-Protocol/stream-chain/protocol/x/perpetuals/keeper"
	"github.com/StreamFinance-Protocol/stream-chain/protocol/x/perpetuals/types"
	priceskeeper "github.com/StreamFinance-Protocol/stream-chain/protocol/x/prices/keeper"
	pricestypes "github.com/StreamFinance-Protocol/stream-chain/protocol/x/prices/types"
	"github.com/cosmos/cosmos-sdk/codec"
	codectypes "github.com/cosmos/cosmos-sdk/codec/types"
	sdk "github.com/cosmos/cosmos-sdk/types"
	"github.com/stretchr/testify/require"
)

type PerpKeepersTestContext struct {
	Ctx               sdk.Context
	PricesKeeper      *priceskeeper.Keeper
	DaemonPriceCache  *pricefeedserver_types.MarketToExchangePrices
	AssetsKeeper      *assetskeeper.Keeper
	EpochsKeeper      *epochskeeper.Keeper
	PerpetualsKeeper  *keeper.Keeper
	StoreKey          storetypes.StoreKey
	MemKey            storetypes.StoreKey
	Cdc               *codec.ProtoCodec
	MockTimeProvider  *mocks.TimeProvider
	TransientStoreKey storetypes.StoreKey
}

func PerpetualsKeepers(
	t testing.TB,
) (pc PerpKeepersTestContext) {
	return PerpetualsKeepersWithClobHelpers(
		t,
		nil,
	)
}

func PerpetualsKeepersWithClobHelpers(
	t testing.TB,
	clobKeeper types.PerpetualsClobKeeper,
) (pc PerpKeepersTestContext) {
	pc.Ctx = initKeepers(t, func(
		db *dbm.MemDB,
		registry codectypes.InterfaceRegistry,
		cdc *codec.ProtoCodec,
		stateStore storetypes.CommitMultiStore,
		transientStoreKey storetypes.StoreKey,
	) []GenesisInitializer {
		// Define necessary keepers here for unit tests
		pc.PricesKeeper, _, pc.DaemonPriceCache, _, pc.MockTimeProvider = createPricesKeeper(
			stateStore,
			db,
			cdc,
			transientStoreKey,
		)
		pc.EpochsKeeper, _ = createEpochsKeeper(stateStore, db, cdc)
		pc.PerpetualsKeeper, pc.StoreKey = createPerpetualsKeeperWithClobHelpers(
			stateStore,
			db,
			cdc,
			pc.PricesKeeper,
			pc.EpochsKeeper,
			clobKeeper,
			transientStoreKey,
		)
		pc.TransientStoreKey = transientStoreKey
		return []GenesisInitializer{pc.PricesKeeper, pc.PerpetualsKeeper}
	})

	// Mock time provider response for market creation.
	pc.MockTimeProvider.On("Now").Return(constants.TimeT)

	// Initialize perpetuals module parameters to default genesis values.
	perpetuals.InitGenesis(pc.Ctx, *pc.PerpetualsKeeper, constants.Perpetuals_GenesisState_ParamsOnly)

	return pc
}

func createPerpetualsKeeperWithClobHelpers(
	stateStore storetypes.CommitMultiStore,
	db *dbm.MemDB,
	cdc *codec.ProtoCodec,
	pk *priceskeeper.Keeper,
	ek *epochskeeper.Keeper,
	pck types.PerpetualsClobKeeper,
	transientStoreKey storetypes.StoreKey,
) (*keeper.Keeper, storetypes.StoreKey) {
	storeKey := storetypes.NewKVStoreKey(types.StoreKey)

	stateStore.MountStoreWithDB(storeKey, storetypes.StoreTypeIAVL, db)

	mockMsgSender := &mocks.IndexerMessageSender{}
	mockMsgSender.On("Enabled").Return(true)
	mockIndexerEventsManager := indexer_manager.NewIndexerEventManager(mockMsgSender, transientStoreKey, true)

	k := keeper.NewKeeper(
		cdc,
		storeKey,
		pk,
		ek,
		mockIndexerEventsManager,
		[]string{
			lib.GovModuleAddress.String(),
			delaymsgmoduletypes.ModuleAddress.String(),
		},
		transientStoreKey,
	)

	k.SetClobKeeper(pck)

	return k, storeKey
}

func createPerpetualsKeeper(
	stateStore storetypes.CommitMultiStore,
	db *dbm.MemDB,
	cdc *codec.ProtoCodec,
	pk *priceskeeper.Keeper,
	ek *epochskeeper.Keeper,
	transientStoreKey storetypes.StoreKey,
) (*keeper.Keeper, storetypes.StoreKey) {
	return createPerpetualsKeeperWithClobHelpers(stateStore, db, cdc, pk, ek, nil, transientStoreKey)
}

// PopulateTestPremiumStore populates either `PremiumVotes` (`isVote` is true) or
// `PremiumSamples` (`isVote` is false) for test.
// For each perpetual in the given perpetuals, insert the same list of testFundingSamples
// into state.
func PopulateTestPremiumStore(
	t *testing.T,
	ctx sdk.Context,
	k *keeper.Keeper,
	perpetuals []types.Perpetual,
	testFundingPremiums []int32,
	isVote bool,
) {
	for _, premiumPpm := range testFundingPremiums {
		newPremiums := make([]types.FundingPremium, len(perpetuals))
		for i, p := range perpetuals {
			newPremiums[i] = *types.NewFundingPremium(p.Params.Id, premiumPpm)
		}

		if isVote {
			err := k.AddPremiumVotes(ctx, newPremiums)
			require.NoError(t, err)
			return
		}

		err := k.AddPremiumSamples(ctx, newPremiums)
		require.NoError(t, err)
	}
}

func CreateTestPerpetuals(t *testing.T, ctx sdk.Context, k *keeper.Keeper) {
	for _, p := range constants.TestMarketPerpetuals {
		_, err := k.CreatePerpetual(
			ctx,
			p.Params.Id,
			p.Params.Ticker,
			p.Params.MarketId,
			p.Params.AtomicResolution,
			p.Params.DefaultFundingPpm,
			p.Params.LiquidityTier,
			p.Params.MarketType,
<<<<<<< HEAD
			p.YieldIndex,
=======
			p.Params.DangerIndexPpm,
>>>>>>> 17fc528a
		)
		require.NoError(t, err)
	}
}

func CreateTestLiquidityTiers(t *testing.T, ctx sdk.Context, k *keeper.Keeper) {
	for _, l := range constants.LiquidityTiers {
		_, err := k.SetLiquidityTier(
			ctx,
			l.Id,
			l.Name,
			l.InitialMarginPpm,
			l.MaintenanceFractionPpm,
			l.ImpactNotional,
			l.OpenInterestLowerCap,
			l.OpenInterestUpperCap,
		)

		require.NoError(t, err)
	}
}

// GetLiquidityTierUpsertEventsFromIndexerBlock returns the liquidityTier upsert events in the
// Indexer Block event Kafka message.
// TODO(IND-365): Consider using generics here to reduce duplicated code.
func GetLiquidityTierUpsertEventsFromIndexerBlock(
	ctx sdk.Context,
	keeper *keeper.Keeper,
) []*indexerevents.LiquidityTierUpsertEventV1 {
	var liquidityTierEvents []*indexerevents.LiquidityTierUpsertEventV1
	block := keeper.GetIndexerEventManager().ProduceBlock(ctx)
	if block == nil {
		return liquidityTierEvents
	}
	for _, event := range block.Events {
		if event.Subtype != indexerevents.SubtypeLiquidityTier {
			continue
		}
		var liquidityTierEvent indexerevents.LiquidityTierUpsertEventV1
		err := proto.Unmarshal(event.DataBytes, &liquidityTierEvent)
		if err != nil {
			panic(err)
		}
		liquidityTierEvents = append(liquidityTierEvents, &liquidityTierEvent)
	}
	return liquidityTierEvents
}

func GetUpdatePerpetualEventsFromIndexerBlock(
	ctx sdk.Context,
	keeper *keeper.Keeper,
) []*indexerevents.UpdatePerpetualEventV1 {
	var perpetualUpdateEvents []*indexerevents.UpdatePerpetualEventV1
	block := keeper.GetIndexerEventManager().ProduceBlock(ctx)
	if block == nil {
		return perpetualUpdateEvents
	}
	for _, event := range block.Events {
		if event.Subtype != indexerevents.SubtypeUpdatePerpetual {
			continue
		}
		var updatePerpetualEvent indexerevents.UpdatePerpetualEventV1
		err := proto.Unmarshal(event.DataBytes, &updatePerpetualEvent)
		if err != nil {
			panic(err)
		}
		perpetualUpdateEvents = append(perpetualUpdateEvents, &updatePerpetualEvent)
	}
	return perpetualUpdateEvents
}

func CreateNPerpetuals(
	t *testing.T,
	ctx sdk.Context,
	keeper *keeper.Keeper,
	pricesKeeper *priceskeeper.Keeper,
	n int,
) ([]types.Perpetual, error) {
	items := make([]types.Perpetual, n)
	allLiquidityTiers := keeper.GetAllLiquidityTiers(ctx)
	require.Greater(t, len(allLiquidityTiers), 0)

	for i := range items {
		CreateNMarkets(t, ctx, pricesKeeper, n)

		var defaultFundingPpm int32
		marketType := types.PerpetualMarketType_PERPETUAL_MARKET_TYPE_CROSS

		if i%3 == 0 {
			defaultFundingPpm = 1
			marketType = types.PerpetualMarketType_PERPETUAL_MARKET_TYPE_ISOLATED
		} else if i%3 == 1 {
			defaultFundingPpm = -1
		} else {
			defaultFundingPpm = 0
		}

		perpetual, err := keeper.CreatePerpetual(
			ctx,
			uint32(i),            // Id
			fmt.Sprintf("%v", i), // Ticker
			uint32(i),            // MarketId
			int32(i),             // AtomicResolution
			defaultFundingPpm,    // DefaultFundingPpm
			allLiquidityTiers[i%len(allLiquidityTiers)].Id, // LiquidityTier
			marketType,
<<<<<<< HEAD
			"0/1",
=======
			0,
>>>>>>> 17fc528a
		)
		if err != nil {
			return items, err
		}

		items[i] = perpetual
	}
	return items, nil
}

func CreateLiquidityTiersAndNPerpetuals(
	t *testing.T,
	ctx sdk.Context,
	keeper *keeper.Keeper,
	pricesKeeper *priceskeeper.Keeper,
	n int,
) []types.Perpetual {
	// Create liquidity tiers.
	CreateTestLiquidityTiers(t, ctx, keeper)
	// Create perpetuals.
	perpetuals, err := CreateNPerpetuals(t, ctx, keeper, pricesKeeper, n)
	require.NoError(t, err)
	return perpetuals
}

// CreateTestPricesAndPerpetualMarkets is a test utility function that creates list of given
// prices and perpetual markets in state.
func CreateTestPricesAndPerpetualMarkets(
	t *testing.T,
	ctx sdk.Context,
	perpKeeper *keeper.Keeper,
	pricesKeeper *priceskeeper.Keeper,
	perpetuals []types.Perpetual,
	markets []pricestypes.MarketParamPrice,
) {
	// Create liquidity tiers.
	CreateTestLiquidityTiers(t, ctx, perpKeeper)

	CreateTestPriceMarkets(t, ctx, pricesKeeper, markets)

	for _, perp := range perpetuals {
		_, err := perpKeeper.CreatePerpetual(
			ctx,
			perp.Params.Id,
			perp.Params.Ticker,
			perp.Params.MarketId,
			perp.Params.AtomicResolution,
			perp.Params.DefaultFundingPpm,
			perp.Params.LiquidityTier,
			perp.Params.MarketType,
<<<<<<< HEAD
			perp.YieldIndex,
=======
			perp.Params.DangerIndexPpm,
>>>>>>> 17fc528a
		)
		require.NoError(t, err)
	}
}<|MERGE_RESOLUTION|>--- conflicted
+++ resolved
@@ -178,11 +178,8 @@
 			p.Params.DefaultFundingPpm,
 			p.Params.LiquidityTier,
 			p.Params.MarketType,
-<<<<<<< HEAD
+			p.Params.DangerIndexPpm,
 			p.YieldIndex,
-=======
-			p.Params.DangerIndexPpm,
->>>>>>> 17fc528a
 		)
 		require.NoError(t, err)
 	}
@@ -289,11 +286,8 @@
 			defaultFundingPpm,    // DefaultFundingPpm
 			allLiquidityTiers[i%len(allLiquidityTiers)].Id, // LiquidityTier
 			marketType,
-<<<<<<< HEAD
+			0,
 			"0/1",
-=======
-			0,
->>>>>>> 17fc528a
 		)
 		if err != nil {
 			return items, err
@@ -344,11 +338,8 @@
 			perp.Params.DefaultFundingPpm,
 			perp.Params.LiquidityTier,
 			perp.Params.MarketType,
-<<<<<<< HEAD
+			perp.Params.DangerIndexPpm,
 			perp.YieldIndex,
-=======
-			perp.Params.DangerIndexPpm,
->>>>>>> 17fc528a
 		)
 		require.NoError(t, err)
 	}
