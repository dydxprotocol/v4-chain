package keeper

import (
	"fmt"
	"testing"

	dbm "github.com/cosmos/cosmos-db"
	"github.com/cosmos/gogoproto/proto"

	storetypes "cosmossdk.io/store/types"
	pricefeedserver_types "github.com/StreamFinance-Protocol/stream-chain/protocol/daemons/server/types/pricefeed"
	indexerevents "github.com/StreamFinance-Protocol/stream-chain/protocol/indexer/events"
	"github.com/StreamFinance-Protocol/stream-chain/protocol/indexer/indexer_manager"
	"github.com/StreamFinance-Protocol/stream-chain/protocol/lib"
	"github.com/StreamFinance-Protocol/stream-chain/protocol/mocks"
	"github.com/StreamFinance-Protocol/stream-chain/protocol/testutil/constants"
	assetskeeper "github.com/StreamFinance-Protocol/stream-chain/protocol/x/assets/keeper"
	delaymsgmoduletypes "github.com/StreamFinance-Protocol/stream-chain/protocol/x/delaymsg/types"
	epochskeeper "github.com/StreamFinance-Protocol/stream-chain/protocol/x/epochs/keeper"
	"github.com/StreamFinance-Protocol/stream-chain/protocol/x/perpetuals"
	"github.com/StreamFinance-Protocol/stream-chain/protocol/x/perpetuals/keeper"
	"github.com/StreamFinance-Protocol/stream-chain/protocol/x/perpetuals/types"
	priceskeeper "github.com/StreamFinance-Protocol/stream-chain/protocol/x/prices/keeper"
	pricestypes "github.com/StreamFinance-Protocol/stream-chain/protocol/x/prices/types"
	"github.com/cosmos/cosmos-sdk/codec"
	codectypes "github.com/cosmos/cosmos-sdk/codec/types"
	sdk "github.com/cosmos/cosmos-sdk/types"
	"github.com/stretchr/testify/require"
)

type PerpKeepersTestContext struct {
	Ctx               sdk.Context
	PricesKeeper      *priceskeeper.Keeper
	DaemonPriceCache  *pricefeedserver_types.MarketToExchangePrices
	AssetsKeeper      *assetskeeper.Keeper
	EpochsKeeper      *epochskeeper.Keeper
	PerpetualsKeeper  *keeper.Keeper
	StoreKey          storetypes.StoreKey
	MemKey            storetypes.StoreKey
	Cdc               *codec.ProtoCodec
	MockTimeProvider  *mocks.TimeProvider
	TransientStoreKey storetypes.StoreKey
}

func PerpetualsKeepers(
	t testing.TB,
) (pc PerpKeepersTestContext) {
	return PerpetualsKeepersWithClobHelpers(
		t,
		nil,
	)
}

func PerpetualsKeepersWithClobHelpers(
	t testing.TB,
	clobKeeper types.PerpetualsClobKeeper,
) (pc PerpKeepersTestContext) {
	pc.Ctx = initKeepers(t, func(
		db *dbm.MemDB,
		registry codectypes.InterfaceRegistry,
		cdc *codec.ProtoCodec,
		stateStore storetypes.CommitMultiStore,
		transientStoreKey storetypes.StoreKey,
	) []GenesisInitializer {
		// Define necessary keepers here for unit tests
		pc.PricesKeeper, _, pc.DaemonPriceCache, _, pc.MockTimeProvider = createPricesKeeper(
			stateStore,
			db,
			cdc,
			transientStoreKey,
		)
		pc.EpochsKeeper, _ = createEpochsKeeper(stateStore, db, cdc)
		pc.PerpetualsKeeper, pc.StoreKey = createPerpetualsKeeperWithClobHelpers(
			stateStore,
			db,
			cdc,
			pc.PricesKeeper,
			pc.EpochsKeeper,
			clobKeeper,
			transientStoreKey,
		)
		pc.TransientStoreKey = transientStoreKey
		return []GenesisInitializer{pc.PricesKeeper, pc.PerpetualsKeeper}
	})

	// Mock time provider response for market creation.
	pc.MockTimeProvider.On("Now").Return(constants.TimeT)

	// Initialize perpetuals module parameters to default genesis values.
	perpetuals.InitGenesis(pc.Ctx, *pc.PerpetualsKeeper, constants.Perpetuals_GenesisState_ParamsOnly)

	return pc
}

func createPerpetualsKeeperWithClobHelpers(
	stateStore storetypes.CommitMultiStore,
	db *dbm.MemDB,
	cdc *codec.ProtoCodec,
	pk *priceskeeper.Keeper,
	ek *epochskeeper.Keeper,
	pck types.PerpetualsClobKeeper,
	transientStoreKey storetypes.StoreKey,
) (*keeper.Keeper, storetypes.StoreKey) {
	storeKey := storetypes.NewKVStoreKey(types.StoreKey)

	stateStore.MountStoreWithDB(storeKey, storetypes.StoreTypeIAVL, db)

	mockMsgSender := &mocks.IndexerMessageSender{}
	mockMsgSender.On("Enabled").Return(true)
	mockIndexerEventsManager := indexer_manager.NewIndexerEventManager(mockMsgSender, transientStoreKey, true)

	k := keeper.NewKeeper(
		cdc,
		storeKey,
		pk,
		ek,
		mockIndexerEventsManager,
		[]string{
			lib.GovModuleAddress.String(),
			delaymsgmoduletypes.ModuleAddress.String(),
		},
		transientStoreKey,
	)

	k.SetClobKeeper(pck)

	return k, storeKey
}

func createPerpetualsKeeper(
	stateStore storetypes.CommitMultiStore,
	db *dbm.MemDB,
	cdc *codec.ProtoCodec,
	pk *priceskeeper.Keeper,
	ek *epochskeeper.Keeper,
	transientStoreKey storetypes.StoreKey,
) (*keeper.Keeper, storetypes.StoreKey) {
	return createPerpetualsKeeperWithClobHelpers(stateStore, db, cdc, pk, ek, nil, transientStoreKey)
}

// PopulateTestPremiumStore populates either `PremiumVotes` (`isVote` is true) or
// `PremiumSamples` (`isVote` is false) for test.
// For each perpetual in the given perpetuals, insert the same list of testFundingSamples
// into state.
func PopulateTestPremiumStore(
	t *testing.T,
	ctx sdk.Context,
	k *keeper.Keeper,
	perpetuals []types.Perpetual,
	testFundingPremiums []int32,
	isVote bool,
) {
	for _, premiumPpm := range testFundingPremiums {
		newPremiums := make([]types.FundingPremium, len(perpetuals))
		for i, p := range perpetuals {
			newPremiums[i] = *types.NewFundingPremium(p.Params.Id, premiumPpm)
		}

		if isVote {
			err := k.AddPremiumVotes(ctx, newPremiums)
			require.NoError(t, err)
			return
		}

		err := k.AddPremiumSamples(ctx, newPremiums)
		require.NoError(t, err)
	}
}

func CreateTestPerpetuals(t *testing.T, ctx sdk.Context, k *keeper.Keeper) {
	for _, p := range constants.TestMarketPerpetuals {
		_, err := k.CreatePerpetual(
			ctx,
			p.Params.Id,
			p.Params.Ticker,
			p.Params.MarketId,
			p.Params.AtomicResolution,
			p.Params.DefaultFundingPpm,
			p.Params.LiquidityTier,
			p.Params.MarketType,
			p.Params.DangerIndexPpm,
<<<<<<< HEAD
			p.YieldIndex,
=======
			p.Params.IsolatedMarketMaxCumulativeInsuranceFundDeltaPerBlock,
>>>>>>> 99676d0c
		)
		require.NoError(t, err)
	}
}

func CreateTestLiquidityTiers(t *testing.T, ctx sdk.Context, k *keeper.Keeper) {
	for _, l := range constants.LiquidityTiers {
		_, err := k.SetLiquidityTier(
			ctx,
			l.Id,
			l.Name,
			l.InitialMarginPpm,
			l.MaintenanceFractionPpm,
			l.ImpactNotional,
			l.OpenInterestLowerCap,
			l.OpenInterestUpperCap,
		)

		require.NoError(t, err)
	}
}

// GetLiquidityTierUpsertEventsFromIndexerBlock returns the liquidityTier upsert events in the
// Indexer Block event Kafka message.
// TODO(IND-365): Consider using generics here to reduce duplicated code.
func GetLiquidityTierUpsertEventsFromIndexerBlock(
	ctx sdk.Context,
	keeper *keeper.Keeper,
) []*indexerevents.LiquidityTierUpsertEventV1 {
	var liquidityTierEvents []*indexerevents.LiquidityTierUpsertEventV1
	block := keeper.GetIndexerEventManager().ProduceBlock(ctx)
	if block == nil {
		return liquidityTierEvents
	}
	for _, event := range block.Events {
		if event.Subtype != indexerevents.SubtypeLiquidityTier {
			continue
		}
		var liquidityTierEvent indexerevents.LiquidityTierUpsertEventV1
		err := proto.Unmarshal(event.DataBytes, &liquidityTierEvent)
		if err != nil {
			panic(err)
		}
		liquidityTierEvents = append(liquidityTierEvents, &liquidityTierEvent)
	}
	return liquidityTierEvents
}

func GetUpdatePerpetualEventsFromIndexerBlock(
	ctx sdk.Context,
	keeper *keeper.Keeper,
) []*indexerevents.UpdatePerpetualEventV1 {
	var perpetualUpdateEvents []*indexerevents.UpdatePerpetualEventV1
	block := keeper.GetIndexerEventManager().ProduceBlock(ctx)
	if block == nil {
		return perpetualUpdateEvents
	}
	for _, event := range block.Events {
		if event.Subtype != indexerevents.SubtypeUpdatePerpetual {
			continue
		}
		var updatePerpetualEvent indexerevents.UpdatePerpetualEventV1
		err := proto.Unmarshal(event.DataBytes, &updatePerpetualEvent)
		if err != nil {
			panic(err)
		}
		perpetualUpdateEvents = append(perpetualUpdateEvents, &updatePerpetualEvent)
	}
	return perpetualUpdateEvents
}

func CreateNPerpetuals(
	t *testing.T,
	ctx sdk.Context,
	keeper *keeper.Keeper,
	pricesKeeper *priceskeeper.Keeper,
	n int,
) ([]types.Perpetual, error) {
	items := make([]types.Perpetual, n)
	allLiquidityTiers := keeper.GetAllLiquidityTiers(ctx)
	require.Greater(t, len(allLiquidityTiers), 0)

	for i := range items {
		CreateNMarkets(t, ctx, pricesKeeper, n)

		var defaultFundingPpm int32
		marketType := types.PerpetualMarketType_PERPETUAL_MARKET_TYPE_CROSS
		maxInsuranceFundDelta := uint64(0)

		if i%3 == 0 {
			defaultFundingPpm = 1
			marketType = types.PerpetualMarketType_PERPETUAL_MARKET_TYPE_ISOLATED
			maxInsuranceFundDelta = uint64(1_000_000)
		} else if i%3 == 1 {
			defaultFundingPpm = -1
		} else {
			defaultFundingPpm = 0
		}

		perpetual, err := keeper.CreatePerpetual(
			ctx,
			uint32(i),            // Id
			fmt.Sprintf("%v", i), // Ticker
			uint32(i),            // MarketId
			int32(i),             // AtomicResolution
			defaultFundingPpm,    // DefaultFundingPpm
			allLiquidityTiers[i%len(allLiquidityTiers)].Id, // LiquidityTier
			marketType,
			0,
<<<<<<< HEAD
			"0/1",
=======
			maxInsuranceFundDelta,
>>>>>>> 99676d0c
		)
		if err != nil {
			return items, err
		}

		items[i] = perpetual
	}
	return items, nil
}

func CreateLiquidityTiersAndNPerpetuals(
	t *testing.T,
	ctx sdk.Context,
	keeper *keeper.Keeper,
	pricesKeeper *priceskeeper.Keeper,
	n int,
) []types.Perpetual {
	// Create liquidity tiers.
	CreateTestLiquidityTiers(t, ctx, keeper)
	// Create perpetuals.
	perpetuals, err := CreateNPerpetuals(t, ctx, keeper, pricesKeeper, n)
	require.NoError(t, err)
	return perpetuals
}

// CreateTestPricesAndPerpetualMarkets is a test utility function that creates list of given
// prices and perpetual markets in state.
func CreateTestPricesAndPerpetualMarkets(
	t *testing.T,
	ctx sdk.Context,
	perpKeeper *keeper.Keeper,
	pricesKeeper *priceskeeper.Keeper,
	perpetuals []types.Perpetual,
	markets []pricestypes.MarketParamPrice,
) {
	// Create liquidity tiers.
	CreateTestLiquidityTiers(t, ctx, perpKeeper)

	CreateTestPriceMarkets(t, ctx, pricesKeeper, markets)

	for _, perp := range perpetuals {
		_, err := perpKeeper.CreatePerpetual(
			ctx,
			perp.Params.Id,
			perp.Params.Ticker,
			perp.Params.MarketId,
			perp.Params.AtomicResolution,
			perp.Params.DefaultFundingPpm,
			perp.Params.LiquidityTier,
			perp.Params.MarketType,
			perp.Params.DangerIndexPpm,
<<<<<<< HEAD
			perp.YieldIndex,
=======
			perp.Params.IsolatedMarketMaxCumulativeInsuranceFundDeltaPerBlock,
>>>>>>> 99676d0c
		)
		require.NoError(t, err)
	}
}<|MERGE_RESOLUTION|>--- conflicted
+++ resolved
@@ -179,11 +179,8 @@
 			p.Params.LiquidityTier,
 			p.Params.MarketType,
 			p.Params.DangerIndexPpm,
-<<<<<<< HEAD
+			p.Params.IsolatedMarketMaxCumulativeInsuranceFundDeltaPerBlock,
 			p.YieldIndex,
-=======
-			p.Params.IsolatedMarketMaxCumulativeInsuranceFundDeltaPerBlock,
->>>>>>> 99676d0c
 		)
 		require.NoError(t, err)
 	}
@@ -293,11 +290,8 @@
 			allLiquidityTiers[i%len(allLiquidityTiers)].Id, // LiquidityTier
 			marketType,
 			0,
-<<<<<<< HEAD
+			maxInsuranceFundDelta,
 			"0/1",
-=======
-			maxInsuranceFundDelta,
->>>>>>> 99676d0c
 		)
 		if err != nil {
 			return items, err
@@ -349,11 +343,8 @@
 			perp.Params.LiquidityTier,
 			perp.Params.MarketType,
 			perp.Params.DangerIndexPpm,
-<<<<<<< HEAD
+			perp.Params.IsolatedMarketMaxCumulativeInsuranceFundDeltaPerBlock,
 			perp.YieldIndex,
-=======
-			perp.Params.IsolatedMarketMaxCumulativeInsuranceFundDeltaPerBlock,
->>>>>>> 99676d0c
 		)
 		require.NoError(t, err)
 	}
