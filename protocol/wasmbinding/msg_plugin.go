--- conflicted
+++ resolved
@@ -13,59 +13,6 @@
 	"github.com/dydxprotocol/v4-chain/protocol/x/subaccounts/types"
 )
 
-<<<<<<< HEAD
-// TODO(OTE-409): add checks for contract addresses
-
-// CustomMessageDecorator returns decorator for custom CosmWasm bindings messages
-func CustomMessageDecorator(sending *sendingkeeper.Keeper,
-	clob *clobkeeper.Keeper) func(wasmkeeper.Messenger) wasmkeeper.Messenger {
-	return func(old wasmkeeper.Messenger) wasmkeeper.Messenger {
-		return &CustomMessenger{
-			wrapped: old,
-			sending: sending,
-			clob:    clob,
-		}
-	}
-}
-
-type CustomMessenger struct {
-	wrapped wasmkeeper.Messenger
-	sending *sendingkeeper.Keeper
-	clob    *clobkeeper.Keeper
-}
-
-var _ wasmkeeper.Messenger = (*CustomMessenger)(nil)
-
-// DispatchMsg executes on the contractMsg.
-func (m *CustomMessenger) DispatchMsg(ctx sdk.Context,
-	contractAddr sdk.AccAddress,
-	contractIBCPortID string,
-	msg wasmvmtypes.CosmosMsg) ([]sdk.Event, [][]byte, error) {
-	if msg.Custom != nil {
-		// only handle the happy path where this is really creating / minting / swapping ...
-		// leave everything else for the wrapped version
-		var contractMsg bindings.SendingMsg
-		// print the custom message in string format
-		if err := json.Unmarshal(msg.Custom, &contractMsg); err != nil {
-			return nil, nil, errorsmod.Wrap(err, "Error Unmarshalling Custom Message")
-		}
-		if contractMsg.CreateTransfer != nil {
-			return m.createTransfer(ctx, contractAddr, contractMsg.CreateTransfer)
-		}
-		if contractMsg.DepositToSubaccount != nil {
-			return m.depositToSubaccount(ctx, contractAddr, contractMsg.DepositToSubaccount)
-		}
-		if contractMsg.WithdrawFromSubaccount != nil {
-			return m.withdrawFromSubaccount(ctx, contractAddr, contractMsg.WithdrawFromSubaccount)
-		}
-		if contractMsg.PlaceOrder != nil {
-			return m.placeOrder(ctx, contractAddr, contractMsg.PlaceOrder)
-		}
-		if contractMsg.CancelOrder != nil {
-			return m.cancelOrder(ctx, contractAddr, contractMsg.CancelOrder)
-		}
-		return nil, nil, wasmvmtypes.InvalidRequest{Err: "Unknown custom message"}
-=======
 // This function is called from https://github.com/CosmWasm/wasmd/blob/main/x/wasm/keeper/handler_plugin_encoders.go#L96
 // which enforces the function to be called with contract address
 func EncodeDydxCustomWasmMessage(contractAddr sdk.AccAddress, msg json.RawMessage) ([]sdk.Msg, error) {
@@ -84,25 +31,10 @@
 		return EncodeCancelOrderV1(contractAddr, customMessage.CancelOrderV1)
 	default:
 		return nil, wasmvmtypes.InvalidRequest{Err: "Unknown Dydx Wasm Message"}
->>>>>>> 3a9abc33
 	}
 }
 
-<<<<<<< HEAD
-func (m *CustomMessenger) createTransfer(ctx sdk.Context, contractAddr sdk.AccAddress,
-	createTransfer *sendingtypes.MsgCreateTransfer) ([]sdk.Event, [][]byte, error) {
-	if createTransfer == nil {
-		return nil, nil, wasmvmtypes.InvalidRequest{Err: "Invalid create transfer request: No transfer data provided"}
-	}
-	err := m.sending.ProcessTransfer(ctx, createTransfer.Transfer)
-	return nil, nil, err
-}
-
-func (m *CustomMessenger) depositToSubaccount(ctx sdk.Context, contractAddr sdk.AccAddress,
-	depositToSubaccount *sendingtypes.MsgDepositToSubaccount) ([]sdk.Event, [][]byte, error) {
-=======
 func EncodeDepositToSubaccountV1(contractAddr sdk.AccAddress, depositToSubaccount *bindings.DepositToSubaccountV1) ([]sdk.Msg, error) {
->>>>>>> 3a9abc33
 	if depositToSubaccount == nil {
 		return nil, wasmvmtypes.InvalidRequest{Err: "Invalid deposit to subaccount request: No deposit data provided"}
 	}
@@ -116,17 +48,6 @@
 	return []sdk.Msg{depositToSubaccountMsg}, nil
 }
 
-<<<<<<< HEAD
-func (m *CustomMessenger) withdrawFromSubaccount(ctx sdk.Context, contractAddr sdk.AccAddress,
-	withdrawFromSubaccount *sendingtypes.MsgWithdrawFromSubaccount) ([]sdk.Event, [][]byte, error) {
-	if withdrawFromSubaccount == nil {
-		return nil, nil, wasmvmtypes.InvalidRequest{
-			Err: "Invalid withdraw from subaccount request: No withdraw data provided"}
-	}
-
-	err := m.sending.ProcessWithdrawFromSubaccount(ctx, withdrawFromSubaccount)
-	return nil, nil, err
-=======
 func EncodeWithdrawFromSubaccountV1(contractAddr sdk.AccAddress, withdrawFromSubaccount *bindings.WithdrawFromSubaccountV1) ([]sdk.Msg, error) {
 	if withdrawFromSubaccount == nil {
 		return nil, wasmvmtypes.InvalidRequest{Err: "Invalid withdraw from subaccount request: No withdraw data provided"}
@@ -142,7 +63,6 @@
 		Quantums:  withdrawFromSubaccount.Quantums,
 	}
 	return []sdk.Msg{withdrawFromSubaccountMsg}, nil
->>>>>>> 3a9abc33
 }
 
 func EncodePlaceOrderV1(contractAddr sdk.AccAddress, placeOrder *bindings.PlaceOrderV1) ([]sdk.Msg, error) {
