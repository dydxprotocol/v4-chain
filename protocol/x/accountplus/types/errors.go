--- conflicted
+++ resolved
@@ -18,16 +18,14 @@
 		3,
 		"Authenticator data exceeds maximum length",
 	)
-<<<<<<< HEAD
 	ErrSmartAccountNotActive = errorsmod.Register(
 		ModuleName,
 		4,
 		"Smart account is not active",
-=======
+	)
 	ErrInitializingAuthenticator = errorsmod.Register(
 		ModuleName,
-		4,
+		5,
 		"Error initializing authenticator",
->>>>>>> 5883104a
 	)
 )