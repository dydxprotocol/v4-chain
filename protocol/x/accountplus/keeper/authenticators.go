package keeper

import (
	"fmt"
	"strconv"

	"cosmossdk.io/errors"
	"cosmossdk.io/store/prefix"
<<<<<<< HEAD
	codectypes "github.com/cosmos/cosmos-sdk/codec/types"
=======
	storetypes "cosmossdk.io/store/types"
>>>>>>> 5883104a
	"github.com/cosmos/cosmos-sdk/telemetry"
	sdk "github.com/cosmos/cosmos-sdk/types"
	sdkerrors "github.com/cosmos/cosmos-sdk/types/errors"
	gogotypes "github.com/cosmos/gogoproto/types"
	"github.com/dydxprotocol/v4-chain/protocol/lib/metrics"
	"github.com/dydxprotocol/v4-chain/protocol/x/accountplus/authenticator"
	"github.com/dydxprotocol/v4-chain/protocol/x/accountplus/types"
)

// AddAuthenticator adds an authenticator to an account, this function is used to add multiple
// authenticators such as SignatureVerifications and AllOfs
func (k Keeper) AddAuthenticator(
	ctx sdk.Context,
	account sdk.AccAddress,
	authenticatorType string,
	config []byte,
) (uint64, error) {
	impl := k.authenticatorManager.GetAuthenticatorByType(authenticatorType)
	if impl == nil {
		return 0, fmt.Errorf("authenticator type %s is not registered", authenticatorType)
	}

	// Get the next global id value for authenticators from the store
	id := k.InitializeOrGetNextAuthenticatorId(ctx)

	// Each authenticator has a custom OnAuthenticatorAdded function
	err := impl.OnAuthenticatorAdded(ctx, account, config, strconv.FormatUint(id, 10))
	if err != nil {
		return 0, errors.Wrapf(err, "`OnAuthenticatorAdded` failed on authenticator type %s", authenticatorType)
	}

	k.SetNextAuthenticatorId(ctx, id+1)

	store := prefix.NewStore(
		ctx.KVStore(k.storeKey),
		[]byte(types.AuthenticatorKeyPrefix),
	)
	authenticator := types.AccountAuthenticator{
		Id:     id,
		Type:   authenticatorType,
		Config: config,
	}
	b := k.cdc.MustMarshal(&authenticator)
	store.Set(types.KeyAccountId(account, id), b)
	return id, nil
}

// RemoveAuthenticator removes an authenticator from an account
func (k Keeper) RemoveAuthenticator(ctx sdk.Context, account sdk.AccAddress, authenticatorId uint64) error {
	store := prefix.NewStore(
		ctx.KVStore(k.storeKey),
		[]byte(types.AuthenticatorKeyPrefix),
	)
	key := types.KeyAccountId(account, authenticatorId)

	var existing types.AccountAuthenticator
	bz := store.Get(key)
	if bz == nil {
		return errors.Wrapf(
			types.ErrAuthenticatorNotFound,
			"RemoveAuthenticator: failed to get authenticator %d for address %s",
			authenticatorId,
			account.String(),
		)
	}
	k.cdc.MustUnmarshal(bz, &existing)

	impl := k.authenticatorManager.GetAuthenticatorByType(existing.Type)
	if impl == nil {
		return fmt.Errorf("authenticator type %s is not registered", existing.Type)
	}

	// Authenticators can prevent removal. This should be used sparingly
	err := impl.OnAuthenticatorRemoved(ctx, account, existing.Config, strconv.FormatUint(authenticatorId, 10))
	if err != nil {
		return errors.Wrapf(err, "`OnAuthenticatorRemoved` failed on authenticator type %s", existing.Type)
	}

	store.Delete(key)
	return nil
}

// InitializeOrGetNextAuthenticatorId returns the next authenticator id.
func (k Keeper) InitializeOrGetNextAuthenticatorId(ctx sdk.Context) uint64 {
	store := ctx.KVStore(k.storeKey)

	b := store.Get([]byte(types.AuthenticatorIdKeyPrefix))
	if b == nil {
		return 0
	}

	result := gogotypes.UInt64Value{Value: 0}
	k.cdc.MustUnmarshal(b, &result)
	return result.Value
}

// SetNextAuthenticatorId sets next authenticator id.
func (k Keeper) SetNextAuthenticatorId(ctx sdk.Context, authenticatorId uint64) {
	value := gogotypes.UInt64Value{Value: authenticatorId}
	b := k.cdc.MustMarshal(&value)

	store := ctx.KVStore(k.storeKey)
	store.Set([]byte(types.AuthenticatorIdKeyPrefix), b)
}

<<<<<<< HEAD
// GetAuthenticatorExtension unpacks the extension for the transaction, this is used with transactions specify
// an authenticator to use
func (k Keeper) GetAuthenticatorExtension(exts []*codectypes.Any) types.AuthenticatorTxOptions {
	var authExtension types.AuthenticatorTxOptions
	for _, ext := range exts {
		err := k.cdc.UnpackAny(ext, &authExtension)
		if err == nil {
			return authExtension
		}
	}
	return nil
}

// GetSelectedAuthenticatorData gets all authenticators from an account
// from the store, the data is  prefixed by 2|<accAddr|<keyId>
func (k Keeper) GetSelectedAuthenticatorData(
	ctx sdk.Context,
	account sdk.AccAddress,
	selectedAuthenticator int,
=======
// GetSelectedAuthenticatorData gets a single authenticator for the account from the store.
func (k Keeper) GetSelectedAuthenticatorData(
	ctx sdk.Context,
	account sdk.AccAddress,
	selectedAuthenticator uint64,
>>>>>>> 5883104a
) (*types.AccountAuthenticator, error) {
	store := prefix.NewStore(
		ctx.KVStore(k.storeKey),
		[]byte(types.AuthenticatorKeyPrefix),
	)
<<<<<<< HEAD
	bz := store.Get(types.KeyAccountId(account, uint64(selectedAuthenticator)))
	if bz == nil {
		return &types.AccountAuthenticator{}, errors.Wrap(
			sdkerrors.ErrInvalidRequest,
=======
	bz := store.Get(types.KeyAccountId(account, selectedAuthenticator))
	if bz == nil {
		return &types.AccountAuthenticator{}, errors.Wrap(
			types.ErrAuthenticatorNotFound,
>>>>>>> 5883104a
			fmt.Sprintf("authenticator %d not found for account %s", selectedAuthenticator, account),
		)
	}
	authenticatorFromStore, err := k.unmarshalAccountAuthenticator(bz)
	if err != nil {
		return &types.AccountAuthenticator{}, err
	}

	return authenticatorFromStore, nil
}

// GetInitializedAuthenticatorForAccount returns a single initialized authenticator for the account.
// It fetches the authenticator data from the store, gets the authenticator struct from the manager,
// then calls initialize on the authenticator data
func (k Keeper) GetInitializedAuthenticatorForAccount(
	ctx sdk.Context,
	account sdk.AccAddress,
<<<<<<< HEAD
	selectedAuthenticator int,
=======
	selectedAuthenticator uint64,
>>>>>>> 5883104a
) (authenticator.InitializedAuthenticator, error) {
	// Get the authenticator data from the store
	authenticatorFromStore, err := k.GetSelectedAuthenticatorData(ctx, account, selectedAuthenticator)
	if err != nil {
		return authenticator.InitializedAuthenticator{}, err
	}

	uninitializedAuthenticator := k.authenticatorManager.GetAuthenticatorByType(authenticatorFromStore.Type)
	if uninitializedAuthenticator == nil {
		// This should never happen, but if it does, it means that stored authenticator is not registered
		// or somehow the registered authenticator was removed / malformed
		telemetry.IncrCounter(1, metrics.MissingRegisteredAuthenticator)
		k.Logger(ctx).Error(
			"account asscoicated authenticator not registered in manager",
			"type", authenticatorFromStore.Type,
			"id", selectedAuthenticator,
		)

		return authenticator.InitializedAuthenticator{},
			errors.Wrapf(
				sdkerrors.ErrLogic,
				"authenticator id %d failed to initialize, authenticator type %s not registered in manager",
				selectedAuthenticator, authenticatorFromStore.Type,
			)
	}
	// Ensure that initialization of each authenticator works as expected
	// NOTE: Always return a concrete authenticator not a pointer, do not modify in place
	// NOTE: The authenticator manager returns a struct that is reused
	initializedAuthenticator, err := uninitializedAuthenticator.Initialize(authenticatorFromStore.Config)
<<<<<<< HEAD
	if err != nil || initializedAuthenticator == nil {
		return authenticator.InitializedAuthenticator{},
			errors.Wrapf(err,
=======
	if err != nil {
		return authenticator.InitializedAuthenticator{},
			errors.Wrapf(
				err,
>>>>>>> 5883104a
				"authenticator %d with type %s failed to initialize",
				selectedAuthenticator, authenticatorFromStore.Type,
			)
	}
<<<<<<< HEAD
=======
	if initializedAuthenticator == nil {
		return authenticator.InitializedAuthenticator{},
			errors.Wrapf(
				types.ErrInitializingAuthenticator,
				"authenticator.Initialize returned nil for %d with type %s",
				selectedAuthenticator, authenticatorFromStore.Type,
			)
	}
>>>>>>> 5883104a

	finalAuthenticator := authenticator.InitializedAuthenticator{
		Id:            authenticatorFromStore.Id,
		Authenticator: initializedAuthenticator,
	}

	return finalAuthenticator, nil
}

<<<<<<< HEAD
=======
// GetAuthenticatorDataForAccount gets all authenticators AccAddressFromBech32 with an account
// from the store.
func (k Keeper) GetAuthenticatorDataForAccount(
	ctx sdk.Context,
	account sdk.AccAddress,
) ([]*types.AccountAuthenticator, error) {
	authenticators := make([]*types.AccountAuthenticator, 0)

	store := prefix.NewStore(
		ctx.KVStore(k.storeKey),
		[]byte(types.AuthenticatorKeyPrefix),
	)
	iterator := storetypes.KVStorePrefixIterator(store, []byte(account.String()))
	defer iterator.Close()
	for ; iterator.Valid(); iterator.Next() {
		authenticator, err := k.unmarshalAccountAuthenticator(iterator.Value())
		if err != nil {
			return nil, err
		}
		authenticators = append(authenticators, authenticator)
	}

	return authenticators, nil
}

>>>>>>> 5883104a
// unmarshalAccountAuthenticator is used to unmarshal the AccountAuthenticator from the store
func (k Keeper) unmarshalAccountAuthenticator(bz []byte) (*types.AccountAuthenticator, error) {
	var accountAuthenticator types.AccountAuthenticator
	err := k.cdc.Unmarshal(bz, &accountAuthenticator)
	if err != nil {
		return &types.AccountAuthenticator{}, errors.Wrap(err, "failed to unmarshal account authenticator")
	}
	return &accountAuthenticator, nil
}<|MERGE_RESOLUTION|>--- conflicted
+++ resolved
@@ -6,11 +6,7 @@
 
 	"cosmossdk.io/errors"
 	"cosmossdk.io/store/prefix"
-<<<<<<< HEAD
-	codectypes "github.com/cosmos/cosmos-sdk/codec/types"
-=======
 	storetypes "cosmossdk.io/store/types"
->>>>>>> 5883104a
 	"github.com/cosmos/cosmos-sdk/telemetry"
 	sdk "github.com/cosmos/cosmos-sdk/types"
 	sdkerrors "github.com/cosmos/cosmos-sdk/types/errors"
@@ -116,49 +112,20 @@
 	store.Set([]byte(types.AuthenticatorIdKeyPrefix), b)
 }
 
-<<<<<<< HEAD
-// GetAuthenticatorExtension unpacks the extension for the transaction, this is used with transactions specify
-// an authenticator to use
-func (k Keeper) GetAuthenticatorExtension(exts []*codectypes.Any) types.AuthenticatorTxOptions {
-	var authExtension types.AuthenticatorTxOptions
-	for _, ext := range exts {
-		err := k.cdc.UnpackAny(ext, &authExtension)
-		if err == nil {
-			return authExtension
-		}
-	}
-	return nil
-}
-
-// GetSelectedAuthenticatorData gets all authenticators from an account
-// from the store, the data is  prefixed by 2|<accAddr|<keyId>
-func (k Keeper) GetSelectedAuthenticatorData(
-	ctx sdk.Context,
-	account sdk.AccAddress,
-	selectedAuthenticator int,
-=======
 // GetSelectedAuthenticatorData gets a single authenticator for the account from the store.
 func (k Keeper) GetSelectedAuthenticatorData(
 	ctx sdk.Context,
 	account sdk.AccAddress,
 	selectedAuthenticator uint64,
->>>>>>> 5883104a
 ) (*types.AccountAuthenticator, error) {
 	store := prefix.NewStore(
 		ctx.KVStore(k.storeKey),
 		[]byte(types.AuthenticatorKeyPrefix),
 	)
-<<<<<<< HEAD
-	bz := store.Get(types.KeyAccountId(account, uint64(selectedAuthenticator)))
-	if bz == nil {
-		return &types.AccountAuthenticator{}, errors.Wrap(
-			sdkerrors.ErrInvalidRequest,
-=======
 	bz := store.Get(types.KeyAccountId(account, selectedAuthenticator))
 	if bz == nil {
 		return &types.AccountAuthenticator{}, errors.Wrap(
 			types.ErrAuthenticatorNotFound,
->>>>>>> 5883104a
 			fmt.Sprintf("authenticator %d not found for account %s", selectedAuthenticator, account),
 		)
 	}
@@ -176,11 +143,7 @@
 func (k Keeper) GetInitializedAuthenticatorForAccount(
 	ctx sdk.Context,
 	account sdk.AccAddress,
-<<<<<<< HEAD
-	selectedAuthenticator int,
-=======
 	selectedAuthenticator uint64,
->>>>>>> 5883104a
 ) (authenticator.InitializedAuthenticator, error) {
 	// Get the authenticator data from the store
 	authenticatorFromStore, err := k.GetSelectedAuthenticatorData(ctx, account, selectedAuthenticator)
@@ -210,22 +173,14 @@
 	// NOTE: Always return a concrete authenticator not a pointer, do not modify in place
 	// NOTE: The authenticator manager returns a struct that is reused
 	initializedAuthenticator, err := uninitializedAuthenticator.Initialize(authenticatorFromStore.Config)
-<<<<<<< HEAD
-	if err != nil || initializedAuthenticator == nil {
-		return authenticator.InitializedAuthenticator{},
-			errors.Wrapf(err,
-=======
 	if err != nil {
 		return authenticator.InitializedAuthenticator{},
 			errors.Wrapf(
 				err,
->>>>>>> 5883104a
 				"authenticator %d with type %s failed to initialize",
 				selectedAuthenticator, authenticatorFromStore.Type,
 			)
 	}
-<<<<<<< HEAD
-=======
 	if initializedAuthenticator == nil {
 		return authenticator.InitializedAuthenticator{},
 			errors.Wrapf(
@@ -234,7 +189,6 @@
 				selectedAuthenticator, authenticatorFromStore.Type,
 			)
 	}
->>>>>>> 5883104a
 
 	finalAuthenticator := authenticator.InitializedAuthenticator{
 		Id:            authenticatorFromStore.Id,
@@ -244,8 +198,6 @@
 	return finalAuthenticator, nil
 }
 
-<<<<<<< HEAD
-=======
 // GetAuthenticatorDataForAccount gets all authenticators AccAddressFromBech32 with an account
 // from the store.
 func (k Keeper) GetAuthenticatorDataForAccount(
@@ -271,7 +223,6 @@
 	return authenticators, nil
 }
 
->>>>>>> 5883104a
 // unmarshalAccountAuthenticator is used to unmarshal the AccountAuthenticator from the store
 func (k Keeper) unmarshalAccountAuthenticator(bz []byte) (*types.AccountAuthenticator, error) {
 	var accountAuthenticator types.AccountAuthenticator
