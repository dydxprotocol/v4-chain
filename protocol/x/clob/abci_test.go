package clob_test

import (
	"errors"
	"fmt"
	"math/big"
	"sort"
	"testing"
	"time"

	sdkmath "cosmossdk.io/math"

<<<<<<< HEAD
	"github.com/StreamFinance-Protocol/stream-chain/protocol/daemons/liquidation/api"
	sdaiservertypes "github.com/StreamFinance-Protocol/stream-chain/protocol/daemons/server/types/sdaioracle"
=======
>>>>>>> 17fc528a
	indexerevents "github.com/StreamFinance-Protocol/stream-chain/protocol/indexer/events"
	"github.com/StreamFinance-Protocol/stream-chain/protocol/indexer/indexer_manager"
	indexershared "github.com/StreamFinance-Protocol/stream-chain/protocol/indexer/shared/types"
	testapp "github.com/StreamFinance-Protocol/stream-chain/protocol/testutil/app"
	clobtest "github.com/StreamFinance-Protocol/stream-chain/protocol/testutil/clob"
	prices "github.com/StreamFinance-Protocol/stream-chain/protocol/x/prices/types"
	ratelimittypes "github.com/StreamFinance-Protocol/stream-chain/protocol/x/ratelimit/types"
	tmtypes "github.com/cometbft/cometbft/types"

	"github.com/StreamFinance-Protocol/stream-chain/protocol/lib"
	"github.com/StreamFinance-Protocol/stream-chain/protocol/testutil/constants"

	"github.com/StreamFinance-Protocol/stream-chain/protocol/mocks"
	keepertest "github.com/StreamFinance-Protocol/stream-chain/protocol/testutil/keeper"
	blocktimetypes "github.com/StreamFinance-Protocol/stream-chain/protocol/x/blocktime/types"
	"github.com/StreamFinance-Protocol/stream-chain/protocol/x/clob"
	"github.com/StreamFinance-Protocol/stream-chain/protocol/x/clob/keeper"
	"github.com/StreamFinance-Protocol/stream-chain/protocol/x/clob/memclob"
	"github.com/StreamFinance-Protocol/stream-chain/protocol/x/clob/types"
	perptypes "github.com/StreamFinance-Protocol/stream-chain/protocol/x/perpetuals/types"
	ratelimitkeeper "github.com/StreamFinance-Protocol/stream-chain/protocol/x/ratelimit/keeper"
	satypes "github.com/StreamFinance-Protocol/stream-chain/protocol/x/subaccounts/types"
	cometabci "github.com/cometbft/cometbft/abci/types"
	sdk "github.com/cosmos/cosmos-sdk/types"
	authtypes "github.com/cosmos/cosmos-sdk/x/auth/types"
	"github.com/stretchr/testify/mock"
	"github.com/stretchr/testify/require"
)

var (
	unixTimeFive    = time.Unix(5, 0)
	unixTimeTen     = time.Unix(10, 0)
	unixTimeFifteen = time.Unix(15, 0)
)

// assertFillAmountAndPruneState verifies that keeper state for
// `OrderAmountFilled`, and `BlockHeightToPotentiallyPrunableOrders` is correct
// based on the provided expectations.
func assertFillAmountAndPruneState(
	t *testing.T,
	k *keeper.Keeper,
	ctx sdk.Context,
	expectedFillAmounts map[types.OrderId]satypes.BaseQuantums,
	expectedPrunedOrders map[types.OrderId]bool,
) {
	for orderId, expectedFillAmount := range expectedFillAmounts {
		exists, fillAmount, _ := k.GetOrderFillAmount(ctx, orderId)
		require.True(t, exists)
		require.Equal(t, expectedFillAmount, fillAmount)
	}

	for orderId := range expectedPrunedOrders {
		exists, _, _ := k.GetOrderFillAmount(ctx, orderId)
		require.False(t, exists)
	}
}

func TestEndBlocker_Failure(t *testing.T) {
	blockHeight := uint32(5)
	tests := map[string]struct {
		blockTime               time.Time
		expiredStatefulOrderIds []types.OrderId
		setupState              func(ctx sdk.Context, k keepertest.ClobKeepersTestContext, m *mocks.MemClob)

		expectedPanicMessage string
	}{
		"Panics if cancelled order ids and expired order ids overlap": {
			blockTime: unixTimeFifteen,
			expiredStatefulOrderIds: []types.OrderId{
				constants.ConditionalOrder_Alice_Num0_Id0_Clob0_Buy5_Price10_GTBT15_StopLoss20.OrderId,
			},
			setupState: func(ctx sdk.Context, ks keepertest.ClobKeepersTestContext, m *mocks.MemClob) {
				expiredOrder := constants.ConditionalOrder_Alice_Num0_Id0_Clob0_Buy5_Price10_GTBT15_StopLoss20

				ks.ClobKeeper.SetLongTermOrderPlacement(ctx, expiredOrder, blockHeight)
				ks.ClobKeeper.MustAddOrderToStatefulOrdersTimeSlice(
					ctx,
					expiredOrder.MustGetUnixGoodTilBlockTime(),
					expiredOrder.OrderId,
				)

				ks.ClobKeeper.MustSetProcessProposerMatchesEvents(
					ctx,
					types.ProcessProposerMatchesEvents{
						BlockHeight: blockHeight,
						PlacedStatefulCancellationOrderIds: []types.OrderId{
							expiredOrder.OrderId,
						},
					},
				)
			},
			expectedPanicMessage: fmt.Sprintf(
				"PruneUntriggeredConditionalOrders: duplicate order id %+v in expired and "+
					"cancelled order lists", constants.ConditionalOrder_Alice_Num0_Id0_Clob0_Buy5_Price10_GTBT15_StopLoss20.OrderId,
			),
		},
	}

	for name, tc := range tests {
		t.Run(name, func(t *testing.T) {
			memClob := &mocks.MemClob{}
			memClob.On("SetClobKeeper", mock.Anything).Return()

			mockIndexerEventManager := &mocks.IndexerEventManager{}

			ks := keepertest.NewClobKeepersTestContext(t, memClob, &mocks.BankKeeper{}, mockIndexerEventManager)
			ctx := ks.Ctx.WithBlockHeight(int64(blockHeight)).WithBlockTime(tc.blockTime)

			rateString := sdaiservertypes.TestSDAIEventRequests[0].ConversionRate
			rate, conversionErr := ratelimitkeeper.ConvertStringToBigInt(rateString)
			require.NoError(t, conversionErr)
			ks.RatelimitKeeper.SetSDAIPrice(ctx, rate)
			ks.RatelimitKeeper.SetAssetYieldIndex(ks.Ctx, big.NewRat(0, 1))

			for _, orderId := range tc.expiredStatefulOrderIds {
				mockIndexerEventManager.On("AddBlockEvent",
					ctx,
					indexerevents.SubtypeStatefulOrder,
					indexer_manager.IndexerTendermintEvent_BLOCK_EVENT_END_BLOCK,
					indexerevents.StatefulOrderEventVersion,
					indexer_manager.GetBytes(
						indexerevents.NewStatefulOrderRemovalEvent(
							orderId,
							indexershared.OrderRemovalReason_ORDER_REMOVAL_REASON_EXPIRED,
						),
					),
				).Once().Return()
			}

			tc.setupState(ctx, ks, memClob)

			require.PanicsWithValue(
				t,
				tc.expectedPanicMessage,
				func() {
					clob.EndBlocker(
						ctx,
						*ks.ClobKeeper,
					)
				},
			)
		})
	}
}

func TestEndBlocker_Success(t *testing.T) {
	prunedOrderIdOne := types.OrderId{SubaccountId: constants.Alice_Num0, ClientId: 0}
	prunedOrderIdTwo := types.OrderId{SubaccountId: constants.Alice_Num0, ClientId: 1}
	orderIdThree := types.OrderId{SubaccountId: constants.Alice_Num0, ClientId: 2}
	blockHeight := uint32(5)

	tests := map[string]struct {
		// Setup.
		setupState func(ctx sdk.Context, k keepertest.ClobKeepersTestContext, m *mocks.MemClob)
		blockTime  time.Time

		// Expectations.
		expectedFillAmounts                  map[types.OrderId]satypes.BaseQuantums
		expectedPrunedOrders                 map[types.OrderId]bool
		expectedStatefulPlacementInState     map[types.OrderId]bool
		expectedStatefulOrderTimeSlice       map[time.Time][]types.OrderId
		expectedProcessProposerMatchesEvents types.ProcessProposerMatchesEvents
		expectedUntriggeredConditionalOrders map[types.ClobPairId]*keeper.UntriggeredConditionalOrders
		expectedTriggeredConditionalOrderIds []types.OrderId
	}{
		"Prunes existing Short-Term orders and seen place orders correctly": {
			blockTime: unixTimeTen,
			setupState: func(ctx sdk.Context, ks keepertest.ClobKeepersTestContext, m *mocks.MemClob) {
				// Set `prunedOrderIdOne` and `prunedOrderIdTwo` as existing orders which already have fill amounts.
				ks.ClobKeeper.SetOrderFillAmount(
					ctx,
					prunedOrderIdOne,
					100,
					blockHeight,
				)

				// Set `prunedOrderIdTwo` to be prunable at the next block height (this takes precedent of the blockHeight
				// set in `AddOrdersForPruning`).
				ks.ClobKeeper.SetOrderFillAmount(
					ctx,
					prunedOrderIdTwo,
					100,
					blockHeight+1,
				)

				// This order should not be pruned.
				ks.ClobKeeper.SetOrderFillAmount(
					ctx,
					orderIdThree,
					150,
					blockHeight+10,
				)

				// Set both of these orders as prunable at the current `blockHeight` so we can assert that they were pruned
				// correctly.
				ks.ClobKeeper.AddOrdersForPruning(
					ctx,
					[]types.OrderId{prunedOrderIdOne, prunedOrderIdTwo},
					blockHeight,
				)

				ks.ClobKeeper.MustSetProcessProposerMatchesEvents(
					ctx,
					types.ProcessProposerMatchesEvents{
						BlockHeight:               blockHeight,
						OrderIdsFilledInLastBlock: []types.OrderId{prunedOrderIdTwo, orderIdThree},
					},
				)
			},
			expectedFillAmounts: map[types.OrderId]satypes.BaseQuantums{
				prunedOrderIdTwo: 100,
				orderIdThree:     150,
			},
			expectedPrunedOrders: map[types.OrderId]bool{
				prunedOrderIdOne: true,
			},
			expectedProcessProposerMatchesEvents: types.ProcessProposerMatchesEvents{
				BlockHeight:               blockHeight,
				OrderIdsFilledInLastBlock: []types.OrderId{prunedOrderIdTwo, orderIdThree},
			},
		},
		"Prunes expired and cancelled untriggered conditional orders from UntriggeredConditionalorders": {
			blockTime: unixTimeFifteen,
			setupState: func(ctx sdk.Context, ks keepertest.ClobKeepersTestContext, m *mocks.MemClob) {
				// expired orders
				orderToPrune1 := constants.ConditionalOrder_Alice_Num0_Id0_Clob0_Buy5_Price10_GTBT15_StopLoss20
				orderToPrune2 := constants.ConditionalOrder_Alice_Num0_Id1_Clob0_Buy15_Price25_GTBT15_StopLoss25
				orderToPrune3 := constants.ConditionalOrder_Alice_Num0_Id0_Clob1_Buy5_Price10_GTBT15_TakeProfit20
				// cancelled order
				orderToPrune4 := constants.ConditionalOrder_Alice_Num1_Id1_Clob0_Sell50_Price5_GTB30_TakeProfit20

				// add expired orders to state, cancelled orders already removed in DeliverTx
				orders := []types.Order{
					orderToPrune1,
					orderToPrune2,
					orderToPrune3,
				}
				for _, order := range orders {
					ks.ClobKeeper.SetLongTermOrderPlacement(ctx, order, 0)
					ks.ClobKeeper.MustAddOrderToStatefulOrdersTimeSlice(
						ctx,
						order.MustGetUnixGoodTilBlockTime(),
						order.OrderId,
					)
				}

				ks.ClobKeeper.UntriggeredConditionalOrders = map[types.ClobPairId]*keeper.UntriggeredConditionalOrders{
					constants.ClobPair_Btc.GetClobPairId(): {
						OrdersToTriggerWhenOraclePriceLTETriggerPrice: []types.Order{orderToPrune1, orderToPrune2, orderToPrune4},
						OrdersToTriggerWhenOraclePriceGTETriggerPrice: []types.Order{},
					},
					constants.ClobPair_Eth.GetClobPairId(): {
						OrdersToTriggerWhenOraclePriceLTETriggerPrice: []types.Order{},
						OrdersToTriggerWhenOraclePriceGTETriggerPrice: []types.Order{orderToPrune3},
					},
				}

				ks.ClobKeeper.MustSetProcessProposerMatchesEvents(
					ctx,
					types.ProcessProposerMatchesEvents{
						PlacedStatefulCancellationOrderIds: []types.OrderId{
							orderToPrune4.OrderId,
						},
						BlockHeight: blockHeight,
					},
				)
			},
			expectedUntriggeredConditionalOrders: map[types.ClobPairId]*keeper.UntriggeredConditionalOrders{},
			expectedStatefulPlacementInState: map[types.OrderId]bool{
				constants.ConditionalOrder_Alice_Num0_Id0_Clob0_Buy5_Price10_GTBT15_StopLoss20.OrderId:   false,
				constants.ConditionalOrder_Alice_Num0_Id1_Clob0_Buy15_Price25_GTBT15_StopLoss25.OrderId:  false,
				constants.ConditionalOrder_Alice_Num0_Id0_Clob1_Buy5_Price10_GTBT15_TakeProfit20.OrderId: false,
				constants.ConditionalOrder_Alice_Num1_Id1_Clob0_Sell50_Price5_GTB30_TakeProfit20.OrderId: false,
			},
			expectedProcessProposerMatchesEvents: types.ProcessProposerMatchesEvents{
				PlacedStatefulCancellationOrderIds: []types.OrderId{
					constants.ConditionalOrder_Alice_Num1_Id1_Clob0_Sell50_Price5_GTB30_TakeProfit20.OrderId,
				},
				ExpiredStatefulOrderIds: []types.OrderId{
					constants.ConditionalOrder_Alice_Num0_Id0_Clob0_Buy5_Price10_GTBT15_StopLoss20.OrderId,
					constants.ConditionalOrder_Alice_Num0_Id0_Clob1_Buy5_Price10_GTBT15_TakeProfit20.OrderId,
					constants.ConditionalOrder_Alice_Num0_Id1_Clob0_Buy15_Price25_GTBT15_StopLoss25.OrderId,
				},
				BlockHeight: blockHeight,
			},
		},
		`Adds newly-placed conditional order to UntriggeredConditionalOrders, but does not add
		cancelled order`: {
			blockTime: unixTimeTen,
			setupState: func(ctx sdk.Context, ks keepertest.ClobKeepersTestContext, m *mocks.MemClob) {
				orders := []types.Order{
					constants.ConditionalOrder_Alice_Num0_Id0_Clob0_Buy5_Price10_GTBT15_TakeProfit10,
					constants.ConditionalOrder_Alice_Num0_Id1_Clob0_Buy15_Price10_GTBT15_TakeProfit5,
					constants.ConditionalOrder_Alice_Num0_Id2_Clob0_Buy20_Price10_GTBT15_TakeProfit10,
				}
				for _, order := range orders {
					ks.ClobKeeper.SetLongTermOrderPlacement(ctx, order, blockHeight)
				}

				ks.ClobKeeper.MustSetProcessProposerMatchesEvents(
					ctx,
					types.ProcessProposerMatchesEvents{
						PlacedConditionalOrderIds: []types.OrderId{
							constants.ConditionalOrder_Alice_Num0_Id0_Clob0_Buy5_Price10_GTBT15_TakeProfit10.OrderId,
							constants.ConditionalOrder_Alice_Num0_Id2_Clob0_Buy20_Price10_GTBT15_TakeProfit10.OrderId,
						},
						PlacedStatefulCancellationOrderIds: []types.OrderId{
							constants.ConditionalOrder_Alice_Num0_Id2_Clob0_Buy20_Price10_GTBT15_TakeProfit10.OrderId,
						},
						BlockHeight: blockHeight,
					},
				)
			},
			expectedUntriggeredConditionalOrders: map[types.ClobPairId]*keeper.UntriggeredConditionalOrders{
				constants.ClobPair_Btc.GetClobPairId(): {
					OrdersToTriggerWhenOraclePriceLTETriggerPrice: []types.Order{
						constants.ConditionalOrder_Alice_Num0_Id0_Clob0_Buy5_Price10_GTBT15_TakeProfit10,
					},
					OrdersToTriggerWhenOraclePriceGTETriggerPrice: []types.Order{},
				},
			},
			expectedProcessProposerMatchesEvents: types.ProcessProposerMatchesEvents{
				PlacedConditionalOrderIds: []types.OrderId{
					constants.ConditionalOrder_Alice_Num0_Id0_Clob0_Buy5_Price10_GTBT15_TakeProfit10.OrderId,
					constants.ConditionalOrder_Alice_Num0_Id2_Clob0_Buy20_Price10_GTBT15_TakeProfit10.OrderId,
				},
				PlacedStatefulCancellationOrderIds: []types.OrderId{
					constants.ConditionalOrder_Alice_Num0_Id2_Clob0_Buy20_Price10_GTBT15_TakeProfit10.OrderId,
				},
				BlockHeight: blockHeight,
			},
		},
		`Polls triggered conditional orders from UntriggeredConditionalOrders, update state and
		ProcessProposerMatchesEvents`: {
			blockTime: unixTimeTen,
			setupState: func(ctx sdk.Context, ks keepertest.ClobKeepersTestContext, m *mocks.MemClob) {
				// Update perpetual prices
				err := ks.PricesKeeper.UpdateSpotAndPnlMarketPrices(ctx, &prices.MarketPriceUpdate{
					MarketId: constants.ClobPair_Btc.Id,
					SpotPrice: types.SubticksToPrice(
						types.Subticks(10),
						constants.BtcUsdExponent,
						constants.ClobPair_Btc,
						constants.BtcUsd_20PercentInitial_10PercentMaintenance.Params.AtomicResolution,
						lib.QuoteCurrencyAtomicResolution,
					),
					PnlPrice: types.SubticksToPrice(
						types.Subticks(10),
						constants.BtcUsdExponent,
						constants.ClobPair_Btc,
						constants.BtcUsd_20PercentInitial_10PercentMaintenance.Params.AtomicResolution,
						lib.QuoteCurrencyAtomicResolution,
					),
				})

				require.NoError(t, err)

				err = ks.PricesKeeper.UpdateSpotAndPnlMarketPrices(ctx, &prices.MarketPriceUpdate{
					MarketId: constants.ClobPair_Eth.Id,
					SpotPrice: types.SubticksToPrice(
						types.Subticks(35),
						constants.EthUsdExponent,
						constants.ClobPair_Eth,
						constants.EthUsd_20PercentInitial_10PercentMaintenance.Params.AtomicResolution,
						lib.QuoteCurrencyAtomicResolution,
					),
					PnlPrice: types.SubticksToPrice(
						types.Subticks(35),
						constants.EthUsdExponent,
						constants.ClobPair_Eth,
						constants.EthUsd_20PercentInitial_10PercentMaintenance.Params.AtomicResolution,
						lib.QuoteCurrencyAtomicResolution,
					),
				})

				require.NoError(t, err)

				ks.ClobKeeper.UntriggeredConditionalOrders = map[types.ClobPairId]*keeper.UntriggeredConditionalOrders{
					constants.ClobPair_Btc.GetClobPairId(): {
						// 10 oracle price subticks triggers 3 orders here.
						OrdersToTriggerWhenOraclePriceLTETriggerPrice: []types.Order{
							constants.ConditionalOrder_Alice_Num0_Id0_Clob0_Buy5_Price10_GTBT15_TakeProfit10,
							constants.ConditionalOrder_Alice_Num0_Id1_Clob0_Buy15_Price10_GTBT15_TakeProfit5,
							constants.ConditionalOrder_Alice_Num0_Id2_Clob0_Buy20_Price10_GTBT15_TakeProfit10,
							constants.ConditionalOrder_Alice_Num0_Id3_Clob0_Sell25_Price10_GTBT15_StopLoss10,
						},
						// 10 oracle price subticks triggers no orders here.
						OrdersToTriggerWhenOraclePriceGTETriggerPrice: []types.Order{
							constants.ConditionalOrder_Alice_Num0_Id0_Clob0_Buy5_Price20_GTBT15_StopLoss20,
							constants.ConditionalOrder_Alice_Num0_Id1_Clob0_Buy15_Price25_GTBT15_StopLoss25,
							constants.ConditionalOrder_Alice_Num0_Id2_Clob0_Sell20_Price20_GTBT15_TakeProfit20,
							constants.ConditionalOrder_Alice_Num0_Id3_Clob0_Buy25_Price25_GTBT15_StopLoss25,
						},
					},
					constants.ClobPair_Eth.GetClobPairId(): {
						// 35 oracle price subticks triggers no orders here.
						OrdersToTriggerWhenOraclePriceLTETriggerPrice: []types.Order{
							constants.ConditionalOrder_Alice_Num0_Id0_Clob1_Buy5_Price10_GTBT15_TakeProfit30,
						},
						// 35 oracle price subticks triggers one order here.
						OrdersToTriggerWhenOraclePriceGTETriggerPrice: []types.Order{
							constants.ConditionalOrder_Alice_Num0_Id3_Clob1_Buy25_Price10_GTBT15_StopLoss20,
						},
					},
				}

				for _, untrigCondOrders := range ks.ClobKeeper.UntriggeredConditionalOrders {
					for _, conditionalOrder := range untrigCondOrders.OrdersToTriggerWhenOraclePriceGTETriggerPrice {
						ks.ClobKeeper.SetLongTermOrderPlacement(ctx, conditionalOrder, blockHeight)
					}
					for _, conditionalOrder := range untrigCondOrders.OrdersToTriggerWhenOraclePriceLTETriggerPrice {
						ks.ClobKeeper.SetLongTermOrderPlacement(ctx, conditionalOrder, blockHeight)
					}
				}

				ks.ClobKeeper.MustSetProcessProposerMatchesEvents(
					ctx,
					types.ProcessProposerMatchesEvents{
						BlockHeight: blockHeight,
					},
				)
			},

			expectedTriggeredConditionalOrderIds: []types.OrderId{
				constants.ConditionalOrder_Alice_Num0_Id0_Clob0_Buy5_Price10_GTBT15_TakeProfit10.OrderId,
				constants.ConditionalOrder_Alice_Num0_Id2_Clob0_Buy20_Price10_GTBT15_TakeProfit10.OrderId,
				constants.ConditionalOrder_Alice_Num0_Id3_Clob0_Sell25_Price10_GTBT15_StopLoss10.OrderId,
				constants.ConditionalOrder_Alice_Num0_Id3_Clob1_Buy25_Price10_GTBT15_StopLoss20.OrderId,
			},
			expectedProcessProposerMatchesEvents: types.ProcessProposerMatchesEvents{
				BlockHeight: blockHeight,
				ConditionalOrderIdsTriggeredInLastBlock: []types.OrderId{
					constants.ConditionalOrder_Alice_Num0_Id0_Clob0_Buy5_Price10_GTBT15_TakeProfit10.OrderId,
					constants.ConditionalOrder_Alice_Num0_Id2_Clob0_Buy20_Price10_GTBT15_TakeProfit10.OrderId,
					constants.ConditionalOrder_Alice_Num0_Id3_Clob0_Sell25_Price10_GTBT15_StopLoss10.OrderId,
					constants.ConditionalOrder_Alice_Num0_Id3_Clob1_Buy25_Price10_GTBT15_StopLoss20.OrderId,
				},
			},
			expectedUntriggeredConditionalOrders: map[types.ClobPairId]*keeper.UntriggeredConditionalOrders{
				constants.ClobPair_Btc.GetClobPairId(): {
					OrdersToTriggerWhenOraclePriceLTETriggerPrice: []types.Order{
						constants.ConditionalOrder_Alice_Num0_Id1_Clob0_Buy15_Price10_GTBT15_TakeProfit5,
					},
					OrdersToTriggerWhenOraclePriceGTETriggerPrice: []types.Order{
						constants.ConditionalOrder_Alice_Num0_Id0_Clob0_Buy5_Price20_GTBT15_StopLoss20,
						constants.ConditionalOrder_Alice_Num0_Id1_Clob0_Buy15_Price25_GTBT15_StopLoss25,
						constants.ConditionalOrder_Alice_Num0_Id2_Clob0_Sell20_Price20_GTBT15_TakeProfit20,
						constants.ConditionalOrder_Alice_Num0_Id3_Clob0_Buy25_Price25_GTBT15_StopLoss25,
					},
				},
				constants.ClobPair_Eth.GetClobPairId(): {
					OrdersToTriggerWhenOraclePriceLTETriggerPrice: []types.Order{
						constants.ConditionalOrder_Alice_Num0_Id0_Clob1_Buy5_Price10_GTBT15_TakeProfit30,
					},
					OrdersToTriggerWhenOraclePriceGTETriggerPrice: []types.Order{},
				},
			},
		},
		"Removes expired stateful orders and updates process proposer matches events": {
			blockTime: unixTimeTen,
			setupState: func(ctx sdk.Context, ks keepertest.ClobKeepersTestContext, m *mocks.MemClob) {
				// These orders should get removed.
				ks.ClobKeeper.SetOrderFillAmount(
					ctx,
					constants.LongTermOrder_Bob_Num0_Id0_Clob0_Buy25_Price30_GTBT10.OrderId,
					5,
					blockHeight,
				)
				ks.ClobKeeper.SetLongTermOrderPlacement(
					ctx,
					constants.LongTermOrder_Bob_Num0_Id0_Clob0_Buy25_Price30_GTBT10,
					blockHeight,
				)
				ks.ClobKeeper.MustAddOrderToStatefulOrdersTimeSlice(
					ctx,
					constants.LongTermOrder_Bob_Num0_Id0_Clob0_Buy25_Price30_GTBT10.MustGetUnixGoodTilBlockTime(),
					constants.LongTermOrder_Bob_Num0_Id0_Clob0_Buy25_Price30_GTBT10.OrderId,
				)
				ks.ClobKeeper.SetOrderFillAmount(
					ctx,
					constants.LongTermOrder_Bob_Num0_Id1_Clob0_Buy45_Price10_GTBT10.OrderId,
					5,
					blockHeight,
				)
				ks.ClobKeeper.SetLongTermOrderPlacement(
					ctx,
					constants.LongTermOrder_Bob_Num0_Id1_Clob0_Buy45_Price10_GTBT10,
					blockHeight,
				)
				ks.ClobKeeper.MustAddOrderToStatefulOrdersTimeSlice(
					ctx,
					constants.LongTermOrder_Bob_Num0_Id1_Clob0_Buy45_Price10_GTBT10.MustGetUnixGoodTilBlockTime(),
					constants.LongTermOrder_Bob_Num0_Id1_Clob0_Buy45_Price10_GTBT10.OrderId,
				)

				// This order should not be pruned.
				ks.ClobKeeper.SetOrderFillAmount(
					ctx,
					orderIdThree,
					150,
					blockHeight+10,
				)

				// This order should not get removed.
				ks.ClobKeeper.SetOrderFillAmount(
					ctx,
					constants.LongTermOrder_Alice_Num0_Id0_Clob0_Buy5_Price10_GTBT15.OrderId,
					5,
					blockHeight,
				)
				ks.ClobKeeper.SetLongTermOrderPlacement(
					ctx,
					constants.LongTermOrder_Alice_Num0_Id0_Clob0_Buy5_Price10_GTBT15,
					blockHeight,
				)
				ks.ClobKeeper.MustAddOrderToStatefulOrdersTimeSlice(
					ctx,
					constants.LongTermOrder_Alice_Num0_Id0_Clob0_Buy5_Price10_GTBT15.MustGetUnixGoodTilBlockTime(),
					constants.LongTermOrder_Alice_Num0_Id0_Clob0_Buy5_Price10_GTBT15.OrderId,
				)

				ks.ClobKeeper.MustSetProcessProposerMatchesEvents(
					ctx,
					types.ProcessProposerMatchesEvents{
						BlockHeight:               blockHeight,
						OrderIdsFilledInLastBlock: []types.OrderId{orderIdThree},
					},
				)
			},
			expectedFillAmounts: map[types.OrderId]satypes.BaseQuantums{
				orderIdThree: 150,
			},
			expectedStatefulPlacementInState: map[types.OrderId]bool{
				constants.LongTermOrder_Bob_Num0_Id0_Clob0_Buy25_Price30_GTBT10.OrderId:  false,
				constants.LongTermOrder_Bob_Num0_Id1_Clob0_Buy45_Price10_GTBT10.OrderId:  false,
				constants.LongTermOrder_Alice_Num0_Id0_Clob0_Buy5_Price10_GTBT15.OrderId: true,
			},
			expectedStatefulOrderTimeSlice: map[time.Time][]types.OrderId{
				unixTimeTen: {},
				unixTimeFifteen: {
					constants.LongTermOrder_Alice_Num0_Id0_Clob0_Buy5_Price10_GTBT15.OrderId,
				},
			},
			expectedProcessProposerMatchesEvents: types.ProcessProposerMatchesEvents{
				ExpiredStatefulOrderIds: []types.OrderId{
					constants.LongTermOrder_Bob_Num0_Id0_Clob0_Buy25_Price30_GTBT10.OrderId,
					constants.LongTermOrder_Bob_Num0_Id1_Clob0_Buy45_Price10_GTBT10.OrderId,
				},
				BlockHeight:               blockHeight,
				OrderIdsFilledInLastBlock: []types.OrderId{orderIdThree},
			},
		},
		"Stateful order placements are not overwritten": {
			blockTime: unixTimeTen,
			setupState: func(ctx sdk.Context, ks keepertest.ClobKeepersTestContext, m *mocks.MemClob) {
				// This order should not be pruned.
				ks.ClobKeeper.SetOrderFillAmount(
					ctx,
					orderIdThree,
					150,
					blockHeight+10,
				)

				ks.ClobKeeper.MustSetProcessProposerMatchesEvents(
					ctx,
					types.ProcessProposerMatchesEvents{
						PlacedLongTermOrderIds: []types.OrderId{
							constants.LongTermOrder_Bob_Num0_Id0_Clob0_Buy25_Price30_GTBT10.OrderId,
							constants.LongTermOrder_Alice_Num0_Id0_Clob0_Buy5_Price10_GTBT15.OrderId,
						},
						OrderIdsFilledInLastBlock: []types.OrderId{orderIdThree},
						ExpiredStatefulOrderIds:   []types.OrderId{},
						BlockHeight:               blockHeight,
					},
				)
			},
			expectedFillAmounts: map[types.OrderId]satypes.BaseQuantums{
				orderIdThree: 150,
			},
			expectedProcessProposerMatchesEvents: types.ProcessProposerMatchesEvents{
				PlacedLongTermOrderIds: []types.OrderId{
					constants.LongTermOrder_Bob_Num0_Id0_Clob0_Buy25_Price30_GTBT10.OrderId,
					constants.LongTermOrder_Alice_Num0_Id0_Clob0_Buy5_Price10_GTBT15.OrderId,
				},
				OrderIdsFilledInLastBlock: []types.OrderId{orderIdThree},
				BlockHeight:               blockHeight,
			},
		},
		"Does not send order update message offchain message for a stateful order fill that got cancelled": {
			blockTime: unixTimeTen,
			setupState: func(ctx sdk.Context, ks keepertest.ClobKeepersTestContext, m *mocks.MemClob) {
				ks.ClobKeeper.SetOrderFillAmount(
					ctx,
					constants.LongTermOrder_Alice_Num0_Id1_Clob0_Sell20_Price10_GTBT10.GetOrderId(),
					20,
					blockHeight+10,
				)
				ks.ClobKeeper.SetOrderFillAmount(
					ctx,
					constants.LongTermOrder_Bob_Num0_Id1_Clob0_Buy45_Price10_GTBT10.GetOrderId(),
					20,
					blockHeight+10,
				)
				ks.ClobKeeper.MustSetProcessProposerMatchesEvents(ctx, types.ProcessProposerMatchesEvents{
					PlacedStatefulCancellationOrderIds: []types.OrderId{
						constants.LongTermOrder_Bob_Num0_Id1_Clob0_Buy45_Price10_GTBT10.GetOrderId(),
					},
					OrderIdsFilledInLastBlock: []types.OrderId{
						constants.LongTermOrder_Bob_Num0_Id1_Clob0_Buy45_Price10_GTBT10.GetOrderId(),
						constants.LongTermOrder_Alice_Num0_Id1_Clob0_Sell20_Price10_GTBT10.GetOrderId(),
					},
					BlockHeight: blockHeight,
				})
			},
			expectedProcessProposerMatchesEvents: types.ProcessProposerMatchesEvents{
				PlacedStatefulCancellationOrderIds: []types.OrderId{
					constants.LongTermOrder_Bob_Num0_Id1_Clob0_Buy45_Price10_GTBT10.GetOrderId(),
				},
				OrderIdsFilledInLastBlock: []types.OrderId{
					constants.LongTermOrder_Bob_Num0_Id1_Clob0_Buy45_Price10_GTBT10.GetOrderId(),
					constants.LongTermOrder_Alice_Num0_Id1_Clob0_Sell20_Price10_GTBT10.GetOrderId(),
				},
				BlockHeight: blockHeight,
			},
			expectedFillAmounts: map[types.OrderId]satypes.BaseQuantums{
				constants.LongTermOrder_Alice_Num0_Id1_Clob0_Sell20_Price10_GTBT10.GetOrderId(): 20,
				constants.LongTermOrder_Bob_Num0_Id1_Clob0_Buy45_Price10_GTBT10.GetOrderId():    20,
			},
		},
	}

	for name, tc := range tests {
		t.Run(name, func(t *testing.T) {
			memClob := &mocks.MemClob{}
			memClob.On("SetClobKeeper", mock.Anything).Return()

			mockIndexerEventManager := &mocks.IndexerEventManager{}

			mockBankKeeper := &mocks.BankKeeper{}
			mockBankKeeper.On(
				"GetBalance",
				mock.Anything,
				perptypes.InsuranceFundModuleAddress,
				constants.TDai.Denom,
			).Return(
				sdk.NewCoin(constants.TDai.Denom, sdkmath.NewIntFromBigInt(new(big.Int))),
			)

			ks := keepertest.NewClobKeepersTestContext(t, memClob, mockBankKeeper, mockIndexerEventManager)
			ctx := ks.Ctx.WithBlockHeight(int64(blockHeight)).WithBlockTime(tc.blockTime)

			// Set up prices keeper markets with default prices.
			keepertest.CreateTestMarkets(t, ctx, ks.PricesKeeper)

			// Create liquidity tiers on perpetuals keeper.
			keepertest.CreateTestLiquidityTiers(t, ctx, ks.PerpetualsKeeper)

			// Set up clob keeper perpetuals and clob pairs.
			for _, p := range []perptypes.Perpetual{
				constants.BtcUsd_20PercentInitial_10PercentMaintenance,
				constants.EthUsd_20PercentInitial_10PercentMaintenance,
			} {
				_, err := ks.PerpetualsKeeper.CreatePerpetual(
					ks.Ctx,
					p.Params.Id,
					p.Params.Ticker,
					p.Params.MarketId,
					p.Params.AtomicResolution,
					p.Params.DefaultFundingPpm,
					p.Params.LiquidityTier,
					p.Params.MarketType,
<<<<<<< HEAD
					p.YieldIndex,
=======
					p.Params.DangerIndexPpm,
>>>>>>> 17fc528a
				)
				require.NoError(t, err)
			}
			err := keepertest.CreateTDaiAsset(ctx, ks.AssetsKeeper)
			require.NoError(t, err)

			memClob.On("CreateOrderbook", ctx, constants.ClobPair_Btc).Return()

			// PerpetualMarketCreateEvents are emitted when initializing the genesis state, so we need to mock
			// the indexer event manager to expect these events.
			mockIndexerEventManager.On("AddTxnEvent",
				ctx,
				indexerevents.SubtypePerpetualMarket,
				indexerevents.PerpetualMarketEventVersion,
				indexer_manager.GetBytes(
					indexerevents.NewPerpetualMarketCreateEvent(
						0,
						0,
						constants.BtcUsd_20PercentInitial_10PercentMaintenance.Params.Ticker,
						constants.BtcUsd_20PercentInitial_10PercentMaintenance.Params.MarketId,
						constants.ClobPair_Btc.Status,
						constants.ClobPair_Btc.QuantumConversionExponent,
						constants.BtcUsd_20PercentInitial_10PercentMaintenance.Params.AtomicResolution,
						constants.ClobPair_Btc.SubticksPerTick,
						constants.ClobPair_Btc.StepBaseQuantums,
						constants.BtcUsd_20PercentInitial_10PercentMaintenance.Params.LiquidityTier,
						constants.BtcUsd_20PercentInitial_10PercentMaintenance.Params.MarketType,
						constants.BtcUsd_20PercentInitial_10PercentMaintenance.Params.DangerIndexPpm,
					),
				),
			).Once().Return()
			_, err = ks.ClobKeeper.CreatePerpetualClobPair(
				ctx,
				constants.ClobPair_Btc.Id,
				clobtest.MustPerpetualId(constants.ClobPair_Btc),
				satypes.BaseQuantums(constants.ClobPair_Btc.StepBaseQuantums),
				constants.ClobPair_Btc.QuantumConversionExponent,
				constants.ClobPair_Btc.SubticksPerTick,
				constants.ClobPair_Btc.Status,
			)
			require.NoError(t, err)
			memClob.On("CreateOrderbook", ctx, constants.ClobPair_Eth).Return()
			// PerpetualMarketCreateEvents are emitted when initializing the genesis state, so we need to mock
			// the indexer event manager to expect these events.
			mockIndexerEventManager.On("AddTxnEvent",
				ctx,
				indexerevents.SubtypePerpetualMarket,
				indexerevents.PerpetualMarketEventVersion,
				indexer_manager.GetBytes(
					indexerevents.NewPerpetualMarketCreateEvent(
						1,
						1,
						constants.EthUsd_20PercentInitial_10PercentMaintenance.Params.Ticker,
						constants.EthUsd_20PercentInitial_10PercentMaintenance.Params.MarketId,
						constants.ClobPair_Eth.Status,
						constants.ClobPair_Eth.QuantumConversionExponent,
						constants.EthUsd_20PercentInitial_10PercentMaintenance.Params.AtomicResolution,
						constants.ClobPair_Eth.SubticksPerTick,
						constants.ClobPair_Eth.StepBaseQuantums,
						constants.EthUsd_20PercentInitial_10PercentMaintenance.Params.LiquidityTier,
						constants.EthUsd_20PercentInitial_10PercentMaintenance.Params.MarketType,
						constants.EthUsd_20PercentInitial_10PercentMaintenance.Params.DangerIndexPpm,
					),
				),
			).Once().Return()
			_, err = ks.ClobKeeper.CreatePerpetualClobPair(
				ctx,
				constants.ClobPair_Eth.Id,
				clobtest.MustPerpetualId(constants.ClobPair_Eth),
				satypes.BaseQuantums(constants.ClobPair_Eth.StepBaseQuantums),
				constants.ClobPair_Eth.QuantumConversionExponent,
				constants.ClobPair_Eth.SubticksPerTick,
				constants.ClobPair_Eth.Status,
			)
			require.NoError(t, err)

			if tc.setupState != nil {
				tc.setupState(ctx, ks, memClob)
			}

			// Assert that the indexer events for Expired Stateful Orders were emitted.
			for _, orderId := range tc.expectedProcessProposerMatchesEvents.ExpiredStatefulOrderIds {
				mockIndexerEventManager.On("AddBlockEvent",
					ctx,
					indexerevents.SubtypeStatefulOrder,
					indexer_manager.IndexerTendermintEvent_BLOCK_EVENT_END_BLOCK,
					indexerevents.StatefulOrderEventVersion,
					indexer_manager.GetBytes(
						indexerevents.NewStatefulOrderRemovalEvent(
							orderId,
							indexershared.OrderRemovalReason_ORDER_REMOVAL_REASON_EXPIRED,
						),
					),
				).Once().Return()
			}

			// Assert that the indexer events for triggered conditional orders were emitted.
			for _, orderId := range tc.expectedTriggeredConditionalOrderIds {
				mockIndexerEventManager.On("AddTxnEvent",
					ctx,
					indexerevents.SubtypeStatefulOrder,
					indexerevents.StatefulOrderEventVersion,
					indexer_manager.GetBytes(
						indexerevents.NewConditionalOrderTriggeredEvent(
							orderId,
						),
					),
				).Once().Return()
			}

			clob.EndBlocker(
				ctx,
				*ks.ClobKeeper,
			)

			assertFillAmountAndPruneState(
				t,
				ks.ClobKeeper,
				ctx,
				tc.expectedFillAmounts,
				tc.expectedPrunedOrders,
			)

			require.True(t, memClob.AssertExpectations(t))

			for orderId, exists := range tc.expectedStatefulPlacementInState {
				_, found := ks.ClobKeeper.GetLongTermOrderPlacement(ctx, orderId)
				require.Equal(t, exists, found)
			}

			for time, expected := range tc.expectedStatefulOrderTimeSlice {
				actual := ks.ClobKeeper.GetStatefulOrdersTimeSlice(ctx, time)
				require.Equal(t, expected, actual)
			}

			actualProcessProposerMatchesEvents := ks.ClobKeeper.GetProcessProposerMatchesEvents(ctx)
			// Sort the conditional order ids triggered in the last block for
			// comparison to expected triggered conditional orders.
			sort.Sort(types.SortedOrders(actualProcessProposerMatchesEvents.ConditionalOrderIdsTriggeredInLastBlock))
			require.Equal(
				t,
				tc.expectedProcessProposerMatchesEvents,
				actualProcessProposerMatchesEvents,
			)

			// Triggered conditional order placements should be shifted from the untriggered store to the triggered store.
			for _, triggeredConditionalOrderId := range actualProcessProposerMatchesEvents.
				ConditionalOrderIdsTriggeredInLastBlock {
				// TODO(CLOB-746) Once R/W methods are created, substitute those methods here.
				triggeredConditionalOrderMemstore := ks.ClobKeeper.GetTriggeredConditionalOrderPlacementMemStore(ctx)
				untriggeredConditionalOrderMemstore := ks.ClobKeeper.GetUntriggeredConditionalOrderPlacementMemStore(ctx)
				exists := triggeredConditionalOrderMemstore.Has(triggeredConditionalOrderId.ToStateKey())
				require.True(t, exists)
				exists = untriggeredConditionalOrderMemstore.Has(triggeredConditionalOrderId.ToStateKey())
				require.False(t, exists)
			}

			if tc.expectedUntriggeredConditionalOrders != nil {
				require.Equal(
					t,
					tc.expectedUntriggeredConditionalOrders,
					ks.ClobKeeper.UntriggeredConditionalOrders,
				)
			}

			// Assert that the necessary off-chain indexer events have been added.
			mockIndexerEventManager.AssertExpectations(t)
		})
	}
}

func TestLiquidateSubaccounts(t *testing.T) {
	tests := map[string]struct {
		// Perpetuals state.
		perpetuals []perptypes.Perpetual
		// Subaccount state.
		subaccounts []satypes.Subaccount
		// CLOB state.
		clobs          []types.ClobPair
		existingOrders []types.Order

		// Parameters.
		liquidatableSubaccounts []satypes.SubaccountId

		// Expectations.
		expectedPlacedOrders  []*types.MsgPlaceOrder
		expectedMatchedOrders []*types.ClobMatch
	}{
		"Liquidates liquidatable subaccount": {
			perpetuals: []perptypes.Perpetual{
				constants.BtcUsd_20PercentInitial_10PercentMaintenance,
			},
			subaccounts: []satypes.Subaccount{
				constants.Carl_Num0_1BTC_Short,
				constants.Dave_Num0_1BTC_Long_46000USD_Short,
			},
			clobs: []types.ClobPair{constants.ClobPair_Btc},
			existingOrders: []types.Order{
				constants.Order_Carl_Num0_Id2_Clob0_Buy05BTC_Price50000,
				constants.Order_Carl_Num0_Id3_Clob0_Buy025BTC_Price50000,
				constants.Order_Carl_Num0_Id4_Clob0_Buy05BTC_Price40000,
			},

			liquidatableSubaccounts: []satypes.SubaccountId{
				constants.Dave_Num0,
			},

			expectedPlacedOrders: []*types.MsgPlaceOrder{
				{
					Order: constants.Order_Carl_Num0_Id2_Clob0_Buy05BTC_Price50000,
				},
				{
					Order: constants.Order_Carl_Num0_Id3_Clob0_Buy025BTC_Price50000,
				},
			},
			expectedMatchedOrders: []*types.ClobMatch{
				types.NewClobMatchFromMatchPerpetualLiquidation(
					&types.MatchPerpetualLiquidation{
						ClobPairId:  constants.ClobPair_Btc.Id,
						IsBuy:       false,
						TotalSize:   100_000_000,
						Liquidated:  constants.Dave_Num0,
						PerpetualId: constants.ClobPair_Btc.GetPerpetualClobMetadata().PerpetualId,
						Fills: []types.MakerFill{
							{
								MakerOrderId: constants.OrderId_Alice_Num0_ClientId0_Clob0,
								FillAmount:   50_000_000,
							},
							{
								MakerOrderId: constants.OrderId_Alice_Num0_ClientId1_Clob0,
								FillAmount:   25_000_000,
							},
						},
					},
				),
			},
		},
		"Does not liquidate a non-liquidatable subaccount": {
			perpetuals: []perptypes.Perpetual{
				constants.BtcUsd_20PercentInitial_10PercentMaintenance,
			},
			subaccounts: []satypes.Subaccount{
				constants.Carl_Num0_1BTC_Short,
				constants.Dave_Num0_1BTC_Long_46000USD_Short,
			},
			clobs: []types.ClobPair{constants.ClobPair_Btc},
			existingOrders: []types.Order{
				constants.Order_Carl_Num0_Id2_Clob0_Buy05BTC_Price50000,
				constants.Order_Carl_Num0_Id3_Clob0_Buy025BTC_Price50000,
				constants.Order_Carl_Num0_Id4_Clob0_Buy05BTC_Price40000,
			},

			liquidatableSubaccounts: []satypes.SubaccountId{
				constants.Carl_Num0,
			},

			expectedPlacedOrders:  []*types.MsgPlaceOrder{},
			expectedMatchedOrders: []*types.ClobMatch{},
		},
		"Can liquidate multiple liquidatable subaccounts and skips liquidatable subaccounts": {
			perpetuals: []perptypes.Perpetual{
				constants.BtcUsd_20PercentInitial_10PercentMaintenance,
			},
			subaccounts: []satypes.Subaccount{
				constants.Carl_Num0_1BTC_Short,
				constants.Carl_Num1_01BTC_Long_4600USD_Short,
				constants.Dave_Num0_1BTC_Long_46000USD_Short,
			},
			clobs: []types.ClobPair{constants.ClobPair_Btc},
			existingOrders: []types.Order{
				constants.Order_Carl_Num0_Id2_Clob0_Buy05BTC_Price50000,
				constants.Order_Carl_Num0_Id3_Clob0_Buy025BTC_Price50000,
				constants.Order_Carl_Num0_Id5_Clob0_Buy2BTC_Price50000,
			},
			liquidatableSubaccounts: []satypes.SubaccountId{
				constants.Carl_Num0,
				constants.Carl_Num1,
				constants.Dave_Num0,
			},

			expectedPlacedOrders: []*types.MsgPlaceOrder{
				{
					Order: constants.Order_Carl_Num0_Id2_Clob0_Buy05BTC_Price50000,
				},
				{
					Order: constants.Order_Carl_Num0_Id3_Clob0_Buy025BTC_Price50000,
				},
				{
					Order: constants.Order_Carl_Num0_Id5_Clob0_Buy2BTC_Price50000,
				},
			},
			expectedMatchedOrders: []*types.ClobMatch{
				types.NewClobMatchFromMatchPerpetualLiquidation(
					&types.MatchPerpetualLiquidation{
						ClobPairId:  constants.ClobPair_Btc.Id,
						IsBuy:       false,
						TotalSize:   10_000_000,
						Liquidated:  constants.Carl_Num1,
						PerpetualId: constants.ClobPair_Btc.GetPerpetualClobMetadata().PerpetualId,
						Fills: []types.MakerFill{
							{
								MakerOrderId: constants.OrderId_Alice_Num0_ClientId0_Clob0,
								FillAmount:   10_000_000,
							},
						},
					},
				),
				types.NewClobMatchFromMatchPerpetualLiquidation(
					&types.MatchPerpetualLiquidation{
						ClobPairId:  constants.ClobPair_Btc.Id,
						IsBuy:       false,
						TotalSize:   100_000_000,
						Liquidated:  constants.Dave_Num0,
						PerpetualId: constants.ClobPair_Btc.GetPerpetualClobMetadata().PerpetualId,
						Fills: []types.MakerFill{
							{
								MakerOrderId: constants.OrderId_Alice_Num0_ClientId0_Clob0,
								FillAmount:   40_000_000,
							},
							{
								MakerOrderId: constants.OrderId_Alice_Num0_ClientId1_Clob0,
								FillAmount:   25_000_000,
							},
							{
								MakerOrderId: constants.OrderId_Alice_Num0_ClientId2_Clob0,
								FillAmount:   35_000_000,
							},
						},
					},
				),
			},
		},
	}
	for name, tc := range tests {
		t.Run(name, func(t *testing.T) {
			tApp := testapp.NewTestAppBuilder(t).WithGenesisDocFn(func() (genesis tmtypes.GenesisDoc) {
				genesis = testapp.DefaultGenesis()
				testapp.UpdateGenesisDocWithAppStateForModule(
					&genesis,
					func(genesisState *prices.GenesisState) {
						*genesisState = constants.TestPricesGenesisState
					},
				)
				testapp.UpdateGenesisDocWithAppStateForModule(
					&genesis,
					func(genesisState *perptypes.GenesisState) {
						genesisState.Params = constants.PerpetualsGenesisParams
						genesisState.LiquidityTiers = constants.LiquidityTiers
						genesisState.Perpetuals = tc.perpetuals
					},
				)
				testapp.UpdateGenesisDocWithAppStateForModule(
					&genesis,
					func(genesisState *satypes.GenesisState) {
						genesisState.Subaccounts = tc.subaccounts
					},
				)
				testapp.UpdateGenesisDocWithAppStateForModule(
					&genesis,
					func(genesisState *types.GenesisState) {
						genesisState.ClobPairs = tc.clobs
						genesisState.LiquidationsConfig = types.LiquidationsConfig_Default
					},
				)
				return genesis
			}).Build()

			ctx := tApp.AdvanceToBlock(2, testapp.AdvanceToBlockOptions{})

			rate := sdaiservertypes.TestSDAIEventRequests[0].ConversionRate

			msgUpdateSDAIConversionRate := ratelimittypes.MsgUpdateSDAIConversionRate{
				Sender:         constants.Alice_Num0.Owner,
				ConversionRate: rate,
			}

			for _, checkTx := range testapp.MustMakeCheckTxsWithSdkMsg(
				ctx,
				tApp.App,
				testapp.MustMakeCheckTxOptions{
					AccAddressForSigning: msgUpdateSDAIConversionRate.Sender,
					Gas:                  1200000,
					FeeAmt:               constants.TestFeeCoins_5Cents,
				},
				&msgUpdateSDAIConversionRate,
			) {
				resp := tApp.CheckTx(checkTx)
				require.Conditionf(t, resp.IsOK, "Expected CheckTx to succeed. Response: %+v", resp)
			}

			// Move forward in time by the specified time delta.
			ctx = tApp.AdvanceToBlock(3, testapp.AdvanceToBlockOptions{})

			// Create all existing orders.
			existingOrderMsgs := make([]types.MsgPlaceOrder, len(tc.existingOrders))
			for i, order := range tc.existingOrders {
				existingOrderMsgs[i] = types.MsgPlaceOrder{Order: order}
			}
			for _, checkTx := range testapp.MustMakeCheckTxsWithClobMsg(ctx, tApp.App, existingOrderMsgs...) {
				resp := tApp.CheckTx(checkTx)
				require.Conditionf(t, resp.IsOK, "Expected CheckTx to succeed. Response: %+v", resp)
			}

			// TODO(DEC-1971): Replace these test assertions with new verifications on operations queue.
			// Verify test expectations.
			// ctx, app = tApp.AdvanceToBlock(3)
			// placedOrders, matchedOrders := app.ClobKeeper.MemClob.GetPendingFills(ctx)
			// require.Equal(t, tc.expectedPlacedOrders, placedOrders, "Placed orders lists are not equal")
			// require.Equal(t, tc.expectedMatchedOrders, matchedOrders, "Matched orders lists are not equal")
		})
	}
}

func TestPrepareCheckState_WithProcessProposerMatchesEventsWithBadBlockHeight(t *testing.T) {
	blockHeight := uint32(6)
	processProposerMatchesEvents := types.ProcessProposerMatchesEvents{BlockHeight: blockHeight}

	// Setup keeper state.
	memClob := &mocks.MemClob{}
	memClob.On("SetClobKeeper", mock.Anything).Return()

	ks := keepertest.NewClobKeepersTestContext(
		t, memClob, &mocks.BankKeeper{}, indexer_manager.NewIndexerEventManagerNoop())

	// Set the process proposer matches events from the last block.
	ks.ClobKeeper.MustSetProcessProposerMatchesEvents(
		ks.Ctx.WithBlockHeight(int64(blockHeight)),
		processProposerMatchesEvents,
	)

	// Ensure that we panic if our current block height doesn't match the block height stored with the events
	require.Panics(t, func() {
		clob.PrepareCheckState(
			ks.Ctx.WithBlockHeight(int64(blockHeight+1)),
			ks.ClobKeeper,
			&cometabci.RequestCommit{},
		)
	})
}

func TestCommitBlocker_WithProcessProposerMatchesEventsWithBadBlockHeight(t *testing.T) {
	blockHeight := uint32(6)
	processProposerMatchesEvents := types.ProcessProposerMatchesEvents{BlockHeight: blockHeight}

	// Setup keeper state.
	memClob := &mocks.MemClob{}
	memClob.On("SetClobKeeper", mock.Anything).Return()

	ks := keepertest.NewClobKeepersTestContext(
		t, memClob, &mocks.BankKeeper{}, indexer_manager.NewIndexerEventManagerNoop())

	// Set the process proposer matches events from the last block.
	ks.ClobKeeper.MustSetProcessProposerMatchesEvents(
		ks.Ctx.WithBlockHeight(int64(blockHeight)),
		processProposerMatchesEvents,
	)

	// Ensure that we panic if our current block height doesn't match the block height stored with the events
	require.Panics(t, func() {
		clob.PrepareCheckState(
			ks.Ctx.WithBlockHeight(int64(blockHeight+1)),
			ks.ClobKeeper,
			&cometabci.RequestCommit{},
		)
	})
}

func TestBeginBlocker_Success(t *testing.T) {
	tests := map[string]struct {
		// Setup.
		setupState func(ctx sdk.Context, k *keeper.Keeper)
	}{
		"Initializes next block's process proposer matches events overwriting state that was set": {
			setupState: func(ctx sdk.Context, k *keeper.Keeper) {
				k.MustSetProcessProposerMatchesEvents(
					ctx,
					types.ProcessProposerMatchesEvents{
						PlacedLongTermOrderIds: []types.OrderId{
							constants.LongTermOrder_Alice_Num0_Id0_Clob0_Buy5_Price10_GTBT15.OrderId,
							constants.LongTermOrder_Carl_Num0_Id0_Clob0_Sell1BTC_Price50000_GTBT10.OrderId,
							constants.LongTermOrder_Bob_Num0_Id0_Clob0_Buy25_Price30_GTBT10.OrderId,
						},
						ExpiredStatefulOrderIds: []types.OrderId{
							constants.LongTermOrder_Alice_Num0_Id0_Clob0_Buy5_Price10_GTBT15.OrderId,
							constants.ConditionalOrder_Alice_Num0_Id0_Clob0_Buy5_Price10_GTBT15_StopLoss20.OrderId,
							constants.LongTermOrder_Bob_Num0_Id0_Clob0_Buy25_Price30_GTBT10.OrderId,
						},
						BlockHeight: lib.MustConvertIntegerToUint32(ctx.BlockHeight()),
					},
				)
			},
		},
		"Initializes next block's process proposer matches events overwriting state that was set multiple times": {
			setupState: func(ctx sdk.Context, k *keeper.Keeper) {
				k.MustSetProcessProposerMatchesEvents(
					ctx,
					types.ProcessProposerMatchesEvents{
						PlacedLongTermOrderIds: []types.OrderId{
							constants.LongTermOrder_Alice_Num0_Id0_Clob0_Buy5_Price10_GTBT15.OrderId,
							constants.LongTermOrder_Carl_Num0_Id0_Clob0_Sell1BTC_Price50000_GTBT10.OrderId,
							constants.LongTermOrder_Bob_Num0_Id0_Clob0_Buy25_Price30_GTBT10.OrderId,
						},
						ExpiredStatefulOrderIds: []types.OrderId{
							constants.LongTermOrder_Alice_Num0_Id0_Clob0_Buy5_Price10_GTBT15.OrderId,
							constants.ConditionalOrder_Alice_Num0_Id0_Clob0_Buy5_Price10_GTBT15_StopLoss20.OrderId,
							constants.LongTermOrder_Bob_Num0_Id0_Clob0_Buy25_Price30_GTBT10.OrderId,
						},
						BlockHeight: lib.MustConvertIntegerToUint32(ctx.BlockHeight()),
					},
				)
				k.MustSetProcessProposerMatchesEvents(
					ctx,
					types.ProcessProposerMatchesEvents{
						PlacedLongTermOrderIds: []types.OrderId{
							constants.LongTermOrder_Bob_Num0_Id0_Clob0_Buy25_Price30_GTBT10.OrderId,
							constants.LongTermOrder_Alice_Num0_Id0_Clob0_Buy5_Price10_GTBT15.OrderId,
						},
						ExpiredStatefulOrderIds: []types.OrderId{
							constants.LongTermOrder_Bob_Num0_Id0_Clob0_Buy25_Price30_GTBT10.OrderId,
							constants.ConditionalOrder_Alice_Num0_Id0_Clob0_Buy5_Price10_GTBT15_StopLoss20.OrderId,
						},
						BlockHeight: lib.MustConvertIntegerToUint32(ctx.BlockHeight()),
					},
				)
			},
		},
		"Initializes next block's process proposer matches events from genesis state": {
			setupState: func(ctx sdk.Context, k *keeper.Keeper) {
			},
		},
	}

	for name, tc := range tests {
		t.Run(name, func(t *testing.T) {
			memClob := &mocks.MemClob{}
			memClob.On("SetClobKeeper", mock.Anything).Return()

			ks := keepertest.NewClobKeepersTestContext(
				t, memClob, &mocks.BankKeeper{}, indexer_manager.NewIndexerEventManagerNoop())
			ctx := ks.Ctx.WithBlockHeight(int64(20)).WithBlockTime(unixTimeTen)

			if tc.setupState != nil {
				tc.setupState(ks.Ctx, ks.ClobKeeper)
			}

			clob.BeginBlocker(
				ctx,
				ks.ClobKeeper,
			)

			// Assert expecations.
			require.Equal(
				t,
				types.ProcessProposerMatchesEvents{BlockHeight: 20},
				ks.ClobKeeper.GetProcessProposerMatchesEvents(ctx),
			)
			require.True(t, memClob.AssertExpectations(t))
		})
	}
}

// TODO(CLOB-231): Add more test coverage to `PrepareCheckState` method.
func TestPrepareCheckState(t *testing.T) {
	tests := map[string]struct {
		// Perpetuals state.
		perpetuals []*perptypes.Perpetual
		// Subaccount state.
		subaccounts []satypes.Subaccount
		// CLOB state.
		clobs                        []types.ClobPair
		preExistingStatefulOrders    []types.Order
		processProposerMatchesEvents types.ProcessProposerMatchesEvents
		// Memclob state.
		placedOperations []types.Operation
		// VE
		extendCommitInfo *cometabci.RequestCommit

		// Expectations.
		expectedOperationsQueue []types.InternalOperation
		expectedBids            []memclob.OrderWithRemainingSize
		expectedAsks            []memclob.OrderWithRemainingSize
	}{
		"Nothing on memclob or in state": {
			perpetuals:                []*perptypes.Perpetual{},
			subaccounts:               []satypes.Subaccount{},
			clobs:                     []types.ClobPair{},
			preExistingStatefulOrders: []types.Order{},
			processProposerMatchesEvents: types.ProcessProposerMatchesEvents{
				BlockHeight: 4,
			},
			placedOperations: []types.Operation{},
			extendCommitInfo: &cometabci.RequestCommit{},

			expectedOperationsQueue: []types.InternalOperation{},
			expectedBids:            []memclob.OrderWithRemainingSize{},
			expectedAsks:            []memclob.OrderWithRemainingSize{},
		},
		"Test VE price change": {
			perpetuals: []*perptypes.Perpetual{
				&constants.BtcUsd_50PercentInitial_40PercentMaintenance,
			},
			subaccounts: []satypes.Subaccount{
				constants.Carl_Num0_1BTC_Short,
			},
			clobs:                     []types.ClobPair{constants.ClobPair_Btc},
			preExistingStatefulOrders: []types.Order{},
			processProposerMatchesEvents: types.ProcessProposerMatchesEvents{
				BlockHeight: 4,
			},
			placedOperations: []types.Operation{},
			extendCommitInfo: &cometabci.RequestCommit{},

			expectedOperationsQueue: []types.InternalOperation{},
			expectedBids:            []memclob.OrderWithRemainingSize{},
			expectedAsks:            []memclob.OrderWithRemainingSize{},
		},
		`Regression: Local validator replays two matches of exactly the same size for the same OrderId to the memclob.
		 ReplayOperations should not panic as the MatchOperations should have unique taker OrderHashes therefore the
			nonce for the second match should not already exist.`: {
			perpetuals: []*perptypes.Perpetual{
				&constants.BtcUsd_NoMarginRequirement,
			},
			subaccounts: []satypes.Subaccount{
				constants.Alice_Num0_10_000USD,
				constants.Alice_Num1_10_000USD,
			},
			clobs:                     []types.ClobPair{constants.ClobPair_Btc},
			preExistingStatefulOrders: []types.Order{},
			processProposerMatchesEvents: types.ProcessProposerMatchesEvents{
				BlockHeight:            4,
				PlacedLongTermOrderIds: []types.OrderId{},
			},
			placedOperations: []types.Operation{
				// This order lands on the book.
				clobtest.NewOrderPlacementOperation(
					constants.Order_Alice_Num1_Id0_Clob0_Sell10_Price10_GTB20.MustGetOrder(),
				),
				// This order crosses the first order and matches for 5.
				clobtest.NewOrderPlacementOperation(
					constants.Order_Alice_Num0_Id0_Clob0_Buy5_Price10_GTB15.MustGetOrder(),
				),
				// This replacement order crosses the first order and matches for 5.
				clobtest.NewOrderPlacementOperation(
					constants.Order_Alice_Num0_Id0_Clob0_Buy10_Price10_GTB16.MustGetOrder(),
				),
			},
			extendCommitInfo: &cometabci.RequestCommit{},

			expectedOperationsQueue: []types.InternalOperation{
				types.NewShortTermOrderPlacementInternalOperation(
					constants.Order_Alice_Num1_Id0_Clob0_Sell10_Price10_GTB20.MustGetOrder(),
				),
				types.NewShortTermOrderPlacementInternalOperation(
					constants.Order_Alice_Num0_Id0_Clob0_Buy5_Price10_GTB15.MustGetOrder(),
				),
				types.NewMatchOrdersInternalOperation(
					constants.Order_Alice_Num0_Id0_Clob0_Buy5_Price10_GTB15,
					[]types.MakerFill{
						{
							FillAmount:   5,
							MakerOrderId: constants.Order_Alice_Num1_Id0_Clob0_Sell10_Price10_GTB20.OrderId,
						},
					},
				),
				types.NewShortTermOrderPlacementInternalOperation(
					constants.Order_Alice_Num0_Id0_Clob0_Buy10_Price10_GTB16.MustGetOrder(),
				),
				types.NewMatchOrdersInternalOperation(
					constants.Order_Alice_Num0_Id0_Clob0_Buy10_Price10_GTB16,
					[]types.MakerFill{
						{
							FillAmount:   5,
							MakerOrderId: constants.Order_Alice_Num1_Id0_Clob0_Sell10_Price10_GTB20.OrderId,
						},
					},
				),
			},
			expectedBids: []memclob.OrderWithRemainingSize{},
			expectedAsks: []memclob.OrderWithRemainingSize{},
		},
	}
	for name, tc := range tests {
		t.Run(name, func(t *testing.T) {
			// Setup keeper state.
			memClob := memclob.NewMemClobPriceTimePriority(false)
			mockBankKeeper := &mocks.BankKeeper{}
			mockBankKeeper.On(
				"GetBalance",
				mock.Anything,
				perptypes.InsuranceFundModuleAddress,
				constants.TDai.Denom,
			).Return(sdk.NewCoin(constants.TDai.Denom, sdkmath.NewIntFromBigInt(new(big.Int))))
			mockBankKeeper.On(
				"SendCoins",
				mock.Anything,
				mock.Anything,
				mock.Anything,
				mock.Anything,
			).Return(nil)
			mockBankKeeper.On(
				"GetBalance",
				mock.Anything,
				authtypes.NewModuleAddress(ratelimittypes.TDaiPoolAccount),
				constants.TDai.Denom,
			).Return(sdk.NewCoin(constants.TDai.Denom, sdkmath.NewIntFromBigInt(new(big.Int).SetUint64(1_000_000_000_000))))
			ks := keepertest.NewClobKeepersTestContext(t, memClob, mockBankKeeper, indexer_manager.NewIndexerEventManagerNoop())

			ctx := ks.Ctx.WithIsCheckTx(true).WithBlockHeight(int64(tc.processProposerMatchesEvents.BlockHeight))
			rateString := sdaiservertypes.TestSDAIEventRequests[0].ConversionRate
			rate, conversionErr := ratelimitkeeper.ConvertStringToBigInt(rateString)
			require.NoError(t, conversionErr)
			ks.RatelimitKeeper.SetSDAIPrice(ctx, rate)
			ks.RatelimitKeeper.SetAssetYieldIndex(ks.Ctx, big.NewRat(0, 1))

			// Create the default markets.
			keepertest.CreateTestMarkets(t, ctx, ks.PricesKeeper)

			// Create liquidity tiers.
			keepertest.CreateTestLiquidityTiers(t, ctx, ks.PerpetualsKeeper)

			require.NoError(t, ks.FeeTiersKeeper.SetPerpetualFeeParams(ctx, constants.PerpetualFeeParams))

			err := keepertest.CreateTDaiAsset(ctx, ks.AssetsKeeper)
			require.NoError(t, err)

			// Create all perpetuals.
			for _, p := range tc.perpetuals {
				_, err := ks.PerpetualsKeeper.CreatePerpetual(
					ctx,
					p.Params.Id,
					p.Params.Ticker,
					p.Params.MarketId,
					p.Params.AtomicResolution,
					p.Params.DefaultFundingPpm,
					p.Params.LiquidityTier,
					p.Params.MarketType,
<<<<<<< HEAD
					p.YieldIndex,
=======
					p.Params.DangerIndexPpm,
>>>>>>> 17fc528a
				)
				require.NoError(t, err)
			}

			// Create all subaccounts.
			for _, subaccount := range tc.subaccounts {
				ks.SubaccountsKeeper.SetSubaccount(ctx, subaccount)
			}

			// Create all CLOBs.
			for _, clobPair := range tc.clobs {
				_, err = ks.ClobKeeper.CreatePerpetualClobPair(
					ctx,
					clobPair.Id,
					clobtest.MustPerpetualId(clobPair),
					satypes.BaseQuantums(clobPair.StepBaseQuantums),
					clobPair.QuantumConversionExponent,
					clobPair.SubticksPerTick,
					clobPair.Status,
				)
				require.NoError(t, err)
			}

			// Initialize the liquidations config.
			err = ks.ClobKeeper.InitializeLiquidationsConfig(ctx, types.LiquidationsConfig_Default)
			require.NoError(t, err)

			// Create all pre-existing stateful orders in state.
			for _, order := range tc.preExistingStatefulOrders {
				ks.ClobKeeper.SetLongTermOrderPlacement(ctx, order, 100)
			}

			// Set the ProcessProposerMatchesEvents in state.
			ks.ClobKeeper.MustSetProcessProposerMatchesEvents(
				ctx.WithIsCheckTx(false),
				tc.processProposerMatchesEvents,
			)

			// Set the blocktime of the last committed block.
			ctx = ctx.WithBlockTime(unixTimeFive)
			ks.BlockTimeKeeper.SetPreviousBlockInfo(ctx, &blocktimetypes.BlockInfo{
				Timestamp: unixTimeFive,
			})

			// Initialize the memclob with each placed operation using a forked version of state,
			// and ensure the forked state is not committed to the base state.
			setupCtx, _ := ctx.CacheContext()
			for _, operation := range tc.placedOperations {
				switch operation.Operation.(type) {
				case *types.Operation_ShortTermOrderPlacement:
					order := operation.GetShortTermOrderPlacement()
					tempCtx, writeCache := setupCtx.CacheContext()
					tempCtx = tempCtx.WithTxBytes(order.Order.GetOrderHash().ToBytes())
					_, _, err := ks.ClobKeeper.PlaceShortTermOrder(
						tempCtx,
						order,
					)
					if err == nil {
						writeCache()
					} else {
						isExpectedErr := errors.Is(err, types.ErrFokOrderCouldNotBeFullyFilled) ||
							errors.Is(err, types.ErrPostOnlyWouldCrossMakerOrder)
						if !isExpectedErr {
							panic(
								fmt.Errorf(
									"Expected error ErrFokOrderCouldNotBeFullyFilled or ErrPostOnlyWouldCrossMakerOrder, got %w",
									err,
								),
							)
						}
					}
				case *types.Operation_ShortTermOrderCancellation:
					orderCancellation := operation.GetShortTermOrderCancellation()
					err := ks.ClobKeeper.CancelShortTermOrder(ctx, orderCancellation)
					if err != nil {
						panic(err)
					}
				case *types.Operation_PreexistingStatefulOrder:
					orderId := operation.GetPreexistingStatefulOrder()
					orderPlacement, found := ks.ClobKeeper.GetLongTermOrderPlacement(ctx, *orderId)
					if !found {
						panic(
							fmt.Sprintf(
								"Order ID %+v not found in state.",
								orderId,
							),
						)
					}
					tempCtx, writeCache := setupCtx.CacheContext()
					_, _, err := ks.ClobKeeper.PlaceShortTermOrder(
						tempCtx,
						types.NewMsgPlaceOrder(orderPlacement.Order),
					)
					if err == nil {
						writeCache()
					} else {
						isExpectedErr := errors.Is(err, types.ErrFokOrderCouldNotBeFullyFilled) ||
							errors.Is(err, types.ErrPostOnlyWouldCrossMakerOrder)
						if !isExpectedErr {
							panic(isExpectedErr)
						}
					}
				}
			}

			// Run the test.
			clob.PrepareCheckState(
				ctx,
				ks.ClobKeeper,
				tc.extendCommitInfo,
			)

			// Verify test expectations.
			require.NoError(t, err)
			operationsQueue, _ := memClob.GetOperationsToReplay(ctx)

			require.Equal(t, tc.expectedOperationsQueue, operationsQueue)

			memclob.AssertMemclobHasOrders(
				t,
				ctx,
				memClob,
				tc.expectedBids,
				tc.expectedAsks,
			)

			memclob.AssertMemclobHasShortTermTxBytes(
				t,
				ctx,
				memClob,
				tc.expectedOperationsQueue,
				tc.expectedBids,
				tc.expectedAsks,
			)
		})
	}
}<|MERGE_RESOLUTION|>--- conflicted
+++ resolved
@@ -10,11 +10,7 @@
 
 	sdkmath "cosmossdk.io/math"
 
-<<<<<<< HEAD
-	"github.com/StreamFinance-Protocol/stream-chain/protocol/daemons/liquidation/api"
 	sdaiservertypes "github.com/StreamFinance-Protocol/stream-chain/protocol/daemons/server/types/sdaioracle"
-=======
->>>>>>> 17fc528a
 	indexerevents "github.com/StreamFinance-Protocol/stream-chain/protocol/indexer/events"
 	"github.com/StreamFinance-Protocol/stream-chain/protocol/indexer/indexer_manager"
 	indexershared "github.com/StreamFinance-Protocol/stream-chain/protocol/indexer/shared/types"
@@ -686,11 +682,8 @@
 					p.Params.DefaultFundingPpm,
 					p.Params.LiquidityTier,
 					p.Params.MarketType,
-<<<<<<< HEAD
+					p.Params.DangerIndexPpm,
 					p.YieldIndex,
-=======
-					p.Params.DangerIndexPpm,
->>>>>>> 17fc528a
 				)
 				require.NoError(t, err)
 			}
@@ -1427,11 +1420,8 @@
 					p.Params.DefaultFundingPpm,
 					p.Params.LiquidityTier,
 					p.Params.MarketType,
-<<<<<<< HEAD
+					p.Params.DangerIndexPpm,
 					p.YieldIndex,
-=======
-					p.Params.DangerIndexPpm,
->>>>>>> 17fc528a
 				)
 				require.NoError(t, err)
 			}
