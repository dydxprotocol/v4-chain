--- conflicted
+++ resolved
@@ -163,17 +163,15 @@
 		34,
 		"Order conflicts with ClobPair status",
 	)
-<<<<<<< HEAD
-	ErrInvalidMsgSetClobPairStatus = sdkerrors.Register(
-		ModuleName,
-		34,
-		"MsgSetClobPairStatus is invalid",
-=======
 	ErrInvalidClobPairStatusTransition = sdkerrors.Register(
 		ModuleName,
 		35,
 		"Invalid ClobPair status transition",
->>>>>>> 6881eb19
+	)
+	ErrInvalidMsgSetClobPairStatus = sdkerrors.Register(
+		ModuleName,
+		36,
+		"MsgSetClobPairStatus is invalid",
 	)
 
 	// Liquidations errors.
