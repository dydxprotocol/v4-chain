--- conflicted
+++ resolved
@@ -153,17 +153,15 @@
 		32,
 		"Existing stateful order cancellation has higher-or-equal priority than the new one",
 	)
-<<<<<<< HEAD
-	ErrPerpetualDoesNotExist = sdkerrors.Register(
-		ModuleName,
-		33,
-		"Perpetual does not exist in state",
-=======
 	ErrOrderConflictsWithClobPairStatus = sdkerrors.Register(
 		ModuleName,
 		33,
 		"Order conflicts with ClobPair status",
->>>>>>> 4af53b61
+	)
+	ErrPerpetualDoesNotExist = sdkerrors.Register(
+		ModuleName,
+		34,
+		"Perpetual does not exist in state",
 	)
 
 	// Liquidations errors.
