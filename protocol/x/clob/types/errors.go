package types

// DONTCOVER

import errorsmod "cosmossdk.io/errors"

// x/clob module sentinel errors
// TODO(CLOB-553) Clean up sentinel errors not in use.
var (
	ErrMemClobOrderDoesNotExist = errorsmod.Register(
		ModuleName,
		2,
		"Order does not exist in memclob",
	)
	ErrInvalidOrderSide = errorsmod.Register(
		ModuleName,
		3,
		"Invalid order side",
	)
	ErrInvalidOrderQuantums     = errorsmod.Register(ModuleName, 4, "Invalid order quantums")
	ErrInvalidOrderGoodTilBlock = errorsmod.Register(ModuleName, 5, "Invalid order goodTilBlock")
	ErrInvalidOrderSubticks     = errorsmod.Register(ModuleName, 6, "Invalid order subticks")
	ErrOrderIsCanceled          = errorsmod.Register(
		ModuleName,
		7,
		"Attempt to place an order that is already canceled",
	)
	ErrInvalidClob = errorsmod.Register(
		ModuleName,
		8,
		"ClobPair ID does not reference a valid CLOB",
	)
	ErrMemClobCancelAlreadyExists = errorsmod.Register(
		ModuleName,
		9,
		"A cancel already exists in the memclob for this order with a greater than or equal GoodTilBlock",
	)
	ErrHeightExceedsGoodTilBlock = errorsmod.Register(
		ModuleName,
		10,
		"The next block height is greater than the GoodTilBlock of the message",
	)
	ErrGoodTilBlockExceedsShortBlockWindow = errorsmod.Register(
		ModuleName,
		11,
		"The GoodTilBlock of the message is further than ShortBlockWindow blocks into the future",
	)
	ErrInvalidPlaceOrder = errorsmod.Register(
		ModuleName,
		12,
		"MsgPlaceOrder is invalid",
	)
	ErrInvalidMsgProposedMatchOrders = errorsmod.Register(
		ModuleName,
		13,
		"MsgProposedMatchOrders is invalid",
	)
	ErrStateFilledAmountNoChange = errorsmod.Register(
		ModuleName,
		14,
		"State filled amount cannot be unchanged",
	)
	ErrStateFilledAmountDecreasing = errorsmod.Register(
		ModuleName,
		15,
		"State filled amount cannot decrease",
	)
	ErrInvalidPruneStateFilledAmount = errorsmod.Register(
		ModuleName,
		16,
		"Cannot prune state fill amount that does not exist",
	)
	ErrOrderWouldExceedMaxOpenOrdersPerClobAndSide = errorsmod.Register(
		ModuleName,
		17,
		"Subaccount cannot open more than 20 orders on a given CLOB and side",
	)
	ErrFillAmountNotDivisibleByStepSize = errorsmod.Register(
		ModuleName,
		18,
		"`FillAmount` is not divisible by `StepBaseQuantums` of the specified `ClobPairId`",
	)
	ErrNoClobPairForPerpetual = errorsmod.Register(
		ModuleName,
		19,
		"The provided perpetual ID does not have any associated CLOB pairs",
	)
	ErrInvalidReplacement = errorsmod.Register(
		ModuleName,
		20,
		"An order with the same `OrderId` already exists for this CLOB with a greater-than-or-equal `GoodTilBlock` "+
			"or Order Hash",
	)
	ErrClobPairAndPerpetualDoNotMatch = errorsmod.Register(
		ModuleName,
		21,
		"Clob pair and perpetual ids do not match",
	)
	ErrMatchedOrderNegativeFee = errorsmod.Register(
		ModuleName,
		22,
		"Matched order has negative fee",
	)
	ErrSubaccountFeeTransferFailed = errorsmod.Register(
		ModuleName,
		23,
		"Subaccounts updated for a matched order, but fee transfer to fee-collector failed",
	)
	ErrOrderFullyFilled = errorsmod.Register(
		ModuleName,
		24,
		"Order is fully filled",
	)
	ErrPremiumWithNonPerpetualClobPair = errorsmod.Register(
		ModuleName,
		25,
		"Attempting to get price premium with a non-perpetual CLOB pair",
	)
	ErrZeroIndexPriceForPremiumCalculation = errorsmod.Register(
		ModuleName,
		26,
		"Index price is zero when calculating price premium",
	)
	ErrInvalidClobPairParameter = errorsmod.Register(
		ModuleName,
		27,
		"Invalid ClobPair parameter",
	)
	ErrZeroPriceForOracle = errorsmod.Register(
		ModuleName,
		28,
		"Oracle price must be > 0.",
	)
	ErrInvalidStatefulOrderCancellation = errorsmod.Register(
		ModuleName,
		29,
		"Invalid stateful order cancellation",
	)
	ErrOrderReprocessed = errorsmod.Register(
		ModuleName,
		30,
		"An order with the same `OrderId` and `OrderHash` has already been processed for this CLOB",
	)
	ErrMissingMidPrice = errorsmod.Register(
		ModuleName,
		31,
		"Missing mid price for ClobPair",
	)
	ErrStatefulOrderCancellationAlreadyExists = errorsmod.Register(
		ModuleName,
		32,
		"Existing stateful order cancellation has higher-or-equal priority than the new one",
	)
	ErrClobPairAlreadyExists = errorsmod.Register(
		ModuleName,
		33,
		"ClobPair with id already exists",
	)
	ErrOrderConflictsWithClobPairStatus = errorsmod.Register(
		ModuleName,
		34,
		"Order conflicts with ClobPair status",
	)
	ErrInvalidClobPairStatusTransition = errorsmod.Register(
		ModuleName,
		35,
		"Invalid ClobPair status transition",
	)
	ErrOperationConflictsWithClobPairStatus = errorsmod.Register(
		ModuleName,
		36,
		"Operation conflicts with ClobPair status",
	)
	ErrPerpetualDoesNotExist = errorsmod.Register(
		ModuleName,
		37,
		"Perpetual does not exist in state",
	)
	ErrInvalidClobPairUpdate = errorsmod.Register(
		ModuleName,
		39,
		"ClobPair update is invalid",
	)
	ErrInvalidAuthority = errorsmod.Register(
		ModuleName,
		40,
		"Authority is invalid",
	)
	ErrPerpetualAssociatedWithExistingClobPair = errorsmod.Register(
		ModuleName,
		41,
		"perpetual ID is already associated with an existing CLOB pair",
	)
	ErrUnexpectedTimeInForce = errorsmod.Register(
		ModuleName,
		42,
		"Unexpected time in force",
	)
	ErrOrderHasRemainingSize = errorsmod.Register(
		ModuleName,
		43,
		"Order has remaining size",
	)
<<<<<<< HEAD
	ErrReduceOnlyOrderReplacement = errorsmod.Register(
		ModuleName,
		44,
		"Reduce only order cannot replace a non reduce only order",
=======
	ErrInvalidTimeInForce = errorsmod.Register(
		ModuleName,
		44,
		"invalid time in force",
>>>>>>> d552a3db
	)

	// Liquidations errors.
	ErrInvalidLiquidationsConfig = errorsmod.Register(
		ModuleName,
		1000,
		"Proposed LiquidationsConfig is invalid",
	)
	ErrNoPerpetualPositionsToLiquidate = errorsmod.Register(
		ModuleName,
		1001,
		"Subaccount has no perpetual positions to liquidate",
	)
	ErrSubaccountNotLiquidatable = errorsmod.Register(
		ModuleName,
		1002,
		"Subaccount is not liquidatable",
	)
	ErrNoOpenPositionForPerpetual = errorsmod.Register(
		ModuleName,
		1003,
		"Subaccount does not have an open position for perpetual",
	)
	ErrInvalidLiquidationOrderTotalSize = errorsmod.Register(
		ModuleName,
		1004,
		"Liquidation order has invalid size",
	)
	ErrInvalidLiquidationOrderSide = errorsmod.Register(
		ModuleName,
		1005,
		"Liquidation order is on the wrong side",
	)
	ErrTotalFillAmountExceedsOrderSize = errorsmod.Register(
		ModuleName,
		1006,
		"Total fills amount exceeds size of liquidation order",
	)
	ErrLiquidationContainsNoFills = errorsmod.Register(
		ModuleName,
		1007,
		"Liquidation order does not contain any fills",
	)
	ErrSubaccountHasLiquidatedPerpetual = errorsmod.Register(
		ModuleName,
		1008,
		"Subaccount has previously liquidated this perpetual in the current block",
	)
	ErrLiquidationOrderSizeSmallerThanMin = errorsmod.Register(
		ModuleName,
		1009,
		"Liquidation order has size smaller than min position notional specified in the liquidation config",
	)
	ErrLiquidationOrderSizeGreaterThanMax = errorsmod.Register(
		ModuleName,
		1010,
		"Liquidation order has size greater than max position notional specified in the liquidation config",
	)
	ErrLiquidationExceedsSubaccountMaxNotionalLiquidated = errorsmod.Register(
		ModuleName,
		1011,
		"Liquidation exceeds the maximum notional amount that a single subaccount can have liquidated per block",
	)
	ErrLiquidationExceedsSubaccountMaxInsuranceLost = errorsmod.Register(
		ModuleName,
		1012,
		"Liquidation exceeds the maximum insurance fund payout amount for a given subaccount per block",
	)
	ErrInsuranceFundHasInsufficientFunds = errorsmod.Register(
		ModuleName,
		1013,
		"Insurance fund does not have sufficient funds to cover liquidation losses",
	)
	ErrInvalidPerpetualPositionSizeDelta = errorsmod.Register(
		ModuleName,
		1014,
		"Invalid perpetual position size delta",
	)
	ErrInvalidQuantumsForInsuranceFundDeltaCalculation = errorsmod.Register(
		ModuleName,
		1015,
		"Invalid delta base and/or quote quantums for insurance fund delta calculation",
	)
	// TODO: Should the error code be skipped or re-assigned?
	ErrDeleveragingAgainstSelf = errorsmod.Register(
		ModuleName,
		1017,
		"Cannot deleverage subaccount against itself",
	)
	ErrDuplicateDeleveragingFillSubaccounts = errorsmod.Register(
		ModuleName,
		1018,
		"Deleveraging match cannot have fills with same id",
	)
	ErrZeroDeleveragingFillAmount = errorsmod.Register(
		ModuleName,
		1019,
		"Deleveraging match cannot have fills with zero amount",
	)
	ErrPositionCannotBeFullyOffset = errorsmod.Register(
		ModuleName,
		1020,
		"Position cannot be fully offset",
	)
	ErrDeleveragingIsFinalSettlementFlagMismatch = errorsmod.Register(
		ModuleName,
		1021,
		"Deleveraging match has incorrect value for isFinalSettlement flag",
	)
	ErrLiquidationConflictsWithClobPairStatus = errorsmod.Register(
		ModuleName,
		1022,
		"Liquidation conflicts with ClobPair status",
	)

	// Advanced order type errors.
	ErrFokOrderCouldNotBeFullyFilled = errorsmod.Register(
		ModuleName,
		2000,
		"FillOrKill order could not be fully filled",
	)
	ErrReduceOnlyWouldIncreasePositionSize = errorsmod.Register(
		ModuleName,
		2001,
		"Reduce-only orders cannot increase the position size",
	)
	ErrReduceOnlyWouldChangePositionSide = errorsmod.Register(
		ModuleName,
		2002,
		"Reduce-only orders cannot change the position side",
	)
	ErrPostOnlyWouldCrossMakerOrder = errorsmod.Register(
		ModuleName,
		2003,
		"Post-only order would cross one or more maker orders",
	)
	ErrImmediateExecutionOrderAlreadyFilled = errorsmod.Register(
		ModuleName,
		2004,
		"IOC/FOK order is already filled, remaining size is cancelled.",
	)

	// Stateful order errors.
	ErrInvalidOrderFlag = errorsmod.Register(
		ModuleName,
		3000,
		"Invalid order flags",
	)
	ErrInvalidStatefulOrderGoodTilBlockTime = errorsmod.Register(
		ModuleName,
		3001,
		"Invalid order goodTilBlockTime",
	)
	ErrLongTermOrdersCannotRequireImmediateExecution = errorsmod.Register(
		ModuleName,
		3002,
		"Stateful orders cannot require immediate execution",
	)
	ErrTimeExceedsGoodTilBlockTime = errorsmod.Register(
		ModuleName,
		3003,
		"The block time is greater than the GoodTilBlockTime of the message",
	)
	ErrGoodTilBlockTimeExceedsStatefulOrderTimeWindow = errorsmod.Register(
		ModuleName,
		3004,
		"The GoodTilBlockTime of the message is further than StatefulOrderTimeWindow into the future",
	)
	ErrStatefulOrderAlreadyExists = errorsmod.Register(
		ModuleName,
		3005,
		"Existing stateful order has higher-or-equal priority than the new one",
	)
	ErrStatefulOrderDoesNotExist = errorsmod.Register(
		ModuleName,
		3006,
		"Stateful order does not exist",
	)
	ErrStatefulOrderCollateralizationCheckFailed = errorsmod.Register(
		ModuleName,
		3007,
		"Stateful order collateralization check failed",
	)
	ErrStatefulOrderPreviouslyCancelled = errorsmod.Register(
		ModuleName,
		3008,
		"Stateful order was previously cancelled and therefore cannot be placed",
	)
	ErrStatefulOrderPreviouslyRemoved = errorsmod.Register(
		ModuleName,
		3009,
		"Stateful order was previously removed and therefore cannot be placed",
	)
	ErrStatefulOrderCancellationFailedForAlreadyRemovedOrder = errorsmod.Register(
		ModuleName,
		3010,
		"Stateful order cancellation failed because the order was already removed from state",
	)

	// Operations Queue validation errors
	ErrInvalidMsgProposedOperations = errorsmod.Register(
		ModuleName,
		4000,
		"MsgProposedOperations is invalid",
	)
	ErrInvalidMatchOrder = errorsmod.Register(
		ModuleName,
		4001,
		"Match Order is invalid",
	)
	ErrOrderPlacementNotInOperationsQueue = errorsmod.Register(
		ModuleName,
		4002,
		"Order was not previously placed in operations queue",
	)
	ErrFillAmountIsZero = errorsmod.Register(
		ModuleName,
		4003,
		"Fill amount cannot be zero",
	)
	ErrInvalidDeleveragingFill = errorsmod.Register(
		ModuleName,
		4004,
		"Deleveraging fill is invalid",
	)
	ErrInvalidDeleveragedSubaccount = errorsmod.Register(
		ModuleName,
		4005,
		"Deleveraged subaccount in proposed deleveraged operation failed deleveraging validation",
	)
	ErrInvalidOrderRemoval = errorsmod.Register(
		ModuleName,
		4006,
		"Order Removal is invalid",
	)
	ErrInvalidOrderRemovalReason = errorsmod.Register(
		ModuleName,
		4007,
		"Order Removal reason is invalid",
	)
	ErrZeroFillDeleveragingForNonNegativeTncSubaccount = errorsmod.Register(
		ModuleName,
		4008,
		"Zero-fill deleveraging operation included in block for non-negative TNC subaccount",
	)

	// Block rate limit errors.
	ErrInvalidBlockRateLimitConfig = errorsmod.Register(
		ModuleName,
		5000,
		"Proposed BlockRateLimitConfig is invalid",
	)
	ErrBlockRateLimitExceeded = errorsmod.Register(
		ModuleName,
		5001,
		"Block rate limit exceeded",
	)

	// Conditional order errors.
	ErrInvalidConditionType = errorsmod.Register(
		ModuleName,
		6000,
		"Conditional type is invalid",
	)
	ErrInvalidConditionalOrderTriggerSubticks = errorsmod.Register(
		ModuleName,
		6001,
		"Conditional order trigger subticks is invalid",
	)
	ErrConditionalOrderUntriggered = errorsmod.Register(
		ModuleName,
		6002,
		"Conditional order is untriggered",
	)

	// Errors for unimplemented and disabled functionality.
	ErrAssetOrdersNotImplemented = errorsmod.Register(
		ModuleName,
		9000,
		"Asset orders are not implemented",
	)
	ErrAssetUpdateNotImplemented = errorsmod.Register(
		ModuleName,
		9001,
		"Updates for assets other than USDC are not implemented",
	)
	ErrNotImplemented = errorsmod.Register(
		ModuleName,
		9002,
		"This function is not implemented",
	)
	ErrReduceOnlyDisabled = errorsmod.Register(
		ModuleName,
		9003,
		"Reduce-only is currently disabled for non-FOK/IOC orders",
	)

	// Equity tier limit errors.
	ErrInvalidEquityTierLimitConfig = errorsmod.Register(
		ModuleName,
		10000,
		"Proposed EquityTierLimitConfig is invalid",
	)
	ErrOrderWouldExceedMaxOpenOrdersEquityTierLimit = errorsmod.Register(
		ModuleName,
		10001,
		"Subaccount cannot open more orders due to equity tier limit.",
	)
)<|MERGE_RESOLUTION|>--- conflicted
+++ resolved
@@ -201,17 +201,15 @@
 		43,
 		"Order has remaining size",
 	)
-<<<<<<< HEAD
-	ErrReduceOnlyOrderReplacement = errorsmod.Register(
-		ModuleName,
-		44,
-		"Reduce only order cannot replace a non reduce only order",
-=======
 	ErrInvalidTimeInForce = errorsmod.Register(
 		ModuleName,
 		44,
 		"invalid time in force",
->>>>>>> d552a3db
+	)
+	ErrReduceOnlyOrderReplacement = errorsmod.Register(
+		ModuleName,
+		45,
+		"Reduce only order cannot replace a non reduce only order",
 	)
 
 	// Liquidations errors.
