--- conflicted
+++ resolved
@@ -168,17 +168,15 @@
 		35,
 		"Invalid ClobPair status transition",
 	)
-<<<<<<< HEAD
 	ErrOperationConflictsWithClobPairStatus = sdkerrors.Register(
 		ModuleName,
 		36,
 		"Operation conflicts with ClobPair status",
-=======
+	)
 	ErrPerpetualDoesNotExist = sdkerrors.Register(
 		ModuleName,
-		36,
+		37,
 		"Perpetual does not exist in state",
->>>>>>> 89406548
 	)
 
 	// Liquidations errors.
