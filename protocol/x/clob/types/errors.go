package types

// DONTCOVER

import (
	sdkerrors "github.com/cosmos/cosmos-sdk/types/errors"
)

// x/clob module sentinel errors
// TODO(CLOB-553) Clean up sentinel errors not in use.
var (
	ErrMemClobOrderDoesNotExist = sdkerrors.Register(
		ModuleName,
		2,
		"Order does not exist in memclob",
	)
	ErrInvalidOrderSide = sdkerrors.Register(
		ModuleName,
		3,
		"Invalid order side",
	)
	ErrInvalidOrderQuantums     = sdkerrors.Register(ModuleName, 4, "Invalid order quantums")
	ErrInvalidOrderGoodTilBlock = sdkerrors.Register(ModuleName, 5, "Invalid order goodTilBlock")
	ErrInvalidOrderSubticks     = sdkerrors.Register(ModuleName, 6, "Invalid order subticks")
	ErrOrderIsCanceled          = sdkerrors.Register(
		ModuleName,
		7,
		"Attempt to place an order that is already canceled",
	)
	ErrInvalidClob = sdkerrors.Register(
		ModuleName,
		8,
		"ClobPair ID does not reference a valid CLOB",
	)
	ErrMemClobCancelAlreadyExists = sdkerrors.Register(
		ModuleName,
		9,
		"A cancel already exists in the memclob for this order with a greater than or equal GoodTilBlock",
	)
	ErrHeightExceedsGoodTilBlock = sdkerrors.Register(
		ModuleName,
		10,
		"The next block height is greater than the GoodTilBlock of the message",
	)
	ErrGoodTilBlockExceedsShortBlockWindow = sdkerrors.Register(
		ModuleName,
		11,
		"The GoodTilBlock of the message is further than ShortBlockWindow blocks into the future",
	)
	ErrInvalidPlaceOrder = sdkerrors.Register(
		ModuleName,
		12,
		"MsgPlaceOrder is invalid",
	)
	ErrInvalidMsgProposedMatchOrders = sdkerrors.Register(
		ModuleName,
		13,
		"MsgProposedMatchOrders is invalid",
	)
	ErrStateFilledAmountNoChange = sdkerrors.Register(
		ModuleName,
		14,
		"State filled amount cannot be unchanged",
	)
	ErrStateFilledAmountDecreasing = sdkerrors.Register(
		ModuleName,
		15,
		"State filled amount cannot decrease",
	)
	ErrInvalidPruneStateFilledAmount = sdkerrors.Register(
		ModuleName,
		16,
		"Cannot prune state fill amount that does not exist",
	)
	ErrOrderWouldExceedMaxOpenOrdersPerClobAndSide = sdkerrors.Register(
		ModuleName,
		17,
		"Subaccount cannot open more than 20 orders on a given CLOB and side",
	)
	ErrFillAmountNotDivisibleByStepSize = sdkerrors.Register(
		ModuleName,
		18,
		"`FillAmount` is not divisible by `StepBaseQuantums` of the specified `ClobPairId`",
	)
	ErrNoClobPairForPerpetual = sdkerrors.Register(
		ModuleName,
		19,
		"The provided perpetual ID does not have any associated CLOB pairs",
	)
	ErrInvalidReplacement = sdkerrors.Register(
		ModuleName,
		20,
		"An order with the same `OrderId` already exists for this CLOB with a greater-than-or-equal `GoodTilBlock` "+
			"or Order Hash",
	)
	ErrClobPairAndPerpetualDoNotMatch = sdkerrors.Register(
		ModuleName,
		21,
		"Clob pair and perpetual ids do not match",
	)
	ErrMatchedOrderNegativeFee = sdkerrors.Register(
		ModuleName,
		22,
		"Matched order has negative fee",
	)
	ErrSubaccountFeeTransferFailed = sdkerrors.Register(
		ModuleName,
		23,
		"Subaccounts updated for a matched order, but fee transfer to fee-collector failed",
	)
	ErrOrderFullyFilled = sdkerrors.Register(
		ModuleName,
		24,
		"Order is fully filled",
	)
	ErrPremiumWithNonPerpetualClobPair = sdkerrors.Register(
		ModuleName,
		25,
		"Attempting to get price premium with a non-perpetual CLOB pair",
	)
	ErrZeroIndexPriceForPremiumCalculation = sdkerrors.Register(
		ModuleName,
		26,
		"Index price is zero when calculating price premium",
	)
	ErrInvalidClobPairParameter = sdkerrors.Register(
		ModuleName,
		27,
		"Invalid ClobPair parameter",
	)
	ErrZeroPriceForOracle = sdkerrors.Register(
		ModuleName,
		28,
		"Oracle price must be > 0.",
	)
	ErrInvalidStatefulOrderCancellation = sdkerrors.Register(
		ModuleName,
		29,
		"Invalid stateful order cancellation",
	)
	ErrOrderReprocessed = sdkerrors.Register(
		ModuleName,
		30,
		"An order with the same `OrderId` and `OrderHash` has already been processed for this CLOB",
	)
	ErrMissingMidPrice = sdkerrors.Register(
		ModuleName,
		31,
		"Missing mid price for ClobPair",
	)
	ErrStatefulOrderCancellationAlreadyExists = sdkerrors.Register(
		ModuleName,
		32,
		"Existing stateful order cancellation has higher-or-equal priority than the new one",
	)
<<<<<<< HEAD
	ErrClobPairAlreadyExists = sdkerrors.Register(
		ModuleName,
		33,
		"ClobPair with id already exists",
=======
	ErrOrderConflictsWithClobPairStatus = sdkerrors.Register(
		ModuleName,
		33,
		"Order conflicts with ClobPair status",
>>>>>>> b10a162c
	)

	// Liquidations errors.
	ErrInvalidLiquidationsConfig = sdkerrors.Register(
		ModuleName,
		1000,
		"Proposed LiquidationsConfig is invalid",
	)
	ErrNoPerpetualPositionsToLiquidate = sdkerrors.Register(
		ModuleName,
		1001,
		"Subaccount has no perpetual positions to liquidate",
	)
	ErrSubaccountNotLiquidatable = sdkerrors.Register(
		ModuleName,
		1002,
		"Subaccount is not liquidatable",
	)
	ErrNoOpenPositionForPerpetual = sdkerrors.Register(
		ModuleName,
		1003,
		"Subaccount does not have an open position for perpetual",
	)
	ErrInvalidLiquidationOrderTotalSize = sdkerrors.Register(
		ModuleName,
		1004,
		"Liquidation order has invalid size",
	)
	ErrInvalidLiquidationOrderSide = sdkerrors.Register(
		ModuleName,
		1005,
		"Liquidation order is on the wrong side",
	)
	ErrTotalFillAmountExceedsOrderSize = sdkerrors.Register(
		ModuleName,
		1006,
		"Total fills amount exceeds size of liquidation order",
	)
	ErrLiquidationContainsNoFills = sdkerrors.Register(
		ModuleName,
		1007,
		"Liquidation order does not contain any fills",
	)
	ErrSubaccountHasLiquidatedPerpetual = sdkerrors.Register(
		ModuleName,
		1008,
		"Subaccount has previously liquidated this perpetual in the current block",
	)
	ErrLiquidationOrderSizeSmallerThanMin = sdkerrors.Register(
		ModuleName,
		1009,
		"Liquidation order has size smaller than min position notional specified in the liquidation config",
	)
	ErrLiquidationOrderSizeGreaterThanMax = sdkerrors.Register(
		ModuleName,
		1010,
		"Liquidation order has size greater than max position notional specified in the liquidation config",
	)
	ErrLiquidationExceedsSubaccountMaxNotionalLiquidated = sdkerrors.Register(
		ModuleName,
		1011,
		"Liquidation exceeds the maximum notional amount that a single subaccount can have liquidated per block",
	)
	ErrLiquidationExceedsSubaccountMaxInsuranceLost = sdkerrors.Register(
		ModuleName,
		1012,
		"Liquidation exceeds the maximum insurance fund payout amount for a given subaccount per block",
	)
	ErrInsuranceFundHasInsufficientFunds = sdkerrors.Register(
		ModuleName,
		1013,
		"Insurance fund does not have sufficient funds to cover liquidation losses",
	)
	ErrInvalidPerpetualPositionSizeDelta = sdkerrors.Register(
		ModuleName,
		1014,
		"Invalid perpetual position size delta",
	)
	ErrInvalidQuantumsForInsuranceFundDeltaCalculation = sdkerrors.Register(
		ModuleName,
		1015,
		"Invalid delta base and/or quote quantums for insurance fund delta calculation",
	)
	ErrEmptyDeleveragingFills = sdkerrors.Register(
		ModuleName,
		1016,
		"Deleveraging fills length must be greater than 0",
	)
	ErrDeleveragingAgainstSelf = sdkerrors.Register(
		ModuleName,
		1017,
		"Cannot deleverage subaccount against itself",
	)
	ErrDuplicateDeleveragingFillSubaccounts = sdkerrors.Register(
		ModuleName,
		1018,
		"Deleveraging match cannot have fills with same id",
	)
	ErrZeroDeleveragingFillAmount = sdkerrors.Register(
		ModuleName,
		1019,
		"Deleveraging match cannot have fills with zero amount",
	)
	ErrPositionCannotBeFullyOffset = sdkerrors.Register(
		ModuleName,
		1020,
		"Position cannot be fully offset",
	)

	// Advanced order type errors.
	ErrFokOrderCouldNotBeFullyFilled = sdkerrors.Register(
		ModuleName,
		2000,
		"FillOrKill order could not be fully filled",
	)
	ErrReduceOnlyWouldIncreasePositionSize = sdkerrors.Register(
		ModuleName,
		2001,
		"Reduce-only orders cannot increase the position size",
	)
	ErrReduceOnlyWouldChangePositionSide = sdkerrors.Register(
		ModuleName,
		2002,
		"Reduce-only orders cannot change the position side",
	)
	ErrPostOnlyWouldCrossMakerOrder = sdkerrors.Register(
		ModuleName,
		2003,
		"Post-only order would cross one or more maker orders",
	)

	// Stateful order errors.
	ErrInvalidOrderFlag = sdkerrors.Register(
		ModuleName,
		3000,
		"Invalid order flags",
	)
	ErrInvalidStatefulOrderGoodTilBlockTime = sdkerrors.Register(
		ModuleName,
		3001,
		"Invalid order goodTilBlockTime",
	)
	ErrStatefulOrdersCannotRequireImmediateExecution = sdkerrors.Register(
		ModuleName,
		3002,
		"Stateful orders cannot require immediate execution",
	)
	ErrTimeExceedsGoodTilBlockTime = sdkerrors.Register(
		ModuleName,
		3003,
		"The block time is greater than the GoodTilBlockTime of the message",
	)
	ErrGoodTilBlockTimeExceedsStatefulOrderTimeWindow = sdkerrors.Register(
		ModuleName,
		3004,
		"The GoodTilBlockTime of the message is further than StatefulOrderTimeWindow into the future",
	)
	ErrStatefulOrderAlreadyExists = sdkerrors.Register(
		ModuleName,
		3005,
		"Existing stateful order has higher-or-equal priority than the new one",
	)
	ErrStatefulOrderDoesNotExist = sdkerrors.Register(
		ModuleName,
		3006,
		"Stateful order does not exist",
	)
	ErrStatefulOrderCollateralizationCheckFailed = sdkerrors.Register(
		ModuleName,
		3007,
		"Stateful order collateralization check failed",
	)
	ErrStatefulOrderPreviouslyCancelled = sdkerrors.Register(
		ModuleName,
		3008,
		"Stateful order was previously cancelled and therefore cannot be placed",
	)
	ErrStatefulOrderPreviouslyRemoved = sdkerrors.Register(
		ModuleName,
		3009,
		"Stateful order was previously removed and therefore cannot be placed",
	)

	// Operations Queue validation errors
	ErrInvalidMsgProposedOperations = sdkerrors.Register(
		ModuleName,
		4000,
		"MsgProposedOperations is invalid",
	)
	ErrInvalidMatchOrder = sdkerrors.Register(
		ModuleName,
		4001,
		"Match Order is invalid",
	)
	ErrOrderPlacementNotInOperationsQueue = sdkerrors.Register(
		ModuleName,
		4002,
		"Order was not previously placed in operations queue",
	)
	ErrFillAmountIsZero = sdkerrors.Register(
		ModuleName,
		4003,
		"Fill amount cannot be zero",
	)
	ErrInvalidDeleveragingFill = sdkerrors.Register(
		ModuleName,
		4004,
		"Deleveraging fill is invalid",
	)
	ErrDeleveragedSubaccountNotLiquidatable = sdkerrors.Register(
		ModuleName,
		4005,
		"Deleveraged subaccount in proposed match operation is not liquidatable",
	)

	// Block rate limit errors.
	ErrInvalidBlockRateLimitConfig = sdkerrors.Register(
		ModuleName,
		5000,
		"Proposed BlockRateLimitConfig is invalid",
	)
	ErrBlockRateLimitExceeded = sdkerrors.Register(
		ModuleName,
		5001,
		"Block rate limit exceeded",
	)

	// Conditional order errors.
	ErrInvalidConditionType = sdkerrors.Register(
		ModuleName,
		6000,
		"Conditional type is invalid",
	)
	ErrInvalidConditionalOrderTriggerSubticks = sdkerrors.Register(
		ModuleName,
		6001,
		"Conditional order trigger subticks is invalid",
	)

	// Errors for unimplemented and disabled functionality.
	ErrAssetOrdersNotImplemented = sdkerrors.Register(
		ModuleName,
		9000,
		"Asset orders are not implemented",
	)
	ErrAssetUpdateNotImplemented = sdkerrors.Register(
		ModuleName,
		9001,
		"Updates for assets other than USDC are not implemented",
	)
	ErrNotImplemented = sdkerrors.Register(
		ModuleName,
		9002,
		"This function is not implemented",
	)
	ErrReduceOnlyDisabled = sdkerrors.Register(
		ModuleName,
		9003,
		"Reduce-only is currently disabled",
	)

	// Equity tier limit errors.
	ErrInvalidEquityTierLimitConfig = sdkerrors.Register(
		ModuleName,
		10000,
		"Proposed EquityTierLimitConfig is invalid",
	)
	ErrOrderWouldExceedMaxOpenOrdersEquityTierLimit = sdkerrors.Register(
		ModuleName,
		10001,
		"Subaccount cannot open more orders due to equity tier limit.",
	)
)<|MERGE_RESOLUTION|>--- conflicted
+++ resolved
@@ -153,17 +153,15 @@
 		32,
 		"Existing stateful order cancellation has higher-or-equal priority than the new one",
 	)
-<<<<<<< HEAD
 	ErrClobPairAlreadyExists = sdkerrors.Register(
 		ModuleName,
 		33,
 		"ClobPair with id already exists",
-=======
+	)
 	ErrOrderConflictsWithClobPairStatus = sdkerrors.Register(
 		ModuleName,
-		33,
+		34,
 		"Order conflicts with ClobPair status",
->>>>>>> b10a162c
 	)
 
 	// Liquidations errors.
