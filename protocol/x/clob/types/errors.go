package types

// DONTCOVER

import (
	sdkerrors "github.com/cosmos/cosmos-sdk/types/errors"
)

// x/clob module sentinel errors
// TODO(CLOB-553) Clean up sentinel errors not in use.
var (
	ErrMemClobOrderDoesNotExist = sdkerrors.Register(
		ModuleName,
		2,
		"Order does not exist in memclob",
	)
	ErrInvalidOrderSide = sdkerrors.Register(
		ModuleName,
		3,
		"Invalid order side",
	)
	ErrInvalidOrderQuantums     = sdkerrors.Register(ModuleName, 4, "Invalid order quantums")
	ErrInvalidOrderGoodTilBlock = sdkerrors.Register(ModuleName, 5, "Invalid order goodTilBlock")
	ErrInvalidOrderSubticks     = sdkerrors.Register(ModuleName, 6, "Invalid order subticks")
	ErrOrderIsCanceled          = sdkerrors.Register(
		ModuleName,
		7,
		"Attempt to place an order that is already canceled",
	)
	ErrInvalidClob = sdkerrors.Register(
		ModuleName,
		8,
		"ClobPair ID does not reference a valid CLOB",
	)
	ErrMemClobCancelAlreadyExists = sdkerrors.Register(
		ModuleName,
		9,
		"A cancel already exists in the memclob for this order with a greater than or equal GoodTilBlock",
	)
	ErrHeightExceedsGoodTilBlock = sdkerrors.Register(
		ModuleName,
		10,
		"The next block height is greater than the GoodTilBlock of the message",
	)
	ErrGoodTilBlockExceedsShortBlockWindow = sdkerrors.Register(
		ModuleName,
		11,
		"The GoodTilBlock of the message is further than ShortBlockWindow blocks into the future",
	)
	ErrInvalidPlaceOrder = sdkerrors.Register(
		ModuleName,
		12,
		"MsgPlaceOrder is invalid",
	)
	ErrInvalidMsgProposedMatchOrders = sdkerrors.Register(
		ModuleName,
		13,
		"MsgProposedMatchOrders is invalid",
	)
	ErrStateFilledAmountNoChange = sdkerrors.Register(
		ModuleName,
		14,
		"State filled amount cannot be unchanged",
	)
	ErrStateFilledAmountDecreasing = sdkerrors.Register(
		ModuleName,
		15,
		"State filled amount cannot decrease",
	)
	ErrInvalidPruneStateFilledAmount = sdkerrors.Register(
		ModuleName,
		16,
		"Cannot prune state fill amount that does not exist",
	)
	ErrOrderWouldExceedMaxOpenOrdersPerClobAndSide = sdkerrors.Register(
		ModuleName,
		17,
		"Subaccount cannot open more than 20 orders on a given CLOB and side",
	)
	ErrFillAmountNotDivisibleByStepSize = sdkerrors.Register(
		ModuleName,
		18,
		"`FillAmount` is not divisible by `StepBaseQuantums` of the specified `ClobPairId`",
	)
	ErrNoClobPairForPerpetual = sdkerrors.Register(
		ModuleName,
		19,
		"The provided perpetual ID does not have any associated CLOB pairs",
	)
	ErrInvalidReplacement = sdkerrors.Register(
		ModuleName,
		20,
		"An order with the same `OrderId` already exists for this CLOB with a greater-than-or-equal `GoodTilBlock` "+
			"or Order Hash",
	)
	ErrClobPairAndPerpetualDoNotMatch = sdkerrors.Register(
		ModuleName,
		21,
		"Clob pair and perpetual ids do not match",
	)
	ErrMatchedOrderNegativeFee = sdkerrors.Register(
		ModuleName,
		22,
		"Matched order has negative fee",
	)
	ErrSubaccountFeeTransferFailed = sdkerrors.Register(
		ModuleName,
		23,
		"Subaccounts updated for a matched order, but fee transfer to fee-collector failed",
	)
	ErrOrderFullyFilled = sdkerrors.Register(
		ModuleName,
		24,
		"Order is fully filled",
	)
	ErrPremiumWithNonPerpetualClobPair = sdkerrors.Register(
		ModuleName,
		25,
		"Attempting to get price premium with a non-perpetual CLOB pair",
	)
	ErrZeroIndexPriceForPremiumCalculation = sdkerrors.Register(
		ModuleName,
		26,
		"Index price is zero when calculating price premium",
	)
	ErrInvalidClobPairParameter = sdkerrors.Register(
		ModuleName,
		27,
		"Invalid ClobPair parameter",
	)
	ErrZeroPriceForOracle = sdkerrors.Register(
		ModuleName,
		28,
		"Oracle price must be > 0.",
	)
	ErrInvalidStatefulOrderCancellation = sdkerrors.Register(
		ModuleName,
		29,
		"Invalid stateful order cancellation",
	)
	ErrOrderReprocessed = sdkerrors.Register(
		ModuleName,
		30,
		"An order with the same `OrderId` and `OrderHash` has already been processed for this CLOB",
	)
	ErrMissingMidPrice = sdkerrors.Register(
		ModuleName,
		31,
		"Missing mid price for ClobPair",
	)
	ErrStatefulOrderCancellationAlreadyExists = sdkerrors.Register(
		ModuleName,
		32,
		"Existing stateful order cancellation has higher-or-equal priority than the new one",
	)
	ErrClobPairAlreadyExists = sdkerrors.Register(
		ModuleName,
		33,
		"ClobPair with id already exists",
	)
	ErrOrderConflictsWithClobPairStatus = sdkerrors.Register(
		ModuleName,
		34,
		"Order conflicts with ClobPair status",
	)
	ErrInvalidClobPairStatusTransition = sdkerrors.Register(
		ModuleName,
		35,
		"Invalid ClobPair status transition",
	)
<<<<<<< HEAD
	ErrInvalidMsgSetClobPairStatus = sdkerrors.Register(
		ModuleName,
		36,
		"MsgSetClobPairStatus is invalid",
=======
	ErrOperationConflictsWithClobPairStatus = sdkerrors.Register(
		ModuleName,
		36,
		"Operation conflicts with ClobPair status",
	)
	ErrPerpetualDoesNotExist = sdkerrors.Register(
		ModuleName,
		37,
		"Perpetual does not exist in state",
>>>>>>> bc69d257
	)

	// Liquidations errors.
	ErrInvalidLiquidationsConfig = sdkerrors.Register(
		ModuleName,
		1000,
		"Proposed LiquidationsConfig is invalid",
	)
	ErrNoPerpetualPositionsToLiquidate = sdkerrors.Register(
		ModuleName,
		1001,
		"Subaccount has no perpetual positions to liquidate",
	)
	ErrSubaccountNotLiquidatable = sdkerrors.Register(
		ModuleName,
		1002,
		"Subaccount is not liquidatable",
	)
	ErrNoOpenPositionForPerpetual = sdkerrors.Register(
		ModuleName,
		1003,
		"Subaccount does not have an open position for perpetual",
	)
	ErrInvalidLiquidationOrderTotalSize = sdkerrors.Register(
		ModuleName,
		1004,
		"Liquidation order has invalid size",
	)
	ErrInvalidLiquidationOrderSide = sdkerrors.Register(
		ModuleName,
		1005,
		"Liquidation order is on the wrong side",
	)
	ErrTotalFillAmountExceedsOrderSize = sdkerrors.Register(
		ModuleName,
		1006,
		"Total fills amount exceeds size of liquidation order",
	)
	ErrLiquidationContainsNoFills = sdkerrors.Register(
		ModuleName,
		1007,
		"Liquidation order does not contain any fills",
	)
	ErrSubaccountHasLiquidatedPerpetual = sdkerrors.Register(
		ModuleName,
		1008,
		"Subaccount has previously liquidated this perpetual in the current block",
	)
	ErrLiquidationOrderSizeSmallerThanMin = sdkerrors.Register(
		ModuleName,
		1009,
		"Liquidation order has size smaller than min position notional specified in the liquidation config",
	)
	ErrLiquidationOrderSizeGreaterThanMax = sdkerrors.Register(
		ModuleName,
		1010,
		"Liquidation order has size greater than max position notional specified in the liquidation config",
	)
	ErrLiquidationExceedsSubaccountMaxNotionalLiquidated = sdkerrors.Register(
		ModuleName,
		1011,
		"Liquidation exceeds the maximum notional amount that a single subaccount can have liquidated per block",
	)
	ErrLiquidationExceedsSubaccountMaxInsuranceLost = sdkerrors.Register(
		ModuleName,
		1012,
		"Liquidation exceeds the maximum insurance fund payout amount for a given subaccount per block",
	)
	ErrInsuranceFundHasInsufficientFunds = sdkerrors.Register(
		ModuleName,
		1013,
		"Insurance fund does not have sufficient funds to cover liquidation losses",
	)
	ErrInvalidPerpetualPositionSizeDelta = sdkerrors.Register(
		ModuleName,
		1014,
		"Invalid perpetual position size delta",
	)
	ErrInvalidQuantumsForInsuranceFundDeltaCalculation = sdkerrors.Register(
		ModuleName,
		1015,
		"Invalid delta base and/or quote quantums for insurance fund delta calculation",
	)
	ErrEmptyDeleveragingFills = sdkerrors.Register(
		ModuleName,
		1016,
		"Deleveraging fills length must be greater than 0",
	)
	ErrDeleveragingAgainstSelf = sdkerrors.Register(
		ModuleName,
		1017,
		"Cannot deleverage subaccount against itself",
	)
	ErrDuplicateDeleveragingFillSubaccounts = sdkerrors.Register(
		ModuleName,
		1018,
		"Deleveraging match cannot have fills with same id",
	)
	ErrZeroDeleveragingFillAmount = sdkerrors.Register(
		ModuleName,
		1019,
		"Deleveraging match cannot have fills with zero amount",
	)
	ErrPositionCannotBeFullyOffset = sdkerrors.Register(
		ModuleName,
		1020,
		"Position cannot be fully offset",
	)

	// Advanced order type errors.
	ErrFokOrderCouldNotBeFullyFilled = sdkerrors.Register(
		ModuleName,
		2000,
		"FillOrKill order could not be fully filled",
	)
	ErrReduceOnlyWouldIncreasePositionSize = sdkerrors.Register(
		ModuleName,
		2001,
		"Reduce-only orders cannot increase the position size",
	)
	ErrReduceOnlyWouldChangePositionSide = sdkerrors.Register(
		ModuleName,
		2002,
		"Reduce-only orders cannot change the position side",
	)
	ErrPostOnlyWouldCrossMakerOrder = sdkerrors.Register(
		ModuleName,
		2003,
		"Post-only order would cross one or more maker orders",
	)

	// Stateful order errors.
	ErrInvalidOrderFlag = sdkerrors.Register(
		ModuleName,
		3000,
		"Invalid order flags",
	)
	ErrInvalidStatefulOrderGoodTilBlockTime = sdkerrors.Register(
		ModuleName,
		3001,
		"Invalid order goodTilBlockTime",
	)
	ErrStatefulOrdersCannotRequireImmediateExecution = sdkerrors.Register(
		ModuleName,
		3002,
		"Stateful orders cannot require immediate execution",
	)
	ErrTimeExceedsGoodTilBlockTime = sdkerrors.Register(
		ModuleName,
		3003,
		"The block time is greater than the GoodTilBlockTime of the message",
	)
	ErrGoodTilBlockTimeExceedsStatefulOrderTimeWindow = sdkerrors.Register(
		ModuleName,
		3004,
		"The GoodTilBlockTime of the message is further than StatefulOrderTimeWindow into the future",
	)
	ErrStatefulOrderAlreadyExists = sdkerrors.Register(
		ModuleName,
		3005,
		"Existing stateful order has higher-or-equal priority than the new one",
	)
	ErrStatefulOrderDoesNotExist = sdkerrors.Register(
		ModuleName,
		3006,
		"Stateful order does not exist",
	)
	ErrStatefulOrderCollateralizationCheckFailed = sdkerrors.Register(
		ModuleName,
		3007,
		"Stateful order collateralization check failed",
	)
	ErrStatefulOrderPreviouslyCancelled = sdkerrors.Register(
		ModuleName,
		3008,
		"Stateful order was previously cancelled and therefore cannot be placed",
	)
	ErrStatefulOrderPreviouslyRemoved = sdkerrors.Register(
		ModuleName,
		3009,
		"Stateful order was previously removed and therefore cannot be placed",
	)

	// Operations Queue validation errors
	ErrInvalidMsgProposedOperations = sdkerrors.Register(
		ModuleName,
		4000,
		"MsgProposedOperations is invalid",
	)
	ErrInvalidMatchOrder = sdkerrors.Register(
		ModuleName,
		4001,
		"Match Order is invalid",
	)
	ErrOrderPlacementNotInOperationsQueue = sdkerrors.Register(
		ModuleName,
		4002,
		"Order was not previously placed in operations queue",
	)
	ErrFillAmountIsZero = sdkerrors.Register(
		ModuleName,
		4003,
		"Fill amount cannot be zero",
	)
	ErrInvalidDeleveragingFill = sdkerrors.Register(
		ModuleName,
		4004,
		"Deleveraging fill is invalid",
	)
	ErrDeleveragedSubaccountNotLiquidatable = sdkerrors.Register(
		ModuleName,
		4005,
		"Deleveraged subaccount in proposed match operation is not liquidatable",
	)

	// Block rate limit errors.
	ErrInvalidBlockRateLimitConfig = sdkerrors.Register(
		ModuleName,
		5000,
		"Proposed BlockRateLimitConfig is invalid",
	)
	ErrBlockRateLimitExceeded = sdkerrors.Register(
		ModuleName,
		5001,
		"Block rate limit exceeded",
	)

	// Conditional order errors.
	ErrInvalidConditionType = sdkerrors.Register(
		ModuleName,
		6000,
		"Conditional type is invalid",
	)
	ErrInvalidConditionalOrderTriggerSubticks = sdkerrors.Register(
		ModuleName,
		6001,
		"Conditional order trigger subticks is invalid",
	)

	// Errors for unimplemented and disabled functionality.
	ErrAssetOrdersNotImplemented = sdkerrors.Register(
		ModuleName,
		9000,
		"Asset orders are not implemented",
	)
	ErrAssetUpdateNotImplemented = sdkerrors.Register(
		ModuleName,
		9001,
		"Updates for assets other than USDC are not implemented",
	)
	ErrNotImplemented = sdkerrors.Register(
		ModuleName,
		9002,
		"This function is not implemented",
	)
	ErrReduceOnlyDisabled = sdkerrors.Register(
		ModuleName,
		9003,
		"Reduce-only is currently disabled",
	)

	// Equity tier limit errors.
	ErrInvalidEquityTierLimitConfig = sdkerrors.Register(
		ModuleName,
		10000,
		"Proposed EquityTierLimitConfig is invalid",
	)
	ErrOrderWouldExceedMaxOpenOrdersEquityTierLimit = sdkerrors.Register(
		ModuleName,
		10001,
		"Subaccount cannot open more orders due to equity tier limit.",
	)
)<|MERGE_RESOLUTION|>--- conflicted
+++ resolved
@@ -168,12 +168,6 @@
 		35,
 		"Invalid ClobPair status transition",
 	)
-<<<<<<< HEAD
-	ErrInvalidMsgSetClobPairStatus = sdkerrors.Register(
-		ModuleName,
-		36,
-		"MsgSetClobPairStatus is invalid",
-=======
 	ErrOperationConflictsWithClobPairStatus = sdkerrors.Register(
 		ModuleName,
 		36,
@@ -183,7 +177,11 @@
 		ModuleName,
 		37,
 		"Perpetual does not exist in state",
->>>>>>> bc69d257
+	)
+	ErrInvalidMsgSetClobPairStatus = sdkerrors.Register(
+		ModuleName,
+		38,
+		"MsgSetClobPairStatus is invalid",
 	)
 
 	// Liquidations errors.
