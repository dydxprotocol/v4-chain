package types

import (
	"context"
	"math/big"
	"math/rand"

	sdk "github.com/cosmos/cosmos-sdk/types"
	"github.com/dydxprotocol/v4-chain/protocol/lib/margin"
	affiliatetypes "github.com/dydxprotocol/v4-chain/protocol/x/affiliates/types"
	assettypes "github.com/dydxprotocol/v4-chain/protocol/x/assets/types"
	blocktimetypes "github.com/dydxprotocol/v4-chain/protocol/x/blocktime/types"
	perpetualsmoduletypes "github.com/dydxprotocol/v4-chain/protocol/x/perpetuals/types"
	pricestypes "github.com/dydxprotocol/v4-chain/protocol/x/prices/types"
	revsharetypes "github.com/dydxprotocol/v4-chain/protocol/x/revshare/types"
	stattypes "github.com/dydxprotocol/v4-chain/protocol/x/stats/types"
	satypes "github.com/dydxprotocol/v4-chain/protocol/x/subaccounts/types"
)

type SubaccountsKeeper interface {
	CanUpdateSubaccounts(
		ctx sdk.Context,
		updates []satypes.Update,
		updateType satypes.UpdateType,
	) (
		success bool,
		successPerUpdate []satypes.UpdateResult,
		err error,
	)
	GetNetCollateralAndMarginRequirements(
		ctx sdk.Context,
		update satypes.Update,
	) (
		risk margin.Risk,
		err error,
	)
	GetSubaccount(
		ctx sdk.Context,
		id satypes.SubaccountId,
	) (
		val satypes.Subaccount,
	)
	GetStreamSubaccountUpdate(
		ctx sdk.Context,
		id satypes.SubaccountId,
		snapshot bool,
	) (
		val satypes.StreamSubaccountUpdate,
	)
	GetAllSubaccount(
		ctx sdk.Context,
	) (
		list []satypes.Subaccount,
	)
	GetRandomSubaccount(
		ctx sdk.Context,
		rand *rand.Rand,
	) (
		satypes.Subaccount,
		error,
	)
	UpdateSubaccounts(
		ctx sdk.Context,
		updates []satypes.Update,
		updateType satypes.UpdateType,
	) (
		success bool,
		successPerUpdate []satypes.UpdateResult,
		err error,
	)
	SetNegativeTncSubaccountSeenAtBlock(
		ctx sdk.Context,
		perpetualId uint32,
		blockHeight uint32,
	) error
	TransferInsuranceFundPayments(
		ctx sdk.Context,
		amount *big.Int,
		perpetualId uint32,
	) error
	TransferBuilderFees(
		ctx sdk.Context,
		productId uint32,
		builderFeeQuantums *big.Int,
		builderAddress string,
	) error
	GetInsuranceFundBalance(
		ctx sdk.Context,
		perpetualId uint32,
	) (
		balance *big.Int,
	)
	GetCrossInsuranceFundBalance(
		ctx sdk.Context,
	) (
		balance *big.Int,
	)
	GetCollateralPoolFromPerpetualId(
		ctx sdk.Context,
		perpetualId uint32,
	) (sdk.AccAddress, error)
	DistributeFees(
		ctx sdk.Context,
		assetId uint32,
		revSharesForFill revsharetypes.RevSharesForFill,
		fillForProcess FillForProcess,
	) error
}

type AssetsKeeper interface {
	GetAsset(ctx sdk.Context, id uint32) (val assettypes.Asset, exists bool)
}

type BlockTimeKeeper interface {
	GetPreviousBlockInfo(ctx sdk.Context) blocktimetypes.BlockInfo
}

type FeeTiersKeeper interface {
	GetPerpetualFeePpm(ctx sdk.Context, address string, isTaker bool, feeTierOverride uint32) int32
}

type PerpetualsKeeper interface {
	GetNetNotional(
		ctx sdk.Context,
		id uint32,
		bigQuantums *big.Int,
	) (
		bigNetNotionalQuoteQuantums *big.Int,
		err error,
	)
	GetNotionalInBaseQuantums(
		ctx sdk.Context,
		id uint32,
		bigQuoteQuantums *big.Int,
	) (
		bigBaseQuantums *big.Int,
		err error,
	)
	GetPerpetualAndMarketPriceAndLiquidityTier(
		ctx sdk.Context,
		perpetualId uint32,
	) (
		perpetual perpetualsmoduletypes.Perpetual,
		price pricestypes.MarketPrice,
		liquidityTier perpetualsmoduletypes.LiquidityTier,
		err error,
	)
	GetPerpetual(
		ctx sdk.Context,
		id uint32,
	) (val perpetualsmoduletypes.Perpetual, err error)
	GetPerpetualAndMarketPrice(
		ctx sdk.Context,
		perpetualId uint32,
	) (perpetualsmoduletypes.Perpetual, pricestypes.MarketPrice, error)
	MaybeProcessNewFundingTickEpoch(ctx sdk.Context)
	GetInsuranceFundModuleAddress(ctx sdk.Context, perpetualId uint32) (sdk.AccAddress, error)
}

type PricesKeeper interface {
	GetMarketParam(ctx sdk.Context, id uint32) (param pricestypes.MarketParam, exists bool)
	GetStreamPriceUpdate(ctx sdk.Context, id uint32, snapshot bool) (val pricestypes.StreamPriceUpdate)
}

type StatsKeeper interface {
	RecordFill(ctx sdk.Context, takerAddress string, makerAddress string,
		notional *big.Int, affiliateFeeGenerated *big.Int)
	GetUserStats(ctx sdk.Context, address string) *stattypes.UserStats
}

// AccountKeeper defines the expected account keeper used for simulations.
type AccountKeeper interface {
	GetAccount(ctx context.Context, addr sdk.AccAddress) sdk.AccountI
}

// BankKeeper defines the expected bank keeper used for simulations.
type BankKeeper interface {
	SpendableCoins(ctx context.Context, addr sdk.AccAddress) sdk.Coins
	GetBalance(ctx context.Context, addr sdk.AccAddress, denom string) sdk.Coin
}

type RewardsKeeper interface {
	AddRewardSharesForFill(
		ctx sdk.Context,
		fill FillForProcess,
		revSharesForFill revsharetypes.RevSharesForFill,
	)
}

type RevShareKeeper interface {
	GetAllRevShares(
		ctx sdk.Context,
		fill FillForProcess,
		affiliateOverrides map[string]bool,
<<<<<<< HEAD
		affiliateParameters *affiliatetypes.AffiliateParameters,
=======
		affiliateParameters affiliatetypes.AffiliateParameters,
>>>>>>> 0494e404
	) (
		revsharetypes.RevSharesForFill, error,
	)
	GetOrderRouterRevShare(ctx sdk.Context, orderRouterRevShare string) (
		uint32, error)
}

type AffiliatesKeeper interface {
	GetAffiliateWhitelistMap(ctx sdk.Context) (map[string]uint32, error)
	GetAffiliateOverridesMap(ctx sdk.Context) (map[string]bool, error)
	GetAffiliateParameters(ctx sdk.Context) (affiliatetypes.AffiliateParameters, error)
}

type AccountPlusKeeper interface {
	MaybeValidateAuthenticators(ctx sdk.Context, tx sdk.Tx) error
}<|MERGE_RESOLUTION|>--- conflicted
+++ resolved
@@ -192,11 +192,7 @@
 		ctx sdk.Context,
 		fill FillForProcess,
 		affiliateOverrides map[string]bool,
-<<<<<<< HEAD
-		affiliateParameters *affiliatetypes.AffiliateParameters,
-=======
 		affiliateParameters affiliatetypes.AffiliateParameters,
->>>>>>> 0494e404
 	) (
 		revsharetypes.RevSharesForFill, error,
 	)
