--- conflicted
+++ resolved
@@ -1696,13 +1696,9 @@
 			FillAmount: matchedAmount,
 		}
 
-<<<<<<< HEAD
 		affiliatesWhitelistMap := make(map[string]uint32)
-		success, takerUpdateResult, makerUpdateResult, err := m.clobKeeper.ProcessSingleMatch(
+		success, takerUpdateResult, makerUpdateResult, _, err := m.clobKeeper.ProcessSingleMatch(
 			ctx, &matchWithOrders, affiliatesWhitelistMap)
-=======
-		success, takerUpdateResult, makerUpdateResult, _, err := m.clobKeeper.ProcessSingleMatch(ctx, &matchWithOrders)
->>>>>>> f70540d6
 		if err != nil && !errors.Is(err, satypes.ErrFailedToUpdateSubaccounts) {
 			if errors.Is(err, types.ErrLiquidationExceedsSubaccountMaxInsuranceLost) {
 				// Subaccount has reached max insurance lost block limit. Stop matching.
