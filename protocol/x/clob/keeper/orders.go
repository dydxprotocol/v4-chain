--- conflicted
+++ resolved
@@ -1105,9 +1105,6 @@
 		panic(types.ErrInvalidClob)
 	}
 	perpetualId := clobPair.MustGetPerpetualId()
-<<<<<<< HEAD
-	makerFeePpm := k.feeTiersKeeper.GetPerpetualFeePpm(ctx, subaccountId.Owner, false, clobPairId.ToUint32())
-=======
 	affiliateParameters, err := k.affiliatesKeeper.GetAffiliateParameters(ctx)
 	if err != nil {
 		panic(err)
@@ -1117,8 +1114,7 @@
 		subaccountId.Owner,
 		false,
 		affiliateParameters.RefereeMinimumFeeTierIdx,
-	)
->>>>>>> 1b536022
+		clobPairId.ToUint32())
 	bigFillQuoteQuantums := types.FillAmountToQuoteQuantums(
 		order.Subticks,
 		order.RemainingQuantums,
