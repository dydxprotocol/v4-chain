package keeper

import (
	"errors"
	"fmt"
	"sync/atomic"

	satypes "github.com/dydxprotocol/v4-chain/protocol/x/subaccounts/types"

	"cosmossdk.io/log"
	"cosmossdk.io/store/prefix"
	storetypes "cosmossdk.io/store/types"
	"github.com/cosmos/cosmos-sdk/codec"
	sdk "github.com/cosmos/cosmos-sdk/types"
	liquidationtypes "github.com/dydxprotocol/v4-chain/protocol/daemons/server/types/liquidations"
	"github.com/dydxprotocol/v4-chain/protocol/indexer/indexer_manager"
	"github.com/dydxprotocol/v4-chain/protocol/lib"
	"github.com/dydxprotocol/v4-chain/protocol/lib/metrics"
	streamingtypes "github.com/dydxprotocol/v4-chain/protocol/streaming/types"
	flags "github.com/dydxprotocol/v4-chain/protocol/x/clob/flags"
	"github.com/dydxprotocol/v4-chain/protocol/x/clob/rate_limit"
	"github.com/dydxprotocol/v4-chain/protocol/x/clob/types"
)

type (
	Keeper struct {
		cdc               codec.BinaryCodec
		storeKey          storetypes.StoreKey
		memKey            storetypes.StoreKey
		transientStoreKey storetypes.StoreKey
		authorities       map[string]struct{}

		MemClob                 types.MemClob
		PerpetualIdToClobPairId map[uint32][]types.ClobPairId

		subaccountsKeeper types.SubaccountsKeeper
		assetsKeeper      types.AssetsKeeper
		bankKeeper        types.BankKeeper
		blockTimeKeeper   types.BlockTimeKeeper
		feeTiersKeeper    types.FeeTiersKeeper
		perpetualsKeeper  types.PerpetualsKeeper
		pricesKeeper      types.PricesKeeper
		statsKeeper       types.StatsKeeper
		rewardsKeeper     types.RewardsKeeper
<<<<<<< HEAD
		affiliatesKeeper  types.AffiliatesKeeper
=======
		revshareKeeper    types.RevShareKeeper
>>>>>>> f70540d6

		indexerEventManager indexer_manager.IndexerEventManager
		streamingManager    streamingtypes.FullNodeStreamingManager

		initialized         *atomic.Bool
		memStoreInitialized *atomic.Bool

		Flags flags.ClobFlags

		mevTelemetryConfig MevTelemetryConfig

		// txValidation decoder and antehandler
		txDecoder sdk.TxDecoder
		// Note that the antehandler is not set until after the BaseApp antehandler is also set.
		antehandler sdk.AnteHandler

		placeCancelOrderRateLimiter rate_limit.RateLimiter[sdk.Msg]

		DaemonLiquidationInfo *liquidationtypes.DaemonLiquidationInfo
	}
)

var (
	_ types.ClobKeeper    = &Keeper{}
	_ types.MemClobKeeper = &Keeper{}
)

func NewKeeper(
	cdc codec.BinaryCodec,
	storeKey storetypes.StoreKey,
	memKey storetypes.StoreKey,
	liquidationsStoreKey storetypes.StoreKey,
	authorities []string,
	memClob types.MemClob,
	subaccountsKeeper types.SubaccountsKeeper,
	assetsKeeper types.AssetsKeeper,
	blockTimeKeeper types.BlockTimeKeeper,
	bankKeeper types.BankKeeper,
	feeTiersKeeper types.FeeTiersKeeper,
	perpetualsKeeper types.PerpetualsKeeper,
	pricesKeeper types.PricesKeeper,
	statsKeeper types.StatsKeeper,
	rewardsKeeper types.RewardsKeeper,
	affiliatesKeeper types.AffiliatesKeeper,
	indexerEventManager indexer_manager.IndexerEventManager,
	streamingManager streamingtypes.FullNodeStreamingManager,
	txDecoder sdk.TxDecoder,
	clobFlags flags.ClobFlags,
	placeCancelOrderRateLimiter rate_limit.RateLimiter[sdk.Msg],
	daemonLiquidationInfo *liquidationtypes.DaemonLiquidationInfo,
	revshareKeeper types.RevShareKeeper,
) *Keeper {
	keeper := &Keeper{
		cdc:                     cdc,
		storeKey:                storeKey,
		memKey:                  memKey,
		transientStoreKey:       liquidationsStoreKey,
		authorities:             lib.UniqueSliceToSet(authorities),
		MemClob:                 memClob,
		PerpetualIdToClobPairId: make(map[uint32][]types.ClobPairId),
		subaccountsKeeper:       subaccountsKeeper,
		assetsKeeper:            assetsKeeper,
		blockTimeKeeper:         blockTimeKeeper,
		bankKeeper:              bankKeeper,
		feeTiersKeeper:          feeTiersKeeper,
		perpetualsKeeper:        perpetualsKeeper,
		pricesKeeper:            pricesKeeper,
		statsKeeper:             statsKeeper,
		rewardsKeeper:           rewardsKeeper,
		affiliatesKeeper:        affiliatesKeeper,
		indexerEventManager:     indexerEventManager,
		streamingManager:        streamingManager,
		memStoreInitialized:     &atomic.Bool{}, // False by default.
		initialized:             &atomic.Bool{}, // False by default.
		txDecoder:               txDecoder,
		mevTelemetryConfig: MevTelemetryConfig{
			Enabled:    clobFlags.MevTelemetryEnabled,
			Hosts:      clobFlags.MevTelemetryHosts,
			Identifier: clobFlags.MevTelemetryIdentifier,
		},
		Flags:                       clobFlags,
		placeCancelOrderRateLimiter: placeCancelOrderRateLimiter,
		DaemonLiquidationInfo:       daemonLiquidationInfo,
		revshareKeeper:              revshareKeeper,
	}

	// Provide the keeper to the MemClob.
	// The MemClob utilizes the keeper to read state fill amounts.
	memClob.SetClobKeeper(keeper)

	return keeper
}

func (k Keeper) HasAuthority(authority string) bool {
	_, ok := k.authorities[authority]
	return ok
}

func (k Keeper) GetIndexerEventManager() indexer_manager.IndexerEventManager {
	return k.indexerEventManager
}

func (k Keeper) GetFullNodeStreamingManager() streamingtypes.FullNodeStreamingManager {
	return k.streamingManager
}

func (k Keeper) Logger(ctx sdk.Context) log.Logger {
	return ctx.Logger().With(
		log.ModuleKey, "x/clob",
		metrics.ProposerConsAddress, sdk.ConsAddress(ctx.BlockHeader().ProposerAddress),
		metrics.CheckTx, ctx.IsCheckTx(),
		metrics.ReCheckTx, ctx.IsReCheckTx(),
	)
}

func (k Keeper) InitializeForGenesis(ctx sdk.Context) {
}

// IsInitialized returns whether the clob keeper has been hydrated.
func (k Keeper) IsInitialized() bool {
	return k.initialized.Load()
}

// Initialize hydrates the clob keeper with the necessary in memory data structures.
func (k Keeper) Initialize(ctx sdk.Context) {
	alreadyInitialized := k.initialized.Swap(true)
	if alreadyInitialized {
		return
	}

	// Initialize memstore in clobKeeper with order fill amounts and stateful orders.
	k.InitMemStore(ctx)

	// Branch the context for hydration.
	// This means that new order matches from hydration will get added to the operations
	// queue but the corresponding state changes will be discarded.
	// This is needed because we are hydrating in memory structures in PreBlock
	// which operates on deliver state. Writing optimistic matches breaks consensus.
	checkCtx, _ := ctx.CacheContext()
	checkCtx = checkCtx.WithIsCheckTx(true)

	// Initialize memclob in clobKeeper with orderbooks using `ClobPairs` in state.
	k.InitMemClobOrderbooks(checkCtx)
	// Initialize memclob with all existing stateful orders.
	// TODO(DEC-1348): Emit indexer messages to indicate that application restarted.
	k.InitStatefulOrders(checkCtx)

	// Initialize the untriggered conditional orders data structure with untriggered
	// conditional orders in state.
	k.HydrateClobPairAndPerpetualMapping(checkCtx)
}

// InitMemStore initializes the memstore of the `clob` keeper.
// This is called during app initialization in `app.go`, before any ABCI calls are received.
func (k Keeper) InitMemStore(ctx sdk.Context) {
	alreadyInitialized := k.memStoreInitialized.Swap(true)
	if alreadyInitialized {
		panic(errors.New("Memory store already initialized and is not intended to be invoked more then once."))
	}

	memStore := ctx.KVStore(k.memKey)
	memStoreType := memStore.GetStoreType()
	if memStoreType != storetypes.StoreTypeMemory {
		panic(
			fmt.Sprintf(
				"invalid memory store type; got %s, expected: %s",
				memStoreType,
				storetypes.StoreTypeMemory,
			),
		)
	}

	// Initialize all the necessary memory stores.
	for _, keyPrefix := range []string{
		types.StatefulOrderKeyPrefix,
	} {
		// Retrieve an instance of the memstore.
		memPrefixStore := prefix.NewStore(
			memStore,
			[]byte(keyPrefix),
		)

		// Retrieve an instance of the store.
		store := prefix.NewStore(
			ctx.KVStore(k.storeKey),
			[]byte(keyPrefix),
		)

		// Copy over all keys and values with the current key prefix to the `MemStore`.
		iterator := store.Iterator(nil, nil)
		defer iterator.Close()
		for ; iterator.Valid(); iterator.Next() {
			memPrefixStore.Set(iterator.Key(), iterator.Value())
		}
	}

	// Ensure that the stateful order count is accurately represented in the memstore on restart.
	statefulOrders := k.GetAllStatefulOrders(ctx)
	for _, order := range statefulOrders {
		subaccountId := order.GetSubaccountId()
		k.SetStatefulOrderCount(
			ctx,
			subaccountId,
			k.GetStatefulOrderCount(ctx, subaccountId)+1,
		)
	}
}

// Sets the ante handler after it has been constructed. This breaks a cycle between
// when the ante handler is constructed and when the clob keeper is constructed.
func (k *Keeper) SetAnteHandler(anteHandler sdk.AnteHandler) {
	k.antehandler = anteHandler
}

func (k Keeper) GetSubaccountSnapshotsForInitStreams(
	ctx sdk.Context,
) (
	subaccountSnapshots map[satypes.SubaccountId]*satypes.StreamSubaccountUpdate,
) {
	lib.AssertCheckTxMode(ctx)

	return k.GetFullNodeStreamingManager().GetSubaccountSnapshotsForInitStreams(
		func(subaccountId satypes.SubaccountId) *satypes.StreamSubaccountUpdate {
			subaccountUpdate := k.subaccountsKeeper.GetStreamSubaccountUpdate(
				ctx,
				subaccountId,
				true,
			)
			return &subaccountUpdate
		},
	)
}

// InitializeNewStreams initializes new streams for all uninitialized clob pairs
// by sending the corresponding orderbook snapshots.
func (k Keeper) InitializeNewStreams(
	ctx sdk.Context,
	subaccountSnapshots map[satypes.SubaccountId]*satypes.StreamSubaccountUpdate,
) {
	streamingManager := k.GetFullNodeStreamingManager()

	streamingManager.InitializeNewStreams(
		func(clobPairId types.ClobPairId) *types.OffchainUpdates {
			return k.MemClob.GetOffchainUpdatesForOrderbookSnapshot(
				ctx,
				clobPairId,
			)
		},
		subaccountSnapshots,
		lib.MustConvertIntegerToUint32(ctx.BlockHeight()),
		ctx.ExecMode(),
	)
}

// SendOrderbookUpdates sends the offchain updates to the Full Node streaming manager.
func (k Keeper) SendOrderbookUpdates(
	ctx sdk.Context,
	offchainUpdates *types.OffchainUpdates,
) {
	if len(offchainUpdates.Messages) == 0 {
		return
	}

	k.GetFullNodeStreamingManager().SendOrderbookUpdates(
		offchainUpdates,
		lib.MustConvertIntegerToUint32(ctx.BlockHeight()),
		ctx.ExecMode(),
	)
}

// SendOrderbookFillUpdates sends the orderbook fills to the Full Node streaming manager.
func (k Keeper) SendOrderbookFillUpdates(
	ctx sdk.Context,
	orderbookFills []types.StreamOrderbookFill,
) {
	if len(orderbookFills) == 0 {
		return
	}
	k.GetFullNodeStreamingManager().SendOrderbookFillUpdates(
		orderbookFills,
		lib.MustConvertIntegerToUint32(ctx.BlockHeight()),
		ctx.ExecMode(),
		k.PerpetualIdToClobPairId,
	)
}

// SendTakerOrderStatus sends the taker order with its status to the Full Node streaming manager.
func (k Keeper) SendTakerOrderStatus(
	ctx sdk.Context,
	takerOrder types.StreamTakerOrder,
) {
	k.GetFullNodeStreamingManager().SendTakerOrderStatus(
		takerOrder,
		lib.MustConvertIntegerToUint32(ctx.BlockHeight()),
		ctx.ExecMode(),
	)
}<|MERGE_RESOLUTION|>--- conflicted
+++ resolved
@@ -42,11 +42,8 @@
 		pricesKeeper      types.PricesKeeper
 		statsKeeper       types.StatsKeeper
 		rewardsKeeper     types.RewardsKeeper
-<<<<<<< HEAD
 		affiliatesKeeper  types.AffiliatesKeeper
-=======
 		revshareKeeper    types.RevShareKeeper
->>>>>>> f70540d6
 
 		indexerEventManager indexer_manager.IndexerEventManager
 		streamingManager    streamingtypes.FullNodeStreamingManager
