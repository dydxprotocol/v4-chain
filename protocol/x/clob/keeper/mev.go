--- conflicted
+++ resolved
@@ -329,15 +329,9 @@
 		mevPerMarket[clobPairId] = mev
 	}
 
-<<<<<<< HEAD
-	if k.mevTelemetryConfig.Host != "" {
+	if len(k.mevTelemetryConfig.Hosts) != 0 {
 		mevClobMidPrices := make([]types.ClobMidPrice, 0, len(clobMetadata))
 		for _, metadata := range clobMetadata {
-=======
-	if len(k.mevTelemetryConfig.Hosts) != 0 {
-		mevClobMidPrices := make([]types.ClobMidPrice, 0, len(clobPairs))
-		for _, clobPair := range clobPairs {
->>>>>>> 23a67091
 			mevClobMidPrices = append(
 				mevClobMidPrices,
 				types.ClobMidPrice{
