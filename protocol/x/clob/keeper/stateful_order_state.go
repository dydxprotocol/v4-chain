package keeper

import (
	storetypes "cosmossdk.io/store/types"
	"fmt"
	cmtlog "github.com/cometbft/cometbft/libs/log"
	dbm "github.com/cosmos/cosmos-db"
	"sort"
	"time"

<<<<<<< HEAD
	gometrics "github.com/armon/go-metrics"
	db "github.com/cometbft/cometbft-db"
	cometbftlog "github.com/cometbft/cometbft/libs/log"
	"github.com/cosmos/cosmos-sdk/store/prefix"
=======
	"cosmossdk.io/store/prefix"
>>>>>>> 925b3b3a
	"github.com/cosmos/cosmos-sdk/telemetry"
	sdk "github.com/cosmos/cosmos-sdk/types"
	gogotypes "github.com/cosmos/gogoproto/types"
	"github.com/dydxprotocol/v4-chain/protocol/lib"
	"github.com/dydxprotocol/v4-chain/protocol/lib/log"
	"github.com/dydxprotocol/v4-chain/protocol/lib/metrics"
	"github.com/dydxprotocol/v4-chain/protocol/x/clob/types"
	satypes "github.com/dydxprotocol/v4-chain/protocol/x/subaccounts/types"
	gometrics "github.com/hashicorp/go-metrics"
)

// TODO(CLOB-739) Rename all functions in this file to StatefulOrder instead of LongTermOrder

// SetLongTermOrderPlacement sets a stateful order in state, along with information about when
// it was placed. The placed order can either be a conditional order or a long term order.
// If the order is conditional, it will be placed into the Untriggered Conditional Orders state store.
// If it is a long term order, it will be placed in the Long Term Order state store.
// If the `OrderId` doesn't exist then the stateful order count is incremented.
// Note the following:
// - If a stateful order placement already exists in state with `order.OrderId`, this function will overwrite it.
// - The `TransactionIndex` field will be set to the next unused transaction index for this block.
// - Triggered conditional orders should use the `TriggerConditionalOrder` write path.
func (k Keeper) SetLongTermOrderPlacement(
	ctx sdk.Context,
	order types.Order,
	blockHeight uint32,
) {
	// If this is a Short-Term order, panic.
	order.MustBeStatefulOrder()

	_, found := k.GetLongTermOrderPlacement(ctx, order.GetOrderId())

	// Get the next stateful order block transaction index, defaulting to zero if not set.
	// Note that the transaction index will always be overwritten at the end of this method.
	nextStatefulOrderTransactionIndex := k.GetNextStatefulOrderTransactionIndex(ctx)

	longTermOrderPlacement := types.LongTermOrderPlacement{
		Order: order,
		PlacementIndex: types.TransactionOrdering{
			BlockHeight:      blockHeight,
			TransactionIndex: nextStatefulOrderTransactionIndex,
		},
	}
	longTermOrderPlacementBytes := k.cdc.MustMarshal(&longTermOrderPlacement)

	// For setting long term order placements, always set conditional orders to the untriggered state store.
	store, memStore := k.fetchStateStoresForOrder(ctx, order.OrderId)
	orderKey := order.OrderId.ToStateKey()

	// Write the `LongTermOrderPlacement` to state.
	store.Set(orderKey, longTermOrderPlacementBytes)

	// Write the `LongTermOrderPlacement` to memstore.
	memStore.Set(orderKey, longTermOrderPlacementBytes)

	if !found {
		// Increment the stateful order count.
		k.SetStatefulOrderCount(
			ctx,
			order.OrderId.SubaccountId,
			k.GetStatefulOrderCount(ctx, order.OrderId.SubaccountId)+1,
		)

		telemetry.IncrCounterWithLabels(
			[]string{types.ModuleName, metrics.StatefulOrder, metrics.Count},
			1,
			[]gometrics.Label{
				metrics.GetLabelForIntValue(metrics.ClobPairId, int(order.GetClobPairId())),
				metrics.GetLabelForBoolValue(metrics.Conditional, order.OrderId.IsConditionalOrder()),
			},
		)
	}
}

// GetTriggeredConditionalOrderPlacement gets an triggered conditional order placement from the memstore.
// Returns false if no triggered conditional order exists in memstore with `orderId`.
func (k Keeper) GetTriggeredConditionalOrderPlacement(
	ctx sdk.Context,
	orderId types.OrderId,
) (val types.LongTermOrderPlacement, found bool) {
	memStore := k.GetTriggeredConditionalOrderPlacementMemStore(ctx)

	b := memStore.Get(orderId.ToStateKey())
	if b == nil {
		return val, false
	}

	k.cdc.MustUnmarshal(b, &val)
	return val, true
}

// GetUntriggeredConditionalOrderPlacement gets an untriggered conditional order placement from the memstore.
// Returns false if no untriggered conditional order exists in memstore with `orderId`.
func (k Keeper) GetUntriggeredConditionalOrderPlacement(
	ctx sdk.Context,
	orderId types.OrderId,
) (val types.LongTermOrderPlacement, found bool) {
	memStore := k.GetUntriggeredConditionalOrderPlacementMemStore(ctx)

	b := memStore.Get(orderId.ToStateKey())
	if b == nil {
		return val, false
	}

	k.cdc.MustUnmarshal(b, &val)
	return val, true
}

// GetLongTermOrderPlacement gets a long term order and the placement information from state.
// OrderId can be conditional or long term.
// Returns false if no stateful order exists in state with `orderId`.
func (k Keeper) GetLongTermOrderPlacement(
	ctx sdk.Context,
	orderId types.OrderId,
) (val types.LongTermOrderPlacement, found bool) {
	// If this is a Short-Term order, panic.
	orderId.MustBeStatefulOrder()

	_, memStore := k.fetchStateStoresForOrder(ctx, orderId)

	b := memStore.Get(orderId.ToStateKey())
	if b == nil {
		return val, false
	}

	k.cdc.MustUnmarshal(b, &val)
	return val, true
}

// DeleteLongTermOrderPlacement deletes a long term order and the placement information from state
// and decrements the stateful order count if the `orderId` exists.
// This function is a no-op if no stateful order exists in state with `orderId`.
func (k Keeper) DeleteLongTermOrderPlacement(
	ctx sdk.Context,
	orderId types.OrderId,
) {
	// If this is a Short-Term order, panic.
	orderId.MustBeStatefulOrder()

	store, memStore := k.fetchStateStoresForOrder(ctx, orderId)

	// Note that since store reads/writes can cost gas we need to ensure that the number of operations is the
	// same regardless of whether the memstore has the order or not.
	count := k.GetStatefulOrderCount(ctx, orderId.SubaccountId)
	orderKey := orderId.ToStateKey()
	if memStore.Has(orderKey) {
		if count == 0 {
<<<<<<< HEAD
			log.ErrorLog(ctx, "Stateful order count is zero but order is in the memstore. Underflow",
				"orderId", cometbftlog.NewLazySprintf("%+v", orderId),
=======
			k.Logger(ctx).Error(
				"Stateful order count is zero but order is in the memstore. Underflow",
				"orderId", cmtlog.NewLazySprintf("%+v", orderId),
>>>>>>> 925b3b3a
			)
		} else {
			count--
		}
	}

	// Delete the `StatefulOrderPlacement` from state.
	store.Delete(orderKey)

	// Delete the `StatefulOrderPlacement` from memstore.
	memStore.Delete(orderKey)

	// Set the count.
	k.SetStatefulOrderCount(ctx, orderId.SubaccountId, count)

	telemetry.IncrCounterWithLabels(
		[]string{types.ModuleName, metrics.StatefulOrderRemoved, metrics.Count},
		1,
		[]gometrics.Label{
			metrics.GetLabelForIntValue(metrics.ClobPairId, int(orderId.GetClobPairId())),
			metrics.GetLabelForBoolValue(metrics.Conditional, orderId.IsConditionalOrder()),
		},
	)
}

// GetStatefulOrdersTimeSlice gets a slice of stateful order IDs that expire at `goodTilBlockTime`,
// sorted by order ID.
func (k Keeper) GetStatefulOrdersTimeSlice(ctx sdk.Context, goodTilBlockTime time.Time) (
	orderIds []types.OrderId,
) {
	store := k.getStatefulOrdersTimeSliceStore(ctx)
	statefulOrdersTimeSliceBytes := store.Get(sdk.FormatTimeBytes(goodTilBlockTime))

	// If there are no stateful orders that expire at this block, then return an empty slice.
	if statefulOrdersTimeSliceBytes == nil {
		return []types.OrderId{}
	}

	var longTermOrders types.StatefulOrderTimeSliceValue
	k.cdc.MustUnmarshal(statefulOrdersTimeSliceBytes, &longTermOrders)

	return longTermOrders.OrderIds
}

// GetNextStatefulOrderTransactionIndex returns the next stateful order block transaction index
// to be used, defaulting to zero if not set. It then increments the transaction index by one.
func (k Keeper) GetNextStatefulOrderTransactionIndex(ctx sdk.Context) uint32 {
	// Get the existing value
	nextTransactionIndexTransientStore := k.getTransientStore(ctx)
	b := nextTransactionIndexTransientStore.Get(
		[]byte(types.NextStatefulOrderBlockTransactionIndexKey),
	)
	index := gogotypes.UInt32Value{Value: 0}
	if b != nil {
		k.cdc.MustUnmarshal(b, &index)
	}
	oldValue := index.Value

	// Set the next stateful order transaction index to be one greater than the current transaction
	// index, to ensure that transaction indexes are monotonically increasing.
	index.Value = oldValue + 1
	nextTransactionIndexTransientStore.Set(
		[]byte(types.NextStatefulOrderBlockTransactionIndexKey),
		k.cdc.MustMarshal(&index),
	)
	return oldValue
}

// MustTriggerConditionalOrder triggers an untriggered conditional order. The conditional order must
// already exist in untriggered state, or else this function will panic. The LongTermOrderPlacement object
// will be removed from the untriggered state store and placed in the triggered state store.
// TODO(CLOB-746) define private R/W methods for conditional orders
func (k Keeper) MustTriggerConditionalOrder(
	ctx sdk.Context,
	orderId types.OrderId,
) {
	// If this is not a conditional order, panic.
	orderId.MustBeConditionalOrder()

	blockHeight := lib.MustConvertIntegerToUint32(ctx.BlockHeight())

	untriggeredConditionalOrderMemStore := k.GetUntriggeredConditionalOrderPlacementMemStore(ctx)
	untriggeredConditionalOrderStore := k.GetUntriggeredConditionalOrderPlacementStore(ctx)

	bytes := untriggeredConditionalOrderMemStore.Get(orderId.ToStateKey())
	if bytes == nil {
		panic(
			fmt.Sprintf(
				"MustTriggerConditionalOrder: conditional order Id does not exist in Untriggered state: %+v",
				orderId,
			),
		)
	}
	var longTermOrderPlacement types.LongTermOrderPlacement
	k.cdc.MustUnmarshal(bytes, &longTermOrderPlacement)

	nextStatefulOrderTransactionIndex := k.GetNextStatefulOrderTransactionIndex(ctx)

	// Set the triggered block height and transaction index.
	longTermOrderPlacement.PlacementIndex = types.TransactionOrdering{
		BlockHeight:      blockHeight,
		TransactionIndex: nextStatefulOrderTransactionIndex,
	}

	// Write the StatefulOrderPlacement to the Triggered state store/memstore.
	longTermOrderPlacementBytes := k.cdc.MustMarshal(&longTermOrderPlacement)
	triggeredConditionalOrderMemStore := k.GetTriggeredConditionalOrderPlacementMemStore(ctx)
	triggeredConditionalOrderStore := k.GetTriggeredConditionalOrderPlacementStore(ctx)
	orderKey := orderId.ToStateKey()
	triggeredConditionalOrderStore.Set(orderKey, longTermOrderPlacementBytes)
	triggeredConditionalOrderMemStore.Set(orderKey, longTermOrderPlacementBytes)

	// Delete the `StatefulOrderPlacement` from Untriggered state store/memstore.
	untriggeredConditionalOrderStore.Delete(orderKey)
	untriggeredConditionalOrderMemStore.Delete(orderKey)

	telemetry.IncrCounterWithLabels(
		[]string{types.ModuleName, metrics.ConditionalOrderTriggered, metrics.Count},
		1,
		append(
			orderId.GetOrderIdLabels(),
			metrics.GetLabelForIntValue(metrics.ClobPairId, int(orderId.GetClobPairId())),
		),
	)
}

// MustAddOrderToStatefulOrdersTimeSlice adds a new `OrderId` to an existing time slice, or creates a new time slice
// containing the `OrderId` and writes it to state. It first sorts all order IDs before writing them
// to state to avoid non-determinism issues.
func (k Keeper) MustAddOrderToStatefulOrdersTimeSlice(
	ctx sdk.Context,
	goodTilBlockTime time.Time,
	orderId types.OrderId,
) {
	// If this is a Short-Term order, panic.
	orderId.MustBeStatefulOrder()

	longTermOrdersExpiringAtTime := k.GetStatefulOrdersTimeSlice(ctx, goodTilBlockTime)

	// Panic if this order ID is already written to state.
	for _, foundOrderId := range longTermOrdersExpiringAtTime {
		if orderId == foundOrderId {
			panic(
				fmt.Sprintf(
					"MustAddOrderToStatefulOrdersTimeSlice: order ID %v is already contained in state for time %v",
					orderId,
					goodTilBlockTime,
				),
			)
		}
	}

	longTermOrdersExpiringAtTime = append(longTermOrdersExpiringAtTime, orderId)

	k.setStatefulOrdersTimeSliceInState(ctx, goodTilBlockTime, longTermOrdersExpiringAtTime)
}

// MustRemoveStatefulOrder removes an order by `OrderId` from an existing time slice. If the time slice is empty
// after removing the `OrderId`, then the time slice is pruned from state. For the `OrderId` which is removed,
// this method also calls `DeleteStatefulOrderPlacement` to remove the order placement from state.
func (k Keeper) MustRemoveStatefulOrder(
	ctx sdk.Context,
	orderId types.OrderId,
) {
	// If this is a Short-Term order, panic.
	orderId.MustBeStatefulOrder()

	longTermOrderPlacement, exists := k.GetLongTermOrderPlacement(ctx, orderId)
	if !exists {
		panic(fmt.Sprintf("MustRemoveStatefulOrder: order %v does not exist", orderId))
	}

	goodTilBlockTime := longTermOrderPlacement.Order.MustGetUnixGoodTilBlockTime()
	longTermOrdersExpiringAtTime := k.GetStatefulOrdersTimeSlice(ctx, goodTilBlockTime)
	updatedStatefulOrdersExpiringAtTime := make([]types.OrderId, 0, len(longTermOrdersExpiringAtTime))

	// Loop through all order IDs and remove any that equal `orderId`.
	for _, longTermOrderId := range longTermOrdersExpiringAtTime {
		if longTermOrderId != orderId {
			updatedStatefulOrdersExpiringAtTime = append(updatedStatefulOrdersExpiringAtTime, longTermOrderId)
		}
	}

	// Panic if the length of the new list is not one less, since that indicates no element was removed.
	if len(longTermOrdersExpiringAtTime) != len(updatedStatefulOrdersExpiringAtTime)+1 {
		panic(
			fmt.Sprintf(
				"MustRemoveStatefulOrder: order ID %v is not in state for time %v",
				orderId,
				goodTilBlockTime,
			),
		)
	}

	// If `updatedStatefulOrdersExpiringAtTime` is empty, remove the key prefix from state.
	// Else, set the updated list of order IDs in state.
	if len(updatedStatefulOrdersExpiringAtTime) == 0 {
		store := k.getStatefulOrdersTimeSliceStore(ctx)
		store.Delete(sdk.FormatTimeBytes(goodTilBlockTime))
	} else {
		k.setStatefulOrdersTimeSliceInState(ctx, goodTilBlockTime, updatedStatefulOrdersExpiringAtTime)
	}

	// Remove the order fill amount from state.
	k.RemoveOrderFillAmount(ctx, orderId)

	// Delete the Stateful order placement from state.
	k.DeleteLongTermOrderPlacement(ctx, orderId)
}

// IsConditionalOrderTriggered checks if a given order ID is triggered or untriggered in state.
// Note: If the given order ID is neither in triggered or untriggered state, function will return false.
func (k Keeper) IsConditionalOrderTriggered(
	ctx sdk.Context,
	orderId types.OrderId,
) (triggered bool) {
	// If this is not a conditional order, panic.
	orderId.MustBeConditionalOrder()
	triggeredMemstore := k.GetTriggeredConditionalOrderPlacementMemStore(ctx)
	orderKey := orderId.ToStateKey()
	return triggeredMemstore.Has(orderKey)
}

// RemoveExpiredStatefulOrdersTimeSlices iterates all time slices from 0 until the time specified by
// `blockTime` (inclusive) and removes the time slices from state. It returns all order IDs that were removed.
func (k Keeper) RemoveExpiredStatefulOrdersTimeSlices(ctx sdk.Context, blockTime time.Time) (
	expiredOrderIds []types.OrderId,
) {
	statefulOrderPlacementIterator := k.getStatefulOrdersTimeSliceIterator(ctx, blockTime)

	defer statefulOrderPlacementIterator.Close()

	expiredOrderIds = make([]types.OrderId, 0)
	store := ctx.KVStore(k.storeKey)

	// Delete all orders from state that expire before or at `blockTime`.
	for ; statefulOrderPlacementIterator.Valid(); statefulOrderPlacementIterator.Next() {
		statefulOrderTimeSlice := types.StatefulOrderTimeSliceValue{}
		value := statefulOrderPlacementIterator.Value()
		k.cdc.MustUnmarshal(value, &statefulOrderTimeSlice)
		expiredOrderIds = append(expiredOrderIds, statefulOrderTimeSlice.OrderIds...)

		store.Delete(statefulOrderPlacementIterator.Key())
	}

	return expiredOrderIds
}

// GetAllStatefulOrders iterates over all stateful order placements and returns a list
// of orders, ordered by ascending time priority.
func (k Keeper) GetAllStatefulOrders(ctx sdk.Context) []types.Order {
	return k.getStatefulOrders(k.getAllOrdersIterator(ctx))
}

// GetAllPlacedStatefulOrders iterates over all stateful order placements and returns a list
// of orders, ordered by ascending time priority. Note that this only returns placed orders,
// and therefore will not return untriggered conditional orders.
func (k Keeper) GetAllPlacedStatefulOrders(ctx sdk.Context) []types.Order {
	return k.getStatefulOrders(k.getPlacedOrdersIterator(ctx))
}

// GetAllUntriggeredConditionalOrders iterates over all untriggered conditional order placements
// and returns a list of untriggered conditional orders, ordered by ascending time priority.
func (k Keeper) GetAllUntriggeredConditionalOrders(ctx sdk.Context) []types.Order {
	return k.getStatefulOrders(k.getUntriggeredConditionalOrdersIterator(ctx))
}

// getStatefulOrders takes an iterator and iterates over all stateful order placements in state.
// It returns a list of stateful order placements ordered by ascending time priority. Note this
// function handles closing the iterator.
func (k Keeper) getStatefulOrders(statefulOrderIterator dbm.Iterator) []types.Order {
	defer statefulOrderIterator.Close()

	statefulOrderPlacements := make([]types.LongTermOrderPlacement, 0)

	// Get all stateful order placements from state in any order.
	for ; statefulOrderIterator.Valid(); statefulOrderIterator.Next() {
		statefulOrderPlacement := types.LongTermOrderPlacement{}
		value := statefulOrderIterator.Value()
		k.cdc.MustUnmarshal(value, &statefulOrderPlacement)
		statefulOrderPlacements = append(statefulOrderPlacements, statefulOrderPlacement)
	}

	// Sort all stateful order placements in ascending time priority and return the orders.
	sort.Sort(types.SortedLongTermOrderPlacements(statefulOrderPlacements))
	sortedOrders := make([]types.Order, 0, len(statefulOrderPlacements))
	for _, orderPlacement := range statefulOrderPlacements {
		sortedOrders = append(sortedOrders, orderPlacement.Order)
	}

	return sortedOrders
}

// setStatefulOrdersTimeSliceInState sets a sorted list of order IDs in state at a `goodTilBlockTime`.
// This function automatically sorts the order IDs before writing them to state.
func (k Keeper) setStatefulOrdersTimeSliceInState(
	ctx sdk.Context,
	goodTilBlockTime time.Time,
	orderIds []types.OrderId,
) {
	// Sort the order IDs.
	types.MustSortAndHaveNoDuplicates(orderIds)

	statefulOrderPlacement := types.StatefulOrderTimeSliceValue{
		OrderIds: orderIds,
	}
	b := k.cdc.MustMarshal(&statefulOrderPlacement)
	store := k.getStatefulOrdersTimeSliceStore(ctx)
	store.Set(
		sdk.FormatTimeBytes(goodTilBlockTime),
		b,
	)
}

// getStatefulOrdersTimeSliceIterator returns an iterator over all stateful order time slice values
// from time 0 until `endTime`.
func (k Keeper) getStatefulOrdersTimeSliceIterator(ctx sdk.Context, endTime time.Time) storetypes.Iterator {
	store := ctx.KVStore(k.storeKey)
	startKey := []byte(types.StatefulOrdersTimeSlicePrefix)
	endKey := append(
		startKey,
		storetypes.InclusiveEndBytes(
			sdk.FormatTimeBytes(endTime),
		)...,
	)
	return store.Iterator(
		startKey,
		endKey,
	)
}

// getAllOrdersIterator returns an iterator over all stateful orders, which includes all
// Long-Term orders, triggered and untriggered conditional orders.
func (k Keeper) getAllOrdersIterator(ctx sdk.Context) storetypes.Iterator {
	store := prefix.NewStore(
		ctx.KVStore(k.storeKey),
		[]byte(types.StatefulOrderKeyPrefix),
	)
	return storetypes.KVStorePrefixIterator(store, []byte{})
}

// getPlacedOrdersIterator returns an iterator over all placed orders, which includes all
// Long-Term orders and triggered conditional orders.
func (k Keeper) getPlacedOrdersIterator(ctx sdk.Context) storetypes.Iterator {
	store := prefix.NewStore(
		ctx.KVStore(k.storeKey),
		[]byte(types.PlacedStatefulOrderKeyPrefix),
	)
	return storetypes.KVStorePrefixIterator(store, []byte{})
}

// getUntriggeredConditionalOrdersIterator returns an iterator over all untriggered conditional
// orders.
func (k Keeper) getUntriggeredConditionalOrdersIterator(ctx sdk.Context) storetypes.Iterator {
	store := prefix.NewStore(
		ctx.KVStore(k.storeKey),
		[]byte(types.UntriggeredConditionalOrderKeyPrefix),
	)
	return storetypes.KVStorePrefixIterator(store, []byte{})
}

// GetStatefulOrderCount gets a count of how many stateful orders are written to state for a subaccount.
func (k Keeper) GetStatefulOrderCount(
	ctx sdk.Context,
	subaccountId satypes.SubaccountId,
) uint32 {
	store := k.GetStatefulOrderCountMemStore(ctx)

	b := store.Get(subaccountId.ToStateKey())
	result := gogotypes.UInt32Value{Value: 0}
	if b != nil {
		k.cdc.MustUnmarshal(b, &result)
	}
	return result.Value
}

// SetStatefulOrderCount sets a count of how many stateful orders are written to state.
func (k Keeper) SetStatefulOrderCount(
	ctx sdk.Context,
	subaccountId satypes.SubaccountId,
	count uint32,
) {
	store := k.GetStatefulOrderCountMemStore(ctx)

	if count == 0 {
		store.Delete(subaccountId.ToStateKey())
	} else {
		result := gogotypes.UInt32Value{Value: count}
		store.Set(
			subaccountId.ToStateKey(),
			k.cdc.MustMarshal(&result),
		)
	}
}<|MERGE_RESOLUTION|>--- conflicted
+++ resolved
@@ -1,21 +1,15 @@
 package keeper
 
 import (
-	storetypes "cosmossdk.io/store/types"
 	"fmt"
-	cmtlog "github.com/cometbft/cometbft/libs/log"
-	dbm "github.com/cosmos/cosmos-db"
 	"sort"
 	"time"
 
-<<<<<<< HEAD
-	gometrics "github.com/armon/go-metrics"
-	db "github.com/cometbft/cometbft-db"
+	storetypes "cosmossdk.io/store/types"
+	dbm "github.com/cosmos/cosmos-db"
+
+	"cosmossdk.io/store/prefix"
 	cometbftlog "github.com/cometbft/cometbft/libs/log"
-	"github.com/cosmos/cosmos-sdk/store/prefix"
-=======
-	"cosmossdk.io/store/prefix"
->>>>>>> 925b3b3a
 	"github.com/cosmos/cosmos-sdk/telemetry"
 	sdk "github.com/cosmos/cosmos-sdk/types"
 	gogotypes "github.com/cosmos/gogoproto/types"
@@ -24,7 +18,6 @@
 	"github.com/dydxprotocol/v4-chain/protocol/lib/metrics"
 	"github.com/dydxprotocol/v4-chain/protocol/x/clob/types"
 	satypes "github.com/dydxprotocol/v4-chain/protocol/x/subaccounts/types"
-	gometrics "github.com/hashicorp/go-metrics"
 )
 
 // TODO(CLOB-739) Rename all functions in this file to StatefulOrder instead of LongTermOrder
@@ -82,7 +75,7 @@
 		telemetry.IncrCounterWithLabels(
 			[]string{types.ModuleName, metrics.StatefulOrder, metrics.Count},
 			1,
-			[]gometrics.Label{
+			[]metrics.Label{
 				metrics.GetLabelForIntValue(metrics.ClobPairId, int(order.GetClobPairId())),
 				metrics.GetLabelForBoolValue(metrics.Conditional, order.OrderId.IsConditionalOrder()),
 			},
@@ -163,14 +156,8 @@
 	orderKey := orderId.ToStateKey()
 	if memStore.Has(orderKey) {
 		if count == 0 {
-<<<<<<< HEAD
 			log.ErrorLog(ctx, "Stateful order count is zero but order is in the memstore. Underflow",
 				"orderId", cometbftlog.NewLazySprintf("%+v", orderId),
-=======
-			k.Logger(ctx).Error(
-				"Stateful order count is zero but order is in the memstore. Underflow",
-				"orderId", cmtlog.NewLazySprintf("%+v", orderId),
->>>>>>> 925b3b3a
 			)
 		} else {
 			count--
@@ -189,7 +176,7 @@
 	telemetry.IncrCounterWithLabels(
 		[]string{types.ModuleName, metrics.StatefulOrderRemoved, metrics.Count},
 		1,
-		[]gometrics.Label{
+		[]metrics.Label{
 			metrics.GetLabelForIntValue(metrics.ClobPairId, int(orderId.GetClobPairId())),
 			metrics.GetLabelForBoolValue(metrics.Conditional, orderId.IsConditionalOrder()),
 		},
