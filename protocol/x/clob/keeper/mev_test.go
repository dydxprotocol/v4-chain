package keeper_test

import (
	"math/big"
	"testing"

	sdkmath "cosmossdk.io/math"
	"github.com/StreamFinance-Protocol/stream-chain/protocol/app/process"
	"github.com/StreamFinance-Protocol/stream-chain/protocol/indexer/indexer_manager"
	"github.com/StreamFinance-Protocol/stream-chain/protocol/lib/metrics"
	"github.com/StreamFinance-Protocol/stream-chain/protocol/mocks"
	clobtest "github.com/StreamFinance-Protocol/stream-chain/protocol/testutil/clob"
	"github.com/StreamFinance-Protocol/stream-chain/protocol/testutil/constants"
	keepertest "github.com/StreamFinance-Protocol/stream-chain/protocol/testutil/keeper"
	"github.com/StreamFinance-Protocol/stream-chain/protocol/x/clob/keeper"
	"github.com/StreamFinance-Protocol/stream-chain/protocol/x/clob/memclob"
	"github.com/StreamFinance-Protocol/stream-chain/protocol/x/clob/types"
	feetierstypes "github.com/StreamFinance-Protocol/stream-chain/protocol/x/feetiers/types"
	perptypes "github.com/StreamFinance-Protocol/stream-chain/protocol/x/perpetuals/types"
	pricestypes "github.com/StreamFinance-Protocol/stream-chain/protocol/x/prices/types"
	ratelimittypes "github.com/StreamFinance-Protocol/stream-chain/protocol/x/ratelimit/types"
	satypes "github.com/StreamFinance-Protocol/stream-chain/protocol/x/subaccounts/types"
	sdk "github.com/cosmos/cosmos-sdk/types"
	authtypes "github.com/cosmos/cosmos-sdk/x/auth/types"
	stakingtypes "github.com/cosmos/cosmos-sdk/x/staking/types"
	"github.com/stretchr/testify/mock"
	"github.com/stretchr/testify/require"
)

func TestRecordMevMetrics(t *testing.T) {
	// Set the maximum spread to 10%.
	keeper.MAX_SPREAD_BEFORE_FALLING_BACK_TO_ORACLE = new(big.Rat).SetFrac64(1, 10)

	tests := map[string]struct {
		// Setup.
		subaccounts       []satypes.Subaccount
		clobPairs         []types.ClobPair
		feeParams         feetierstypes.PerpetualFeeParams
		perpetuals        []perptypes.Perpetual
		restingOrders     []types.Order
		liquidationOrders []types.LiquidationOrder
		intrablockMsgs    []sdk.Msg

		// Mocks.
		setupPerpetualKeeperMocks func(perpKeeper *mocks.ProcessPerpetualKeeper)

		// Input.
		proposedOperations *types.MsgProposedOperations

		// Expectations.
		expectedMev                          float32
		expectedMidPrice                     uint64
		expectedValidatorNumFills            int
		expectedValidatorVolumeQuoteQuantums *big.Int
		expectedProposerNumFills             int
		expectedProposerVolumeQuoteQuantums  *big.Int
	}{
		"Case 1 - capturing the spread": {
			subaccounts: []satypes.Subaccount{
				constants.Alice_Num0_10_000USD,
				constants.Bob_Num0_10_000USD,
				constants.Carl_Num0_10000USD,

				// Dave_Num1 is the subaccount controlled by the block proposer.
				constants.Dave_Num1_10_000USD,
			},
			clobPairs: []types.ClobPair{
				constants.ClobPair_Btc,
			},
			feeParams: constants.PerpetualFeeParamsNoFee,
			perpetuals: []perptypes.Perpetual{
				constants.BtcUsd_20PercentInitial_10PercentMaintenance,
			},
			restingOrders: []types.Order{
				constants.Order_Alice_Num0_Id0_Clob0_Sell200BTC_Price101_GTB20,
				constants.Order_Bob_Num0_Id1_Clob0_Buy100BTC_Price99_GTB20,
			},
			intrablockMsgs: []sdk.Msg{
				types.NewMsgPlaceOrder(
					constants.Order_Carl_Num0_Id1_Clob0_Buy100BTC_Price101_GTB20,
				),
			},
			proposedOperations: &types.MsgProposedOperations{
				OperationsQueue: []types.OperationRaw{
					// X sells 100 at $101 instead of A.
					clobtest.NewShortTermOrderPlacementOperationRaw(constants.Order_Dave_Num1_Id0_Clob0_Sell100BTC_Price101_GTB20),
					clobtest.NewShortTermOrderPlacementOperationRaw(constants.Order_Carl_Num0_Id1_Clob0_Buy100BTC_Price101_GTB20),
					clobtest.NewMatchOperationRaw(
						&constants.Order_Carl_Num0_Id1_Clob0_Buy100BTC_Price101_GTB20,
						[]types.MakerFill{
							{
								MakerOrderId: constants.Order_Dave_Num1_Id0_Clob0_Sell100BTC_Price101_GTB20.GetOrderId(),
								FillAmount:   10_000_000_000,
							},
						},
					),
				},
			},
			expectedMev:                          100_000_000, // $100
			expectedMidPrice:                     100_000_000,
			expectedValidatorNumFills:            1,
			expectedValidatorVolumeQuoteQuantums: big.NewInt(10_100_000_000),
			expectedProposerNumFills:             1,
			expectedProposerVolumeQuoteQuantums:  big.NewInt(10_100_000_000),
		},
		"Case 1 (liquidations) - capturing the spread": {
			subaccounts: []satypes.Subaccount{
				constants.Alice_Num0_10_000USD,
				constants.Bob_Num0_10_000USD,
				// Carl_Num0's TNC is $100.
				// This means that closing 100 BTC short at $101 will not require any insurance fund payments.
				constants.Carl_Num0_100BTC_Short_10100USD,

				// Dave_Num1 is the subaccount controlled by the block proposer.
				constants.Dave_Num1_10_000USD,
			},
			clobPairs: []types.ClobPair{
				constants.ClobPair_Btc,
			},
			feeParams: constants.PerpetualFeeParamsNoFee,
			perpetuals: []perptypes.Perpetual{
				constants.BtcUsd_20PercentInitial_10PercentMaintenance,
			},
			restingOrders: []types.Order{
				constants.Order_Alice_Num0_Id0_Clob0_Sell200BTC_Price101_GTB20,
				constants.Order_Bob_Num0_Id1_Clob0_Buy100BTC_Price99_GTB20,
			},
			liquidationOrders: []types.LiquidationOrder{
				constants.LiquidationOrder_Carl_Num0_Clob0_Buy100BTC_Price101,
			},
			proposedOperations: &types.MsgProposedOperations{
				OperationsQueue: []types.OperationRaw{
					// X sells 100 at $101 instead of A.
					clobtest.NewShortTermOrderPlacementOperationRaw(constants.Order_Dave_Num1_Id0_Clob0_Sell100BTC_Price101_GTB20),
					clobtest.NewMatchOperationRaw(
						&constants.LiquidationOrder_Carl_Num0_Clob0_Buy100BTC_Price101,
						[]types.MakerFill{
							{
								MakerOrderId: constants.Order_Dave_Num1_Id0_Clob0_Sell100BTC_Price101_GTB20.GetOrderId(),
								FillAmount:   10_000_000_000,
							},
						},
					),
				},
			},
			expectedMev:                          100_000_000, // $100
			expectedMidPrice:                     100_000_000,
			expectedValidatorNumFills:            1,
			expectedValidatorVolumeQuoteQuantums: big.NewInt(10_100_000_000),
			expectedProposerNumFills:             1,
			expectedProposerVolumeQuoteQuantums:  big.NewInt(10_100_000_000),
		},
		// TODO(CLOB-742): re-enable deleveraging and funding in MEV calculation.
		// "Case 1 (positive funding) - capturing the spread": {
		// 	subaccounts: []satypes.Subaccount{
		// 		constants.Alice_Num0_10_000USD,
		// 		constants.Bob_Num0_10_000USD,
		// 		constants.Carl_Num0_10000USD,

		// 		// Dave_Num1 is the subaccount controlled by the block proposer.
		// 		constants.Dave_Num1_10_000USD,
		// 	},
		// 	clobPairs: []types.ClobPair{
		// 		constants.ClobPair_Btc,
		// 	},
		//  feeParams: constants.PerpetualFeeParamsNoFee,
		// 	perpetuals: []perptypes.Perpetual{
		// 		constants.BtcUsd_20PercentInitial_10PercentMaintenance,
		// 	},
		// 	restingOrders: []types.Order{
		// 		constants.Order_Alice_Num0_Id0_Clob0_Sell200BTC_Price101_GTB20,
		// 		constants.Order_Bob_Num0_Id1_Clob0_Buy100BTC_Price99_GTB20,
		// 	},
		// 	intrablockMsgs: []sdk.Msg{
		// 		types.NewMsgPlaceOrder(
		// 			constants.Order_Carl_Num0_Id1_Clob0_Buy100BTC_Price101_GTB20,
		// 		),
		// 	},
		// 	setupPerpetualKeeperMocks: func(perpKeeper *mocks.ProcessPerpetualKeeper) {
		// 		perpKeeper.On("MaybeProcessNewFundingTickEpoch", mock.Anything).Return()
		// 		perpKeeper.On("GetPerpetual", mock.Anything, mock.Anything).
		// 			Return(constants.BtcUsd_20PercentInitial_10PercentMaintenance, nil)
		// 		// Long positions pay $10.
		// 		perpKeeper.On("GetSettlement", mock.Anything, mock.Anything, big.NewInt(10_000_000_000), mock.Anything).
		// 			Return(big.NewInt(-10_000_000), new(big.Int), nil)
		// 		// Short positions receive $10.
		// 		perpKeeper.On("GetSettlement", mock.Anything, mock.Anything, big.NewInt(-10_000_000_000), mock.Anything).
		// 			Return(big.NewInt(10_000_000), new(big.Int), nil)
		// 	},
		// 	proposedOperations: &types.MsgProposedOperations{
		// 		OperationsQueue: []types.OperationRaw{
		// 			// X sells 100 at $101 instead of A.
		// 			clobtest.NewShortTermOrderPlacementOperationRaw(constants.Order_Dave_Num1_Id0_Clob0_Sell100BTC_Price101_GTB20),
		// 			clobtest.NewShortTermOrderPlacementOperationRaw(constants.Order_Carl_Num0_Id1_Clob0_Buy100BTC_Price101_GTB20),
		// 			clobtest.NewMatchOperationRaw(
		// 				&constants.Order_Carl_Num0_Id1_Clob0_Buy100BTC_Price101_GTB20,
		// 				[]types.MakerFill{
		// 					{
		// 						MakerOrderId: constants.Order_Dave_Num1_Id0_Clob0_Sell100BTC_Price101_GTB20.GetOrderId(),
		// 						FillAmount:   10_000_000_000,
		// 					},
		// 				},
		// 			),
		// 		},
		// 	},
		// 	// $100 from MEV, $10 from funding.
		// 	expectedMev:                          110_000_000, // $110
		// 	expectedMidPrice:                     100_000_000,
		// 	expectedValidatorNumFills:            1,
		// 	expectedValidatorVolumeQuoteQuantums: big.NewInt(10_100_000_000),
		// 	expectedProposerNumFills:             1,
		// 	expectedProposerVolumeQuoteQuantums:  big.NewInt(10_100_000_000),
		// },
		// "Case 1 (negative funding) - capturing the spread": {
		// 	subaccounts: []satypes.Subaccount{
		// 		constants.Alice_Num0_10_000USD,
		// 		constants.Bob_Num0_10_000USD,
		// 		constants.Carl_Num0_10000USD,

		// 		// Dave_Num1 is the subaccount controlled by the block proposer.
		// 		constants.Dave_Num1_10_000USD,
		// 	},
		// 	clobPairs: []types.ClobPair{
		// 		constants.ClobPair_Btc,
		// 	},
		//  feeParams: constants.PerpetualFeeParamsNoFee,
		// 	perpetuals: []perptypes.Perpetual{
		// 		constants.BtcUsd_20PercentInitial_10PercentMaintenance,
		// 	},
		// 	restingOrders: []types.Order{
		// 		constants.Order_Alice_Num0_Id0_Clob0_Sell200BTC_Price101_GTB20,
		// 		constants.Order_Bob_Num0_Id1_Clob0_Buy100BTC_Price99_GTB20,
		// 	},
		// 	intrablockMsgs: []sdk.Msg{
		// 		types.NewMsgPlaceOrder(
		// 			constants.Order_Carl_Num0_Id1_Clob0_Buy100BTC_Price101_GTB20,
		// 		),
		// 	},
		// 	setupPerpetualKeeperMocks: func(perpKeeper *mocks.ProcessPerpetualKeeper) {
		// 		perpKeeper.On("MaybeProcessNewFundingTickEpoch", mock.Anything).Return()
		// 		perpKeeper.On("GetPerpetual", mock.Anything, mock.Anything).
		// 			Return(constants.BtcUsd_20PercentInitial_10PercentMaintenance, nil)
		// 		// Long positions receive $10.
		// 		perpKeeper.On("GetSettlement", mock.Anything, mock.Anything, big.NewInt(10_000_000_000), mock.Anything).
		// 			Return(big.NewInt(10_000_000), new(big.Int), nil)
		// 		// Short positions pay $10.
		// 		perpKeeper.On("GetSettlement", mock.Anything, mock.Anything, big.NewInt(-10_000_000_000), mock.Anything).
		// 			Return(big.NewInt(-10_000_000), new(big.Int), nil)
		// 	},
		// 	proposedOperations: &types.MsgProposedOperations{
		// 		OperationsQueue: []types.OperationRaw{
		// 			// X sells 100 at $101 instead of A.
		// 			clobtest.NewShortTermOrderPlacementOperationRaw(constants.Order_Dave_Num1_Id0_Clob0_Sell100BTC_Price101_GTB20),
		// 			clobtest.NewShortTermOrderPlacementOperationRaw(constants.Order_Carl_Num0_Id1_Clob0_Buy100BTC_Price101_GTB20),
		// 			clobtest.NewMatchOperationRaw(
		// 				&constants.Order_Carl_Num0_Id1_Clob0_Buy100BTC_Price101_GTB20,
		// 				[]types.MakerFill{
		// 					{
		// 						MakerOrderId: constants.Order_Dave_Num1_Id0_Clob0_Sell100BTC_Price101_GTB20.GetOrderId(),
		// 						FillAmount:   10_000_000_000,
		// 					},
		// 				},
		// 			),
		// 		},
		// 	},
		// 	// $100 from MEV, minus $10 from funding.
		// 	expectedMev:                          90_000_000, // $90
		// 	expectedMidPrice:                     100_000_000,
		// 	expectedValidatorNumFills:            1,
		// 	expectedValidatorVolumeQuoteQuantums: big.NewInt(10_100_000_000),
		// 	expectedProposerNumFills:             1,
		// 	expectedProposerVolumeQuoteQuantums:  big.NewInt(10_100_000_000),
		// },
		"Case 2 - capturing utility from excess limit price": {
			subaccounts: []satypes.Subaccount{
				constants.Alice_Num0_10_000USD,
				constants.Bob_Num0_10_000USD,
				constants.Carl_Num0_10000USD,
				constants.Dave_Num0_10000USD,

				// Dave_Num1 is the subaccount controlled by the block proposer.
				constants.Dave_Num1_10_000USD,
			},
			clobPairs: []types.ClobPair{
				constants.ClobPair_Btc,
			},
			feeParams: constants.PerpetualFeeParamsNoFee,
			perpetuals: []perptypes.Perpetual{
				constants.BtcUsd_20PercentInitial_10PercentMaintenance,
			},
			restingOrders: []types.Order{
				constants.Order_Alice_Num0_Id0_Clob0_Sell100BTC_Price102_GTB20,
				constants.Order_Bob_Num0_Id0_Clob0_Sell200BTC_Price101_GTB20,
				constants.Order_Carl_Num0_Id0_Clob0_Buy100BTC_Price99_GTB20,
			},
			intrablockMsgs: []sdk.Msg{
				types.NewMsgPlaceOrder(
					constants.Order_Dave_Num0_Id0_Clob0_Buy100BTC_Price102_GTB20,
				),
			},
			proposedOperations: &types.MsgProposedOperations{
				OperationsQueue: []types.OperationRaw{
					// X sells 100 at $102 to D.
					clobtest.NewShortTermOrderPlacementOperationRaw(constants.Order_Dave_Num1_Id0_Clob0_Sell100BTC_Price102_GTB20),
					clobtest.NewShortTermOrderPlacementOperationRaw(constants.Order_Dave_Num0_Id0_Clob0_Buy100BTC_Price102_GTB20),
					clobtest.NewMatchOperationRaw(
						&constants.Order_Dave_Num0_Id0_Clob0_Buy100BTC_Price102_GTB20,
						[]types.MakerFill{
							{
								MakerOrderId: constants.Order_Dave_Num1_Id0_Clob0_Sell100BTC_Price102_GTB20.GetOrderId(),
								FillAmount:   10_000_000_000,
							},
						},
					),
					// B sells 100 at $101 to X.
					clobtest.NewShortTermOrderPlacementOperationRaw(constants.Order_Dave_Num1_Id0_Clob0_Buy100BTC_Price101_GTB20),
					clobtest.NewShortTermOrderPlacementOperationRaw(constants.Order_Bob_Num0_Id0_Clob0_Sell200BTC_Price101_GTB20),
					clobtest.NewMatchOperationRaw(
						&constants.Order_Bob_Num0_Id0_Clob0_Sell200BTC_Price101_GTB20,
						[]types.MakerFill{
							{
								MakerOrderId: constants.Order_Dave_Num1_Id0_Clob0_Buy100BTC_Price101_GTB20.GetOrderId(),
								FillAmount:   10_000_000_000,
							},
						},
					),
				},
			},
			expectedMev:                          100_000_000, // $100
			expectedMidPrice:                     100_000_000,
			expectedValidatorNumFills:            1,
			expectedValidatorVolumeQuoteQuantums: big.NewInt(10_100_000_000),
			expectedProposerNumFills:             2,
			expectedProposerVolumeQuoteQuantums:  big.NewInt(20_300_000_000),
		},
		"Case 2 (liquidations) - capturing utility from excess limit price": {
			subaccounts: []satypes.Subaccount{
				constants.Alice_Num0_10_000USD,
				constants.Bob_Num0_10_000USD,
				constants.Carl_Num0_10000USD,
				// Dave_Num0's TNC is $200.
				// This means that closing 100 BTC short at $102 will not require any insurance fund payments.
				constants.Dave_Num0_100BTC_Short_10200USD,

				// Dave_Num1 is the subaccount controlled by the block proposer.
				constants.Dave_Num1_10_000USD,
			},
			clobPairs: []types.ClobPair{
				constants.ClobPair_Btc,
			},
			feeParams: constants.PerpetualFeeParamsNoFee,
			perpetuals: []perptypes.Perpetual{
				constants.BtcUsd_20PercentInitial_10PercentMaintenance,
			},
			restingOrders: []types.Order{
				constants.Order_Alice_Num0_Id0_Clob0_Sell100BTC_Price102_GTB20,
				constants.Order_Bob_Num0_Id0_Clob0_Sell200BTC_Price101_GTB20,
				constants.Order_Carl_Num0_Id0_Clob0_Buy100BTC_Price99_GTB20,
			},
			liquidationOrders: []types.LiquidationOrder{
				constants.LiquidationOrder_Dave_Num0_Clob0_Buy100BTC_Price102,
			},
			proposedOperations: &types.MsgProposedOperations{
				OperationsQueue: []types.OperationRaw{
					// X sells 100 at $102 to D.
					clobtest.NewShortTermOrderPlacementOperationRaw(constants.Order_Dave_Num1_Id0_Clob0_Sell100BTC_Price102_GTB20),
					clobtest.NewMatchOperationRaw(
						&constants.LiquidationOrder_Dave_Num0_Clob0_Buy100BTC_Price102,
						[]types.MakerFill{
							{
								MakerOrderId: constants.Order_Dave_Num1_Id0_Clob0_Sell100BTC_Price102_GTB20.GetOrderId(),
								FillAmount:   10_000_000_000,
							},
						},
					),
					// B sells 100 at $101 to X.
					clobtest.NewShortTermOrderPlacementOperationRaw(constants.Order_Dave_Num1_Id0_Clob0_Buy100BTC_Price101_GTB20),
					clobtest.NewShortTermOrderPlacementOperationRaw(constants.Order_Bob_Num0_Id0_Clob0_Sell200BTC_Price101_GTB20),
					clobtest.NewMatchOperationRaw(
						&constants.Order_Bob_Num0_Id0_Clob0_Sell200BTC_Price101_GTB20,
						[]types.MakerFill{
							{
								MakerOrderId: constants.Order_Dave_Num1_Id0_Clob0_Buy100BTC_Price101_GTB20.GetOrderId(),
								FillAmount:   10_000_000_000,
							},
						},
					),
				},
			},
			// For the local validator, Dave_Num0's liquidation order filled at $101, which is better than Dave_Num0's
			// bankruptcy price. This means that Dave_Num0 will need to pay the insurance fund a fee.
			// In this case, liquidation fee is 0.5% of the liquidation order's notional value,
			// which is 0.5% * 100 * $101 = $50.5.
			// Using the MEV formula, we can calculate the expected MEV to be $74.75.
			expectedMev:                          74_750_000, // $74.75
			expectedMidPrice:                     100_000_000,
			expectedValidatorNumFills:            1,
			expectedValidatorVolumeQuoteQuantums: big.NewInt(10_100_000_000),
			expectedProposerNumFills:             2,
			expectedProposerVolumeQuoteQuantums:  big.NewInt(20_300_000_000),
		},
		"Case 3 - stale order snipe, cancel ignored": {
			subaccounts: []satypes.Subaccount{
				constants.Alice_Num0_10_000USD,
				constants.Bob_Num0_10_000USD,
				constants.Carl_Num0_10000USD,
				constants.Dave_Num0_10000USD,

				// Dave_Num1 is the subaccount controlled by the block proposer.
				constants.Dave_Num1_10_000USD,
			},
			clobPairs: []types.ClobPair{
				constants.ClobPair_Btc,
			},
			feeParams: constants.PerpetualFeeParamsNoFee,
			perpetuals: []perptypes.Perpetual{
				constants.BtcUsd_20PercentInitial_10PercentMaintenance,
			},
			restingOrders: []types.Order{
				constants.Order_Alice_Num0_Id0_Clob0_Sell100BTC_Price106_GTB20,
				constants.Order_Bob_Num0_Id0_Clob0_Sell100BTC_Price101_GTB20,
				constants.Order_Carl_Num0_Id0_Clob0_Buy100BTC_Price99_GTB20,
			},
			intrablockMsgs: []sdk.Msg{
				types.NewMsgCancelOrderShortTerm(
					constants.Order_Bob_Num0_Id0_Clob0_Sell100BTC_Price101_GTB20.OrderId, // Cancellation.
					20,
				),
				types.NewMsgPlaceOrder(
					constants.Order_Dave_Num0_Id1_Clob0_Buy100BTC_Price104_GTB20,
				),
			},
			proposedOperations: &types.MsgProposedOperations{
				OperationsQueue: []types.OperationRaw{
					// B sells 100 at $101 to X.
					clobtest.NewShortTermOrderPlacementOperationRaw(constants.Order_Dave_Num1_Id0_Clob0_Buy100BTC_Price101_GTB20),
					clobtest.NewShortTermOrderPlacementOperationRaw(constants.Order_Bob_Num0_Id0_Clob0_Sell100BTC_Price101_GTB20),
					clobtest.NewMatchOperationRaw(
						&constants.Order_Bob_Num0_Id0_Clob0_Sell100BTC_Price101_GTB20,
						[]types.MakerFill{
							{
								MakerOrderId: constants.Order_Dave_Num1_Id0_Clob0_Buy100BTC_Price101_GTB20.GetOrderId(),
								FillAmount:   10_000_000_000,
							},
						},
					),
				},
			},
			expectedMev:                          400_000_000, // $400
			expectedMidPrice:                     105_000_000,
			expectedValidatorNumFills:            0,
			expectedValidatorVolumeQuoteQuantums: big.NewInt(0),
			expectedProposerNumFills:             1,
			expectedProposerVolumeQuoteQuantums:  big.NewInt(10_100_000_000),
		},
		"Case 4 - front running a stale order snipe": {
			subaccounts: []satypes.Subaccount{
				constants.Alice_Num0_10_000USD,
				constants.Bob_Num0_10_000USD,
				constants.Carl_Num0_10000USD,
				constants.Dave_Num0_10000USD,

				// Dave_Num1 is the subaccount controlled by the block proposer.
				constants.Dave_Num1_10_000USD,
			},
			clobPairs: []types.ClobPair{
				constants.ClobPair_Btc,
			},
			feeParams: constants.PerpetualFeeParamsNoFee,
			perpetuals: []perptypes.Perpetual{
				constants.BtcUsd_20PercentInitial_10PercentMaintenance,
			},
			restingOrders: []types.Order{
				constants.Order_Alice_Num0_Id0_Clob0_Sell100BTC_Price106_GTB20,
				constants.Order_Bob_Num0_Id0_Clob0_Sell100BTC_Price101_GTB20,
				constants.Order_Carl_Num0_Id0_Clob0_Buy100BTC_Price99_GTB20,
			},
			intrablockMsgs: []sdk.Msg{
				types.NewMsgPlaceOrder(
					constants.Order_Dave_Num0_Id0_Clob0_Buy100BTC_Price101_GTB20,
				),
				types.NewMsgPlaceOrder(
					constants.Order_Dave_Num0_Id1_Clob0_Buy100BTC_Price104_GTB20,
				),
			},
			proposedOperations: &types.MsgProposedOperations{
				OperationsQueue: []types.OperationRaw{
					// B sells 100 at $101 to X.
					clobtest.NewShortTermOrderPlacementOperationRaw(constants.Order_Dave_Num1_Id0_Clob0_Buy100BTC_Price101_GTB20),
					clobtest.NewShortTermOrderPlacementOperationRaw(constants.Order_Bob_Num0_Id0_Clob0_Sell100BTC_Price101_GTB20),
					clobtest.NewMatchOperationRaw(
						&constants.Order_Bob_Num0_Id0_Clob0_Sell100BTC_Price101_GTB20,
						[]types.MakerFill{
							{
								MakerOrderId: constants.Order_Dave_Num1_Id0_Clob0_Buy100BTC_Price101_GTB20.GetOrderId(),
								FillAmount:   10_000_000_000,
							},
						},
					),
				},
			},
			expectedMev:                          400_000_000, // $400
			expectedMidPrice:                     105_000_000,
			expectedValidatorNumFills:            1,
			expectedValidatorVolumeQuoteQuantums: big.NewInt(10_100_000_000),
			expectedProposerNumFills:             1,
			expectedProposerVolumeQuoteQuantums:  big.NewInt(10_100_000_000),
		},
		"Case 4 (liquidations) - front running a stale order snipe": {
			subaccounts: []satypes.Subaccount{
				constants.Alice_Num0_10_000USD,
				constants.Bob_Num0_10_000USD,
				// Carl_Num0's TNC is $100.
				// This means that closing 100 BTC short at $101 will not require any insurance fund payments.
				constants.Carl_Num0_100BTC_Short_10100USD,
				constants.Dave_Num0_10000USD,

				// Dave_Num1 is the subaccount controlled by the block proposer.
				constants.Dave_Num1_10_000USD,
			},
			clobPairs: []types.ClobPair{
				constants.ClobPair_Btc,
			},
			feeParams: constants.PerpetualFeeParamsNoFee,
			perpetuals: []perptypes.Perpetual{
				constants.BtcUsd_20PercentInitial_10PercentMaintenance,
			},
			restingOrders: []types.Order{
				// Asks.
				constants.Order_Alice_Num0_Id0_Clob0_Sell100BTC_Price106_GTB20,
				constants.Order_Bob_Num0_Id0_Clob0_Sell100BTC_Price101_GTB20,
				// Bids
				constants.Order_Bob_Num0_Id1_Clob0_Buy100BTC_Price99_GTB20,
			},
			liquidationOrders: []types.LiquidationOrder{
				constants.LiquidationOrder_Carl_Num0_Clob0_Buy100BTC_Price101,
			},
			intrablockMsgs: []sdk.Msg{
				types.NewMsgPlaceOrder(
					constants.Order_Dave_Num0_Id1_Clob0_Buy100BTC_Price104_GTB20,
				),
			},
			proposedOperations: &types.MsgProposedOperations{
				OperationsQueue: []types.OperationRaw{
					// B sells 100 at $101 to X.
					clobtest.NewShortTermOrderPlacementOperationRaw(constants.Order_Dave_Num1_Id0_Clob0_Buy100BTC_Price101_GTB20),
					clobtest.NewShortTermOrderPlacementOperationRaw(constants.Order_Bob_Num0_Id0_Clob0_Sell100BTC_Price101_GTB20),
					clobtest.NewMatchOperationRaw(
						&constants.Order_Bob_Num0_Id0_Clob0_Sell100BTC_Price101_GTB20,
						[]types.MakerFill{
							{
								MakerOrderId: constants.Order_Dave_Num1_Id0_Clob0_Buy100BTC_Price101_GTB20.GetOrderId(),
								FillAmount:   10_000_000_000,
							},
						},
					),
				},
			},
			expectedMev:                          400_000_000, // $400
			expectedMidPrice:                     105_000_000,
			expectedValidatorNumFills:            1,
			expectedValidatorVolumeQuoteQuantums: big.NewInt(10_100_000_000),
			expectedProposerNumFills:             1,
			expectedProposerVolumeQuoteQuantums:  big.NewInt(10_100_000_000),
		},
		"Case 5 - defending a stale order": {
			subaccounts: []satypes.Subaccount{
				constants.Alice_Num0_10_000USD,
				constants.Bob_Num0_10_000USD,
				constants.Carl_Num0_10000USD,
				constants.Dave_Num0_10000USD,

				// Dave_Num1 is the subaccount controlled by the block proposer.
				constants.Dave_Num1_10_000USD,
			},
			clobPairs: []types.ClobPair{
				constants.ClobPair_Btc,
			},
			feeParams: constants.PerpetualFeeParamsNoFee,
			perpetuals: []perptypes.Perpetual{
				constants.BtcUsd_20PercentInitial_10PercentMaintenance,
			},
			restingOrders: []types.Order{
				constants.Order_Alice_Num0_Id0_Clob0_Sell100BTC_Price106_GTB20,
				constants.Order_Dave_Num1_Id0_Clob0_Sell100BTC_Price101_GTB20,
				constants.Order_Carl_Num0_Id0_Clob0_Buy100BTC_Price99_GTB20,
			},
			intrablockMsgs: []sdk.Msg{
				types.NewMsgPlaceOrder(
					constants.Order_Carl_Num0_Id1_Clob0_Buy100BTC_Price101_GTB20,
				),
				types.NewMsgPlaceOrder(
					constants.Order_Dave_Num0_Id1_Clob0_Buy100BTC_Price104_GTB20,
				),
			},
			proposedOperations: &types.MsgProposedOperations{
				OperationsQueue: []types.OperationRaw{
					// Empty.
				},
			},
			expectedMev:                          400_000_000, // $400
			expectedMidPrice:                     105_000_000,
			expectedValidatorNumFills:            1,
			expectedValidatorVolumeQuoteQuantums: big.NewInt(10_100_000_000),
			expectedProposerNumFills:             0,
			expectedProposerVolumeQuoteQuantums:  big.NewInt(0),
		},
		"Case 5 (liquidations) - defending a stale order": {
			subaccounts: []satypes.Subaccount{
				constants.Alice_Num0_10_000USD,
				constants.Bob_Num0_10_000USD,
				constants.Carl_Num0_100BTC_Short_10100USD,
				constants.Dave_Num0_10000USD,

				// Dave_Num1 is the subaccount controlled by the block proposer.
				constants.Dave_Num1_10_000USD,
			},
			clobPairs: []types.ClobPair{
				constants.ClobPair_Btc,
			},
			feeParams: constants.PerpetualFeeParamsNoFee,
			perpetuals: []perptypes.Perpetual{
				constants.BtcUsd_20PercentInitial_10PercentMaintenance,
			},
			restingOrders: []types.Order{
				constants.Order_Alice_Num0_Id0_Clob0_Sell100BTC_Price106_GTB20,
				constants.Order_Dave_Num1_Id0_Clob0_Sell100BTC_Price101_GTB20,
				constants.Order_Bob_Num0_Id1_Clob0_Buy100BTC_Price99_GTB20,
			},
			liquidationOrders: []types.LiquidationOrder{
				constants.LiquidationOrder_Carl_Num0_Clob0_Buy100BTC_Price101,
			},
			intrablockMsgs: []sdk.Msg{
				types.NewMsgPlaceOrder(
					constants.Order_Dave_Num0_Id1_Clob0_Buy100BTC_Price104_GTB20,
				),
			},
			proposedOperations: &types.MsgProposedOperations{
				OperationsQueue: []types.OperationRaw{
					// Empty.
				},
			},
			expectedMev:                          400_000_000, // $400
			expectedMidPrice:                     105_000_000,
			expectedValidatorNumFills:            1,
			expectedValidatorVolumeQuoteQuantums: big.NewInt(10_100_000_000),
			expectedProposerNumFills:             0,
			expectedProposerVolumeQuoteQuantums:  big.NewInt(0),
		},
		"Case 6 - maker and taker switch": {
			subaccounts: []satypes.Subaccount{
				constants.Alice_Num0_10_000USD,
				constants.Bob_Num0_10_000USD,
				constants.Carl_Num0_10000USD,
				constants.Dave_Num0_10000USD,

				// Dave_Num1 is the subaccount controlled by the block proposer.
				constants.Dave_Num1_10_000USD,
			},
			clobPairs: []types.ClobPair{
				constants.ClobPair_Btc, // Non zero fee.
			},
			feeParams: constants.PerpetualFeeParams,
			perpetuals: []perptypes.Perpetual{
				constants.BtcUsd_20PercentInitial_10PercentMaintenance,
			},
			restingOrders: []types.Order{
				constants.Order_Alice_Num0_Id0_Clob0_Sell100BTC_Price102_GTB20,
				constants.Order_Bob_Num0_Id0_Clob0_Sell100BTC_Price101_GTB20,
				constants.Order_Carl_Num0_Id0_Clob0_Buy100BTC_Price99_GTB20,
			},
			intrablockMsgs: []sdk.Msg{
				types.NewMsgPlaceOrder(
					constants.Order_Dave_Num1_Id0_Clob0_Buy100BTC_Price101_GTB20,
				),
				types.NewMsgPlaceOrder(
					constants.Order_Carl_Num0_Id1_Clob0_Buy100BTC_Price100_GTB20, // Make mid price $101.
				),
			},
			proposedOperations: &types.MsgProposedOperations{
				OperationsQueue: []types.OperationRaw{
					// B sells 100 at $101 to X.
					clobtest.NewShortTermOrderPlacementOperationRaw(constants.Order_Dave_Num1_Id0_Clob0_Buy100BTC_Price101_GTB20),
					clobtest.NewShortTermOrderPlacementOperationRaw(constants.Order_Bob_Num0_Id0_Clob0_Sell100BTC_Price101_GTB20),
					clobtest.NewMatchOperationRaw(
						&constants.Order_Bob_Num0_Id0_Clob0_Sell100BTC_Price101_GTB20,
						[]types.MakerFill{
							{
								MakerOrderId: constants.Order_Dave_Num1_Id0_Clob0_Buy100BTC_Price101_GTB20.GetOrderId(),
								FillAmount:   10_000_000_000,
							},
						},
					),
				},
			},
			expectedMev:                          3_030_000, // $3.03
			expectedMidPrice:                     101_000_000,
			expectedValidatorNumFills:            1,
			expectedValidatorVolumeQuoteQuantums: big.NewInt(10_100_000_000),
			expectedProposerNumFills:             1,
			expectedProposerVolumeQuoteQuantums:  big.NewInt(10_100_000_000),
		},
		"Case 7 (liquidations) - ignores liquidation": {
			subaccounts: []satypes.Subaccount{
				constants.Alice_Num0_10_000USD,
				constants.Bob_Num0_10_000USD,
				constants.Carl_Num0_10000USD,
				constants.Dave_Num0_10000USD,

				// Dave_Num1 is the subaccount controlled by the block proposer.
				// Here Dave_Num1 is supposed to get liquidated.
				constants.Dave_Num1_100BTC_Short_10100USD,
			},
			clobPairs: []types.ClobPair{
				constants.ClobPair_Btc,
			},
			feeParams: constants.PerpetualFeeParamsNoFee,
			perpetuals: []perptypes.Perpetual{
				constants.BtcUsd_20PercentInitial_10PercentMaintenance,
			},
			restingOrders: []types.Order{
				constants.Order_Bob_Num0_Id0_Clob0_Sell200BTC_Price101_GTB20,
				constants.Order_Bob_Num0_Id1_Clob0_Buy100BTC_Price99_GTB20,
			},
			liquidationOrders: []types.LiquidationOrder{
				constants.LiquidationOrder_Dave_Num1_Clob0_Buy100BTC_Price101,
			},
			proposedOperations: &types.MsgProposedOperations{
				OperationsQueue: []types.OperationRaw{
					// Empty.
				},
			},
			expectedMev:                          100_000_000, // $100
			expectedMidPrice:                     100_000_000,
			expectedValidatorNumFills:            1,
			expectedValidatorVolumeQuoteQuantums: big.NewInt(10_100_000_000),
			expectedProposerNumFills:             0,
			expectedProposerVolumeQuoteQuantums:  big.NewInt(0),
		},
		// TODO(CLOB-742): re-enable deleveraging and funding in MEV calculation.
		// "Case 8 (deleveraging) - ignores deleveraging": {
		// 	subaccounts: []satypes.Subaccount{
		// 		constants.Alice_Num0_10_000USD,
		// 		constants.Bob_Num0_10_000USD,
		// 		constants.Carl_Num0_10000USD,
		// 		constants.Dave_Num0_100BTC_Long_9900USD_Short,

		// 		// Dave_Num1 is the subaccount controlled by the block proposer.
		// 		// Here Dave_Num1 is supposed to get deleveraged.
		// 		constants.Dave_Num1_100BTC_Short_10100USD,
		// 	},
		// 	clobPairs: []types.ClobPair{
		// 		constants.ClobPair_Btc,
		// 	},
		//  feeParams: constants.PerpetualFeeParamsNoFee,
		// 	perpetuals: []perptypes.Perpetual{
		// 		constants.BtcUsd_20PercentInitial_10PercentMaintenance,
		// 	},
		// 	restingOrders: []types.Order{
		// 		constants.Order_Alice_Num0_Id0_Clob0_Sell100BTC_Price102_GTB20,
		// 		constants.Order_Bob_Num0_Id1_Clob0_Buy100BTC_Price98_GTB20,
		// 	},
		// 	liquidationOrders: []types.LiquidationOrder{
		// 		constants.LiquidationOrder_Dave_Num1_Clob0_Buy100BTC_Price102,
		// 	},
		// 	proposedOperations: &types.MsgProposedOperations{
		// 		OperationsQueue: []types.OperationRaw{
		// 			// Empty.
		// 		},
		// 	},
		// 	expectedMev:                          100_000_000, // $100
		// 	expectedMidPrice:                     100_000_000,
		// 	expectedValidatorNumFills:            1,
		// 	expectedValidatorVolumeQuoteQuantums: big.NewInt(10_100_000_000),
		// 	expectedProposerNumFills:             0,
		// 	expectedProposerVolumeQuoteQuantums:  big.NewInt(0),
		// },
		// "Case 9 (deleveraging) - deleverage against different subaccount": {
		// 	subaccounts: []satypes.Subaccount{
		// 		constants.Alice_Num0_10_000USD,
		// 		constants.Bob_Num0_10_000USD,
		// 		constants.Carl_Num0_100BTC_Short_10100USD,
		// 		// Dave_Num0 is supposed to get deleveraged against Carl_Num0.
		// 		constants.Dave_Num0_100BTC_Long_9900USD_Short,

		// 		// Dave_Num1 is the subaccount controlled by the block proposer.
		// 		constants.Dave_Num1_100BTC_Short_10100USD,
		// 	},
		// 	clobPairs: []types.ClobPair{
		// 		constants.ClobPair_Btc,
		// 	},
		//  feeParams: constants.PerpetualFeeParamsNoFee,
		// 	perpetuals: []perptypes.Perpetual{
		// 		constants.BtcUsd_20PercentInitial_10PercentMaintenance,
		// 	},
		// 	restingOrders: []types.Order{
		// 		constants.Order_Alice_Num0_Id0_Clob0_Sell100BTC_Price102_GTB20,
		// 		constants.Order_Bob_Num0_Id1_Clob0_Buy100BTC_Price98_GTB20,
		// 	},
		// 	liquidationOrders: []types.LiquidationOrder{
		// 		constants.LiquidationOrder_Dave_Num0_Clob0_Sell100BTC_Price98,
		// 	},
		// 	proposedOperations: &types.MsgProposedOperations{
		// 		OperationsQueue: []types.OperationRaw{
		// 			clobtest.NewMatchOperationRawFromPerpetualDeleveragingLiquidation(
		// 				types.MatchPerpetualDeleveraging{
		// 					Liquidated:  constants.Dave_Num0,
		// 					PerpetualId: constants.ClobPair_Btc.MustGetPerpetualId(),
		// 					Fills: []types.MatchPerpetualDeleveraging_Fill{
		// 						{
		// 							// Deleverage against Dave_Num1 instead of Carl_Num0.
		// 							OffsettingSubaccountId: constants.Dave_Num1,
		// 							FillAmount:             10_000_000_000,
		// 						},
		// 					},
		// 				},
		// 			),
		// 		},
		// 	},
		// 	expectedMev:                          100_000_000, // $100
		// 	expectedMidPrice:                     100_000_000,
		// 	expectedValidatorNumFills:            1,
		// 	expectedValidatorVolumeQuoteQuantums: big.NewInt(9_900_000_000),
		// 	expectedProposerNumFills:             1,
		// 	expectedProposerVolumeQuoteQuantums:  big.NewInt(9_900_000_000),
		// },
	}

	for name, tc := range tests {
		t.Run(name, func(t *testing.T) {
			// Setup keeper state.
			memClob := memclob.NewMemClobPriceTimePriority(false)
			mockBankKeeper := &mocks.BankKeeper{}
			mockBankKeeper.On(
				"SendCoinsFromModuleToModule",
				mock.Anything,
				mock.Anything,
				mock.Anything,
				mock.Anything,
			).Return(nil)
			mockBankKeeper.On(
				"GetBalance",
				mock.Anything,
				authtypes.NewModuleAddress(ratelimittypes.TDaiPoolAccount),
				constants.TDai.Denom,
			).Return(sdk.NewCoin(constants.TDai.Denom, sdkmath.NewIntFromBigInt(new(big.Int).SetUint64(1_000_000_000_000))))
			mockBankKeeper.On(
				"SendCoins",
				mock.Anything,
				mock.Anything,
				mock.Anything,
				mock.Anything,
			).Return(nil)
			mockBankKeeper.On(
				"GetBalance",
				mock.Anything,
				perptypes.InsuranceFundModuleAddress,
				constants.TDai.Denom,
			).Return(
				sdk.NewCoin(constants.TDai.Denom, sdkmath.NewIntFromBigInt(new(big.Int))),
			)

			ks := keepertest.NewClobKeepersTestContext(t, memClob, mockBankKeeper, indexer_manager.NewIndexerEventManagerNoop())
			ks.RatelimitKeeper.SetAssetYieldIndex(ks.Ctx, big.NewRat(0, 1))
			ctx := ks.Ctx.WithIsCheckTx(true)

			// Create the default markets.
			keepertest.CreateTestMarkets(t, ctx, ks.PricesKeeper)
			err := ks.PricesKeeper.UpdateSpotAndPnlMarketPrices(
				ctx,
				&pricestypes.MarketPriceUpdate{
					MarketId:  0,
					SpotPrice: 10_000_000, // $100
					PnlPrice:  10_000_000, // $100

				},
			)
			require.NoError(t, err)

			// Create liquidity tiers.
			keepertest.CreateTestLiquidityTiers(t, ctx, ks.PerpetualsKeeper)

			require.NoError(t, ks.FeeTiersKeeper.SetPerpetualFeeParams(ctx, tc.feeParams))

			// Set up tDAI asset in assets module.
			err = keepertest.CreateTDaiAsset(ctx, ks.AssetsKeeper)
			require.NoError(t, err)

			// Create all perpetuals.
			for _, p := range tc.perpetuals {
				_, err := ks.PerpetualsKeeper.CreatePerpetual(
					ctx,
					p.Params.Id,
					p.Params.Ticker,
					p.Params.MarketId,
					p.Params.AtomicResolution,
					p.Params.DefaultFundingPpm,
					p.Params.LiquidityTier,
					p.Params.MarketType,
					p.Params.DangerIndexPpm,
<<<<<<< HEAD
					p.YieldIndex,
=======
					p.Params.IsolatedMarketMaxCumulativeInsuranceFundDeltaPerBlock,
>>>>>>> 99676d0c
				)
				require.NoError(t, err)
			}

			// Create all subaccounts.
			for _, subaccount := range tc.subaccounts {
				ks.SubaccountsKeeper.SetSubaccount(ctx, subaccount)
			}

			// Create all CLOBs.
			for _, clobPair := range tc.clobPairs {
				_, err := ks.ClobKeeper.CreatePerpetualClobPair(
					ctx,
					clobPair.Id,
					clobtest.MustPerpetualId(clobPair),
					satypes.BaseQuantums(clobPair.StepBaseQuantums),
					clobPair.QuantumConversionExponent,
					clobPair.SubticksPerTick,
					clobPair.Status,
				)
				require.NoError(t, err)
			}

			require.NoError(
				t,
				ks.ClobKeeper.InitializeLiquidationsConfig(ctx, constants.LiquidationsConfig_No_Limit),
			)

			// Create all existing orders.
			for _, order := range tc.restingOrders {
				// set bytes so operations proposed contains correct bytes
				shortTermOrderPlacement := clobtest.NewShortTermOrderPlacementOperationRaw(order)
				bytes := shortTermOrderPlacement.GetShortTermOrderPlacement()
				tempCtx := ctx.WithTxBytes(bytes)
				_, _, err := ks.ClobKeeper.PlaceShortTermOrder(tempCtx, &types.MsgPlaceOrder{Order: order})
				require.NoError(t, err)
			}

			// Use a cached context to simulate checkState.
			cachedCtx, _ := ctx.CacheContext()

			// Place the liquidation orders.
			for _, liquidationOrder := range tc.liquidationOrders {
				_, _, err := ks.ClobKeeper.PlacePerpetualLiquidation(
					cachedCtx,
					liquidationOrder,
				)
				require.NoError(t, err)
			}

			// Execute all intrablock messages.
			for _, msg := range tc.intrablockMsgs {
				if placeOrderMsg, ok := msg.(*types.MsgPlaceOrder); ok {
					// set bytes so operations proposed contains correct bytes
					shortTermOrderPlacement := clobtest.NewShortTermOrderPlacementOperationRaw(placeOrderMsg.Order)
					bytes := shortTermOrderPlacement.GetShortTermOrderPlacement()
					tempCtx := ctx.WithTxBytes(bytes)
					_, _, err := ks.ClobKeeper.PlaceShortTermOrder(tempCtx, placeOrderMsg)
					require.NoError(t, err)
				}
				if cancelOrderMsg, ok := msg.(*types.MsgCancelOrder); ok {
					err := ks.ClobKeeper.CancelShortTermOrder(
						cachedCtx,
						cancelOrderMsg,
					)
					require.NoError(t, err)
				}
			}

			// Run the test.
			ctx = ctx.WithValue(process.ConsensusRound, int64(0))
			ctx = ctx.WithProposer(constants.AliceConsAddress)
			aliceValidator, err := stakingtypes.NewValidator(
				constants.AliceValAddress.String(),
				constants.AlicePrivateKey.PubKey(),
				stakingtypes.Description{
					Moniker: "alice",
				},
			)
			require.NoError(t, err)
			mockStakingKeeper := &mocks.ProcessStakingKeeper{}
			mockStakingKeeper.On("GetValidatorByConsAddr", mock.Anything, constants.AliceConsAddress).
				Return(aliceValidator, nil)

			mockPerpetualKeeper := &mocks.ProcessPerpetualKeeper{}
			if tc.setupPerpetualKeeperMocks != nil {
				tc.setupPerpetualKeeperMocks(mockPerpetualKeeper)
			} else {
				mockPerpetualKeeper.On("MaybeProcessNewFundingTickEpoch", mock.Anything).Return()
				mockPerpetualKeeper.On("GetSettlementPpm", mock.Anything, mock.Anything, mock.Anything, mock.Anything).
					Return(new(big.Int), new(big.Int), nil)
				for _, p := range tc.perpetuals {
					mockPerpetualKeeper.On("GetPerpetual", mock.Anything, p.Params.Id).Return(p, nil)
				}
			}

			mockLogger := &mocks.Logger{}
			mockLogger.On("With", mock.Anything, mock.Anything, mock.Anything, mock.Anything,
				mock.Anything, mock.Anything, mock.Anything, mock.Anything).Return(mockLogger)
			mockLogger.On(
				"Info",
				"Measuring MEV for proposed matches",
				metrics.Mev,
				tc.expectedMev,
				// Common metadata.
				metrics.BlockHeight,
				ctx.BlockHeight(),
				metrics.ConsensusRound,
				int64(0),
				metrics.Proposer,
				"alice",
				metrics.ClobPairId,
				uint32(0),
				metrics.MidPrice,
				tc.expectedMidPrice,
				metrics.OraclePrice,
				uint64(100_000_000),
				metrics.BestBid,
				mock.Anything,
				metrics.BestAsk,
				mock.Anything,
				// Validator stats.
				metrics.ValidatorNumFills,
				tc.expectedValidatorNumFills,
				metrics.ValidatorVolumeQuoteQuantums,
				tc.expectedValidatorVolumeQuoteQuantums.String(),
				// Proposer stats.
				metrics.ProposerNumFills,
				tc.expectedProposerNumFills,
				metrics.ProposerVolumeQuoteQuantums,
				tc.expectedProposerVolumeQuoteQuantums.String(),
			).Once()

			ctx = ctx.WithLogger(mockLogger)
			ks.ClobKeeper.RecordMevMetrics(ctx, mockStakingKeeper, mockPerpetualKeeper, tc.proposedOperations)

			mockLogger.AssertExpectations(t)
		})
	}
}

func TestGetMidPrices(t *testing.T) {
	// Set the maximum spread to 1%.
	keeper.MAX_SPREAD_BEFORE_FALLING_BACK_TO_ORACLE = new(big.Rat).SetFrac64(1, 100)

	tests := map[string]struct {
		// Setup.
		perpetuals  []perptypes.Perpetual
		subaccounts []satypes.Subaccount
		clobPairs   []types.ClobPair
		orders      []types.Order

		// Expectations.
		expectedMidPrices map[types.ClobPairId]types.Subticks
	}{
		"can get mid prices from one orderbook": {
			perpetuals: []perptypes.Perpetual{
				constants.BtcUsd_20PercentInitial_10PercentMaintenance,
			},
			subaccounts: []satypes.Subaccount{
				constants.Carl_Num0_100000USD,
				constants.Dave_Num0_500000USD,
			},
			clobPairs: []types.ClobPair{
				constants.ClobPair_Btc,
			},
			orders: []types.Order{
				// Bid
				constants.Order_Carl_Num0_Id0_Clob0_Buy1BTC_Price49800_GTB10,
				// Ask
				constants.Order_Dave_Num0_Id0_Clob0_Sell1BTC_Price50000_GTB10,
			},

			expectedMidPrices: map[types.ClobPairId]types.Subticks{
				constants.ClobPair_Btc.GetClobPairId(): 49_900_000_000, // 49800 + (50000 - 49800) / 2
			},
		},
		"can get mid prices from one orderbook when there are multiple orders on the same level": {
			perpetuals: []perptypes.Perpetual{
				constants.BtcUsd_20PercentInitial_10PercentMaintenance,
			},
			subaccounts: []satypes.Subaccount{
				constants.Carl_Num0_100000USD,
				constants.Dave_Num0_500000USD,
			},
			clobPairs: []types.ClobPair{
				constants.ClobPair_Btc,
			},
			orders: []types.Order{
				// Bid
				constants.Order_Carl_Num0_Id0_Clob0_Buy1BTC_Price49800_GTB10,
				constants.Order_Carl_Num0_Id3_Clob0_Buy025BTC_Price49800,
				// Ask
				constants.Order_Dave_Num0_Id0_Clob0_Sell1BTC_Price50000_GTB10,
				constants.Order_Dave_Num0_Id1_Clob0_Sell025BTC_Price50000_GTB11,
			},

			expectedMidPrices: map[types.ClobPairId]types.Subticks{
				constants.ClobPair_Btc.GetClobPairId(): 49_900_000_000, // 49800 + (50000 - 49800) / 2
			},
		},
		"can get mid prices from one orderbook when there are multiple price levels": {
			perpetuals: []perptypes.Perpetual{
				constants.BtcUsd_20PercentInitial_10PercentMaintenance,
			},
			subaccounts: []satypes.Subaccount{
				constants.Carl_Num0_100000USD,
				constants.Dave_Num0_500000USD,
			},
			clobPairs: []types.ClobPair{
				constants.ClobPair_Btc,
			},
			orders: []types.Order{
				// Bid
				constants.Order_Carl_Num0_Id4_Clob0_Buy05BTC_Price40000,
				constants.Order_Carl_Num0_Id0_Clob0_Buy1BTC_Price49800_GTB10,
				// Ask
				constants.Order_Dave_Num0_Id0_Clob0_Sell1BTC_Price50000_GTB10,
				constants.Order_Dave_Num0_Id1_Clob0_Sell025BTC_Price50500_GTB11,
			},

			expectedMidPrices: map[types.ClobPairId]types.Subticks{
				constants.ClobPair_Btc.GetClobPairId(): 49_900_000_000, // 49800 + (50000 - 49800) / 2
			},
		},
		"can get mid prices from multiple orderbooks": {
			perpetuals: []perptypes.Perpetual{
				constants.BtcUsd_20PercentInitial_10PercentMaintenance,
				constants.EthUsd_20PercentInitial_10PercentMaintenance,
			},
			subaccounts: []satypes.Subaccount{
				constants.Carl_Num0_100000USD,
				constants.Dave_Num0_500000USD,
			},
			clobPairs: []types.ClobPair{
				constants.ClobPair_Btc,
				constants.ClobPair_Eth,
			},
			orders: []types.Order{
				// Bid
				constants.Order_Carl_Num0_Id0_Clob0_Buy1BTC_Price49800_GTB10,
				constants.Order_Carl_Num0_Id4_Clob1_Buy01ETH_Price3000,
				// Ask
				constants.Order_Dave_Num0_Id0_Clob0_Sell1BTC_Price50000,
				constants.Order_Dave_Num0_Id4_Clob1_Sell1ETH_Price3020,
			},

			expectedMidPrices: map[types.ClobPairId]types.Subticks{
				constants.ClobPair_Btc.GetClobPairId(): 49_900_000_000, // 49800 + (50000 - 49800) / 2
				constants.ClobPair_Eth.GetClobPairId(): 3_010_000_000,  // 3000 + (3020 - 3000) / 2
			},
		},
		"fallback to oracle price for orderbooks that are empty": {
			perpetuals: []perptypes.Perpetual{
				constants.BtcUsd_20PercentInitial_10PercentMaintenance,
				constants.EthUsd_20PercentInitial_10PercentMaintenance,
			},
			subaccounts: []satypes.Subaccount{},
			clobPairs: []types.ClobPair{
				constants.ClobPair_Btc,
			},
			orders: []types.Order{},

			expectedMidPrices: map[types.ClobPairId]types.Subticks{
				constants.ClobPair_Btc.GetClobPairId(): 50_000_000_000,
			},
		},
		"fallback to oracle price for orderbooks with missing best bid": {
			perpetuals: []perptypes.Perpetual{
				constants.BtcUsd_20PercentInitial_10PercentMaintenance,
			},
			subaccounts: []satypes.Subaccount{
				constants.Carl_Num0_100000USD,
				constants.Dave_Num0_500000USD,
			},
			clobPairs: []types.ClobPair{
				constants.ClobPair_Btc,
			},
			orders: []types.Order{
				// Bid
				constants.Order_Carl_Num0_Id3_Clob0_Buy025BTC_Price50000,
				// Ask
				constants.Order_Dave_Num0_Id0_Clob0_Sell1BTC_Price50000,
			},

			expectedMidPrices: map[types.ClobPairId]types.Subticks{
				constants.ClobPair_Btc.GetClobPairId(): 50_000_000_000,
			},
		},
		"fallback to oracle price for orderbooks with missing best ask": {
			perpetuals: []perptypes.Perpetual{
				constants.BtcUsd_20PercentInitial_10PercentMaintenance,
			},
			subaccounts: []satypes.Subaccount{
				constants.Carl_Num0_100000USD,
				constants.Dave_Num0_500000USD,
			},
			clobPairs: []types.ClobPair{
				constants.ClobPair_Btc,
			},
			orders: []types.Order{
				// Ask
				constants.Order_Dave_Num0_Id1_Clob0_Sell025BTC_Price50000_GTB11,
				// Bid
				constants.Order_Carl_Num0_Id0_Clob0_Buy1BTC_Price500000_GTB10,
			},

			expectedMidPrices: map[types.ClobPairId]types.Subticks{
				constants.ClobPair_Btc.GetClobPairId(): 50_000_000_000,
			},
		},
		"fallback to oracle price for orderbooks with spread >= 1%": {
			perpetuals: []perptypes.Perpetual{
				constants.BtcUsd_20PercentInitial_10PercentMaintenance,
				constants.EthUsd_20PercentInitial_10PercentMaintenance,
			},
			subaccounts: []satypes.Subaccount{
				constants.Carl_Num0_100000USD,
				constants.Dave_Num0_500000USD,
			},
			clobPairs: []types.ClobPair{
				constants.ClobPair_Btc,
				constants.ClobPair_Eth,
			},
			orders: []types.Order{
				// Bid
				constants.Order_Carl_Num0_Id0_Clob0_Buy1BTC_Price49500_GTB10,
				constants.Order_Carl_Num0_Id4_Clob1_Buy01ETH_Price3000,
				// Ask
				constants.Order_Dave_Num0_Id0_Clob0_Sell1BTC_Price50000, // Spread > 1%
				constants.Order_Dave_Num0_Id4_Clob1_Sell1ETH_Price3030,  // Spread == 1%
			},

			expectedMidPrices: map[types.ClobPairId]types.Subticks{
				constants.ClobPair_Btc.GetClobPairId(): 50_000_000_000,
				constants.ClobPair_Eth.GetClobPairId(): 3_000_000_000,
			},
		},
	}

	for name, tc := range tests {
		t.Run(name, func(t *testing.T) {
			memclob := memclob.NewMemClobPriceTimePriority(false)
			mockBankKeeper := &mocks.BankKeeper{}
			mockBankKeeper.On(
				"SendCoinsFromModuleToModule",
				mock.Anything,
				mock.Anything,
				mock.Anything,
				mock.Anything,
			).Return(nil)
			mockBankKeeper.On(
				"GetBalance",
				mock.Anything,
				authtypes.NewModuleAddress(ratelimittypes.TDaiPoolAccount),
				constants.TDai.Denom,
			).Return(sdk.NewCoin(constants.TDai.Denom, sdkmath.NewIntFromBigInt(new(big.Int).SetUint64(1_000_000_000_000))))
			mockBankKeeper.On(
				"SendCoins",
				mock.Anything,
				mock.Anything,
				mock.Anything,
				mock.Anything,
			).Return(nil)

			ks := keepertest.NewClobKeepersTestContext(t, memclob, mockBankKeeper, indexer_manager.NewIndexerEventManagerNoop())
			ks.RatelimitKeeper.SetAssetYieldIndex(ks.Ctx, big.NewRat(0, 1))
			ctx := ks.Ctx.WithIsCheckTx(true)

			// Create the default markets.
			keepertest.CreateTestMarkets(t, ctx, ks.PricesKeeper)

			// Create liquidity tiers.
			keepertest.CreateTestLiquidityTiers(t, ctx, ks.PerpetualsKeeper)

			require.NoError(t, ks.FeeTiersKeeper.SetPerpetualFeeParams(ctx, constants.PerpetualFeeParams))

			// Set up tDAI asset in assets module.
			err := keepertest.CreateTDaiAsset(ctx, ks.AssetsKeeper)
			require.NoError(t, err)

			// Create all perpetuals.
			for _, p := range tc.perpetuals {
				_, err := ks.PerpetualsKeeper.CreatePerpetual(
					ctx,
					p.Params.Id,
					p.Params.Ticker,
					p.Params.MarketId,
					p.Params.AtomicResolution,
					p.Params.DefaultFundingPpm,
					p.Params.LiquidityTier,
					p.Params.MarketType,
					p.Params.DangerIndexPpm,
<<<<<<< HEAD
					p.YieldIndex,
=======
					p.Params.IsolatedMarketMaxCumulativeInsuranceFundDeltaPerBlock,
>>>>>>> 99676d0c
				)
				require.NoError(t, err)
			}

			// Create all subaccounts.
			for _, subaccount := range tc.subaccounts {
				ks.SubaccountsKeeper.SetSubaccount(ctx, subaccount)
			}

			// Create all CLOBs.
			for _, clobPair := range tc.clobPairs {
				_, err = ks.ClobKeeper.CreatePerpetualClobPair(
					ctx,
					clobPair.Id,
					clobtest.MustPerpetualId(clobPair),
					satypes.BaseQuantums(clobPair.StepBaseQuantums),
					clobPair.QuantumConversionExponent,
					clobPair.SubticksPerTick,
					clobPair.Status,
				)
				require.NoError(t, err)
			}

			// Place all orders.
			for _, order := range tc.orders {
				_, _, err := ks.ClobKeeper.PlaceShortTermOrder(ctx, &types.MsgPlaceOrder{Order: order})
				require.NoError(t, err)
			}

			clobMetadata := ks.ClobKeeper.GetClobMetadata(ctx)
			blockProposerPnL, validatorPnL := ks.ClobKeeper.InitializeCumulativePnLs(
				ctx,
				ks.PerpetualsKeeper,
				clobMetadata,
			)

			for clobPairId, expectedMidPrice := range tc.expectedMidPrices {
				require.Equal(
					t,
					expectedMidPrice,
					blockProposerPnL[clobPairId].Metadata.MidPrice,
				)
				require.Equal(
					t,
					expectedMidPrice,
					validatorPnL[clobPairId].Metadata.MidPrice,
				)
			}
		})
	}
}

func TestCumulativePnL_CalculateMev(t *testing.T) {
	tests := map[string]struct {
		blockProposerPnL *keeper.CumulativePnL
		validatorPnL     *keeper.CumulativePnL

		expectedResult *big.Float
	}{
		"can calculate difference for empty blocks": {
			blockProposerPnL: &keeper.CumulativePnL{
				SubaccountPnL: map[satypes.SubaccountId]*big.Int{},
			},
			validatorPnL: &keeper.CumulativePnL{
				SubaccountPnL: map[satypes.SubaccountId]*big.Int{},
			},

			expectedResult: big.NewFloat(0),
		},
		"can calculate difference for all positive PnLs": {
			blockProposerPnL: &keeper.CumulativePnL{
				SubaccountPnL: map[satypes.SubaccountId]*big.Int{
					constants.Alice_Num0: big.NewInt(100),
					constants.Bob_Num0:   big.NewInt(100),
				},
			},
			validatorPnL: &keeper.CumulativePnL{
				SubaccountPnL: map[satypes.SubaccountId]*big.Int{
					constants.Alice_Num0: big.NewInt(50),
					constants.Bob_Num0:   big.NewInt(50),
				},
			},

			expectedResult: big.NewFloat(50),
		},
		"can calculate difference for all negative PnLs": {
			blockProposerPnL: &keeper.CumulativePnL{
				SubaccountPnL: map[satypes.SubaccountId]*big.Int{
					constants.Alice_Num0: big.NewInt(100),
					constants.Bob_Num0:   big.NewInt(100),
				},
			},
			validatorPnL: &keeper.CumulativePnL{
				SubaccountPnL: map[satypes.SubaccountId]*big.Int{
					constants.Alice_Num0: big.NewInt(150),
					constants.Bob_Num0:   big.NewInt(150),
				},
			},

			expectedResult: big.NewFloat(50),
		},
		"can calculate difference between positive and negative PnLs": {
			blockProposerPnL: &keeper.CumulativePnL{
				SubaccountPnL: map[satypes.SubaccountId]*big.Int{
					constants.Alice_Num0: big.NewInt(100),
					constants.Bob_Num0:   big.NewInt(100),
					constants.Carl_Num0:  big.NewInt(-100),
					constants.Dave_Num0:  big.NewInt(-100),
				},
			},
			validatorPnL: &keeper.CumulativePnL{
				SubaccountPnL: map[satypes.SubaccountId]*big.Int{
					constants.Alice_Num0: big.NewInt(100),
					constants.Bob_Num0:   big.NewInt(-100),
					constants.Carl_Num0:  big.NewInt(100),
					constants.Dave_Num0:  big.NewInt(-100),
				},
			},

			expectedResult: big.NewFloat(200),
		},
		"can calculate difference for subaccounts only present in blockProposerPnL": {
			blockProposerPnL: &keeper.CumulativePnL{
				SubaccountPnL: map[satypes.SubaccountId]*big.Int{
					constants.Alice_Num0: big.NewInt(100),
					constants.Bob_Num0:   big.NewInt(100),
				},
			},
			validatorPnL: &keeper.CumulativePnL{
				SubaccountPnL: map[satypes.SubaccountId]*big.Int{
					constants.Alice_Num0: big.NewInt(100),
				},
			},

			expectedResult: big.NewFloat(50),
		},
		"can calculate difference for subaccounts only present in validatorPnL": {
			blockProposerPnL: &keeper.CumulativePnL{
				SubaccountPnL: map[satypes.SubaccountId]*big.Int{
					constants.Alice_Num0: big.NewInt(100),
				},
			},
			validatorPnL: &keeper.CumulativePnL{
				SubaccountPnL: map[satypes.SubaccountId]*big.Int{
					constants.Alice_Num0: big.NewInt(100),
					constants.Bob_Num0:   big.NewInt(-100),
				},
			},

			expectedResult: big.NewFloat(50),
		},
		"can calculate difference for completely disjoint PnLs": {
			blockProposerPnL: &keeper.CumulativePnL{
				SubaccountPnL: map[satypes.SubaccountId]*big.Int{
					constants.Alice_Num0: big.NewInt(100),
					constants.Bob_Num0:   big.NewInt(100),
				},
			},
			validatorPnL: &keeper.CumulativePnL{
				SubaccountPnL: map[satypes.SubaccountId]*big.Int{
					constants.Carl_Num0: big.NewInt(100),
					constants.Dave_Num0: big.NewInt(-100),
				},
			},

			expectedResult: big.NewFloat(200),
		},
	}

	for name, tc := range tests {
		t.Run(name, func(t *testing.T) {
			result := tc.blockProposerPnL.CalculateMev(tc.validatorPnL)
			require.True(t, tc.expectedResult.Cmp(result) == 0)
		})
	}
}<|MERGE_RESOLUTION|>--- conflicted
+++ resolved
@@ -898,11 +898,8 @@
 					p.Params.LiquidityTier,
 					p.Params.MarketType,
 					p.Params.DangerIndexPpm,
-<<<<<<< HEAD
+					p.Params.IsolatedMarketMaxCumulativeInsuranceFundDeltaPerBlock,
 					p.YieldIndex,
-=======
-					p.Params.IsolatedMarketMaxCumulativeInsuranceFundDeltaPerBlock,
->>>>>>> 99676d0c
 				)
 				require.NoError(t, err)
 			}
@@ -1296,11 +1293,8 @@
 					p.Params.LiquidityTier,
 					p.Params.MarketType,
 					p.Params.DangerIndexPpm,
-<<<<<<< HEAD
+					p.Params.IsolatedMarketMaxCumulativeInsuranceFundDeltaPerBlock,
 					p.YieldIndex,
-=======
-					p.Params.IsolatedMarketMaxCumulativeInsuranceFundDeltaPerBlock,
->>>>>>> 99676d0c
 				)
 				require.NoError(t, err)
 			}
