--- conflicted
+++ resolved
@@ -2444,11 +2444,7 @@
 						tc.perpetuals[perpetualId].Params.LiquidityTier,
 						tc.perpetuals[perpetualId].Params.MarketType,
 						tc.perpetuals[perpetualId].Params.DangerIndexPpm,
-<<<<<<< HEAD
-						lib.UintToString(tc.perpetuals[perpetualId].Params.IsolatedMarketMaxCumulativeInsuranceFundDeltaPerBlock),
-=======
 						fmt.Sprintf("%d", tc.perpetuals[perpetualId].Params.IsolatedMarketMaxCumulativeInsuranceFundDeltaPerBlock),
->>>>>>> 8c3ee5ac
 					),
 				),
 			).Once().Return()
