--- conflicted
+++ resolved
@@ -2401,11 +2401,8 @@
 			p.Params.DefaultFundingPpm,
 			p.Params.LiquidityTier,
 			p.Params.MarketType,
-<<<<<<< HEAD
+			p.Params.DangerIndexPpm,
 			p.YieldIndex,
-=======
-			p.Params.DangerIndexPpm,
->>>>>>> 17fc528a
 		)
 		require.NoError(t, err)
 	}
