package keeper

import (
	"errors"
	"fmt"
	"math/big"
	"time"

	errorsmod "cosmossdk.io/errors"
	"github.com/cosmos/cosmos-sdk/telemetry"

	sdk "github.com/cosmos/cosmos-sdk/types"
	indexerevents "github.com/dydxprotocol/v4-chain/protocol/indexer/events"
	"github.com/dydxprotocol/v4-chain/protocol/indexer/indexer_manager"
	"github.com/dydxprotocol/v4-chain/protocol/lib"
	"github.com/dydxprotocol/v4-chain/protocol/lib/log"
	"github.com/dydxprotocol/v4-chain/protocol/lib/metrics"
	assettypes "github.com/dydxprotocol/v4-chain/protocol/x/assets/types"
	"github.com/dydxprotocol/v4-chain/protocol/x/clob/types"
	satypes "github.com/dydxprotocol/v4-chain/protocol/x/subaccounts/types"
)

// MaybeDeleverageSubaccount is the main entry point to deleverage a subaccount. It attempts to find positions
// on the opposite side of deltaQuantums and use them to offset the liquidated subaccount's position at
// the bankruptcy price of the liquidated position.
// Note that the full position size will get deleveraged.
func (k Keeper) MaybeDeleverageSubaccount(
	ctx sdk.Context,
	subaccountId satypes.SubaccountId,
	perpetualId uint32,
) (
	quantumsDeleveraged *big.Int,
	err error,
) {
	lib.AssertCheckTxMode(ctx)

<<<<<<< HEAD
	ctx = log.AddPersistentTagsToLogger(ctx,
		log.PerpetualId, perpetualId,
		log.Subaccount, subaccountId,
	)

	canPerformDeleveraging, err := k.CanDeleverageSubaccount(ctx, subaccountId)
=======
	shouldDeleverageAtBankruptcyPrice, shouldDeleverageAtOraclePrice, err := k.CanDeleverageSubaccount(
		ctx,
		subaccountId,
		perpetualId,
	)
>>>>>>> cc235f02
	if err != nil {
		return new(big.Int), err
	}

	// Early return to skip deleveraging if the subaccount doesn't have negative equity or a position in a final
	// settlement market.
	if !shouldDeleverageAtBankruptcyPrice && !shouldDeleverageAtOraclePrice {
		metrics.IncrCounter(
			metrics.ClobPrepareCheckStateCannotDeleverageSubaccount,
			1,
		)
		return new(big.Int), nil
	}

	// Deleverage the entire position for the given perpetual id.
	subaccount := k.subaccountsKeeper.GetSubaccount(ctx, subaccountId)
	position, exists := subaccount.GetPerpetualPositionForId(perpetualId)
	if !exists {
		// Early return to skip deleveraging if the subaccount does not have an open position for the perpetual.
		// This could happen if the subaccount's position was closed by other liquidation matches.
		log.DebugLog(ctx, "Subaccount does not have an open position for the perpetual that is being deleveraged")
		return new(big.Int), nil
	}

	deltaQuantums := new(big.Int).Neg(position.GetBigQuantums())
	quantumsDeleveraged, err = k.MemClob.DeleverageSubaccount(
		ctx,
		subaccountId,
		perpetualId,
		deltaQuantums,
		shouldDeleverageAtOraclePrice,
	)

	labels := []metrics.Label{
		metrics.GetLabelForIntValue(metrics.PerpetualId, int(perpetualId)),
		metrics.GetLabelForBoolValue(metrics.IsLong, deltaQuantums.Sign() == -1),
	}
	if quantumsDeleveraged.Sign() == 0 {
		labels = append(labels, metrics.GetLabelForStringValue(metrics.Status, metrics.Unfilled))
	} else if quantumsDeleveraged.CmpAbs(deltaQuantums) == 0 {
		labels = append(labels, metrics.GetLabelForStringValue(metrics.Status, metrics.FullyFilled))
	} else {
		labels = append(labels, metrics.GetLabelForStringValue(metrics.Status, metrics.PartiallyFilled))
	}
	// Record the status of the deleveraging operation.
	metrics.IncrCounterWithLabels(
		metrics.ClobDeleverageSubaccount,
		1,
		labels...,
	)

	if quoteQuantums, err := k.perpetualsKeeper.GetNetNotional(
		ctx,
		perpetualId,
		new(big.Int).Abs(deltaQuantums),
	); err == nil {
		metrics.IncrCounterWithLabels(
			metrics.ClobDeleverageSubaccountTotalQuoteQuantums,
			metrics.GetMetricValueFromBigInt(quoteQuantums),
			labels...,
		)

		metrics.AddSampleWithLabels(
			metrics.ClobDeleverageSubaccountTotalQuoteQuantumsDistribution,
			metrics.GetMetricValueFromBigInt(quoteQuantums),
			labels...,
		)
	}

	// Record the percent filled of the deleveraging operation as a distribution.
	percentFilled, _ := new(big.Float).Quo(
		new(big.Float).SetInt(new(big.Int).Abs(quantumsDeleveraged)),
		new(big.Float).SetInt(new(big.Int).Abs(deltaQuantums)),
	).Float32()

	metrics.AddSampleWithLabels(
		metrics.DeleveragingPercentFilledDistribution,
		percentFilled,
		labels...,
	)

	return quantumsDeleveraged, err
}

// GetInsuranceFundBalance returns the current balance of the insurance fund (in quote quantums).
// This calls the Bank Keeper’s GetBalance() function for the Module Address of the insurance fund.
func (k Keeper) GetInsuranceFundBalance(
	ctx sdk.Context,
) (
	balance *big.Int,
) {
	usdcAsset, exists := k.assetsKeeper.GetAsset(ctx, assettypes.AssetUsdc.Id)
	if !exists {
		panic("GetInsuranceFundBalance: Usdc asset not found in state")
	}
	insuranceFundBalance := k.bankKeeper.GetBalance(
		ctx,
		types.InsuranceFundModuleAddress,
		usdcAsset.Denom,
	)

	// Return as big.Int.
	return insuranceFundBalance.Amount.BigInt()
}

// CanDeleverageSubaccount returns true if a subaccount can be deleveraged.
// This function returns two booleans, shouldDeleverageAtBankruptcyPrice and shouldDeleverageAtOraclePrice.
// - shouldDeleverageAtBankruptcyPrice is true if the subaccount has negative TNC.
// - shouldDeleverageAtOraclePrice is true if the subaccount has non-negative TNC and the market is in final settlement.
// This function returns an error if `GetNetCollateralAndMarginRequirements` returns an error or if there is
// an error when fetching the clob pair for the provided perpetual.
func (k Keeper) CanDeleverageSubaccount(
	ctx sdk.Context,
	subaccountId satypes.SubaccountId,
	perpetualId uint32,
) (shouldDeleverageAtBankruptcyPrice bool, shouldDeleverageAtOraclePrice bool, err error) {
	bigNetCollateral,
		_,
		_,
		err := k.subaccountsKeeper.GetNetCollateralAndMarginRequirements(
		ctx,
		satypes.Update{SubaccountId: subaccountId},
	)
	if err != nil {
		return false, false, err
	}

	// Negative TNC, deleverage at bankruptcy price.
	if bigNetCollateral.Sign() == -1 {
		return true, false, nil
	}

	clobPairId, err := k.GetClobPairIdForPerpetual(ctx, perpetualId)
	if err != nil {
		return false, false, err
	}
	clobPair := k.mustGetClobPair(ctx, clobPairId)

	// Non-negative TNC, deleverage at oracle price if market is in final settlement. Deleveraging at oracle price
	// is always a valid state transition when TNC is non-negative. This is because the TNC/TMMR ratio is improving;
	// TNC is staying constant while TMMR is decreasing.
	return false, clobPair.Status == types.ClobPair_STATUS_FINAL_SETTLEMENT, nil
}

// IsValidInsuranceFundDelta returns true if the insurance fund has enough funds to cover the insurance
// fund delta. Specifically, this function returns true if either of the following are true:
// - The `insuranceFundDelta` is non-negative.
// - The insurance fund balance + `insuranceFundDelta` is greater-than-or-equal-to 0.
func (k Keeper) IsValidInsuranceFundDelta(
	ctx sdk.Context,
	insuranceFundDelta *big.Int,
) bool {
	// Non-negative insurance fund deltas are valid.
	if insuranceFundDelta.Sign() >= 0 {
		return true
	}

	// The insurance fund delta is valid if the insurance fund balance is non-negative after adding
	// the delta.
	currentInsuranceFundBalance := k.GetInsuranceFundBalance(ctx)
	return new(big.Int).Add(currentInsuranceFundBalance, insuranceFundDelta).Sign() >= 0
}

// OffsetSubaccountPerpetualPosition iterates over all subaccounts and use those with positions
// on the opposite side to offset the liquidated subaccount's position by `deltaQuantumsTotal`.
//
// This function returns the fills that were processed and the remaining amount to offset.
// Note that each deleveraging fill is being processed _optimistically_, and the state transitions are
// still persisted even if there are not enough subaccounts to offset the liquidated subaccount's position.
func (k Keeper) OffsetSubaccountPerpetualPosition(
	ctx sdk.Context,
	liquidatedSubaccountId satypes.SubaccountId,
	perpetualId uint32,
	deltaQuantumsTotal *big.Int,
	isFinalSettlement bool,
) (
	fills []types.MatchPerpetualDeleveraging_Fill,
	deltaQuantumsRemaining *big.Int,
) {
	defer metrics.ModuleMeasureSince(
		types.ModuleName,
		metrics.ClobOffsettingSubaccountPerpetualPosition,
		time.Now(),
	)

	numSubaccountsIterated := uint32(0)
	numSubaccountsWithNonOverlappingBankruptcyPrices := uint32(0)
	numSubaccountsWithNoOpenPositionOnOppositeSide := uint32(0)
	deltaQuantumsRemaining = new(big.Int).Set(deltaQuantumsTotal)
	fills = make([]types.MatchPerpetualDeleveraging_Fill, 0)

	// Find subaccounts with open positions on the opposite side of the liquidated subaccount.
	isDeleveragingLong := deltaQuantumsTotal.Sign() == -1
	subaccountsWithOpenPositions := k.DaemonLiquidationInfo.GetSubaccountsWithOpenPositionsOnSide(
		perpetualId,
		!isDeleveragingLong,
	)

	numSubaccounts := len(subaccountsWithOpenPositions)
	if numSubaccounts == 0 {
		liquidatedSubaccount := k.subaccountsKeeper.GetSubaccount(ctx, liquidatedSubaccountId)
		k.Logger(ctx).Error(
			"Failed to find subaccounts with open positions on opposite side of liquidated subaccount",
			"blockHeight", ctx.BlockHeight(),
			"perpetualId", perpetualId,
			"deltaQuantumsTotal", deltaQuantumsTotal,
			"liquidatedSubaccount", liquidatedSubaccount,
		)
		return fills, deltaQuantumsRemaining
	}

	// Start from a random subaccount.
	pseudoRand := k.GetPseudoRand(ctx)
	indexOffset := pseudoRand.Intn(numSubaccounts)

	// Iterate at most `MaxDeleveragingSubaccountsToIterate` subaccounts.
	numSubaccountsToIterate := lib.Min(numSubaccounts, int(k.Flags.MaxDeleveragingSubaccountsToIterate))

	for i := 0; i < numSubaccountsToIterate && deltaQuantumsRemaining.Sign() != 0; i++ {
		index := (i + indexOffset) % numSubaccounts
		subaccountId := subaccountsWithOpenPositions[index]

		numSubaccountsIterated++
		offsettingSubaccount := k.subaccountsKeeper.GetSubaccount(ctx, subaccountId)
		offsettingPosition, _ := offsettingSubaccount.GetPerpetualPositionForId(perpetualId)
		bigOffsettingPositionQuantums := offsettingPosition.GetBigQuantums()

		// Skip subaccounts that do not have a position in the opposite direction as the liquidated subaccount.
		if deltaQuantumsRemaining.Sign() != bigOffsettingPositionQuantums.Sign() {
			numSubaccountsWithNoOpenPositionOnOppositeSide++
			continue
		}

		// TODO(DEC-1495): Determine max amount to offset per offsetting subaccount.
		var deltaBaseQuantums *big.Int
		if deltaQuantumsRemaining.CmpAbs(bigOffsettingPositionQuantums) > 0 {
			deltaBaseQuantums = new(big.Int).Set(bigOffsettingPositionQuantums)
		} else {
			deltaBaseQuantums = new(big.Int).Set(deltaQuantumsRemaining)
		}

		// Fetch delta quote quantums. Calculated at bankruptcy price for standard
		// deleveraging and at oracle price for final settlement deleveraging.
		deltaQuoteQuantums, err := k.getDeleveragingQuoteQuantumsDelta(
			ctx,
			perpetualId,
			liquidatedSubaccountId,
			deltaBaseQuantums,
			isFinalSettlement,
		)
		if err != nil {
			liquidatedSubaccount := k.subaccountsKeeper.GetSubaccount(ctx, liquidatedSubaccountId)
			k.Logger(ctx).Error(
				"Encountered error when getting quote quantums for deleveraging",
				"error", err,
				"blockHeight", ctx.BlockHeight(),
				"perpetualId", perpetualId,
				"deltaBaseQuantums", deltaBaseQuantums,
				"liquidatedSubaccount", liquidatedSubaccount,
				"offsettingSubaccount", offsettingSubaccount,
			)
<<<<<<< HEAD
			if err != nil {
				liquidatedSubaccount := k.subaccountsKeeper.GetSubaccount(ctx, liquidatedSubaccountId)
				log.ErrorLogWithError(ctx, "Encountered error when getting quote quantums for deleveraging",
					err,
					"deltaQuantums", deltaQuantums,
					"liquidatedSubaccount", liquidatedSubaccount,
					"offsettingSubaccount", offsettingSubaccount,
				)
				return false
			}

			// Try to process the deleveraging operation for both subaccounts.
			if err := k.ProcessDeleveraging(
=======
			continue
		}

		// Try to process the deleveraging operation for both subaccounts.
		if err := k.ProcessDeleveraging(
			ctx,
			liquidatedSubaccountId,
			*offsettingSubaccount.Id,
			perpetualId,
			deltaBaseQuantums,
			deltaQuoteQuantums,
		); err == nil {
			// Update the remaining liquidatable quantums.
			deltaQuantumsRemaining.Sub(deltaQuantumsRemaining, deltaBaseQuantums)
			fills = append(fills, types.MatchPerpetualDeleveraging_Fill{
				OffsettingSubaccountId: *offsettingSubaccount.Id,
				FillAmount:             new(big.Int).Abs(deltaBaseQuantums).Uint64(),
			})
			// Send on-chain update for the deleveraging. The events are stored in a TransientStore which should be rolled-back
			// if the branched state is discarded, so batching is not necessary.
			k.GetIndexerEventManager().AddTxnEvent(
>>>>>>> cc235f02
				ctx,
				indexerevents.SubtypeDeleveraging,
				indexerevents.DeleveragingEventVersion,
				indexer_manager.GetBytes(
					indexerevents.NewDeleveragingEvent(
						liquidatedSubaccountId,
						*offsettingSubaccount.Id,
						perpetualId,
						satypes.BaseQuantums(new(big.Int).Abs(deltaBaseQuantums).Uint64()),
						satypes.BaseQuantums(deltaQuoteQuantums.Uint64()),
						deltaBaseQuantums.Sign() > 0,
						isFinalSettlement,
					),
<<<<<<< HEAD
				)
			} else {
				// If an error is returned, it's likely because the subaccounts' bankruptcy prices do not overlap.
				// TODO(CLOB-75): Support deleveraging subaccounts with non overlapping bankruptcy prices.
				liquidatedSubaccount := k.subaccountsKeeper.GetSubaccount(ctx, liquidatedSubaccountId)
				offsettingSubaccount := k.subaccountsKeeper.GetSubaccount(ctx, *offsettingSubaccount.Id)

				log.DebugLog(ctx, "Encountered error when processing deleveraging",
					err,
					"deltaQuantums", deltaQuantums,
					"liquidatedSubaccount", liquidatedSubaccount,
					"offsettingSubaccount", offsettingSubaccount,
				)
				numSubaccountsWithNonOverlappingBankruptcyPrices++
			}
			return deltaQuantumsRemaining.Sign() == 0
		},
		k.GetPseudoRand(ctx),
	)
=======
				),
			)
		} else if errors.Is(err, types.ErrInvalidPerpetualPositionSizeDelta) {
			panic(
				fmt.Sprintf(
					"Invalid perpetual position size delta when processing deleveraging. error: %v",
					err,
				),
			)
		} else {
			// If an error is returned, it's likely because the subaccounts' bankruptcy prices do not overlap.
			// TODO(CLOB-75): Support deleveraging subaccounts with non overlapping bankruptcy prices.
			liquidatedSubaccount := k.subaccountsKeeper.GetSubaccount(ctx, liquidatedSubaccountId)
			offsettingSubaccount := k.subaccountsKeeper.GetSubaccount(ctx, *offsettingSubaccount.Id)
			k.Logger(ctx).Debug(
				"Encountered error when processing deleveraging",
				"error", err,
				"blockHeight", ctx.BlockHeight(),
				"checkTx", ctx.IsCheckTx(),
				"perpetualId", perpetualId,
				"deltaBaseQuantums", deltaBaseQuantums,
				"liquidatedSubaccount", liquidatedSubaccount,
				"offsettingSubaccount", offsettingSubaccount,
			)
			numSubaccountsWithNonOverlappingBankruptcyPrices++
		}
	}
>>>>>>> cc235f02

	labels := []metrics.Label{
		metrics.GetLabelForIntValue(metrics.PerpetualId, int(perpetualId)),
	}

	metrics.AddSampleWithLabels(
		metrics.ClobDeleveragingNumSubaccountsIteratedCount,
		float32(numSubaccountsIterated),
		labels...,
	)

	metrics.AddSampleWithLabels(
		metrics.ClobDeleveragingNonOverlappingBankrupcyPricesCount,
		float32(numSubaccountsWithNonOverlappingBankruptcyPrices),
		labels...,
	)
	metrics.AddSampleWithLabels(
		metrics.ClobDeleveragingNoOpenPositionOnOppositeSideCount,
		float32(numSubaccountsWithNoOpenPositionOnOppositeSide),
		labels...,
	)
	return fills, deltaQuantumsRemaining
}

// getDeleveragingQuoteQuantums returns the quote quantums delta to apply to a deleveraging operation.
// This returns the bankruptcy price for standard deleveraging operations, and the oracle price for
// final settlement deleveraging operations.
func (k Keeper) getDeleveragingQuoteQuantumsDelta(
	ctx sdk.Context,
	perpetualId uint32,
	subaccountId satypes.SubaccountId,
	deltaQuantums *big.Int,
	isFinalSettlement bool,
) (deltaQuoteQuantums *big.Int, err error) {
	// If market is in final settlement and the subaccount has non-negative TNC, use the oracle price.
	if isFinalSettlement {
		return k.perpetualsKeeper.GetNetNotional(ctx, perpetualId, new(big.Int).Neg(deltaQuantums))
	}

	// For standard deleveraging, use the bankruptcy price.
	return k.GetBankruptcyPriceInQuoteQuantums(
		ctx,
		subaccountId,
		perpetualId,
		deltaQuantums,
	)
}

// ProcessDeleveraging processes a deleveraging operation by closing both the liquidated subaccount's
// position and the offsetting subaccount's position at the bankruptcy price of the _liquidated_ position.
// This function takes a `deltaQuantums` argument, which is the delta with respect to the liquidated subaccount's
// position, to allow for partial deleveraging. This function emits a cometbft event if the deleveraging match
// is successfully written to state.
//
// This function returns an error if:
// - `deltaBaseQuantums` is not valid with respect to either of the subaccounts.
// - `GetBankruptcyPriceInQuoteQuantums` returns an error.
// - subaccount updates cannot be applied when the bankruptcy prices of both subaccounts don't overlap.
func (k Keeper) ProcessDeleveraging(
	ctx sdk.Context,
	liquidatedSubaccountId satypes.SubaccountId,
	offsettingSubaccountId satypes.SubaccountId,
	perpetualId uint32,
	deltaBaseQuantums *big.Int,
	deltaQuoteQuantums *big.Int,
) (
	err error,
) {
	// Get the liquidated subaccount.
	liquidatedSubaccount := k.subaccountsKeeper.GetSubaccount(ctx, liquidatedSubaccountId)
	liquidatedPosition, _ := liquidatedSubaccount.GetPerpetualPositionForId(perpetualId)
	liquidatedPositionQuantums := liquidatedPosition.GetBigQuantums()

	// Get the offsetting subaccount.
	offsettingSubaccount := k.subaccountsKeeper.GetSubaccount(ctx, offsettingSubaccountId)
	offsettingPosition, _ := offsettingSubaccount.GetPerpetualPositionForId(perpetualId)
	offsettingPositionQuantums := offsettingPosition.GetBigQuantums()

	// Make sure that `deltaQuantums` is valid with respect to the liquidated and offsetting subaccounts
	// by checking that `deltaQuantums` is on the opposite side of the liquidated position side,
	// the same side as the offsetting subaccount position side, and the magnitude of `deltaQuantums`
	// is not larger than both positions.
	if liquidatedPositionQuantums.Sign()*deltaBaseQuantums.Sign() != -1 ||
		liquidatedPositionQuantums.CmpAbs(deltaBaseQuantums) == -1 ||
		offsettingPositionQuantums.Sign()*deltaBaseQuantums.Sign() != 1 ||
		offsettingPositionQuantums.CmpAbs(deltaBaseQuantums) == -1 {
		return errorsmod.Wrapf(
			types.ErrInvalidPerpetualPositionSizeDelta,
			"ProcessDeleveraging: liquidated = (%s), offsetting = (%s), perpetual id = (%d), deltaQuantums = (%+v)",
			lib.MaybeGetJsonString(liquidatedSubaccount),
			lib.MaybeGetJsonString(offsettingSubaccount),
			perpetualId,
			deltaBaseQuantums,
		)
	}

	deleveragedSubaccountQuoteBalanceDelta := deltaQuoteQuantums
	offsettingSubaccountQuoteBalanceDelta := new(big.Int).Neg(deltaQuoteQuantums)
	deleveragedSubaccountPerpetualQuantumsDelta := deltaBaseQuantums
	offsettingSubaccountPerpetualQuantumsDelta := new(big.Int).Neg(deltaBaseQuantums)

	updates := []satypes.Update{
		// Liquidated subaccount update.
		{
			AssetUpdates: []satypes.AssetUpdate{
				{
					AssetId:          assettypes.AssetUsdc.Id,
					BigQuantumsDelta: deleveragedSubaccountQuoteBalanceDelta,
				},
			},
			PerpetualUpdates: []satypes.PerpetualUpdate{
				{
					PerpetualId:      perpetualId,
					BigQuantumsDelta: deleveragedSubaccountPerpetualQuantumsDelta,
				},
			},
			SubaccountId: liquidatedSubaccountId,
		},
		// Offsetting subaccount update.
		{
			AssetUpdates: []satypes.AssetUpdate{
				{
					AssetId:          assettypes.AssetUsdc.Id,
					BigQuantumsDelta: offsettingSubaccountQuoteBalanceDelta,
				},
			},
			PerpetualUpdates: []satypes.PerpetualUpdate{
				{
					PerpetualId:      perpetualId,
					BigQuantumsDelta: offsettingSubaccountPerpetualQuantumsDelta,
				},
			},
			SubaccountId: offsettingSubaccountId,
		},
	}

	// Apply the update.
	success, successPerUpdate, err := k.subaccountsKeeper.UpdateSubaccounts(ctx, updates)
	if err != nil {
		return err
	}

	// If not successful, return error indicating why.
	if updateErr := satypes.GetErrorFromUpdateResults(success, successPerUpdate, updates); updateErr != nil {
		return updateErr
	}

	// Stat quantums deleveraged in quote quantums.
	if deleveragedQuoteQuantums, err := k.perpetualsKeeper.GetNetCollateral(
		ctx,
		perpetualId,
		new(big.Int).Abs(deltaBaseQuantums),
	); err == nil {
		labels := []metrics.Label{
			metrics.GetLabelForIntValue(metrics.PerpetualId, int(perpetualId)),
			metrics.GetLabelForBoolValue(metrics.CheckTx, ctx.IsCheckTx()),
			metrics.GetLabelForBoolValue(metrics.IsLong, deltaBaseQuantums.Sign() == -1),
		}

		metrics.AddSampleWithLabels(
			metrics.ClobDeleverageSubaccountFilledQuoteQuantums,
			metrics.GetMetricValueFromBigInt(deleveragedQuoteQuantums),
			labels...,
		)
	}

	// Deleveraging was successful, therefore emit a cometbft event indicating a deleveraging match occurred.
	ctx.EventManager().EmitEvent(
		types.NewCreateMatchEvent(
			liquidatedSubaccountId,
			offsettingSubaccountId,
			big.NewInt(0),
			big.NewInt(0),
			deleveragedSubaccountQuoteBalanceDelta,
			offsettingSubaccountQuoteBalanceDelta,
			deleveragedSubaccountPerpetualQuantumsDelta,
			offsettingSubaccountPerpetualQuantumsDelta,
			big.NewInt(0),
			false, // IsLiquidation is false since this isn't a liquidation match.
			true,  // IsDeleverage is true since this is a deleveraging match.
			perpetualId,
		),
	)

	return nil
}

// GetSubaccountsWithPositionsInFinalSettlementMarkets uses the subaccountOpenPositionInfo returned from the
// liquidations daemon to fetch subaccounts with open positions in final settlement markets. These subaccounts
// will be deleveraged in either at the oracle price if non-negative TNC or at bankruptcy price if negative TNC. This
// function is called in PrepareCheckState during the deleveraging step.
func (k Keeper) GetSubaccountsWithPositionsInFinalSettlementMarkets(
	ctx sdk.Context,
) (subaccountsToDeleverage []subaccountToDeleverage) {
	defer telemetry.MeasureSince(
		time.Now(),
		types.ModuleName,
		metrics.ClobGetSubaccountsWithPositionsInFinalSettlementMarkets,
		metrics.Latency,
	)

	for _, clobPair := range k.GetAllClobPairs(ctx) {
		if clobPair.Status != types.ClobPair_STATUS_FINAL_SETTLEMENT {
			continue
		}

		finalSettlementPerpetualId := clobPair.MustGetPerpetualId()
		subaccountsWithPosition := k.DaemonLiquidationInfo.GetSubaccountsWithOpenPositions(
			finalSettlementPerpetualId,
		)
		for _, subaccountId := range subaccountsWithPosition {
			subaccountsToDeleverage = append(subaccountsToDeleverage, subaccountToDeleverage{
				SubaccountId: subaccountId,
				PerpetualId:  finalSettlementPerpetualId,
			})
		}
	}

	metrics.AddSample(
		metrics.ClobSubaccountsWithFinalSettlementPositionsCount,
		float32(len(subaccountsToDeleverage)),
	)

	return subaccountsToDeleverage
}

// DeleverageSubaccounts deleverages a slice of subaccounts paired with a perpetual position to deleverage with.
// Returns an error if a deleveraging attempt returns an error.
func (k Keeper) DeleverageSubaccounts(
	ctx sdk.Context,
	subaccountsToDeleverage []subaccountToDeleverage,
) error {
	defer telemetry.MeasureSince(
		time.Now(),
		types.ModuleName,
		metrics.LiquidateSubaccounts_Deleverage,
		metrics.Latency,
	)

	// For each unfilled liquidation, attempt to deleverage the subaccount.
	for i := 0; i < int(k.Flags.MaxDeleveragingAttemptsPerBlock) && i < len(subaccountsToDeleverage); i++ {
		subaccountId := subaccountsToDeleverage[i].SubaccountId
		perpetualId := subaccountsToDeleverage[i].PerpetualId
		_, err := k.MaybeDeleverageSubaccount(ctx, subaccountId, perpetualId)
		if err != nil {
			k.Logger(ctx).Error(
				"Failed to deleverage subaccount.",
				"subaccount", subaccountId,
				"perpetualId", perpetualId,
				"error", err,
			)
			return err
		}
	}

	return nil
}<|MERGE_RESOLUTION|>--- conflicted
+++ resolved
@@ -34,20 +34,16 @@
 ) {
 	lib.AssertCheckTxMode(ctx)
 
-<<<<<<< HEAD
 	ctx = log.AddPersistentTagsToLogger(ctx,
 		log.PerpetualId, perpetualId,
 		log.Subaccount, subaccountId,
 	)
 
-	canPerformDeleveraging, err := k.CanDeleverageSubaccount(ctx, subaccountId)
-=======
 	shouldDeleverageAtBankruptcyPrice, shouldDeleverageAtOraclePrice, err := k.CanDeleverageSubaccount(
 		ctx,
 		subaccountId,
 		perpetualId,
 	)
->>>>>>> cc235f02
 	if err != nil {
 		return new(big.Int), err
 	}
@@ -249,10 +245,9 @@
 	numSubaccounts := len(subaccountsWithOpenPositions)
 	if numSubaccounts == 0 {
 		liquidatedSubaccount := k.subaccountsKeeper.GetSubaccount(ctx, liquidatedSubaccountId)
-		k.Logger(ctx).Error(
+		log.ErrorLog(
+			ctx,
 			"Failed to find subaccounts with open positions on opposite side of liquidated subaccount",
-			"blockHeight", ctx.BlockHeight(),
-			"perpetualId", perpetualId,
 			"deltaQuantumsTotal", deltaQuantumsTotal,
 			"liquidatedSubaccount", liquidatedSubaccount,
 		)
@@ -300,30 +295,12 @@
 		)
 		if err != nil {
 			liquidatedSubaccount := k.subaccountsKeeper.GetSubaccount(ctx, liquidatedSubaccountId)
-			k.Logger(ctx).Error(
-				"Encountered error when getting quote quantums for deleveraging",
-				"error", err,
-				"blockHeight", ctx.BlockHeight(),
-				"perpetualId", perpetualId,
+			log.ErrorLogWithError(ctx, "Encountered error when getting quote quantums for deleveraging",
+				err,
 				"deltaBaseQuantums", deltaBaseQuantums,
 				"liquidatedSubaccount", liquidatedSubaccount,
 				"offsettingSubaccount", offsettingSubaccount,
 			)
-<<<<<<< HEAD
-			if err != nil {
-				liquidatedSubaccount := k.subaccountsKeeper.GetSubaccount(ctx, liquidatedSubaccountId)
-				log.ErrorLogWithError(ctx, "Encountered error when getting quote quantums for deleveraging",
-					err,
-					"deltaQuantums", deltaQuantums,
-					"liquidatedSubaccount", liquidatedSubaccount,
-					"offsettingSubaccount", offsettingSubaccount,
-				)
-				return false
-			}
-
-			// Try to process the deleveraging operation for both subaccounts.
-			if err := k.ProcessDeleveraging(
-=======
 			continue
 		}
 
@@ -345,7 +322,6 @@
 			// Send on-chain update for the deleveraging. The events are stored in a TransientStore which should be rolled-back
 			// if the branched state is discarded, so batching is not necessary.
 			k.GetIndexerEventManager().AddTxnEvent(
->>>>>>> cc235f02
 				ctx,
 				indexerevents.SubtypeDeleveraging,
 				indexerevents.DeleveragingEventVersion,
@@ -359,27 +335,6 @@
 						deltaBaseQuantums.Sign() > 0,
 						isFinalSettlement,
 					),
-<<<<<<< HEAD
-				)
-			} else {
-				// If an error is returned, it's likely because the subaccounts' bankruptcy prices do not overlap.
-				// TODO(CLOB-75): Support deleveraging subaccounts with non overlapping bankruptcy prices.
-				liquidatedSubaccount := k.subaccountsKeeper.GetSubaccount(ctx, liquidatedSubaccountId)
-				offsettingSubaccount := k.subaccountsKeeper.GetSubaccount(ctx, *offsettingSubaccount.Id)
-
-				log.DebugLog(ctx, "Encountered error when processing deleveraging",
-					err,
-					"deltaQuantums", deltaQuantums,
-					"liquidatedSubaccount", liquidatedSubaccount,
-					"offsettingSubaccount", offsettingSubaccount,
-				)
-				numSubaccountsWithNonOverlappingBankruptcyPrices++
-			}
-			return deltaQuantumsRemaining.Sign() == 0
-		},
-		k.GetPseudoRand(ctx),
-	)
-=======
 				),
 			)
 		} else if errors.Is(err, types.ErrInvalidPerpetualPositionSizeDelta) {
@@ -394,9 +349,8 @@
 			// TODO(CLOB-75): Support deleveraging subaccounts with non overlapping bankruptcy prices.
 			liquidatedSubaccount := k.subaccountsKeeper.GetSubaccount(ctx, liquidatedSubaccountId)
 			offsettingSubaccount := k.subaccountsKeeper.GetSubaccount(ctx, *offsettingSubaccount.Id)
-			k.Logger(ctx).Debug(
-				"Encountered error when processing deleveraging",
-				"error", err,
+			log.DebugLog(ctx, "Encountered error when processing deleveraging",
+				err,
 				"blockHeight", ctx.BlockHeight(),
 				"checkTx", ctx.IsCheckTx(),
 				"perpetualId", perpetualId,
@@ -407,7 +361,6 @@
 			numSubaccountsWithNonOverlappingBankruptcyPrices++
 		}
 	}
->>>>>>> cc235f02
 
 	labels := []metrics.Label{
 		metrics.GetLabelForIntValue(metrics.PerpetualId, int(perpetualId)),
@@ -653,11 +606,12 @@
 		perpetualId := subaccountsToDeleverage[i].PerpetualId
 		_, err := k.MaybeDeleverageSubaccount(ctx, subaccountId, perpetualId)
 		if err != nil {
-			k.Logger(ctx).Error(
+			log.ErrorLogWithError(
+				ctx,
 				"Failed to deleverage subaccount.",
+				err,
 				"subaccount", subaccountId,
 				"perpetualId", perpetualId,
-				"error", err,
 			)
 			return err
 		}
