package keeper

import (
	"errors"
	"fmt"
	"math/big"
	"time"

	errorsmod "cosmossdk.io/errors"
	"github.com/cosmos/cosmos-sdk/telemetry"

	perptypes "github.com/StreamFinance-Protocol/stream-chain/protocol/x/perpetuals/types"

	indexerevents "github.com/StreamFinance-Protocol/stream-chain/protocol/indexer/events"
	"github.com/StreamFinance-Protocol/stream-chain/protocol/indexer/indexer_manager"
	"github.com/StreamFinance-Protocol/stream-chain/protocol/lib"
	"github.com/StreamFinance-Protocol/stream-chain/protocol/lib/log"
	"github.com/StreamFinance-Protocol/stream-chain/protocol/lib/metrics"
	assettypes "github.com/StreamFinance-Protocol/stream-chain/protocol/x/assets/types"
	heap "github.com/StreamFinance-Protocol/stream-chain/protocol/x/clob/heap"
	"github.com/StreamFinance-Protocol/stream-chain/protocol/x/clob/types"
	satypes "github.com/StreamFinance-Protocol/stream-chain/protocol/x/subaccounts/types"
	sdk "github.com/cosmos/cosmos-sdk/types"
)

// MaybeDeleverageSubaccount is the main entry point to deleverage a subaccount. It attempts to find positions
// on the opposite side of deltaQuantums and use them to offset the liquidated subaccount's position at
// the bankruptcy price of the liquidated position.
// Note that the full position size will get deleveraged.
func (k Keeper) MaybeDeleverageSubaccount(
	ctx sdk.Context,
	subaccountId satypes.SubaccountId,
	perpetualId uint32,
) (
	quantumsDeleveraged *big.Int,
	err error,
) {
	lib.AssertCheckTxMode(ctx)

	ctx = log.AddPersistentTagsToLogger(ctx,
		log.PerpetualId, perpetualId,
		log.Subaccount, subaccountId,
	)

	shouldDeleverageAtBankruptcyPrice, shouldDeleverageAtOraclePrice, err := k.CanDeleverageSubaccount(
		ctx,
		subaccountId,
		perpetualId,
	)
	if err != nil {
		return new(big.Int), err
	}

	// Early return to skip deleveraging if the subaccount doesn't have negative equity or a position in a final
	// settlement market.
	if !shouldDeleverageAtBankruptcyPrice && !shouldDeleverageAtOraclePrice {
		metrics.IncrCounter(
			metrics.ClobPrepareCheckStateCannotDeleverageSubaccount,
			1,
		)
		return new(big.Int), nil
	}

	// Deleverage the entire position for the given perpetual id.
	subaccount := k.subaccountsKeeper.GetSubaccount(ctx, subaccountId)
	position, exists := subaccount.GetPerpetualPositionForId(perpetualId)
	if !exists {
		// Early return to skip deleveraging if the subaccount does not have an open position for the perpetual.
		// This could happen if the subaccount's position was closed by other liquidation matches.
		log.DebugLog(ctx, "Subaccount does not have an open position for the perpetual that is being deleveraged")
		return new(big.Int), nil
	}

	deltaQuantums := new(big.Int).Neg(position.GetBigQuantums())
	quantumsDeleveraged, err = k.MemClob.DeleverageSubaccount(
		ctx,
		subaccountId,
		perpetualId,
		deltaQuantums,
		shouldDeleverageAtOraclePrice,
	)

	labels := []metrics.Label{
		metrics.GetLabelForIntValue(metrics.PerpetualId, int(perpetualId)),
		metrics.GetLabelForBoolValue(metrics.IsLong, deltaQuantums.Sign() == -1),
	}
	if quantumsDeleveraged.Sign() == 0 {
		labels = append(labels, metrics.GetLabelForStringValue(metrics.Status, metrics.Unfilled))
	} else if quantumsDeleveraged.CmpAbs(deltaQuantums) == 0 {
		labels = append(labels, metrics.GetLabelForStringValue(metrics.Status, metrics.FullyFilled))
	} else {
		labels = append(labels, metrics.GetLabelForStringValue(metrics.Status, metrics.PartiallyFilled))
	}
	// Record the status of the deleveraging operation.
	metrics.IncrCounterWithLabels(
		metrics.ClobDeleverageSubaccount,
		1,
		labels...,
	)

	if quoteQuantums, err := k.perpetualsKeeper.GetNetNotional(
		ctx,
		perpetualId,
		new(big.Int).Abs(deltaQuantums),
	); err == nil {
		metrics.IncrCounterWithLabels(
			metrics.ClobDeleverageSubaccountTotalQuoteQuantums,
			metrics.GetMetricValueFromBigInt(quoteQuantums),
			labels...,
		)

		metrics.AddSampleWithLabels(
			metrics.ClobDeleverageSubaccountTotalQuoteQuantumsDistribution,
			metrics.GetMetricValueFromBigInt(quoteQuantums),
			labels...,
		)
	}

	// Record the percent filled of the deleveraging operation as a distribution.
	percentFilled, _ := new(big.Float).Quo(
		new(big.Float).SetInt(new(big.Int).Abs(quantumsDeleveraged)),
		new(big.Float).SetInt(new(big.Int).Abs(deltaQuantums)),
	).Float32()

	metrics.AddSampleWithLabels(
		metrics.DeleveragingPercentFilledDistribution,
		percentFilled,
		labels...,
	)

	return quantumsDeleveraged, err
}

// GetInsuranceFundBalanceInQuoteQuantums returns the current balance of the specific insurance fund (in quote quantums).
// perpetual (in quote quantums).
// This calls the Bank Keeper’s GetBalance() function for the Module Address of the insurance fund.
func (k Keeper) GetInsuranceFundBalanceInQuoteQuantums(
	ctx sdk.Context,
	perpetualId uint32,
) (
	balance *big.Int,
) {
	tdaiAsset, exists := k.assetsKeeper.GetAsset(ctx, assettypes.AssetTDai.Id)
	if !exists {
<<<<<<< HEAD
		panic("GetInsuranceFundBalance: TDai asset not found in state")
=======
		panic("GetInsuranceFundBalanceInQuoteQuantums: Usdc asset not found in state")
>>>>>>> 17fc528a
	}
	insuranceFundAddr, err := k.perpetualsKeeper.GetInsuranceFundModuleAddress(ctx, perpetualId)
	if err != nil {
		return nil
	}
	insuranceFundBalanceCoin := k.bankKeeper.GetBalance(
		ctx,
		insuranceFundAddr,
		tdaiAsset.Denom,
	)

	balance, _, err = k.assetsKeeper.ConvertCoinToAsset(ctx, tdaiAsset.Id, insuranceFundBalanceCoin)

	if err != nil {
		return nil
	}

	return balance
}

func (k Keeper) GetCrossInsuranceFundBalance(ctx sdk.Context) (balance *big.Int) {
	tdaiAsset, exists := k.assetsKeeper.GetAsset(ctx, assettypes.AssetTDai.Id)
	if !exists {
		panic("GetCrossInsuranceFundBalance: TDai asset not found in state")
	}
	insuranceFundBalanceCoin := k.bankKeeper.GetBalance(
		ctx,
		perptypes.InsuranceFundModuleAddress,
		tdaiAsset.Denom,
	)

	balance, _, err := k.assetsKeeper.ConvertCoinToAsset(ctx, tdaiAsset.Id, insuranceFundBalanceCoin)
	if err != nil {
		return nil
	}

	return balance
}

// CanDeleverageSubaccount returns true if a subaccount can be deleveraged.
// This function returns two booleans, shouldDeleverageAtBankruptcyPrice and shouldDeleverageAtOraclePrice.
// - shouldDeleverageAtBankruptcyPrice is true if the subaccount has negative TNC.
// - shouldDeleverageAtOraclePrice is true if the subaccount has non-negative TNC and the market is in final settlement.
// This function returns an error if `GetNetCollateralAndMarginRequirements` returns an error or if there is
// an error when fetching the clob pair for the provided perpetual.
func (k Keeper) CanDeleverageSubaccount(
	ctx sdk.Context,
	subaccountId satypes.SubaccountId,
	perpetualId uint32,
) (shouldDeleverageAtBankruptcyPrice bool, shouldDeleverageAtOraclePrice bool, err error) {
	bigNetCollateral,
		_,
		_,
		err := k.subaccountsKeeper.GetNetCollateralAndMarginRequirements(
		ctx,
		satypes.Update{SubaccountId: subaccountId},
	)
	if err != nil {
		return false, false, err
	}

	// Negative TNC, deleverage at bankruptcy price.
	if bigNetCollateral.Sign() == -1 {
		return true, false, nil
	}

	clobPairId, err := k.GetClobPairIdForPerpetual(ctx, perpetualId)
	if err != nil {
		return false, false, err
	}
	clobPair := k.mustGetClobPair(ctx, clobPairId)

	// Non-negative TNC, deleverage at oracle price if market is in final settlement. Deleveraging at oracle price
	// is always a valid state transition when TNC is non-negative. This is because the TNC/TMMR ratio is improving;
	// TNC is staying constant while TMMR is decreasing.
	return false, clobPair.Status == types.ClobPair_STATUS_FINAL_SETTLEMENT, nil
}

// GateWithdrawalsIfNegativeTncSubaccountSeen gates withdrawals if a negative TNC subaccount exists.
// It does this by inserting a zero-fill deleveraging operation into the operations queue iff any of
// the provided negative TNC subaccounts are still negative TNC.
func (k Keeper) GateWithdrawalsIfNegativeTncSubaccountSeen(
	ctx sdk.Context,
	negativeTncSubaccountIds []satypes.SubaccountId,
) (err error) {
	defer metrics.ModuleMeasureSince(
		types.ModuleName,
		metrics.GateWithdrawalsIfNegativeTncSubaccountSeenLatency,
		time.Now(),
	)
	metrics.IncrCounter(
		metrics.GateWithdrawalsIfNegativeTncSubaccountSeen,
		1,
	)

	foundNegativeTncSubaccount := false
	var negativeTncSubaccountId satypes.SubaccountId
	for _, subaccountId := range negativeTncSubaccountIds {
		bigNetCollateral,
			_,
			_,
			err := k.subaccountsKeeper.GetNetCollateralAndMarginRequirements(
			ctx,
			satypes.Update{SubaccountId: subaccountId},
		)
		if err != nil {
			return err
		}

		// If the subaccount has negative TNC, mark that a negative TNC subaccount was found.
		if bigNetCollateral.Sign() == -1 {
			foundNegativeTncSubaccount = true
			negativeTncSubaccountId = subaccountId
			break
		}
	}

	if !foundNegativeTncSubaccount {
		return nil
	}

	// A negative TNC subaccount was found, therefore insert a zero-fill deleveraging operation into
	// the operations queue to indicate withdrawals should be gated.
	subaccount := k.subaccountsKeeper.GetSubaccount(ctx, negativeTncSubaccountId)
	perpetualPositions := subaccount.GetPerpetualPositions()
	if len(perpetualPositions) == 0 {
		return errorsmod.Wrapf(
			types.ErrNoPerpetualPositionsToLiquidate,
			"GateWithdrawalsIfNegativeTncSubaccountSeen: subaccount has no open positions: (%s)",
			lib.MaybeGetJsonString(subaccount),
		)
	}
	perpetualId := subaccount.PerpetualPositions[0].PerpetualId
	k.MemClob.InsertZeroFillDeleveragingIntoOperationsQueue(ctx, negativeTncSubaccountId, perpetualId)
	metrics.IncrCountMetricWithLabels(
		types.ModuleName,
		metrics.SubaccountsNegativeTncSubaccountSeen,
		metrics.GetLabelForIntValue(metrics.PerpetualId, int(perpetualId)),
		metrics.GetLabelForBoolValue(metrics.IsLong, subaccount.PerpetualPositions[0].GetIsLong()),
		metrics.GetLabelForBoolValue(metrics.DeliverTx, false),
	)

	return nil
}

// IsValidInsuranceFundDelta returns true if the insurance fund has enough funds to cover the insurance
// fund delta. Specifically, this function returns true if either of the following are true:
// - The `insuranceFundDelta` is non-negative.
// - The insurance fund balance + `insuranceFundDelta` is greater-than-or-equal-to 0.
func (k Keeper) IsValidInsuranceFundDelta(
	ctx sdk.Context,
	insuranceFundDelta *big.Int,
	perpetualId uint32,
) bool {
	// Non-negative insurance fund deltas are valid.
	if insuranceFundDelta.Sign() >= 0 {
		return true
	}

	// The insurance fund delta is valid if the insurance fund balance is non-negative after adding
	// the delta.
	currentInsuranceFundBalance := k.GetInsuranceFundBalanceInQuoteQuantums(ctx, perpetualId)
	return new(big.Int).Add(currentInsuranceFundBalance, insuranceFundDelta).Sign() >= 0
}

// OffsetSubaccountPerpetualPosition iterates over all subaccounts and use those with positions
// on the opposite side to offset the liquidated subaccount's position by `deltaQuantumsTotal`.
//
// This function returns the fills that were processed and the remaining amount to offset.
// Note that each deleveraging fill is being processed _optimistically_, and the state transitions are
// still persisted even if there are not enough subaccounts to offset the liquidated subaccount's position.
func (k Keeper) OffsetSubaccountPerpetualPosition(
	ctx sdk.Context,
	liquidatedSubaccountId satypes.SubaccountId,
	perpetualId uint32,
	deltaQuantumsTotal *big.Int,
	isFinalSettlement bool,
) (
	fills []types.MatchPerpetualDeleveraging_Fill,
	deltaQuantumsRemaining *big.Int,
) {
	defer metrics.ModuleMeasureSince(
		types.ModuleName,
		metrics.ClobOffsettingSubaccountPerpetualPosition,
		time.Now(),
	)

	numSubaccountsIterated := uint32(0)
	numSubaccountsWithNonOverlappingBankruptcyPrices := uint32(0)
	numSubaccountsWithNoOpenPositionOnOppositeSide := uint32(0)
	deltaQuantumsRemaining = new(big.Int).Set(deltaQuantumsTotal)
	fills = make([]types.MatchPerpetualDeleveraging_Fill, 0)

	// Find subaccounts with open positions on the opposite side of the liquidated subaccount.
	isDeleveragingLong := deltaQuantumsTotal.Sign() == -1
	subaccountsWithOpenPositions := k.DaemonDeleveragingInfo.GetSubaccountsWithOpenPositionsOnSide(
		perpetualId,
		!isDeleveragingLong,
	)

	numSubaccounts := len(subaccountsWithOpenPositions)
	if numSubaccounts == 0 {
		liquidatedSubaccount := k.subaccountsKeeper.GetSubaccount(ctx, liquidatedSubaccountId)
		log.ErrorLog(
			ctx,
			"Failed to find subaccounts with open positions on opposite side of liquidated subaccount",
			"deltaQuantumsTotal", deltaQuantumsTotal,
			"liquidatedSubaccount", liquidatedSubaccount,
		)
		return fills, deltaQuantumsRemaining
	}

	// Start from a random subaccount.
	pseudoRand := k.GetPseudoRand(ctx)
	indexOffset := pseudoRand.Intn(numSubaccounts)

	// Iterate at most `MaxDeleveragingSubaccountsToIterate` subaccounts.
	numSubaccountsToIterate := lib.Min(numSubaccounts, int(k.Flags.MaxDeleveragingSubaccountsToIterate))

	for i := 0; i < numSubaccountsToIterate && deltaQuantumsRemaining.Sign() != 0; i++ {
		index := (i + indexOffset) % numSubaccounts
		subaccountId := subaccountsWithOpenPositions[index]

		numSubaccountsIterated++
		offsettingSubaccount := k.subaccountsKeeper.GetSubaccount(ctx, subaccountId)
		offsettingPosition, _ := offsettingSubaccount.GetPerpetualPositionForId(perpetualId)
		bigOffsettingPositionQuantums := offsettingPosition.GetBigQuantums()

		// Skip subaccounts that do not have a position in the opposite direction as the liquidated subaccount.
		if deltaQuantumsRemaining.Sign() != bigOffsettingPositionQuantums.Sign() {
			numSubaccountsWithNoOpenPositionOnOppositeSide++
			continue
		}

		// TODO(DEC-1495): Determine max amount to offset per offsetting subaccount.
		var deltaBaseQuantums *big.Int
		if deltaQuantumsRemaining.CmpAbs(bigOffsettingPositionQuantums) > 0 {
			deltaBaseQuantums = new(big.Int).Set(bigOffsettingPositionQuantums)
		} else {
			deltaBaseQuantums = new(big.Int).Set(deltaQuantumsRemaining)
		}

		// Fetch delta quote quantums. Calculated at bankruptcy price for standard
		// deleveraging and at oracle price for final settlement deleveraging.
		deltaQuoteQuantums, err := k.getDeleveragingQuoteQuantumsDelta(
			ctx,
			perpetualId,
			liquidatedSubaccountId,
			deltaBaseQuantums,
			isFinalSettlement,
		)
		if err != nil {
			liquidatedSubaccount := k.subaccountsKeeper.GetSubaccount(ctx, liquidatedSubaccountId)
			log.ErrorLogWithError(ctx, "Encountered error when getting quote quantums for deleveraging",
				err,
				"deltaBaseQuantums", deltaBaseQuantums,
				"liquidatedSubaccount", liquidatedSubaccount,
				"offsettingSubaccount", offsettingSubaccount,
			)
			continue
		}

		// Try to process the deleveraging operation for both subaccounts.
		if err := k.ProcessDeleveraging(
			ctx,
			liquidatedSubaccountId,
			*offsettingSubaccount.Id,
			perpetualId,
			deltaBaseQuantums,
			deltaQuoteQuantums,
		); err == nil {
			// Update the remaining liquidatable quantums.
			deltaQuantumsRemaining.Sub(deltaQuantumsRemaining, deltaBaseQuantums)
			fills = append(fills, types.MatchPerpetualDeleveraging_Fill{
				OffsettingSubaccountId: *offsettingSubaccount.Id,
				FillAmount:             new(big.Int).Abs(deltaBaseQuantums).Uint64(),
			})
			// Send on-chain update for the deleveraging. The events are stored in a TransientStore which should be rolled-back
			// if the branched state is discarded, so batching is not necessary.
			k.GetIndexerEventManager().AddTxnEvent(
				ctx,
				indexerevents.SubtypeDeleveraging,
				indexerevents.DeleveragingEventVersion,
				indexer_manager.GetBytes(
					indexerevents.NewDeleveragingEvent(
						liquidatedSubaccountId,
						*offsettingSubaccount.Id,
						perpetualId,
						satypes.BaseQuantums(new(big.Int).Abs(deltaBaseQuantums).Uint64()), // TODO(CT-641): Use the actual unit price rather than the total quote quantums.
						satypes.BaseQuantums(deltaQuoteQuantums.Uint64()),
						deltaBaseQuantums.Sign() > 0,
						isFinalSettlement,
					),
				),
			)
		} else if errors.Is(err, types.ErrInvalidPerpetualPositionSizeDelta) {
			panic(
				fmt.Sprintf(
					"Invalid perpetual position size delta when processing deleveraging. error: %v",
					err,
				),
			)
		} else {
			// If an error is returned, it's likely because the subaccounts' bankruptcy prices do not overlap.
			// TODO(CLOB-75): Support deleveraging subaccounts with non overlapping bankruptcy prices.
			liquidatedSubaccount := k.subaccountsKeeper.GetSubaccount(ctx, liquidatedSubaccountId)
			offsettingSubaccount := k.subaccountsKeeper.GetSubaccount(ctx, *offsettingSubaccount.Id)
			log.DebugLog(ctx, "Encountered error when processing deleveraging",
				err,
				"blockHeight", ctx.BlockHeight(),
				"checkTx", ctx.IsCheckTx(),
				"perpetualId", perpetualId,
				"deltaBaseQuantums", deltaBaseQuantums,
				"liquidatedSubaccount", liquidatedSubaccount,
				"offsettingSubaccount", offsettingSubaccount,
			)
			numSubaccountsWithNonOverlappingBankruptcyPrices++
		}
	}

	labels := []metrics.Label{
		metrics.GetLabelForIntValue(metrics.PerpetualId, int(perpetualId)),
	}

	metrics.AddSampleWithLabels(
		metrics.ClobDeleveragingNumSubaccountsIteratedCount,
		float32(numSubaccountsIterated),
		labels...,
	)

	metrics.AddSampleWithLabels(
		metrics.ClobDeleveragingNonOverlappingBankrupcyPricesCount,
		float32(numSubaccountsWithNonOverlappingBankruptcyPrices),
		labels...,
	)
	metrics.AddSampleWithLabels(
		metrics.ClobDeleveragingNoOpenPositionOnOppositeSideCount,
		float32(numSubaccountsWithNoOpenPositionOnOppositeSide),
		labels...,
	)
	return fills, deltaQuantumsRemaining
}

// getDeleveragingQuoteQuantums returns the quote quantums delta to apply to a deleveraging operation.
// This returns the bankruptcy price for standard deleveraging operations, and the oracle price for
// final settlement deleveraging operations.
func (k Keeper) getDeleveragingQuoteQuantumsDelta(
	ctx sdk.Context,
	perpetualId uint32,
	subaccountId satypes.SubaccountId,
	deltaQuantums *big.Int,
	isFinalSettlement bool,
) (deltaQuoteQuantums *big.Int, err error) {
	// If market is in final settlement and the subaccount has non-negative TNC, use the oracle price.
	if isFinalSettlement {
		return k.perpetualsKeeper.GetNetNotional(ctx, perpetualId, new(big.Int).Neg(deltaQuantums))
	}

	// For standard deleveraging, use the bankruptcy price.
	return k.GetBankruptcyPriceInQuoteQuantums(
		ctx,
		subaccountId,
		perpetualId,
		deltaQuantums,
	)
}

// ProcessDeleveraging processes a deleveraging operation by closing both the liquidated subaccount's
// position and the offsetting subaccount's position at the bankruptcy price of the _liquidated_ position.
// This function takes a `deltaQuantums` argument, which is the delta with respect to the liquidated subaccount's
// position, to allow for partial deleveraging. This function emits a cometbft event if the deleveraging match
// is successfully written to state.
//
// This function returns an error if:
// - `deltaBaseQuantums` is not valid with respect to either of the subaccounts.
// - `GetBankruptcyPriceInQuoteQuantums` returns an error.
// - subaccount updates cannot be applied when the bankruptcy prices of both subaccounts don't overlap.
func (k Keeper) ProcessDeleveraging(
	ctx sdk.Context,
	liquidatedSubaccountId satypes.SubaccountId,
	offsettingSubaccountId satypes.SubaccountId,
	perpetualId uint32,
	deltaBaseQuantums *big.Int,
	deltaQuoteQuantums *big.Int,
) (
	err error,
) {
	// Get the liquidated subaccount.
	liquidatedSubaccount := k.subaccountsKeeper.GetSubaccount(ctx, liquidatedSubaccountId)
	liquidatedPosition, _ := liquidatedSubaccount.GetPerpetualPositionForId(perpetualId)
	liquidatedPositionQuantums := liquidatedPosition.GetBigQuantums()

	// Get the offsetting subaccount.
	offsettingSubaccount := k.subaccountsKeeper.GetSubaccount(ctx, offsettingSubaccountId)
	offsettingPosition, _ := offsettingSubaccount.GetPerpetualPositionForId(perpetualId)
	offsettingPositionQuantums := offsettingPosition.GetBigQuantums()

	// Make sure that `deltaQuantums` is valid with respect to the liquidated and offsetting subaccounts
	// by checking that `deltaQuantums` is on the opposite side of the liquidated position side,
	// the same side as the offsetting subaccount position side, and the magnitude of `deltaQuantums`
	// is not larger than both positions.
	if liquidatedPositionQuantums.Sign()*deltaBaseQuantums.Sign() != -1 ||
		liquidatedPositionQuantums.CmpAbs(deltaBaseQuantums) == -1 ||
		offsettingPositionQuantums.Sign()*deltaBaseQuantums.Sign() != 1 ||
		offsettingPositionQuantums.CmpAbs(deltaBaseQuantums) == -1 {
		return errorsmod.Wrapf(
			types.ErrInvalidPerpetualPositionSizeDelta,
			"ProcessDeleveraging: liquidated = (%s), offsetting = (%s), perpetual id = (%d), deltaQuantums = (%+v)",
			lib.MaybeGetJsonString(liquidatedSubaccount),
			lib.MaybeGetJsonString(offsettingSubaccount),
			perpetualId,
			deltaBaseQuantums,
		)
	}

	deleveragedSubaccountQuoteBalanceDelta := deltaQuoteQuantums
	offsettingSubaccountQuoteBalanceDelta := new(big.Int).Neg(deltaQuoteQuantums)
	deleveragedSubaccountPerpetualQuantumsDelta := deltaBaseQuantums
	offsettingSubaccountPerpetualQuantumsDelta := new(big.Int).Neg(deltaBaseQuantums)

	updates := []satypes.Update{
		// Liquidated subaccount update.
		{
			AssetUpdates: []satypes.AssetUpdate{
				{
					AssetId:          assettypes.AssetTDai.Id,
					BigQuantumsDelta: deleveragedSubaccountQuoteBalanceDelta,
				},
			},
			PerpetualUpdates: []satypes.PerpetualUpdate{
				{
					PerpetualId:      perpetualId,
					BigQuantumsDelta: deleveragedSubaccountPerpetualQuantumsDelta,
				},
			},
			SubaccountId: liquidatedSubaccountId,
		},
		// Offsetting subaccount update.
		{
			AssetUpdates: []satypes.AssetUpdate{
				{
					AssetId:          assettypes.AssetTDai.Id,
					BigQuantumsDelta: offsettingSubaccountQuoteBalanceDelta,
				},
			},
			PerpetualUpdates: []satypes.PerpetualUpdate{
				{
					PerpetualId:      perpetualId,
					BigQuantumsDelta: offsettingSubaccountPerpetualQuantumsDelta,
				},
			},
			SubaccountId: offsettingSubaccountId,
		},
	}

	// Apply the update.
	success, successPerUpdate, err := k.subaccountsKeeper.UpdateSubaccounts(ctx, updates, satypes.Match)
	if err != nil {
		return err
	}

	// If not successful, return error indicating why.
	if updateErr := satypes.GetErrorFromUpdateResults(success, successPerUpdate, updates); updateErr != nil {
		return updateErr
	}

	// Stat quantums deleveraged in quote quantums.
	if deleveragedQuoteQuantums, err := k.perpetualsKeeper.GetNetCollateral(
		ctx,
		perpetualId,
		new(big.Int).Abs(deltaBaseQuantums),
	); err == nil {
		labels := []metrics.Label{
			metrics.GetLabelForIntValue(metrics.PerpetualId, int(perpetualId)),
			metrics.GetLabelForBoolValue(metrics.CheckTx, ctx.IsCheckTx()),
			metrics.GetLabelForBoolValue(metrics.IsLong, deltaBaseQuantums.Sign() == -1),
		}

		metrics.AddSampleWithLabels(
			metrics.ClobDeleverageSubaccountFilledQuoteQuantums,
			metrics.GetMetricValueFromBigInt(deleveragedQuoteQuantums),
			labels...,
		)
	}

	// Deleveraging was successful, therefore emit a cometbft event indicating a deleveraging match occurred.
	ctx.EventManager().EmitEvent(
		types.NewCreateMatchEvent(
			liquidatedSubaccountId,
			offsettingSubaccountId,
			big.NewInt(0),
			big.NewInt(0),
			deleveragedSubaccountQuoteBalanceDelta,
			offsettingSubaccountQuoteBalanceDelta,
			deleveragedSubaccountPerpetualQuantumsDelta,
			offsettingSubaccountPerpetualQuantumsDelta,
			big.NewInt(0),
			big.NewInt(0),
			big.NewInt(0),
			false, // IsLiquidation is false since this isn't a liquidation match.
			true,  // IsDeleverage is true since this is a deleveraging match.
			perpetualId,
		),
	)

	return nil
}

// GetSubaccountsWithPositionsInFinalSettlementMarkets uses the subaccountOpenPositionInfo returned from the
// deleveraging daemon to fetch subaccounts with open positions in final settlement markets. These subaccounts
// will be deleveraged in either at the oracle price if non-negative TNC or at bankruptcy price if negative TNC. This
// function is called in PrepareCheckState during the deleveraging step.
func (k Keeper) GetSubaccountsWithPositionsInFinalSettlementMarkets(
	ctx sdk.Context,
) (subaccountsToDeleverage []heap.SubaccountToDeleverage) {
	defer telemetry.MeasureSince(
		time.Now(),
		types.ModuleName,
		metrics.ClobGetSubaccountsWithPositionsInFinalSettlementMarkets,
		metrics.Latency,
	)

	for _, clobPair := range k.GetAllClobPairs(ctx) {
		if clobPair.Status != types.ClobPair_STATUS_FINAL_SETTLEMENT {
			continue
		}

		finalSettlementPerpetualId := clobPair.MustGetPerpetualId()
		subaccountsWithPosition := k.DaemonDeleveragingInfo.GetSubaccountsWithOpenPositions(
			finalSettlementPerpetualId,
		)
		for _, subaccountId := range subaccountsWithPosition {
			subaccountsToDeleverage = append(subaccountsToDeleverage, heap.SubaccountToDeleverage{
				SubaccountId: subaccountId,
				PerpetualId:  finalSettlementPerpetualId,
			})
		}
	}

	metrics.AddSample(
		metrics.ClobSubaccountsWithFinalSettlementPositionsCount,
		float32(len(subaccountsToDeleverage)),
	)

	return subaccountsToDeleverage
}

// DeleverageSubaccounts deleverages a slice of subaccounts paired with a perpetual position to deleverage with.
// Returns an error if a deleveraging attempt returns an error.
func (k Keeper) DeleverageSubaccounts(
	ctx sdk.Context,
	subaccountsToDeleverage []heap.SubaccountToDeleverage,
) error {
	defer telemetry.MeasureSince(
		time.Now(),
		types.ModuleName,
		metrics.LiquidateSubaccounts_Deleverage,
		metrics.Latency,
	)

	// For each unfilled liquidation, attempt to deleverage the subaccount.
	for i := 0; i < int(k.Flags.MaxDeleveragingAttemptsPerBlock) && i < len(subaccountsToDeleverage); i++ {
		subaccountId := subaccountsToDeleverage[i].SubaccountId
		perpetualId := subaccountsToDeleverage[i].PerpetualId
		_, err := k.MaybeDeleverageSubaccount(ctx, subaccountId, perpetualId)
		if err != nil {
			log.ErrorLogWithError(
				ctx,
				"Failed to deleverage subaccount.",
				err,
				"subaccount", subaccountId,
				"perpetualId", perpetualId,
			)
			return err
		}
	}

	return nil
}<|MERGE_RESOLUTION|>--- conflicted
+++ resolved
@@ -142,11 +142,7 @@
 ) {
 	tdaiAsset, exists := k.assetsKeeper.GetAsset(ctx, assettypes.AssetTDai.Id)
 	if !exists {
-<<<<<<< HEAD
-		panic("GetInsuranceFundBalance: TDai asset not found in state")
-=======
-		panic("GetInsuranceFundBalanceInQuoteQuantums: Usdc asset not found in state")
->>>>>>> 17fc528a
+		panic("GetInsuranceFundBalanceInQuoteQuantums: TDai asset not found in state")
 	}
 	insuranceFundAddr, err := k.perpetualsKeeper.GetInsuranceFundModuleAddress(ctx, perpetualId)
 	if err != nil {
