package keeper_test

import (
	"math"
	"math/big"
	"testing"
	"time"

	errorsmod "cosmossdk.io/errors"
	sdkmath "cosmossdk.io/math"
	sdk "github.com/cosmos/cosmos-sdk/types"
	sdkerrors "github.com/cosmos/cosmos-sdk/types/errors"
	authtypes "github.com/cosmos/cosmos-sdk/x/auth/types"
	"github.com/dydxprotocol/v4-chain/protocol/dtypes"
	indexerevents "github.com/dydxprotocol/v4-chain/protocol/indexer/events"
	"github.com/dydxprotocol/v4-chain/protocol/indexer/indexer_manager"
	"github.com/dydxprotocol/v4-chain/protocol/lib"
	"github.com/dydxprotocol/v4-chain/protocol/mocks"
	big_testutil "github.com/dydxprotocol/v4-chain/protocol/testutil/big"
	clobtest "github.com/dydxprotocol/v4-chain/protocol/testutil/clob"
	"github.com/dydxprotocol/v4-chain/protocol/testutil/constants"
	keepertest "github.com/dydxprotocol/v4-chain/protocol/testutil/keeper"
	blocktimetypes "github.com/dydxprotocol/v4-chain/protocol/x/blocktime/types"
	"github.com/dydxprotocol/v4-chain/protocol/x/clob/memclob"
	"github.com/dydxprotocol/v4-chain/protocol/x/clob/types"
	feetypes "github.com/dydxprotocol/v4-chain/protocol/x/feetiers/types"
	"github.com/dydxprotocol/v4-chain/protocol/x/perpetuals"
	perptypes "github.com/dydxprotocol/v4-chain/protocol/x/perpetuals/types"
	"github.com/dydxprotocol/v4-chain/protocol/x/prices"
	pricestypes "github.com/dydxprotocol/v4-chain/protocol/x/prices/types"
	satypes "github.com/dydxprotocol/v4-chain/protocol/x/subaccounts/types"
	"github.com/stretchr/testify/mock"
	"github.com/stretchr/testify/require"
)

func TestPlacePerpetualLiquidation(t *testing.T) {
	tests := map[string]struct {
		// Perpetuals state.
		perpetuals []perptypes.Perpetual
		// Subaccount state.
		subaccounts []satypes.Subaccount
		// CLOB state.
		clobs     []types.ClobPair
		feeParams feetypes.PerpetualFeeParams

		existingOrders []types.Order

		// Parameters.
		order types.LiquidationOrder

		// Expectations.
		expectedPlacedOrders  []*types.MsgPlaceOrder
		expectedMatchedOrders []*types.ClobMatch
	}{
		`Can place a liquidation that doesn't match any maker orders`: {
			perpetuals: []perptypes.Perpetual{
				constants.BtcUsd_SmallMarginRequirement,
			},
			subaccounts: []satypes.Subaccount{
				constants.Dave_Num0_1BTC_Long_46000USD_Short,
			},
			clobs:     []types.ClobPair{constants.ClobPair_Btc},
			feeParams: constants.PerpetualFeeParams,

			order: constants.LiquidationOrder_Dave_Num0_Clob0_Sell1BTC_Price50000,

			expectedPlacedOrders:  []*types.MsgPlaceOrder{},
			expectedMatchedOrders: []*types.ClobMatch{},
		},
		`Can place a liquidation that matches maker orders`: {
			perpetuals: []perptypes.Perpetual{
				constants.BtcUsd_SmallMarginRequirement,
			},
			subaccounts: []satypes.Subaccount{
				constants.Carl_Num0_1BTC_Short,
				constants.Dave_Num0_1BTC_Long_46000USD_Short,
			},
			clobs:     []types.ClobPair{constants.ClobPair_Btc},
			feeParams: constants.PerpetualFeeParams,

			existingOrders: []types.Order{
				constants.Order_Carl_Num0_Id0_Clob0_Buy1BTC_Price50000_GTB10,
			},

			order: constants.LiquidationOrder_Dave_Num0_Clob0_Sell1BTC_Price50000,

			expectedPlacedOrders: []*types.MsgPlaceOrder{
				{
					Order: constants.Order_Carl_Num0_Id0_Clob0_Buy1BTC_Price50000_GTB10,
				},
			},
			expectedMatchedOrders: []*types.ClobMatch{
				types.NewClobMatchFromMatchPerpetualLiquidation(
					&types.MatchPerpetualLiquidation{
						ClobPairId:  constants.ClobPair_Btc.Id,
						IsBuy:       false,
						TotalSize:   100_000_000,
						Liquidated:  constants.Dave_Num0,
						PerpetualId: constants.ClobPair_Btc.GetPerpetualClobMetadata().PerpetualId,
						Fills: []types.MakerFill{
							{
								MakerOrderId: types.OrderId{},
								FillAmount:   100_000_000,
							},
						},
					},
				),
			},
		},
		`Can place a liquidation that matches maker orders and removes undercollateralized ones`: {
			perpetuals: []perptypes.Perpetual{
				constants.BtcUsd_SmallMarginRequirement,
			},
			subaccounts: []satypes.Subaccount{
				constants.Carl_Num0_1BTC_Short,
				constants.Dave_Num0_1BTC_Long_46000USD_Short,
			},
			clobs:     []types.ClobPair{constants.ClobPair_Btc},
			feeParams: constants.PerpetualFeeParams,

			existingOrders: []types.Order{
				// Note this order will be removed when matching.
				constants.Order_Carl_Num1_Id0_Clob0_Buy1BTC_Price50000_GTB10,
				constants.Order_Carl_Num0_Id0_Clob0_Buy1BTC_Price50000_GTB10,
			},

			order: constants.LiquidationOrder_Dave_Num0_Clob0_Sell1BTC_Price50000,

			expectedPlacedOrders: []*types.MsgPlaceOrder{
				{
					Order: constants.Order_Carl_Num0_Id0_Clob0_Buy1BTC_Price50000_GTB10,
				},
			},
			expectedMatchedOrders: []*types.ClobMatch{
				types.NewClobMatchFromMatchPerpetualLiquidation(
					&types.MatchPerpetualLiquidation{
						ClobPairId:  constants.ClobPair_Btc.Id,
						IsBuy:       false,
						TotalSize:   100_000_000,
						Liquidated:  constants.Dave_Num0,
						PerpetualId: constants.ClobPair_Btc.GetPerpetualClobMetadata().PerpetualId,
						Fills: []types.MakerFill{
							{
								MakerOrderId: types.OrderId{},
								FillAmount:   100_000_000,
							},
						},
					},
				),
			},
		},
		`Can place a liquidation that matches maker orders with maker rebates and empty fee collector`: {
			perpetuals: []perptypes.Perpetual{
				constants.BtcUsd_SmallMarginRequirement,
			},
			subaccounts: []satypes.Subaccount{
				constants.Carl_Num0_1BTC_Short,
				constants.Dave_Num0_1BTC_Long_46000USD_Short,
			},
			clobs:     []types.ClobPair{constants.ClobPair_Btc},
			feeParams: constants.PerpetualFeeParamsMakerRebate,

			existingOrders: []types.Order{
				constants.Order_Carl_Num0_Id0_Clob0_Buy1BTC_Price50000_GTB10,
			},

			order: constants.LiquidationOrder_Dave_Num0_Clob0_Sell1BTC_Price50000,

			expectedPlacedOrders: []*types.MsgPlaceOrder{
				{
					Order: constants.Order_Carl_Num0_Id0_Clob0_Buy1BTC_Price50000_GTB10,
				},
			},
			expectedMatchedOrders: []*types.ClobMatch{
				types.NewClobMatchFromMatchPerpetualLiquidation(
					&types.MatchPerpetualLiquidation{
						ClobPairId:  constants.ClobPair_Btc.Id,
						IsBuy:       false,
						TotalSize:   100_000_000,
						Liquidated:  constants.Dave_Num0,
						PerpetualId: constants.ClobPair_Btc.GetPerpetualClobMetadata().PerpetualId,
						Fills: []types.MakerFill{
							{
								MakerOrderId: types.OrderId{},
								FillAmount:   100_000_000,
							},
						},
					},
				),
			},
		},
		`Can place a liquidation that matches maker orders with maker rebates`: {
			perpetuals: []perptypes.Perpetual{
				constants.BtcUsd_SmallMarginRequirement,
			},
			subaccounts: []satypes.Subaccount{
				constants.Carl_Num0_1BTC_Short,
				constants.Dave_Num0_1BTC_Long_46000USD_Short,
			},
			clobs:     []types.ClobPair{constants.ClobPair_Btc},
			feeParams: constants.PerpetualFeeParamsMakerRebate,
			existingOrders: []types.Order{
				constants.Order_Carl_Num0_Id0_Clob0_Buy1BTC_Price50000_GTB10,
			},

			order: constants.LiquidationOrder_Dave_Num0_Clob0_Sell1BTC_Price50000,

			expectedPlacedOrders: []*types.MsgPlaceOrder{
				{
					Order: constants.Order_Carl_Num0_Id0_Clob0_Buy1BTC_Price50000_GTB10,
				},
			},
			expectedMatchedOrders: []*types.ClobMatch{
				types.NewClobMatchFromMatchPerpetualLiquidation(
					&types.MatchPerpetualLiquidation{
						ClobPairId:  constants.ClobPair_Btc.Id,
						IsBuy:       false,
						TotalSize:   100_000_000,
						Liquidated:  constants.Dave_Num0,
						PerpetualId: constants.ClobPair_Btc.GetPerpetualClobMetadata().PerpetualId,
						Fills: []types.MakerFill{
							{
								MakerOrderId: types.OrderId{},
								FillAmount:   100_000_000,
							},
						},
					},
				),
			},
		},
	}
	for name, tc := range tests {
		t.Run(name, func(t *testing.T) {
			// Setup keeper state.
			memClob := memclob.NewMemClobPriceTimePriority(false)
			mockBankKeeper := &mocks.BankKeeper{}
			mockBankKeeper.On(
				"SendCoinsFromModuleToModule",
				mock.Anything,
				satypes.ModuleName,
				authtypes.FeeCollectorName,
				mock.Anything,
			).Return(nil)
			mockBankKeeper.On(
				"SendCoinsFromModuleToModule",
				mock.Anything,
				satypes.ModuleName,
				types.InsuranceFundName,
				mock.Anything,
			).Return(nil)
			// Fee collector does not have any funds.
			mockBankKeeper.On(
				"SendCoinsFromModuleToModule",
				mock.Anything,
				authtypes.FeeCollectorName,
				satypes.ModuleName,
				mock.Anything,
			).Return(sdkerrors.ErrInsufficientFunds)
			// Give the insurance fund a 1M USDC balance.
			mockBankKeeper.On(
				"GetBalance",
				mock.Anything,
				types.InsuranceFundModuleAddress,
				constants.Usdc.Denom,
			).Return(
				sdk.NewCoin(
					constants.Usdc.Denom,
					sdkmath.NewIntFromBigInt(big.NewInt(1_000_000_000_000)),
				),
			)

			ks := keepertest.NewClobKeepersTestContext(t, memClob, mockBankKeeper, indexer_manager.NewIndexerEventManagerNoop())

			ctx := ks.Ctx.WithIsCheckTx(true)
			// Create the default markets.
			keepertest.CreateTestMarkets(t, ctx, ks.PricesKeeper)

			// Create liquidity tiers.
			keepertest.CreateTestLiquidityTiers(t, ctx, ks.PerpetualsKeeper)

			require.NoError(t, ks.FeeTiersKeeper.SetPerpetualFeeParams(ctx, tc.feeParams))

			// Set up USDC asset in assets module.
			err := keepertest.CreateUsdcAsset(ctx, ks.AssetsKeeper)
			require.NoError(t, err)

			// Create all perpetuals.
			for _, p := range tc.perpetuals {
				_, err := ks.PerpetualsKeeper.CreatePerpetual(
					ctx,
					p.Params.Id,
					p.Params.Ticker,
					p.Params.MarketId,
					p.Params.AtomicResolution,
					p.Params.DefaultFundingPpm,
					p.Params.LiquidityTier,
				)
				require.NoError(t, err)
			}

			// Create all subaccounts.
			for _, subaccount := range tc.subaccounts {
				ks.SubaccountsKeeper.SetSubaccount(ctx, subaccount)
			}

			// Create all CLOBs.
			for _, clobPair := range tc.clobs {
				_, err = ks.ClobKeeper.CreatePerpetualClobPair(
					ctx,
					clobPair.Id,
					clobtest.MustPerpetualId(clobPair),
					satypes.BaseQuantums(clobPair.StepBaseQuantums),
					clobPair.QuantumConversionExponent,
					clobPair.SubticksPerTick,
					clobPair.Status,
				)
				require.NoError(t, err)
			}

			// Initialize the liquidations config.
			require.NoError(
				t,
				ks.ClobKeeper.InitializeLiquidationsConfig(ctx, types.LiquidationsConfig_Default),
			)

			// Create all existing orders.
			for _, order := range tc.existingOrders {
				_, _, err := ks.ClobKeeper.PlaceShortTermOrder(ctx, &types.MsgPlaceOrder{Order: order})
				require.NoError(t, err)
			}

			// Run the test.
			_, _, err = ks.ClobKeeper.PlacePerpetualLiquidation(ctx, tc.order)
			require.NoError(t, err)

			// Verify test expectations.
			// TODO(DEC-1979): Refactor these tests to support the operations queue refactor.
			// placedOrders, matchedOrders := memClob.GetPendingFills(ctx)

			// require.Equal(t, tc.expectedPlacedOrders, placedOrders, "Placed orders lists are not equal")
			// require.Equal(t, tc.expectedMatchedOrders, matchedOrders, "Matched orders lists are not equal")
		})
	}
}

func TestPlacePerpetualLiquidation_PreexistingLiquidation(t *testing.T) {
	tests := map[string]struct {
		// State.
		subaccounts         []satypes.Subaccount
		setupMockBankKeeper func(m *mocks.BankKeeper)

		// Parameters.
		liquidationConfig     types.LiquidationsConfig
		placedMatchableOrders []types.MatchableOrder
		order                 types.LiquidationOrder

		// Expectations.
		panics                            bool
		expectedError                     error
		expectedFilledSize                satypes.BaseQuantums
		expectedOrderStatus               types.OrderStatus
		expectedPlacedOrders              []*types.MsgPlaceOrder
		expectedMatchedOrders             []*types.ClobMatch
		expectedSubaccountLiquidationInfo map[satypes.SubaccountId]types.SubaccountLiquidationInfo
	}{
		`PlacePerpetualLiquidation succeeds with pre-existing liquidations in the block`: {
			subaccounts: []satypes.Subaccount{
				{
					Id: &constants.Carl_Num0,
					AssetPositions: []*satypes.AssetPosition{
						{
							AssetId:  0,
							Quantums: dtypes.NewInt(54_999_000_000), // $54,999
						},
					},
					PerpetualPositions: []*satypes.PerpetualPosition{
						{
							PerpetualId: 0,
							Quantums:    dtypes.NewInt(-100_000_000), // -1 BTC
						},
						{
							PerpetualId: 1,
							Quantums:    dtypes.NewInt(-1_000_000_000), // -1 ETH
						},
					},
				},
				constants.Dave_Num0_1BTC_Long_50000USD,
			},

			liquidationConfig: constants.LiquidationsConfig_No_Limit,
			placedMatchableOrders: []types.MatchableOrder{
				&constants.Order_Dave_Num0_Id3_Clob1_Sell1ETH_Price3000,
				&constants.LiquidationOrder_Carl_Num0_Clob1_Buy1ETH_Price3000,
				&constants.Order_Dave_Num0_Id0_Clob0_Sell1BTC_Price50000_GTB10,
			},
			order: constants.LiquidationOrder_Carl_Num0_Clob0_Buy1BTC_Price50000,

			expectedOrderStatus: types.Success,
			expectedPlacedOrders: []*types.MsgPlaceOrder{
				{
					Order: constants.Order_Dave_Num0_Id3_Clob1_Sell1ETH_Price3000,
				},
				{
					Order: constants.Order_Dave_Num0_Id0_Clob0_Sell1BTC_Price50000_GTB10,
				},
			},
			expectedMatchedOrders: []*types.ClobMatch{
				types.NewClobMatchFromMatchPerpetualLiquidation(
					&types.MatchPerpetualLiquidation{
						ClobPairId:  constants.ClobPair_Eth.Id,
						IsBuy:       true,
						TotalSize:   1_000_000_000,
						Liquidated:  constants.Carl_Num0,
						PerpetualId: constants.ClobPair_Eth.GetPerpetualClobMetadata().PerpetualId,
						Fills: []types.MakerFill{
							{
								MakerOrderId: types.OrderId{},
								FillAmount:   1_000_000_000,
							},
						},
					},
				),
				types.NewClobMatchFromMatchPerpetualLiquidation(
					&types.MatchPerpetualLiquidation{
						ClobPairId:  constants.ClobPair_Btc.Id,
						IsBuy:       true,
						TotalSize:   100_000_000,
						Liquidated:  constants.Carl_Num0,
						PerpetualId: constants.ClobPair_Btc.GetPerpetualClobMetadata().PerpetualId,
						Fills: []types.MakerFill{
							{
								MakerOrderId: types.OrderId{},
								FillAmount:   100_000_000,
							},
						},
					},
				),
			},
			expectedSubaccountLiquidationInfo: map[satypes.SubaccountId]types.SubaccountLiquidationInfo{
				constants.Carl_Num0: {
					PerpetualsLiquidated:  []uint32{1, 0},
					NotionalLiquidated:    53_000_000_000, // $53,000
					QuantumsInsuranceLost: 0,
				},
				constants.Dave_Num0: {},
			},
		},
		`PlacePerpetualLiquidation considers pre-existing liquidations and stops before exceeding
		max notional liquidated per block`: {
			subaccounts: []satypes.Subaccount{
				{
					Id: &constants.Carl_Num0,
					AssetPositions: []*satypes.AssetPosition{
						{
							AssetId:  0,
							Quantums: dtypes.NewInt(54_999_000_000), // $54,999
						},
					},
					PerpetualPositions: []*satypes.PerpetualPosition{
						{
							PerpetualId: 0,
							Quantums:    dtypes.NewInt(-100_000_000), // -1 BTC
						},
						{
							PerpetualId: 1,
							Quantums:    dtypes.NewInt(-1_000_000_000), // -1 ETH
						},
					},
				},
				constants.Dave_Num0_1BTC_Long_50000USD,
			},

			liquidationConfig: types.LiquidationsConfig{
				MaxLiquidationFeePpm: 5_000,
				FillablePriceConfig:  constants.FillablePriceConfig_Default,
				PositionBlockLimits:  constants.PositionBlockLimits_No_Limit,
				SubaccountBlockLimits: types.SubaccountBlockLimits{
					MaxNotionalLiquidated:    10_000_000_000, // $10,000
					MaxQuantumsInsuranceLost: math.MaxUint64,
				},
			},
			placedMatchableOrders: []types.MatchableOrder{
				&constants.Order_Dave_Num0_Id3_Clob1_Sell1ETH_Price3000,
				&constants.LiquidationOrder_Carl_Num0_Clob1_Buy1ETH_Price3000,
				&constants.Order_Dave_Num0_Id0_Clob0_Sell1BTC_Price50000_GTB10,
			},
			order: constants.LiquidationOrder_Carl_Num0_Clob0_Buy1BTC_Price50000,

			// Only matches one order since matching both orders would exceed `MaxNotionalLiquidated`.
			expectedOrderStatus: types.LiquidationExceededSubaccountMaxNotionalLiquidated,
			expectedPlacedOrders: []*types.MsgPlaceOrder{
				{
					Order: constants.Order_Dave_Num0_Id3_Clob1_Sell1ETH_Price3000,
				},
			},
			expectedMatchedOrders: []*types.ClobMatch{
				types.NewClobMatchFromMatchPerpetualLiquidation(
					&types.MatchPerpetualLiquidation{
						ClobPairId:  constants.ClobPair_Eth.Id,
						IsBuy:       true,
						TotalSize:   1_000_000_000,
						Liquidated:  constants.Carl_Num0,
						PerpetualId: constants.ClobPair_Eth.GetPerpetualClobMetadata().PerpetualId,
						Fills: []types.MakerFill{
							{
								MakerOrderId: types.OrderId{},
								FillAmount:   1_000_000_000,
							},
						},
					},
				),
			},
			expectedSubaccountLiquidationInfo: map[satypes.SubaccountId]types.SubaccountLiquidationInfo{
				constants.Carl_Num0: {
					PerpetualsLiquidated:  []uint32{1, 0},
					NotionalLiquidated:    3_000_000_000, // $3,000
					QuantumsInsuranceLost: 0,
				},
				constants.Dave_Num0: {},
			},
		},
		`PlacePerpetualLiquidation matches some order and stops before exceeding max notional liquidated per block`: {
			subaccounts: []satypes.Subaccount{
				constants.Carl_Num0_1BTC_Short_54999USD,
				constants.Dave_Num0_1BTC_Long_50000USD,
			},

			liquidationConfig: types.LiquidationsConfig{
				MaxLiquidationFeePpm: 5_000,
				FillablePriceConfig:  constants.FillablePriceConfig_Default,
				PositionBlockLimits:  constants.PositionBlockLimits_No_Limit,
				SubaccountBlockLimits: types.SubaccountBlockLimits{
					MaxNotionalLiquidated:    20_000_000_000, // $20,000
					MaxQuantumsInsuranceLost: math.MaxUint64,
				},
			},
			placedMatchableOrders: []types.MatchableOrder{
				&constants.Order_Dave_Num0_Id1_Clob0_Sell025BTC_Price50000_GTB11,
				&constants.Order_Dave_Num0_Id2_Clob0_Sell025BTC_Price50000_GTB12,
			},
			order: constants.LiquidationOrder_Carl_Num0_Clob0_Buy1BTC_Price50000,

			// Only matches one order since matching both orders would exceed `MaxNotionalLiquidated`.
			expectedOrderStatus: types.LiquidationExceededSubaccountMaxNotionalLiquidated,
			expectedPlacedOrders: []*types.MsgPlaceOrder{
				{
					Order: constants.Order_Dave_Num0_Id1_Clob0_Sell025BTC_Price50000_GTB11,
				},
			},
			expectedMatchedOrders: []*types.ClobMatch{
				types.NewClobMatchFromMatchPerpetualLiquidation(
					&types.MatchPerpetualLiquidation{
						ClobPairId:  constants.ClobPair_Btc.Id,
						IsBuy:       true,
						TotalSize:   100_000_000,
						Liquidated:  constants.Carl_Num0,
						PerpetualId: constants.ClobPair_Btc.GetPerpetualClobMetadata().PerpetualId,
						Fills: []types.MakerFill{
							{
								MakerOrderId: types.OrderId{},
								FillAmount:   25_000_000,
							},
						},
					},
				),
			},
			expectedSubaccountLiquidationInfo: map[satypes.SubaccountId]types.SubaccountLiquidationInfo{
				constants.Carl_Num0: {
					PerpetualsLiquidated:  []uint32{0},
					NotionalLiquidated:    12_500_000_000, // $12,500
					QuantumsInsuranceLost: 0,
				},
				constants.Dave_Num0: {},
			},
		},
		`PlacePerpetualLiquidation considers pre-existing liquidations and stops before exceeding
		max insurance fund lost per block`: {
			subaccounts: []satypes.Subaccount{
				{
					Id: &constants.Carl_Num0,
					AssetPositions: []*satypes.AssetPosition{
						{
							AssetId:  0,
							Quantums: dtypes.NewInt(53_000_000_000), // $53,000
						},
					},
					PerpetualPositions: []*satypes.PerpetualPosition{
						{
							PerpetualId: 0,
							Quantums:    dtypes.NewInt(-100_000_000), // -1 BTC
						},
						{
							PerpetualId: 1,
							Quantums:    dtypes.NewInt(-1_000_000_000), // -1 ETH
						},
					},
				},
				constants.Dave_Num0_1BTC_Long_50000USD,
			},

			liquidationConfig: types.LiquidationsConfig{
				MaxLiquidationFeePpm: 5_000,
				FillablePriceConfig:  constants.FillablePriceConfig_Default,
				PositionBlockLimits:  constants.PositionBlockLimits_No_Limit,
				SubaccountBlockLimits: types.SubaccountBlockLimits{
					MaxNotionalLiquidated:    math.MaxUint64,
					MaxQuantumsInsuranceLost: 50_000_000, // $50
				},
			},
			placedMatchableOrders: []types.MatchableOrder{
				&constants.Order_Dave_Num0_Id4_Clob1_Sell1ETH_Price3030,
				&constants.LiquidationOrder_Carl_Num0_Clob1_Buy1ETH_Price3030,
				&constants.Order_Dave_Num0_Id0_Clob0_Sell1BTC_Price50500_GTB10,
			},
			order: constants.LiquidationOrder_Carl_Num0_Clob0_Buy1BTC_Price50500,

			// Only matches one order since matching both orders would exceed `MaxQuantumsInsuranceLost`.
			expectedOrderStatus: types.LiquidationExceededSubaccountMaxInsuranceLost,
			expectedPlacedOrders: []*types.MsgPlaceOrder{
				{
					Order: constants.Order_Dave_Num0_Id4_Clob1_Sell1ETH_Price3030,
				},
			},
			expectedMatchedOrders: []*types.ClobMatch{
				types.NewClobMatchFromMatchPerpetualLiquidation(
					&types.MatchPerpetualLiquidation{
						ClobPairId:  constants.ClobPair_Eth.Id,
						IsBuy:       true,
						TotalSize:   1_000_000_000,
						Liquidated:  constants.Carl_Num0,
						PerpetualId: constants.ClobPair_Eth.GetPerpetualClobMetadata().PerpetualId,
						Fills: []types.MakerFill{
							{
								MakerOrderId: types.OrderId{},
								FillAmount:   1_000_000_000,
							},
						},
					},
				),
			},
			expectedSubaccountLiquidationInfo: map[satypes.SubaccountId]types.SubaccountLiquidationInfo{
				constants.Carl_Num0: {
					PerpetualsLiquidated:  []uint32{1, 0},
					NotionalLiquidated:    3_000_000_000, // $3,000
					QuantumsInsuranceLost: 30_000_000,    // $30
				},
				constants.Dave_Num0: {},
			},
		},
		`PlacePerpetualLiquidation matches some order and stops before exceeding max insurance lost per block`: {
			subaccounts: []satypes.Subaccount{
				constants.Carl_Num0_1BTC_Short_50499USD,
				constants.Dave_Num0_1BTC_Long_50000USD,
			},

			liquidationConfig: types.LiquidationsConfig{
				MaxLiquidationFeePpm: 5_000,
				FillablePriceConfig:  constants.FillablePriceConfig_Default,
				PositionBlockLimits:  constants.PositionBlockLimits_No_Limit,
				SubaccountBlockLimits: types.SubaccountBlockLimits{
					MaxNotionalLiquidated:    math.MaxUint64,
					MaxQuantumsInsuranceLost: 500_000, // $0.5
				},
			},
			placedMatchableOrders: []types.MatchableOrder{
				&constants.Order_Dave_Num0_Id2_Clob0_Sell025BTC_Price50500_GTB12,
				&constants.Order_Dave_Num0_Id0_Clob0_Sell1BTC_Price50500_GTB10,
			},
			// Overall insurance lost when liquidating at $50,500 is $1.
			order: constants.LiquidationOrder_Carl_Num0_Clob0_Buy1BTC_Price50500,

			// Only matches one order since matching both orders would exceed `MaxQuantumsInsuranceLost`.
			expectedOrderStatus: types.LiquidationExceededSubaccountMaxInsuranceLost,
			expectedPlacedOrders: []*types.MsgPlaceOrder{
				{
					Order: constants.Order_Dave_Num0_Id2_Clob0_Sell025BTC_Price50500_GTB12,
				},
			},
			expectedMatchedOrders: []*types.ClobMatch{
				types.NewClobMatchFromMatchPerpetualLiquidation(
					&types.MatchPerpetualLiquidation{
						ClobPairId:  constants.ClobPair_Btc.Id,
						IsBuy:       true,
						TotalSize:   100_000_000,
						Liquidated:  constants.Carl_Num0,
						PerpetualId: constants.ClobPair_Btc.GetPerpetualClobMetadata().PerpetualId,
						Fills: []types.MakerFill{
							{
								MakerOrderId: types.OrderId{},
								FillAmount:   25_000_000,
							},
						},
					},
				),
			},
			expectedSubaccountLiquidationInfo: map[satypes.SubaccountId]types.SubaccountLiquidationInfo{
				constants.Carl_Num0: {
					PerpetualsLiquidated:  []uint32{0},
					NotionalLiquidated:    12_500_000_000, // $12,500
					QuantumsInsuranceLost: 250_000,
				},
				constants.Dave_Num0: {},
			},
		},
		`Liquidation buy order does not generate a match when deleveraging is required`: {
			subaccounts: []satypes.Subaccount{
				constants.Carl_Num0_1BTC_Short_50499USD,
				constants.Dave_Num0_1BTC_Long_50000USD,
			},
			setupMockBankKeeper: func(bk *mocks.BankKeeper) {
				bk.On(
					"SendCoinsFromModuleToModule",
					mock.Anything,
					mock.Anything,
					mock.Anything,
					mock.Anything,
				).Return(nil)
				bk.On(
					"GetBalance",
					mock.Anything,
					mock.Anything,
					mock.Anything,
				).Return(sdk.NewCoin("USDC", sdkmath.NewIntFromUint64(0))) // Insurance fund is empty.
			},

			liquidationConfig: constants.LiquidationsConfig_No_Limit,
			placedMatchableOrders: []types.MatchableOrder{
				&constants.Order_Dave_Num0_Id0_Clob0_Sell1BTC_Price50500_GTB10,
			},
			order: constants.LiquidationOrder_Carl_Num0_Clob0_Buy1BTC_Price50500, // Expected insurance fund delta is $-1.

			// Does not generate a match since insurance fund does not have enough to cover the losses.
			expectedOrderStatus:   types.LiquidationRequiresDeleveraging,
			expectedPlacedOrders:  []*types.MsgPlaceOrder{},
			expectedMatchedOrders: []*types.ClobMatch{},
			expectedSubaccountLiquidationInfo: map[satypes.SubaccountId]types.SubaccountLiquidationInfo{
				constants.Carl_Num0: {
					PerpetualsLiquidated:  []uint32{0},
					NotionalLiquidated:    0,
					QuantumsInsuranceLost: 0,
				},
				constants.Dave_Num0: {},
			},
		},
		`Liquidation sell order does not generate a match when deleveraging is required`: {
			subaccounts: []satypes.Subaccount{
				constants.Carl_Num0_1BTC_Short,
				constants.Dave_Num0_1BTC_Long_49501USD_Short,
			},
			setupMockBankKeeper: func(bk *mocks.BankKeeper) {
				bk.On(
					"SendCoinsFromModuleToModule",
					mock.Anything,
					mock.Anything,
					mock.Anything,
					mock.Anything,
				).Return(nil)
				bk.On(
					"GetBalance",
					mock.Anything,
					mock.Anything,
					mock.Anything,
				).Return(sdk.NewCoin("USDC", sdkmath.NewIntFromUint64(0))) // Insurance fund is empty.
			},

			liquidationConfig: constants.LiquidationsConfig_No_Limit,
			placedMatchableOrders: []types.MatchableOrder{
				&constants.Order_Carl_Num0_Id0_Clob0_Buy1BTC_Price49500_GTB10,
			},
			order: constants.LiquidationOrder_Dave_Num0_Clob0_Sell1BTC_Price49500, // Expected insurance fund delta is $-1.

			// Does not generate a match since insurance fund does not have enough to cover the losses.
			expectedOrderStatus:   types.LiquidationRequiresDeleveraging,
			expectedPlacedOrders:  []*types.MsgPlaceOrder{},
			expectedMatchedOrders: []*types.ClobMatch{},
			expectedSubaccountLiquidationInfo: map[satypes.SubaccountId]types.SubaccountLiquidationInfo{
				constants.Carl_Num0: {},
				constants.Dave_Num0: {
					PerpetualsLiquidated:  []uint32{0},
					NotionalLiquidated:    0,
					QuantumsInsuranceLost: 0,
				},
			},
		},
		`Liquidation buy order matches with some orders and stops when insurance fund is empty`: {
			subaccounts: []satypes.Subaccount{
				constants.Carl_Num0_1BTC_Short_50499USD,
				constants.Dave_Num0_1BTC_Long_50000USD,
			},
			setupMockBankKeeper: func(bk *mocks.BankKeeper) {
				bk.On(
					"SendCoinsFromModuleToModule",
					mock.Anything,
					mock.Anything,
					mock.Anything,
					mock.Anything,
				).Return(nil)
				bk.On(
					"GetBalance",
					mock.Anything,
					mock.Anything,
					mock.Anything,
				).Return(
					// Insurance fund has $0.99 initially.
					sdk.NewCoin("USDC", sdkmath.NewIntFromUint64(990_000)),
				).Once()
				bk.On(
					"GetBalance",
					mock.Anything,
					mock.Anything,
					mock.Anything,
				).Return(
					// Insurance fund has $0.74 after covering the loss of the first match.
					sdk.NewCoin("USDC", sdkmath.NewIntFromUint64(740_000)),
				).Twice()
			},

			liquidationConfig: types.LiquidationsConfig{
				MaxLiquidationFeePpm:  5_000,
				FillablePriceConfig:   constants.FillablePriceConfig_Default,
				PositionBlockLimits:   constants.PositionBlockLimits_No_Limit,
				SubaccountBlockLimits: constants.SubaccountBlockLimits_No_Limit,
			},
			placedMatchableOrders: []types.MatchableOrder{
				&constants.Order_Dave_Num0_Id2_Clob0_Sell025BTC_Price50500_GTB12,
				&constants.Order_Dave_Num0_Id0_Clob0_Sell1BTC_Price50500_GTB10,
			},
			// Overall insurance fund delta when liquidating at $50,500 is -$1.
			order: constants.LiquidationOrder_Carl_Num0_Clob0_Buy1BTC_Price50500,

			// Matches the first order since insurance fund balance has enough to cover the losses (-$0.25).
			// Does not match the second order since insurance fund delta is -$0.75 and insurance fund balance
			// is $0.74 which is not enough to cover the loss, and therefore deleveraging is required.
			expectedOrderStatus: types.LiquidationRequiresDeleveraging,
			expectedPlacedOrders: []*types.MsgPlaceOrder{
				{
					Order: constants.Order_Dave_Num0_Id2_Clob0_Sell025BTC_Price50500_GTB12,
				},
			},
			expectedMatchedOrders: []*types.ClobMatch{
				types.NewClobMatchFromMatchPerpetualLiquidation(
					&types.MatchPerpetualLiquidation{
						ClobPairId:  constants.ClobPair_Btc.Id,
						IsBuy:       true,
						TotalSize:   100_000_000,
						Liquidated:  constants.Carl_Num0,
						PerpetualId: constants.ClobPair_Btc.GetPerpetualClobMetadata().PerpetualId,
						Fills: []types.MakerFill{
							{
								MakerOrderId: types.OrderId{},
								FillAmount:   25_000_000,
							},
						},
					},
				),
			},
			expectedSubaccountLiquidationInfo: map[satypes.SubaccountId]types.SubaccountLiquidationInfo{
				constants.Carl_Num0: {
					PerpetualsLiquidated:  []uint32{0},
					NotionalLiquidated:    12_500_000_000, // $12,500
					QuantumsInsuranceLost: 250_000,
				},
				constants.Dave_Num0: {},
			},
		},
		`Liquidation sell order matches with some orders and stops when deleveraging is required`: {
			subaccounts: []satypes.Subaccount{
				constants.Carl_Num0_1BTC_Short,
				constants.Dave_Num0_1BTC_Long_49501USD_Short,
			},
			setupMockBankKeeper: func(bk *mocks.BankKeeper) {
				bk.On(
					"SendCoinsFromModuleToModule",
					mock.Anything,
					mock.Anything,
					mock.Anything,
					mock.Anything,
				).Return(nil)
				bk.On(
					"GetBalance",
					mock.Anything,
					mock.Anything,
					mock.Anything,
				).Return(
					// Insurance fund has $0.99 initially.
					sdk.NewCoin("USDC", sdkmath.NewIntFromUint64(990_000)),
				).Once()
				bk.On(
					"GetBalance",
					mock.Anything,
					mock.Anything,
					mock.Anything,
				).Return(
					// Insurance fund has $0.74 after covering the loss of the first match.
					sdk.NewCoin("USDC", sdkmath.NewIntFromUint64(740_000)),
				).Once()
			},

			liquidationConfig: types.LiquidationsConfig{
				MaxLiquidationFeePpm:  5_000,
				FillablePriceConfig:   constants.FillablePriceConfig_Default,
				PositionBlockLimits:   constants.PositionBlockLimits_No_Limit,
				SubaccountBlockLimits: constants.SubaccountBlockLimits_No_Limit,
			},
			placedMatchableOrders: []types.MatchableOrder{
				&constants.Order_Carl_Num0_Id3_Clob0_Buy025BTC_Price49500,
				&constants.Order_Carl_Num0_Id0_Clob0_Buy1BTC_Price49500_GTB10,
			},
			// Overall insurance fund delta when liquidating at $50,500 is -$1.
			order: constants.LiquidationOrder_Dave_Num0_Clob0_Sell1BTC_Price49500,

			// Matches the first order since insurance fund balance has enough to cover the losses (-$0.25).
			// Does not match the second order since insurance fund delta is -$0.75 and insurance fund balance
			// is $0.74 which is not enough to cover the loss, and therefore deleveraging is required.
			expectedOrderStatus: types.LiquidationRequiresDeleveraging,
			expectedPlacedOrders: []*types.MsgPlaceOrder{
				{
					Order: constants.Order_Carl_Num0_Id3_Clob0_Buy025BTC_Price49500,
				},
			},
			expectedMatchedOrders: []*types.ClobMatch{
				types.NewClobMatchFromMatchPerpetualLiquidation(
					&types.MatchPerpetualLiquidation{
						ClobPairId:  constants.ClobPair_Btc.Id,
						IsBuy:       false,
						TotalSize:   100_000_000,
						Liquidated:  constants.Dave_Num0,
						PerpetualId: constants.ClobPair_Btc.GetPerpetualClobMetadata().PerpetualId,
						Fills: []types.MakerFill{
							{
								MakerOrderId: types.OrderId{},
								FillAmount:   25_000_000,
							},
						},
					},
				),
			},
			expectedSubaccountLiquidationInfo: map[satypes.SubaccountId]types.SubaccountLiquidationInfo{
				constants.Carl_Num0: {},
				constants.Dave_Num0: {
					PerpetualsLiquidated:  []uint32{0},
					NotionalLiquidated:    12_500_000_000, // $12,500
					QuantumsInsuranceLost: 250_000,
				},
			},
		},
		`PlacePerpetualLiquidation panics when trying to liquidate the same perpetual in a block`: {
			subaccounts: []satypes.Subaccount{
				{
					Id: &constants.Carl_Num0,
					AssetPositions: []*satypes.AssetPosition{
						{
							AssetId:  0,
							Quantums: dtypes.NewInt(54_999_000_000), // $54,999
						},
					},
					PerpetualPositions: []*satypes.PerpetualPosition{
						{
							PerpetualId: 0,
							Quantums:    dtypes.NewInt(-100_000_000), // -1 BTC
						},
						{
							PerpetualId: 1,
							Quantums:    dtypes.NewInt(-2_000_000_000), // -2 ETH
						},
					},
				},
				constants.Dave_Num0_1BTC_Long_50000USD,
			},

			liquidationConfig: constants.LiquidationsConfig_No_Limit,
			placedMatchableOrders: []types.MatchableOrder{
				&constants.Order_Dave_Num0_Id3_Clob1_Sell1ETH_Price3000,
				&constants.LiquidationOrder_Carl_Num0_Clob1_Buy1ETH_Price3000,
				&constants.Order_Dave_Num0_Id4_Clob1_Sell1ETH_Price3000,
			},
			order: constants.LiquidationOrder_Carl_Num0_Clob1_Buy1ETH_Price3000,

			expectedError: errorsmod.Wrapf(
				types.ErrSubaccountHasLiquidatedPerpetual,
				"Subaccount %v and perpetual %v have already been liquidated within the last block",
				constants.Carl_Num0,
				1,
			),
		},
	}

	for name, tc := range tests {
		t.Run(name, func(t *testing.T) {
			// Setup memclob state and test expectations.
			memclob := memclob.NewMemClobPriceTimePriority(false)

			bankKeeper := &mocks.BankKeeper{}
			if tc.setupMockBankKeeper != nil {
				tc.setupMockBankKeeper(bankKeeper)
			} else {
				bankKeeper.On(
					"SendCoinsFromModuleToModule",
					mock.Anything,
					mock.Anything,
					mock.Anything,
					mock.Anything,
				).Return(nil)
				bankKeeper.On(
					"GetBalance",
					mock.Anything,
					mock.Anything,
					mock.Anything,
				).Return(sdk.NewCoin("USDC", sdkmath.NewIntFromUint64(math.MaxUint64)))
			}

			mockIndexerEventManager := &mocks.IndexerEventManager{}
			mockIndexerEventManager.On("Enabled").Return(false)
			ks := keepertest.NewClobKeepersTestContext(t, memclob, bankKeeper, mockIndexerEventManager)

			ctx := ks.Ctx.WithIsCheckTx(true)

			keepertest.CreateTestMarkets(t, ctx, ks.PricesKeeper)

			// Create liquidity tiers.
			keepertest.CreateTestLiquidityTiers(t, ctx, ks.PerpetualsKeeper)

			require.NoError(t, ks.FeeTiersKeeper.SetPerpetualFeeParams(ctx, constants.PerpetualFeeParams))

			// Set up USDC asset in assets module.
			err := keepertest.CreateUsdcAsset(ctx, ks.AssetsKeeper)
			require.NoError(t, err)

			for _, perpetual := range []perptypes.Perpetual{
				constants.BtcUsd_100PercentMarginRequirement,
				constants.EthUsd_100PercentMarginRequirement,
			} {
				_, err = ks.PerpetualsKeeper.CreatePerpetual(
					ctx,
					perpetual.Params.Id,
					perpetual.Params.Ticker,
					perpetual.Params.MarketId,
					perpetual.Params.AtomicResolution,
					perpetual.Params.DefaultFundingPpm,
					perpetual.Params.LiquidityTier,
				)
				require.NoError(t, err)
			}

			for _, s := range tc.subaccounts {
				ks.SubaccountsKeeper.SetSubaccount(ctx, s)
			}
			// PerpetualMarketCreateEvents are emitted when initializing the genesis state, so we need to mock
			// the indexer event manager to expect these events.
			mockIndexerEventManager.On("AddTxnEvent",
				ctx,
				indexerevents.SubtypePerpetualMarket,
				indexerevents.PerpetualMarketEventVersion,
				indexer_manager.GetBytes(
					indexerevents.NewPerpetualMarketCreateEvent(
						0,
						0,
						constants.BtcUsd_100PercentMarginRequirement.Params.Ticker,
						constants.BtcUsd_100PercentMarginRequirement.Params.MarketId,
						constants.ClobPair_Btc.Status,
						constants.ClobPair_Btc.QuantumConversionExponent,
						constants.BtcUsd_100PercentMarginRequirement.Params.AtomicResolution,
						constants.ClobPair_Btc.SubticksPerTick,
						constants.ClobPair_Btc.StepBaseQuantums,
						constants.BtcUsd_100PercentMarginRequirement.Params.LiquidityTier,
					),
				),
			).Once().Return()
			_, err = ks.ClobKeeper.CreatePerpetualClobPair(
				ctx,
				constants.ClobPair_Btc.Id,
				clobtest.MustPerpetualId(constants.ClobPair_Btc),
				satypes.BaseQuantums(constants.ClobPair_Btc.StepBaseQuantums),
				constants.ClobPair_Btc.QuantumConversionExponent,
				constants.ClobPair_Btc.SubticksPerTick,
				constants.ClobPair_Btc.Status,
			)
			require.NoError(t, err)
			mockIndexerEventManager.On("AddTxnEvent",
				ctx,
				indexerevents.SubtypePerpetualMarket,
				indexerevents.PerpetualMarketEventVersion,
				indexer_manager.GetBytes(
					indexerevents.NewPerpetualMarketCreateEvent(
						1,
						1,
						constants.EthUsd_100PercentMarginRequirement.Params.Ticker,
						constants.EthUsd_100PercentMarginRequirement.Params.MarketId,
						constants.ClobPair_Eth.Status,
						constants.ClobPair_Eth.QuantumConversionExponent,
						constants.EthUsd_100PercentMarginRequirement.Params.AtomicResolution,
						constants.ClobPair_Eth.SubticksPerTick,
						constants.ClobPair_Eth.StepBaseQuantums,
						constants.EthUsd_100PercentMarginRequirement.Params.LiquidityTier,
					),
				),
			).Once().Return()
			_, err = ks.ClobKeeper.CreatePerpetualClobPair(
				ctx,
				constants.ClobPair_Eth.Id,
				clobtest.MustPerpetualId(constants.ClobPair_Eth),
				satypes.BaseQuantums(constants.ClobPair_Eth.StepBaseQuantums),
				constants.ClobPair_Eth.QuantumConversionExponent,
				constants.ClobPair_Eth.SubticksPerTick,
				constants.ClobPair_Eth.Status,
			)
			require.NoError(t, err)

			require.NoError(
				t,
				ks.ClobKeeper.InitializeLiquidationsConfig(ctx, tc.liquidationConfig),
			)

			ks.BlockTimeKeeper.SetPreviousBlockInfo(ctx, &blocktimetypes.BlockInfo{
				Timestamp: time.Unix(5, 0),
			})

			// Place all existing orders on the orderbook.
			for _, matchableOrder := range tc.placedMatchableOrders {
				// If the order is a liquidation order, place the liquidation.
				// Else, assume it's a regular order and place it.
				if liquidationOrder, ok := matchableOrder.(*types.LiquidationOrder); ok {
					_, _, err := ks.ClobKeeper.PlacePerpetualLiquidation(
						ctx,
						*liquidationOrder,
					)
					require.NoError(t, err)
				} else {
					order := matchableOrder.MustGetOrder()
					_, _, err := ks.ClobKeeper.PlaceShortTermOrder(ctx, &types.MsgPlaceOrder{Order: order.MustGetOrder()})
					require.NoError(t, err)
				}
			}

			// Run the test case and verify expectations.
			if tc.expectedError != nil {
				require.PanicsWithError(
					t,
					tc.expectedError.Error(),
					func() {
						_, _, _ = ks.ClobKeeper.PlacePerpetualLiquidation(ctx, tc.order)
					},
				)
			} else {
				_, orderStatus, err := ks.ClobKeeper.PlacePerpetualLiquidation(ctx, tc.order)
				require.NoError(t, err)
				require.Equal(t, tc.expectedOrderStatus, orderStatus)

				for subaccountId, liquidationInfo := range tc.expectedSubaccountLiquidationInfo {
					require.Equal(
						t,
						liquidationInfo,
						ks.ClobKeeper.GetSubaccountLiquidationInfo(ctx, subaccountId),
					)
				}

				// Verify test expectations.
				// TODO(DEC-1979): Refactor these tests to support the operations queue refactor.
				// placedOrders, matchedOrders := memclob.GetPendingFills(ctx)

				// require.Equal(t, tc.expectedPlacedOrders, placedOrders, "Placed orders lists are not equal")
				// require.Equal(t, tc.expectedMatchedOrders, matchedOrders, "Matched orders lists are not equal")
			}
		})
	}
}

func TestPlacePerpetualLiquidation_Deleveraging(t *testing.T) {
	tests := map[string]struct {
		// State.
		subaccounts                   []satypes.Subaccount
		insuranceFundBalance          uint64
		marketIdToOraclePriceOverride map[uint32]uint64

		// Parameters.
		liquidationConfig     types.LiquidationsConfig
		placedMatchableOrders []types.MatchableOrder
		order                 types.LiquidationOrder

		// Expectations.
		expectedFilledSize                satypes.BaseQuantums
		expectedOrderStatus               types.OrderStatus
		expectedSubaccountLiquidationInfo map[satypes.SubaccountId]types.SubaccountLiquidationInfo
		expectedSubaccounts               []satypes.Subaccount
		expectedOperationsQueue           []types.OperationRaw
	}{
		`Can place a liquidation order that is fully filled and does not require deleveraging`: {
			subaccounts: []satypes.Subaccount{
				constants.Carl_Num0_1BTC_Short_50499USD,
				constants.Dave_Num0_1BTC_Long_50000USD,
			},
			insuranceFundBalance: 0,

			liquidationConfig: constants.LiquidationsConfig_No_Limit,
			placedMatchableOrders: []types.MatchableOrder{
				&constants.Order_Dave_Num0_Id0_Clob0_Sell1BTC_Price50000_GTB10, // Order at $50,000
			},
			order: constants.LiquidationOrder_Carl_Num0_Clob0_Buy1BTC_Price50500, // Liquidation order at $50,500

			expectedFilledSize:  satypes.BaseQuantums(100_000_000),
			expectedOrderStatus: types.Success,
			expectedSubaccountLiquidationInfo: map[satypes.SubaccountId]types.SubaccountLiquidationInfo{
				constants.Carl_Num0: {
					PerpetualsLiquidated:  []uint32{0},
					NotionalLiquidated:    50_000_000_000, // $50,000
					QuantumsInsuranceLost: 0,
				},
			},
			expectedSubaccounts: []satypes.Subaccount{
				{
					Id: &constants.Carl_Num0,
					AssetPositions: []*satypes.AssetPosition{
						{
							AssetId:  0,
							Quantums: dtypes.NewInt(50_499_000_000 - 50_000_000_000 - 250_000_000),
						},
					},
				},
				{
					Id: &constants.Dave_Num0,
					AssetPositions: []*satypes.AssetPosition{
						{
							AssetId:  0,
							Quantums: dtypes.NewInt(100_000_000_000), // $100,000
						},
					},
				},
			},
			expectedOperationsQueue: []types.OperationRaw{
				clobtest.NewShortTermOrderPlacementOperationRaw(constants.Order_Dave_Num0_Id0_Clob0_Sell1BTC_Price50000_GTB10),
				clobtest.NewMatchOperationRaw(
					&constants.LiquidationOrder_Carl_Num0_Clob0_Buy1BTC_Price50500,
					[]types.MakerFill{
						{
							MakerOrderId: constants.Order_Dave_Num0_Id0_Clob0_Sell1BTC_Price50000_GTB10.GetOrderId(),
							FillAmount:   100_000_000,
						},
					},
				),
			},
		},
		`Can place a liquidation order that is partially filled and does not require deleveraging`: {
			subaccounts: []satypes.Subaccount{
				constants.Carl_Num0_1BTC_Short_50499USD,
				constants.Dave_Num0_1BTC_Long_50000USD,
			},
			insuranceFundBalance: 0,

			liquidationConfig: constants.LiquidationsConfig_No_Limit,
			placedMatchableOrders: []types.MatchableOrder{
				// First order at $50,000
				&constants.Order_Dave_Num0_Id1_Clob0_Sell025BTC_Price50000_GTB11,
				// Second order at $60,000, which does not cross the liquidation order
				&constants.Order_Dave_Num0_Id0_Clob0_Sell1BTC_Price60000_GTB10,
			},
			order: constants.LiquidationOrder_Carl_Num0_Clob0_Buy1BTC_Price50500, // Liquidation order at $50,500

			expectedFilledSize:  satypes.BaseQuantums(25_000_000),
			expectedOrderStatus: types.Success,
			expectedSubaccountLiquidationInfo: map[satypes.SubaccountId]types.SubaccountLiquidationInfo{
				constants.Carl_Num0: {
					PerpetualsLiquidated:  []uint32{0},
					NotionalLiquidated:    12_500_000_000, // $12,500
					QuantumsInsuranceLost: 0,
				},
			},
			expectedSubaccounts: []satypes.Subaccount{
				{
					Id: &constants.Carl_Num0,
					AssetPositions: []*satypes.AssetPosition{
						{
							AssetId:  0,
							Quantums: dtypes.NewInt(50_499_000_000 - 12_500_000_000 - 62_500_000),
						},
					},
					PerpetualPositions: []*satypes.PerpetualPosition{
						{
							PerpetualId:  0,
							Quantums:     dtypes.NewInt(-75_000_000), // -0.75 BTC
							FundingIndex: dtypes.NewInt(0),
						},
					},
				},
				{
					Id: &constants.Dave_Num0,
					AssetPositions: []*satypes.AssetPosition{
						{
							AssetId:  0,
							Quantums: dtypes.NewInt(50_000_000_000 + 12_500_000_000),
						},
					},
					PerpetualPositions: []*satypes.PerpetualPosition{
						{
							PerpetualId:  0,
							Quantums:     dtypes.NewInt(75_000_000), // 0.75 BTC
							FundingIndex: dtypes.NewInt(0),
						},
					},
				},
			},
			expectedOperationsQueue: []types.OperationRaw{
				clobtest.NewShortTermOrderPlacementOperationRaw(
					constants.Order_Dave_Num0_Id1_Clob0_Sell025BTC_Price50000_GTB11,
				),
				clobtest.NewMatchOperationRaw(
					&constants.LiquidationOrder_Carl_Num0_Clob0_Buy1BTC_Price50500,
					[]types.MakerFill{
						{
							MakerOrderId: constants.Order_Dave_Num0_Id1_Clob0_Sell025BTC_Price50000_GTB11.GetOrderId(),
							FillAmount:   25_000_000,
						},
					},
				),
			},
		},
		`Can place a liquidation order that is unfilled and full position size is deleveraged`: {
			subaccounts: []satypes.Subaccount{
				constants.Carl_Num0_1BTC_Short_50499USD,
				constants.Dave_Num0_1BTC_Long_50000USD,
			},
			insuranceFundBalance: 0,
			marketIdToOraclePriceOverride: map[uint32]uint64{
				constants.BtcUsd.MarketId: 5_050_000_000, // $50,500 / BTC
			},

			liquidationConfig: constants.LiquidationsConfig_No_Limit,
			placedMatchableOrders: []types.MatchableOrder{
				// Carl's bankruptcy price to close 1 BTC short is $50,499, and closing at $50,500
				// would require $1 from the insurance fund. Since the insurance fund is empty,
				// deleveraging is required to close this position.
				&constants.Order_Dave_Num0_Id1_Clob0_Sell025BTC_Price50500_GTB11,
			},
			order: constants.LiquidationOrder_Carl_Num0_Clob0_Buy1BTC_Price50500, // Liquidation order at $50,500

			expectedFilledSize:  satypes.BaseQuantums(0),
			expectedOrderStatus: types.LiquidationRequiresDeleveraging,
			expectedSubaccountLiquidationInfo: map[satypes.SubaccountId]types.SubaccountLiquidationInfo{
				constants.Carl_Num0: {
					PerpetualsLiquidated:  []uint32{0},
					NotionalLiquidated:    0, // $0
					QuantumsInsuranceLost: 0,
				},
			},
			expectedSubaccounts: []satypes.Subaccount{
				{
					Id: &constants.Carl_Num0,
				},
				{
					Id: &constants.Dave_Num0,
					AssetPositions: []*satypes.AssetPosition{
						{
							AssetId:  0,
							Quantums: dtypes.NewInt(50_000_000_000 + 50_499_000_000),
						},
					},
				},
			},
			expectedOperationsQueue: []types.OperationRaw{
				clobtest.NewMatchOperationRawFromPerpetualDeleveragingLiquidation(
					types.MatchPerpetualDeleveraging{
						Liquidated:  constants.Carl_Num0,
						PerpetualId: 0,
						Fills: []types.MatchPerpetualDeleveraging_Fill{
							{
								OffsettingSubaccountId: constants.Dave_Num0,
								FillAmount:             100_000_000,
							},
						},
					},
				),
			},
		},
		`Can place a liquidation order that is partially-filled and it's not deleveraged`: {
			subaccounts: []satypes.Subaccount{
				constants.Carl_Num0_1BTC_Short_50499USD,
				constants.Dave_Num0_1BTC_Long_50000USD,
			},
			insuranceFundBalance: 0,
			marketIdToOraclePriceOverride: map[uint32]uint64{
				constants.BtcUsd.MarketId: 5_050_000_000, // $50,500 / BTC.
			},

			liquidationConfig: constants.LiquidationsConfig_No_Limit,
			placedMatchableOrders: []types.MatchableOrder{
				// First order at $50,498, Carl pays $0.25 to the insurance fund.
				&constants.Order_Dave_Num0_Id1_Clob0_Sell025BTC_Price50498_GTB11,
				// Carl's bankruptcy price to close 0.75 BTC short is $50,499, and closing at $50,500
				// would require $0.75 from the insurance fund. Since the insurance fund is empty,
				// deleveraging is required to close this position.
				&constants.Order_Dave_Num0_Id0_Clob0_Sell1BTC_Price50500_GTB10,
			},
			order: constants.LiquidationOrder_Carl_Num0_Clob0_Buy1BTC_Price50500, // Liquidation order at $50,500

			expectedFilledSize:  satypes.BaseQuantums(25_000_000),
			expectedOrderStatus: types.LiquidationRequiresDeleveraging,
			expectedSubaccountLiquidationInfo: map[satypes.SubaccountId]types.SubaccountLiquidationInfo{
				constants.Carl_Num0: {
					PerpetualsLiquidated:  []uint32{0},
					NotionalLiquidated:    50_500_000_000 / 4,
					QuantumsInsuranceLost: 0,
				},
			},
			expectedSubaccounts: []satypes.Subaccount{
				{
					Id: &constants.Carl_Num0,
					AssetPositions: []*satypes.AssetPosition{
						{
							AssetId:  0,
							Quantums: dtypes.NewInt(50_499_000_000 - (50_498_000_000 / 4) - 250_000),
						},
					},
					PerpetualPositions: []*satypes.PerpetualPosition{
						{
							PerpetualId:  0,
							Quantums:     dtypes.NewInt(-75_000_000), // -0.75 BTC
							FundingIndex: dtypes.NewInt(0),
						},
					},
				},
				{
					Id: &constants.Dave_Num0,
					AssetPositions: []*satypes.AssetPosition{
						{
							AssetId:  0,
							Quantums: dtypes.NewInt(50_000_000_000 + (50_498_000_000 / 4)),
						},
					},
					PerpetualPositions: []*satypes.PerpetualPosition{
						{
							PerpetualId:  0,
							Quantums:     dtypes.NewInt(75_000_000), // 0.75 BTC
							FundingIndex: dtypes.NewInt(0),
						},
					},
				},
			},
			expectedOperationsQueue: []types.OperationRaw{
				clobtest.NewShortTermOrderPlacementOperationRaw(
					constants.Order_Dave_Num0_Id1_Clob0_Sell025BTC_Price50498_GTB11,
				),
				clobtest.NewMatchOperationRaw(
					&constants.LiquidationOrder_Carl_Num0_Clob0_Buy1BTC_Price50500,
					[]types.MakerFill{
						{
							MakerOrderId: constants.Order_Dave_Num0_Id1_Clob0_Sell025BTC_Price50498_GTB11.GetOrderId(),
							FillAmount:   25_000_000,
						},
					},
				),
			},
		},
		`Can place a liquidation order that is unfilled and cannot be deleveraged due to
			non-overlapping bankruptcy prices`: {
			subaccounts: []satypes.Subaccount{
				constants.Carl_Num0_1BTC_Short_49999USD,
				constants.Dave_Num0_1BTC_Long_50000USD_Short,
			},
			insuranceFundBalance: 0,

			liquidationConfig: constants.LiquidationsConfig_No_Limit,
			placedMatchableOrders: []types.MatchableOrder{
				// Carl's bankruptcy price to close 1 BTC short is $49,999, and closing at $50,000
				// would require $1 from the insurance fund. Since the insurance fund is empty,
				// deleveraging is required to close this position.
				&constants.Order_Dave_Num0_Id1_Clob0_Sell025BTC_Price50000_GTB11,
			},
			order: constants.LiquidationOrder_Carl_Num0_Clob0_Buy1BTC_Price50500, // Liquidation order at $50,500

			expectedFilledSize:  satypes.BaseQuantums(0),
			expectedOrderStatus: types.LiquidationRequiresDeleveraging,
			expectedSubaccountLiquidationInfo: map[satypes.SubaccountId]types.SubaccountLiquidationInfo{
				constants.Carl_Num0: {
					PerpetualsLiquidated:  []uint32{0},
					NotionalLiquidated:    0,
					QuantumsInsuranceLost: 0,
				},
			},
			expectedSubaccounts: []satypes.Subaccount{
				// Deleveraging fails.
				// Dave's bankruptcy price to close 1 BTC long is $50,000, and deleveraging can not be
				// performed due to non overlapping bankruptcy prices.
				constants.Carl_Num0_1BTC_Short_49999USD,
				constants.Dave_Num0_1BTC_Long_50000USD_Short,
			},
			expectedOperationsQueue: []types.OperationRaw{},
		},
		`Can place a liquidation order that is partially-filled and cannot be deleveraged due to
			non-overlapping bankruptcy prices`: {
			subaccounts: []satypes.Subaccount{
				constants.Carl_Num0_1BTC_Short_49999USD,
				constants.Dave_Num0_1BTC_Long_50000USD_Short,
				constants.Dave_Num1_025BTC_Long_50000USD,
			},
			insuranceFundBalance: 0,

			liquidationConfig: constants.LiquidationsConfig_No_Limit,
			placedMatchableOrders: []types.MatchableOrder{
				&constants.Order_Dave_Num1_Id0_Clob0_Sell025BTC_Price49999_GTB10,
				// Carl's bankruptcy price to close 1 BTC short is $49,999, and closing 0.75 BTC at $50,000
				// would require $0.75 from the insurance fund. Since the insurance fund is empty,
				// deleveraging is required to close this position.
				&constants.Order_Dave_Num0_Id1_Clob0_Sell025BTC_Price50000_GTB11,
			},
			order: constants.LiquidationOrder_Carl_Num0_Clob0_Buy1BTC_Price50500, // Liquidation order at $50,500

			expectedFilledSize:  satypes.BaseQuantums(25_000_000),
			expectedOrderStatus: types.LiquidationRequiresDeleveraging,
			expectedSubaccountLiquidationInfo: map[satypes.SubaccountId]types.SubaccountLiquidationInfo{
				constants.Carl_Num0: {
					PerpetualsLiquidated:  []uint32{0},
					NotionalLiquidated:    12_500_000_000,
					QuantumsInsuranceLost: 0,
				},
			},
			expectedSubaccounts: []satypes.Subaccount{
				// Deleveraging fails for remaining amount.
				{
					Id: &constants.Carl_Num0,
					AssetPositions: []*satypes.AssetPosition{
						{
							AssetId:  0,
							Quantums: dtypes.NewInt(49_999_000_000 - 12_499_750_000),
						},
					},
					PerpetualPositions: []*satypes.PerpetualPosition{
						{
							PerpetualId:  0,
							Quantums:     dtypes.NewInt(-75_000_000), // -0.75 BTC
							FundingIndex: dtypes.NewInt(0),
						},
					},
				},
				// Dave's bankruptcy price to close 1 BTC long is $50,000, and deleveraging can not be
				// performed due to non overlapping bankruptcy prices.
				// Dave_Num0 does not change since deleveraging against this subaccount failed.
				constants.Dave_Num0_1BTC_Long_50000USD_Short,
				{
					Id: &constants.Dave_Num1,
					AssetPositions: []*satypes.AssetPosition{
						{
							AssetId:  0,
							Quantums: dtypes.NewInt(50_000_000_000 + 12_499_750_000),
						},
					},
				},
			},
			expectedOperationsQueue: []types.OperationRaw{
				clobtest.NewShortTermOrderPlacementOperationRaw(
					constants.Order_Dave_Num1_Id0_Clob0_Sell025BTC_Price49999_GTB10,
				),
				clobtest.NewMatchOperationRaw(
					&constants.LiquidationOrder_Carl_Num0_Clob0_Buy1BTC_Price50500,
					[]types.MakerFill{
						{
							MakerOrderId: constants.Order_Dave_Num1_Id0_Clob0_Sell025BTC_Price49999_GTB10.GetOrderId(),
							FillAmount:   25_000_000,
						},
					},
				),
			},
		},
		`Can place a liquidation order that is unfilled, then only a portion of the remaining size can
			deleveraged due to non-overlapping bankruptcy prices with some subaccounts`: {
			subaccounts: []satypes.Subaccount{
				constants.Carl_Num0_1BTC_Short_49999USD,
				constants.Dave_Num0_1BTC_Long_50000USD_Short,
				constants.Dave_Num1_05BTC_Long_50000USD,
			},
			insuranceFundBalance: 0,

			liquidationConfig: constants.LiquidationsConfig_No_Limit,
			placedMatchableOrders: []types.MatchableOrder{
				// Carl's bankruptcy price to close 1 BTC short is $49,999, and closing 0.75 BTC at $50,000
				// would require $0.75 from the insurance fund. Since the insurance fund is empty,
				// deleveraging is required to close this position.
				&constants.Order_Dave_Num0_Id1_Clob0_Sell025BTC_Price50000_GTB11,
			},
			order: constants.LiquidationOrder_Carl_Num0_Clob0_Buy1BTC_Price50500, // Liquidation order at $50,500

			expectedFilledSize:  satypes.BaseQuantums(0),
			expectedOrderStatus: types.LiquidationRequiresDeleveraging,
			expectedSubaccountLiquidationInfo: map[satypes.SubaccountId]types.SubaccountLiquidationInfo{
				constants.Carl_Num0: {
					PerpetualsLiquidated:  []uint32{0},
					NotionalLiquidated:    0,
					QuantumsInsuranceLost: 0,
				},
			},
			expectedSubaccounts: []satypes.Subaccount{
				{
					Id: &constants.Carl_Num0,
					AssetPositions: []*satypes.AssetPosition{
						{
							AssetId:  0,
							Quantums: dtypes.NewInt(49_999_000_000 - 24_999_500_000),
						},
					},
					PerpetualPositions: []*satypes.PerpetualPosition{
						{
							PerpetualId: 0,
							// Deleveraging fails for remaining amount.
							Quantums:     dtypes.NewInt(-50_000_000), // -0.5 BTC
							FundingIndex: dtypes.NewInt(0),
						},
					},
				},
				// Dave_Num0 does not change since deleveraging against this subaccount failed.
				constants.Dave_Num0_1BTC_Long_50000USD_Short,
				{
					Id: &constants.Dave_Num1,
					AssetPositions: []*satypes.AssetPosition{
						{
							AssetId:  0,
							Quantums: dtypes.NewInt(50_000_000_000 + 24_999_500_000),
						},
					},
				},
			},
			expectedOperationsQueue: []types.OperationRaw{
				clobtest.NewMatchOperationRawFromPerpetualDeleveragingLiquidation(
					types.MatchPerpetualDeleveraging{
						Liquidated:  constants.Carl_Num0,
						PerpetualId: 0,
						Fills: []types.MatchPerpetualDeleveraging_Fill{
							{
								OffsettingSubaccountId: constants.Dave_Num1,
								FillAmount:             50_000_000,
							},
						},
					},
				),
			},
		},
		`Partially matched but fails due to insufficient insurance fund balance and deleveraging is skipped -
			negative TNC`: {
			subaccounts: []satypes.Subaccount{
				constants.Carl_Num0_1BTC_Short_50499USD,
				constants.Dave_Num0_1BTC_Long_50000USD,
			},
			insuranceFundBalance: 740_000, // $0.74
			marketIdToOraclePriceOverride: map[uint32]uint64{
				constants.BtcUsd.MarketId: 5_050_000_000, // $50,500 / BTC.
			},

			liquidationConfig: constants.LiquidationsConfig_No_Limit,
			placedMatchableOrders: []types.MatchableOrder{
				// First order at $50,498, Carl pays $0.25 to the insurance fund.
				&constants.Order_Dave_Num0_Id1_Clob0_Sell025BTC_Price50498_GTB11,
				// Carl's bankruptcy price to close 0.75 BTC short is $50,499, and closing at $50,500
				// would require $0.75 from the insurance fund. The insurance fund balance cannot
				// cover this loss so deleveraging is required to close this position.
				&constants.Order_Dave_Num0_Id0_Clob0_Sell1BTC_Price50500_GTB10,
			},
			order: constants.LiquidationOrder_Carl_Num0_Clob0_Buy1BTC_Price50500, // Liquidation order at $50,500

			expectedFilledSize:  satypes.BaseQuantums(25_000_000),
			expectedOrderStatus: types.LiquidationRequiresDeleveraging,
			expectedSubaccountLiquidationInfo: map[satypes.SubaccountId]types.SubaccountLiquidationInfo{
				constants.Carl_Num0: {
					PerpetualsLiquidated:  []uint32{0},
					NotionalLiquidated:    50_500_000_000 / 4,
					QuantumsInsuranceLost: 0,
				},
			},
			expectedSubaccounts: []satypes.Subaccount{
				{
					Id: &constants.Carl_Num0,
					AssetPositions: []*satypes.AssetPosition{
						{
							AssetId:  0,
							Quantums: dtypes.NewInt(50_499_000_000 - (50_498_000_000 / 4) - 250_000),
						},
					},
					PerpetualPositions: []*satypes.PerpetualPosition{
						{
							PerpetualId:  0,
							Quantums:     dtypes.NewInt(-75_000_000), // -0.75 BTC
							FundingIndex: dtypes.NewInt(0),
						},
					},
				},
				{
					Id: &constants.Dave_Num0,
					AssetPositions: []*satypes.AssetPosition{
						{
							AssetId:  0,
							Quantums: dtypes.NewInt(50_000_000_000 + (50_498_000_000 / 4)),
						},
					},
					PerpetualPositions: []*satypes.PerpetualPosition{
						{
							PerpetualId:  0,
							Quantums:     dtypes.NewInt(75_000_000), // 0.75 BTC
							FundingIndex: dtypes.NewInt(0),
						},
					},
				},
			},
			expectedOperationsQueue: []types.OperationRaw{
				clobtest.NewShortTermOrderPlacementOperationRaw(
					constants.Order_Dave_Num0_Id1_Clob0_Sell025BTC_Price50498_GTB11,
				),
				clobtest.NewMatchOperationRaw(
					&constants.LiquidationOrder_Carl_Num0_Clob0_Buy1BTC_Price50500,
					[]types.MakerFill{
						{
							MakerOrderId: constants.Order_Dave_Num0_Id1_Clob0_Sell025BTC_Price50498_GTB11.GetOrderId(),
							FillAmount:   25_000_000,
						},
					},
				),
			},
		},
		`Partially matched deleveraging is skipped - negative TNC`: {
			subaccounts: []satypes.Subaccount{
				constants.Carl_Num0_1BTC_Short_50499USD,
				constants.Dave_Num0_1BTC_Long_50000USD,
			},
			insuranceFundBalance: 750_000, // $0.75
			marketIdToOraclePriceOverride: map[uint32]uint64{
				constants.BtcUsd.MarketId: 5_050_000_000, // $50,500 / BTC.
			},

			liquidationConfig: constants.LiquidationsConfig_No_Limit,
			placedMatchableOrders: []types.MatchableOrder{
				// First order at $50,498, Carl pays $0.25 to the insurance fund.
				&constants.Order_Dave_Num0_Id1_Clob0_Sell025BTC_Price50498_GTB11,
				// Carl's bankruptcy price to close 0.75 BTC short is $50,499, and closing at $50,500
				// would require $0.75 from the insurance fund. The insurance fund balance can
				// cover this loss so the liquidation succeeds.
				&constants.Order_Dave_Num0_Id0_Clob0_Sell1BTC_Price50500_GTB10,
			},
			order: constants.LiquidationOrder_Carl_Num0_Clob0_Buy1BTC_Price50500, // Liquidation order at $50,500

			expectedFilledSize:  satypes.BaseQuantums(100_000_000),
			expectedOrderStatus: types.Success,
			expectedSubaccountLiquidationInfo: map[satypes.SubaccountId]types.SubaccountLiquidationInfo{
				constants.Carl_Num0: {
					PerpetualsLiquidated:  []uint32{0},
					NotionalLiquidated:    50_500_000_000,
					QuantumsInsuranceLost: 750_000,
				},
			},
			expectedSubaccounts: []satypes.Subaccount{
				{
					Id: &constants.Carl_Num0,
				},
				{
					Id: &constants.Dave_Num0,
					AssetPositions: []*satypes.AssetPosition{
						{
							AssetId:  0,
							Quantums: dtypes.NewInt(50_000_000_000 + 50_499_500_000),
						},
					},
				},
			},
			expectedOperationsQueue: []types.OperationRaw{
				clobtest.NewShortTermOrderPlacementOperationRaw(
					constants.Order_Dave_Num0_Id1_Clob0_Sell025BTC_Price50498_GTB11,
				),
				clobtest.NewShortTermOrderPlacementOperationRaw(
					constants.Order_Dave_Num0_Id0_Clob0_Sell1BTC_Price50500_GTB10,
				),
				clobtest.NewMatchOperationRaw(
					&constants.LiquidationOrder_Carl_Num0_Clob0_Buy1BTC_Price50500,
					[]types.MakerFill{
						{
							MakerOrderId: constants.Order_Dave_Num0_Id1_Clob0_Sell025BTC_Price50498_GTB11.GetOrderId(),
							FillAmount:   25_000_000,
						},
						{
							MakerOrderId: constants.Order_Dave_Num0_Id0_Clob0_Sell1BTC_Price50500_GTB10.GetOrderId(),
							FillAmount:   75_000_000,
						},
					},
				),
			},
		},
		`Can place a liquidation order that is partially-filled and subaccount becomes non-liquidatable -
			deleveraging is skipped`: {
			subaccounts: []satypes.Subaccount{
				constants.Carl_Num0_1BTC_Short_54999USD,
				constants.Dave_Num0_1BTC_Long_50000USD,
			},
			insuranceFundBalance: 0,
			liquidationConfig:    constants.LiquidationsConfig_No_Limit,
			placedMatchableOrders: []types.MatchableOrder{
				// First order at $50,000, matching against this order will make Carl's TNC >= MMR.
				// Insurance fund fee will be maxed out. DeltaQuoteQuantums = .25 BTC * $50k/BTC = $12,500.
				// Current maxLiquidationFeePpm = 5000.
				// Fee = $12,500 * 5000 / 1,000,000 = $62.5.
				&constants.Order_Dave_Num0_Id1_Clob0_Sell025BTC_Price50000_GTB11,
				// Carl's account has now become well-collateralized, however the liquidation order
				// is for the full position size and will try to match against this high price order.
				// Because of the high price, the insurance fund will be needed to cover the loss but the insurance
				// fund is empty so we must deleverage. Our deleveraging algorithm will verify that the account is
				// still liquidatable before actually doing any deleveraging. For this test, we expect that the
				// account is no longer liquidatable and so deleveraging will be skipped.
				&constants.Order_Dave_Num0_Id0_Clob0_Sell1BTC_Price60000_GTB10,
			},
			// Liquidation order at $60,000, setting high fill price to allow the order to
			// attempt to fill against the high price order above.
			order: constants.LiquidationOrder_Carl_Num0_Clob0_Buy1BTC_Price60000,

			expectedFilledSize:  satypes.BaseQuantums(25_000_000),
			expectedOrderStatus: types.LiquidationRequiresDeleveraging,
			expectedSubaccountLiquidationInfo: map[satypes.SubaccountId]types.SubaccountLiquidationInfo{
				constants.Carl_Num0: {
					PerpetualsLiquidated:  []uint32{0},
					NotionalLiquidated:    50_000_000_000 / 4,
					QuantumsInsuranceLost: 0,
				},
			},
			expectedSubaccounts: []satypes.Subaccount{
				{
					Id: &constants.Carl_Num0,
					AssetPositions: []*satypes.AssetPosition{
						{
							AssetId: 0,
							Quantums: dtypes.NewInt(
								54_999_000_000 - 50_000_000_000/4 -
									lib.BigIntMulPpm(
										big.NewInt(50_000_000_000/4),
										constants.LiquidationsConfig_No_Limit.MaxLiquidationFeePpm,
									).Int64(),
							),
						},
					},
					PerpetualPositions: []*satypes.PerpetualPosition{
						{
							PerpetualId:  0,
							Quantums:     dtypes.NewInt(-75_000_000), // -0.75 BTC
							FundingIndex: dtypes.NewInt(0),
						},
					},
				},
				{
					Id: &constants.Dave_Num0,
					AssetPositions: []*satypes.AssetPosition{
						{
							AssetId:  0,
							Quantums: dtypes.NewInt(50_000_000_000 + 50_000_000_000/4),
						},
					},
					PerpetualPositions: []*satypes.PerpetualPosition{
						{
							PerpetualId:  0,
							Quantums:     dtypes.NewInt(75_000_000), // 0.75 BTC
							FundingIndex: dtypes.NewInt(0),
						},
					},
				},
			},
			expectedOperationsQueue: []types.OperationRaw{
				clobtest.NewShortTermOrderPlacementOperationRaw(
					constants.Order_Dave_Num0_Id1_Clob0_Sell025BTC_Price50000_GTB11,
				),
				clobtest.NewMatchOperationRaw(
					&constants.LiquidationOrder_Carl_Num0_Clob0_Buy1BTC_Price60000,
					[]types.MakerFill{
						{
							MakerOrderId: constants.Order_Dave_Num0_Id1_Clob0_Sell025BTC_Price50000_GTB11.GetOrderId(),
							FillAmount:   25_000_000,
						},
					},
				),
			},
		},
	}

	for name, tc := range tests {
		t.Run(name, func(t *testing.T) {
			// Setup memclob state and test expectations.
			memclob := memclob.NewMemClobPriceTimePriority(false)

			bankKeeper := &mocks.BankKeeper{}
			bankKeeper.On(
				"SendCoinsFromModuleToModule",
				mock.Anything,
				mock.Anything,
				mock.Anything,
				mock.Anything,
			).Return(nil)
			bankKeeper.On(
				"GetBalance",
				mock.Anything,
				mock.Anything,
				mock.Anything,
			).Return(sdk.NewCoin("USDC", sdkmath.NewIntFromUint64(tc.insuranceFundBalance))).Twice()

			mockIndexerEventManager := &mocks.IndexerEventManager{}
			mockIndexerEventManager.On("Enabled").Return(false)
			ks := keepertest.NewClobKeepersTestContext(t, memclob, bankKeeper, mockIndexerEventManager)

			ctx := ks.Ctx.WithIsCheckTx(true)

			keepertest.CreateTestMarkets(t, ctx, ks.PricesKeeper)

			// Create liquidity tiers.
			keepertest.CreateTestLiquidityTiers(t, ctx, ks.PerpetualsKeeper)

			require.NoError(t, ks.FeeTiersKeeper.SetPerpetualFeeParams(ctx, constants.PerpetualFeeParamsNoFee))

			// Set up USDC asset in assets module.
			err := keepertest.CreateUsdcAsset(ctx, ks.AssetsKeeper)
			require.NoError(t, err)

			perpetuals := []perptypes.Perpetual{
				constants.BtcUsd_20PercentInitial_10PercentMaintenance,
				constants.EthUsd_20PercentInitial_10PercentMaintenance,
			}
			for _, perpetual := range perpetuals {
				_, err = ks.PerpetualsKeeper.CreatePerpetual(
					ctx,
					perpetual.Params.Id,
					perpetual.Params.Ticker,
					perpetual.Params.MarketId,
					perpetual.Params.AtomicResolution,
					perpetual.Params.DefaultFundingPpm,
					perpetual.Params.LiquidityTier,
				)
				require.NoError(t, err)
			}

			for _, s := range tc.subaccounts {
				ks.SubaccountsKeeper.SetSubaccount(ctx, s)
			}

			for marketId, oraclePrice := range tc.marketIdToOraclePriceOverride {
				err := ks.PricesKeeper.UpdateMarketPrices(
					ctx,
					[]*pricestypes.MsgUpdateMarketPrices_MarketPrice{
						{
							MarketId: marketId,
							Price:    oraclePrice,
						},
					},
				)
				require.NoError(t, err)
			}

			// PerpetualMarketCreateEvents are emitted when initializing the genesis state, so we need to mock
			// the indexer event manager to expect these events.
			for i, clobPair := range []types.ClobPair{
				constants.ClobPair_Btc,
				constants.ClobPair_Eth_No_Fee,
			} {
				mockIndexerEventManager.On("AddTxnEvent",
					ctx,
					indexerevents.SubtypePerpetualMarket,
					indexerevents.PerpetualMarketEventVersion,
					indexer_manager.GetBytes(
						indexerevents.NewPerpetualMarketCreateEvent(
							uint32(i),
							uint32(i),
							perpetuals[i].Params.Ticker,
							perpetuals[i].Params.MarketId,
							clobPair.Status,
							clobPair.QuantumConversionExponent,
							perpetuals[i].Params.AtomicResolution,
							clobPair.SubticksPerTick,
							clobPair.StepBaseQuantums,
							perpetuals[i].Params.LiquidityTier,
						),
					),
				).Once().Return()
				_, err = ks.ClobKeeper.CreatePerpetualClobPair(
					ctx,
					clobPair.Id,
					clobtest.MustPerpetualId(clobPair),
					satypes.BaseQuantums(clobPair.StepBaseQuantums),
					clobPair.QuantumConversionExponent,
					clobPair.SubticksPerTick,
					clobPair.Status,
				)
				require.NoError(t, err)
			}

			require.NoError(
				t,
				ks.ClobKeeper.InitializeLiquidationsConfig(ctx, tc.liquidationConfig),
			)

			ks.BlockTimeKeeper.SetPreviousBlockInfo(ctx, &blocktimetypes.BlockInfo{
				Timestamp: time.Unix(5, 0),
			})

			// Place all existing orders on the orderbook.
			for _, matchableOrder := range tc.placedMatchableOrders {
				require.False(t, matchableOrder.IsLiquidation())

				order := matchableOrder.MustGetOrder()

				// Get raw tx bytes for this short term order placement and set on context
				// so bytes are properly stored in OperationsToPropose
				shortTermOrderPlacement := clobtest.NewShortTermOrderPlacementOperationRaw(order)
				bytes := shortTermOrderPlacement.GetShortTermOrderPlacement()
				tempCtx := ctx.WithTxBytes(bytes)
				_, orderStatus, err := ks.ClobKeeper.PlaceShortTermOrder(tempCtx, &types.MsgPlaceOrder{Order: order.MustGetOrder()})
				require.NoError(t, err)
				require.Equal(t, types.Success, orderStatus)
			}

			// Run the test case and verify expectations.
			actualFillAmount, orderStatus, err := ks.ClobKeeper.PlacePerpetualLiquidation(ctx, tc.order)
			require.NoError(t, err)

			require.Equal(t, tc.expectedOrderStatus, orderStatus)
			require.Equal(t, tc.expectedFilledSize, actualFillAmount)

			for subaccountId, liquidationInfo := range tc.expectedSubaccountLiquidationInfo {
				require.Equal(
					t,
					liquidationInfo,
					ks.ClobKeeper.GetSubaccountLiquidationInfo(ctx, subaccountId),
				)
			}

			if tc.expectedFilledSize == 0 {
<<<<<<< HEAD
				_, _, err = ks.ClobKeeper.MaybeDeleverageSubaccount(
=======
				// Bankruptcy price in DeleveragingEvent is not exposed by API. It is also
				// being tested in other e2e tests. So we don't test it here.
				mockIndexerEventManager.On("AddTxnEvent",
					mock.Anything, mock.Anything, mock.Anything, mock.Anything, mock.Anything,
				).Return()
				_, err = ks.ClobKeeper.MaybeDeleverageSubaccount(
>>>>>>> 6c6dcde9
					ctx,
					tc.order.GetSubaccountId(),
					tc.order.MustGetLiquidatedPerpetualId(),
				)
				require.NoError(t, err)
			}

			for _, expectedSubaccount := range tc.expectedSubaccounts {
				require.Equal(t, expectedSubaccount, ks.SubaccountsKeeper.GetSubaccount(ctx, *expectedSubaccount.GetId()))
			}

			require.Equal(
				t,
				tc.expectedOperationsQueue,
				ks.ClobKeeper.GetOperations(ctx).GetOperationsQueue(),
			)
		})
	}
}

func TestPlacePerpetualLiquidation_SendOffchainMessages(t *testing.T) {
	indexerEventManager := &mocks.IndexerEventManager{}
	for _, message := range constants.TestOffchainMessages {
		indexerEventManager.On("SendOffchainData", message).Once().Return()
	}

	memClob := &mocks.MemClob{}
	memClob.On("SetClobKeeper", mock.Anything).Return()

	ks := keepertest.NewClobKeepersTestContext(t, memClob, &mocks.BankKeeper{}, indexerEventManager)
	ctx := ks.Ctx.WithTxBytes(constants.TestTxBytes)
	// CheckTx mode set correctly
	ctx = ctx.WithIsCheckTx(true)
	prices.InitGenesis(ctx, *ks.PricesKeeper, constants.Prices_DefaultGenesisState)
	perpetuals.InitGenesis(ctx, *ks.PerpetualsKeeper, constants.Perpetuals_DefaultGenesisState)

	memClob.On("CreateOrderbook", ctx, constants.ClobPair_Btc).Return()
	// PerpetualMarketCreateEvents are emitted when initializing the genesis state, so we need to mock
	// the indexer event manager to expect these events.
	indexerEventManager.On("AddTxnEvent",
		ctx,
		indexerevents.SubtypePerpetualMarket,
		indexerevents.PerpetualMarketEventVersion,
		indexer_manager.GetBytes(
			indexerevents.NewPerpetualMarketCreateEvent(
				0,
				0,
				constants.Perpetuals_DefaultGenesisState.Perpetuals[0].Params.Ticker,
				constants.Perpetuals_DefaultGenesisState.Perpetuals[0].Params.MarketId,
				constants.ClobPair_Btc.Status,
				constants.ClobPair_Btc.QuantumConversionExponent,
				constants.Perpetuals_DefaultGenesisState.Perpetuals[0].Params.AtomicResolution,
				constants.ClobPair_Btc.SubticksPerTick,
				constants.ClobPair_Btc.StepBaseQuantums,
				constants.Perpetuals_DefaultGenesisState.Perpetuals[0].Params.LiquidityTier,
			),
		),
	).Once().Return()
	_, err := ks.ClobKeeper.CreatePerpetualClobPair(
		ctx,
		constants.ClobPair_Btc.Id,
		clobtest.MustPerpetualId(constants.ClobPair_Btc),
		satypes.BaseQuantums(constants.ClobPair_Btc.StepBaseQuantums),
		constants.ClobPair_Btc.QuantumConversionExponent,
		constants.ClobPair_Btc.SubticksPerTick,
		constants.ClobPair_Btc.Status,
	)
	require.NoError(t, err)

	order := constants.LiquidationOrder_Dave_Num0_Clob0_Sell1BTC_Price50000
	memClob.On("PlacePerpetualLiquidation", ctx, order).Return(
		satypes.BaseQuantums(100_000_000),
		types.Success,
		constants.TestOffchainUpdates,
		nil,
	)

	_, _, err = ks.ClobKeeper.PlacePerpetualLiquidation(ctx, order)
	require.NoError(t, err)

	indexerEventManager.AssertNumberOfCalls(t, "SendOffchainData", len(constants.TestOffchainMessages))
	indexerEventManager.AssertExpectations(t)
	memClob.AssertExpectations(t)
}

func TestIsLiquidatable(t *testing.T) {
	tests := map[string]struct {
		// State.
		perpetuals []perptypes.Perpetual

		// Subaccount state.
		assetPositions     []*satypes.AssetPosition
		perpetualPositions []*satypes.PerpetualPosition

		// Expectations.
		expectedIsLiquidatable bool
	}{
		"Subaccount with no open positions but positive net collateral is not liquidatable": {
			expectedIsLiquidatable: false,
			assetPositions: keepertest.CreateUsdcAssetPosition(
				big.NewInt(constants.QuoteBalance_OneDollar * 1),
			),
		},
		"Subaccount with no open positions but negative net collateral is not liquidatable": {
			expectedIsLiquidatable: false,
			assetPositions: keepertest.CreateUsdcAssetPosition(
				big.NewInt(constants.QuoteBalance_OneDollar * -1),
			),
		},
		"Subaccount at initial margin requirements is not liquidatable": {
			perpetuals: []perptypes.Perpetual{
				constants.BtcUsd_20PercentInitial_10PercentMaintenance,
			},

			perpetualPositions: []*satypes.PerpetualPosition{
				{
					PerpetualId: uint32(0),
					Quantums:    dtypes.NewInt(10_000_000), // 0.1 BTC, $5,000 notional.
				},
			},
			assetPositions: keepertest.CreateUsdcAssetPosition(
				big.NewInt(constants.QuoteBalance_OneDollar * -4_000),
			),
			expectedIsLiquidatable: false,
		},
		"Subaccount below initial but at maintenance margin requirements is not liquidatable": {
			perpetuals: []perptypes.Perpetual{
				constants.BtcUsd_20PercentInitial_10PercentMaintenance,
			},

			perpetualPositions: []*satypes.PerpetualPosition{
				{
					PerpetualId: uint32(0),
					Quantums:    dtypes.NewInt(10_000_000), // 0.1 BTC, $5,000 notional.
				},
			},
			assetPositions: keepertest.CreateUsdcAssetPosition(
				big.NewInt(constants.QuoteBalance_OneDollar * -4_500),
			),
			expectedIsLiquidatable: false,
		},
		"Subaccount below maintenance margin requirements is liquidatable": {
			perpetuals: []perptypes.Perpetual{
				constants.BtcUsd_20PercentInitial_10PercentMaintenance,
			},

			perpetualPositions: []*satypes.PerpetualPosition{
				{
					PerpetualId: uint32(0),
					Quantums:    dtypes.NewInt(10_000_000), // 0.1 BTC, $5,000 notional.
				},
			},
			assetPositions: keepertest.CreateUsdcAssetPosition(
				big.NewInt(constants.QuoteBalance_OneDollar * -4_501),
			),
			expectedIsLiquidatable: true,
		},
	}

	for name, tc := range tests {
		t.Run(name, func(t *testing.T) {
			// Setup keeper state.
			memClob := memclob.NewMemClobPriceTimePriority(false)
			ks := keepertest.NewClobKeepersTestContext(t, memClob, &mocks.BankKeeper{}, &mocks.IndexerEventManager{})

			// Create the default markets.
			keepertest.CreateTestMarkets(t, ks.Ctx, ks.PricesKeeper)

			// Create liquidity tiers.
			keepertest.CreateTestLiquidityTiers(t, ks.Ctx, ks.PerpetualsKeeper)

			// Create all perpetuals.
			for _, p := range tc.perpetuals {
				_, err := ks.PerpetualsKeeper.CreatePerpetual(
					ks.Ctx,
					p.Params.Id,
					p.Params.Ticker,
					p.Params.MarketId,
					p.Params.AtomicResolution,
					p.Params.DefaultFundingPpm,
					p.Params.LiquidityTier,
				)
				require.NoError(t, err)
			}

			// Create the subaccount.
			subaccount := satypes.Subaccount{
				Id: &satypes.SubaccountId{
					Owner:  "liquidations_test",
					Number: 0,
				},
				AssetPositions:     tc.assetPositions,
				PerpetualPositions: tc.perpetualPositions,
			}
			ks.SubaccountsKeeper.SetSubaccount(ks.Ctx, subaccount)
			isLiquidatable, err := ks.ClobKeeper.IsLiquidatable(ks.Ctx, *subaccount.Id)

			// Note that there should never be errors when passing the empty update.
			require.NoError(t, err)
			require.Equal(t, tc.expectedIsLiquidatable, isLiquidatable)
		})
	}
}

func TestGetBankruptcyPriceInQuoteQuantums(t *testing.T) {
	tests := map[string]struct {
		// Parameters.
		perpetualId   uint32
		deltaQuantums int64

		// Perpetual state.
		perpetuals []perptypes.Perpetual

		// Subaccount state.
		assetPositions     []*satypes.AssetPosition
		perpetualPositions []*satypes.PerpetualPosition

		// Expectations.
		expectedBankruptcyPriceQuoteQuantums *big.Int
		expectedError                        error
	}{
		`Can calculate bankruptcy price in quote quantums for a subaccount that is fully closing
		one long position that is slightly below maintenance margin requirements`: {
			perpetualId:   0,
			deltaQuantums: -10_000_000,

			perpetuals: []perptypes.Perpetual{
				constants.BtcUsd_20PercentInitial_10PercentMaintenance,
			},

			assetPositions: keepertest.CreateUsdcAssetPosition(
				big.NewInt(constants.QuoteBalance_OneDollar * -4_501),
			),
			perpetualPositions: []*satypes.PerpetualPosition{
				&constants.PerpetualPosition_OneTenthBTCLong,
			},

			// 4,501,000,000 quote quantums = $4,501. This means if 0.1 BTC can't be sold for at
			// least $4,501 then the subaccount will be bankrupt when this position is closed.
			expectedBankruptcyPriceQuoteQuantums: big.NewInt(4_501_000_000),
		},
		`Can calculate bankruptcy price in quote quantums for a subaccount that is fully closing
		one short position that is slightly below maintenance margin requirements`: {
			perpetualId:   0,
			deltaQuantums: 10_000_000,

			perpetuals: []perptypes.Perpetual{
				constants.BtcUsd_20PercentInitial_10PercentMaintenance,
			},

			assetPositions: keepertest.CreateUsdcAssetPosition(
				big.NewInt(constants.QuoteBalance_OneDollar * 5_499),
			),
			perpetualPositions: []*satypes.PerpetualPosition{
				&constants.PerpetualPosition_OneTenthBTCShort,
			},

			// -5,499,000,000 quote quantums = -$5,499. This means if 0.1 BTC can't be bought for
			// at most $5,499 then the subaccount will be bankrupt when this position is closed.
			expectedBankruptcyPriceQuoteQuantums: big.NewInt(-5_499_000_000),
		},
		`Can calculate bankruptcy price in quote quantums for a subaccount that is fully closing
		one long position that is at the bankruptcy price`: {
			perpetualId:   0,
			deltaQuantums: -10_000_000,

			perpetuals: []perptypes.Perpetual{
				constants.BtcUsd_20PercentInitial_10PercentMaintenance,
			},

			assetPositions: keepertest.CreateUsdcAssetPosition(
				big.NewInt(constants.QuoteBalance_OneDollar * -5_000),
			),
			perpetualPositions: []*satypes.PerpetualPosition{
				&constants.PerpetualPosition_OneTenthBTCLong,
			},

			// 5,000,000,000 quote quantums = $5,000. This means if 0.1 BTC can't be sold for at
			// least $5,000 then the subaccount will be bankrupt when this position is closed.
			expectedBankruptcyPriceQuoteQuantums: big.NewInt(5_000_000_000),
		},
		`Can calculate bankruptcy price in quote quantums for a subaccount that is partially closing
		one long position that is at the bankruptcy price`: {
			perpetualId:   0,
			deltaQuantums: -5_000_000,

			perpetuals: []perptypes.Perpetual{
				constants.BtcUsd_20PercentInitial_10PercentMaintenance,
			},

			assetPositions: keepertest.CreateUsdcAssetPosition(
				big.NewInt(constants.QuoteBalance_OneDollar * -5_000),
			),
			perpetualPositions: []*satypes.PerpetualPosition{
				&constants.PerpetualPosition_OneTenthBTCLong,
			},

			// 2,500,000,000 quote quantums = $2,500. This means if 0.1 BTC can't be sold for at
			// least $2,500 then the subaccount will be bankrupt when this position is closed.
			expectedBankruptcyPriceQuoteQuantums: big.NewInt(2_500_000_000),
		},
		`Can calculate bankruptcy price in quote quantums for a subaccount that is partially closing
		one short position that is at the bankruptcy price`: {
			perpetualId:   0,
			deltaQuantums: 5_000_000,

			perpetuals: []perptypes.Perpetual{
				constants.BtcUsd_20PercentInitial_10PercentMaintenance,
			},

			assetPositions: keepertest.CreateUsdcAssetPosition(
				big.NewInt(constants.QuoteBalance_OneDollar * 5_000),
			),
			perpetualPositions: []*satypes.PerpetualPosition{
				&constants.PerpetualPosition_OneTenthBTCShort,
			},

			// -2,500,000,000 quote quantums = -$2,500. This means if 0.1 BTC can't be bought for at
			// most $2,500 then the subaccount will be bankrupt when this position is closed.
			expectedBankruptcyPriceQuoteQuantums: big.NewInt(-2_500_000_000),
		},
		`Can calculate bankruptcy price in quote quantums for a subaccount that is fully closing
		one short position that is at the bankruptcy price`: {
			perpetualId:   0,
			deltaQuantums: 10_000_000,

			perpetuals: []perptypes.Perpetual{
				constants.BtcUsd_20PercentInitial_10PercentMaintenance,
			},

			assetPositions: keepertest.CreateUsdcAssetPosition(
				big.NewInt(constants.QuoteBalance_OneDollar * 5_000),
			),
			perpetualPositions: []*satypes.PerpetualPosition{
				&constants.PerpetualPosition_OneTenthBTCShort,
			},

			// -5,000,000,000 quote quantums = -$5,000. This means if 0.1 BTC can't be bought for at
			// most $5,000 then the subaccount will be bankrupt when this position is closed.
			expectedBankruptcyPriceQuoteQuantums: big.NewInt(-5_000_000_000),
		},
		`Can calculate bankruptcy price in quote quantums for a subaccount that is fully closing
		one long position that is below the bankruptcy price`: {
			perpetualId:   0,
			deltaQuantums: -10_000_000,

			perpetuals: []perptypes.Perpetual{
				constants.BtcUsd_20PercentInitial_10PercentMaintenance,
			},

			assetPositions: keepertest.CreateUsdcAssetPosition(
				big.NewInt(constants.QuoteBalance_OneDollar * -5_100),
			),
			perpetualPositions: []*satypes.PerpetualPosition{
				&constants.PerpetualPosition_OneTenthBTCLong,
			},

			// 5,100,000,000 quote quantums = $5,100. This means if 0.1 BTC can't be sold for at
			// least $5,100 then the subaccount will be bankrupt when this position is closed.
			expectedBankruptcyPriceQuoteQuantums: big.NewInt(5_100_000_000),
		},
		`Can calculate bankruptcy price in quote quantums for a subaccount that is fully closing
		one short position that is below the bankruptcy price`: {
			perpetualId:   0,
			deltaQuantums: 10_000_000,

			perpetuals: []perptypes.Perpetual{
				constants.BtcUsd_20PercentInitial_10PercentMaintenance,
			},

			assetPositions: keepertest.CreateUsdcAssetPosition(
				big.NewInt(constants.QuoteBalance_OneDollar * 4_900),
			),
			perpetualPositions: []*satypes.PerpetualPosition{
				&constants.PerpetualPosition_OneTenthBTCShort,
			},

			// -4,900,000,000 quote quantums = -$4,900. This means if 0.1 BTC can't be bought for at
			// most $4,900 then the subaccount will be bankrupt when this position is closed.
			expectedBankruptcyPriceQuoteQuantums: big.NewInt(-4_900_000_000),
		},
		`Can calculate bankruptcy price in quote quantums for a subaccount that is fully closing
		one long position and has multiple long positions`: {
			perpetualId:   1,
			deltaQuantums: -100_000_000,

			perpetuals: []perptypes.Perpetual{
				constants.BtcUsd_20PercentInitial_10PercentMaintenance,
				constants.EthUsd_20PercentInitial_10PercentMaintenance,
			},

			assetPositions: keepertest.CreateUsdcAssetPosition(
				big.NewInt(constants.QuoteBalance_OneDollar * -490),
			),
			perpetualPositions: []*satypes.PerpetualPosition{
				&constants.PerpetualPosition_FourThousandthsBTCLong,
				&constants.PerpetualPosition_OneTenthEthLong,
			},

			// 294,000,000 quote quantums = $294. This means if 0.1 ETH can't be sold for at
			// least $294 then the subaccount will be bankrupt when this position is closed.
			expectedBankruptcyPriceQuoteQuantums: big.NewInt(294_000_000),
		},
		`Can calculate bankruptcy price in quote quantums for a subaccount that is fully closing
		one short position and has multiple short positions`: {
			perpetualId:   1,
			deltaQuantums: 100_000_000,

			perpetuals: []perptypes.Perpetual{
				constants.BtcUsd_20PercentInitial_10PercentMaintenance,
				constants.EthUsd_20PercentInitial_10PercentMaintenance,
			},

			assetPositions: keepertest.CreateUsdcAssetPosition(
				big.NewInt(constants.QuoteBalance_OneDollar * 510),
			),
			perpetualPositions: []*satypes.PerpetualPosition{
				&constants.PerpetualPosition_FourThousandthsBTCShort,
				&constants.PerpetualPosition_OneTenthEthShort,
			},

			// -306,000,000 quote quantums = -$306. This means if 0.1 ETH can't be bought for at
			// most $306 then the subaccount will be bankrupt when this position is closed.
			expectedBankruptcyPriceQuoteQuantums: big.NewInt(-306_000_000),
		},
		`Can calculate bankruptcy price in quote quantums for a subaccount that is fully closing
		one short position and has a long and short position`: {
			perpetualId:   1,
			deltaQuantums: 100_000_000,

			perpetuals: []perptypes.Perpetual{
				constants.BtcUsd_20PercentInitial_10PercentMaintenance,
				constants.EthUsd_20PercentInitial_10PercentMaintenance,
			},

			assetPositions: keepertest.CreateUsdcAssetPosition(
				big.NewInt(constants.QuoteBalance_OneDollar * 110),
			),
			perpetualPositions: []*satypes.PerpetualPosition{
				&constants.PerpetualPosition_FourThousandthsBTCLong,
				&constants.PerpetualPosition_OneTenthEthShort,
			},

			// -306,000,000 quote quantums = -$306. This means if 0.1 ETH can't be bought for at
			// most $306 then the subaccount will be bankrupt when this position is closed.
			expectedBankruptcyPriceQuoteQuantums: big.NewInt(-306_000_000),
		},
		`Rounds up bankruptcy price in quote quantums for a subaccount that is partially closing
		one long position that is slightly below maintenance margin requirements`: {
			perpetualId:   0,
			deltaQuantums: -21_347,

			perpetuals: []perptypes.Perpetual{
				constants.BtcUsd_20PercentInitial_10PercentMaintenance,
			},

			assetPositions: keepertest.CreateUsdcAssetPosition(
				big.NewInt(constants.QuoteBalance_OneDollar * -13),
			),
			perpetualPositions: []*satypes.PerpetualPosition{
				&constants.PerpetualPosition_OneBTCLong,
			},

			// 2,776 quote quantums = $0.002776. This means if 0.00021347 BTC can't be sold for
			// at least $0.002776 then the subaccount will be bankrupt when this position is closed.
			// Note that the result is rounded up from 2,775.11 quote quantums.
			expectedBankruptcyPriceQuoteQuantums: big.NewInt(2_776),
		},
		`Rounds up bankruptcy price in quote quantums for a subaccount that is partially closing
		one short position that is below the bankruptcy price`: {
			perpetualId:   0,
			deltaQuantums: 21_347,

			perpetuals: []perptypes.Perpetual{
				constants.BtcUsd_20PercentInitial_10PercentMaintenance,
			},

			assetPositions: keepertest.CreateUsdcAssetPosition(
				big.NewInt(constants.QuoteBalance_OneDollar * 13),
			),
			perpetualPositions: []*satypes.PerpetualPosition{
				&constants.PerpetualPosition_OneBTCShort,
			},

			// -2,775 quote quantums = $0.002775. This means if 0.00021347 BTC can't be bought for
			// at most $0.002775 then the subaccount will be bankrupt when this position is closed.
			// Note that the result is rounded down from 2,775.11 quote quantums.
			expectedBankruptcyPriceQuoteQuantums: big.NewInt(-2_775),
		},
		`Account with a long position that cannot be liquidated at a loss has a negative
		bankruptcy price in quote quantums`: {
			perpetualId:   0,
			deltaQuantums: -100_000_000,

			perpetuals: []perptypes.Perpetual{
				constants.BtcUsd_20PercentInitial_10PercentMaintenance,
			},

			// Note that if quote balance is positive for longs, this indicates that the subaccount's
			// quote balance exceeds the notional value of their long position.
			assetPositions: keepertest.CreateUsdcAssetPosition(
				big.NewInt(constants.QuoteBalance_OneDollar),
			),
			perpetualPositions: []*satypes.PerpetualPosition{
				&constants.PerpetualPosition_OneBTCLong,
			},

			// -1,000,000 quote quantums = -$1,000,000. This means if 1 BTC can't be sold for
			// at least -$1,000,000 then the subaccount will be bankrupt when this position is closed.
			// Note this is not possible since it's impossible to sell a position for less than 0 dollars.
			expectedBankruptcyPriceQuoteQuantums: big.NewInt(-1_000_000),
		},
		`Returns error when deltaQuantums is zero`: {
			perpetualId:   0,
			deltaQuantums: 0,

			perpetuals: []perptypes.Perpetual{
				constants.BtcUsd_20PercentInitial_10PercentMaintenance,
			},
			assetPositions: keepertest.CreateUsdcAssetPosition(
				big.NewInt(constants.QuoteBalance_OneDollar * -4_501),
			),
			perpetualPositions: []*satypes.PerpetualPosition{
				&constants.PerpetualPosition_OneBTCLong,
			},

			expectedError: types.ErrInvalidPerpetualPositionSizeDelta,
		},
		`Returns error when subaccount does not have an open position for perpetual id`: {
			perpetualId:   0,
			deltaQuantums: -10_000_000,

			perpetuals: []perptypes.Perpetual{
				constants.BtcUsd_20PercentInitial_10PercentMaintenance,
			},
			assetPositions: keepertest.CreateUsdcAssetPosition(
				big.NewInt(constants.QuoteBalance_OneDollar * -4_501),
			),
			perpetualPositions: []*satypes.PerpetualPosition{},

			expectedError: types.ErrInvalidPerpetualPositionSizeDelta,
		},
		`Returns error when delta quantums and perpetual position have the same sign`: {
			perpetualId:   0,
			deltaQuantums: 10_000_000,

			perpetuals: []perptypes.Perpetual{
				constants.BtcUsd_20PercentInitial_10PercentMaintenance,
			},
			assetPositions: keepertest.CreateUsdcAssetPosition(
				big.NewInt(constants.QuoteBalance_OneDollar * -4_501),
			),
			perpetualPositions: []*satypes.PerpetualPosition{
				&constants.PerpetualPosition_OneBTCLong,
			},

			expectedError: types.ErrInvalidPerpetualPositionSizeDelta,
		},
		`Returns error when abs delta quantums is greater than position size`: {
			perpetualId:   0,
			deltaQuantums: -100_000_001,

			perpetuals: []perptypes.Perpetual{
				constants.BtcUsd_20PercentInitial_10PercentMaintenance,
			},
			assetPositions: keepertest.CreateUsdcAssetPosition(
				big.NewInt(constants.QuoteBalance_OneDollar * -4_501),
			),
			perpetualPositions: []*satypes.PerpetualPosition{
				&constants.PerpetualPosition_OneBTCLong,
			},

			expectedError: types.ErrInvalidPerpetualPositionSizeDelta,
		},
	}

	for name, tc := range tests {
		t.Run(name, func(t *testing.T) {
			// Setup keeper state.
			memClob := memclob.NewMemClobPriceTimePriority(false)
			ks := keepertest.NewClobKeepersTestContext(t, memClob, &mocks.BankKeeper{}, &mocks.IndexerEventManager{})

			// Create the default markets.
			keepertest.CreateTestMarkets(t, ks.Ctx, ks.PricesKeeper)

			// Create liquidity tiers.
			keepertest.CreateTestLiquidityTiers(t, ks.Ctx, ks.PerpetualsKeeper)

			require.NoError(t, keepertest.CreateUsdcAsset(ks.Ctx, ks.AssetsKeeper))

			// Create all perpetuals.
			for _, p := range tc.perpetuals {
				_, err := ks.PerpetualsKeeper.CreatePerpetual(
					ks.Ctx,
					p.Params.Id,
					p.Params.Ticker,
					p.Params.MarketId,
					p.Params.AtomicResolution,
					p.Params.DefaultFundingPpm,
					p.Params.LiquidityTier,
				)
				require.NoError(t, err)
			}

			// Create the subaccount.
			subaccountId := satypes.SubaccountId{
				Owner:  "liquidations_test",
				Number: 0,
			}
			subaccount := satypes.Subaccount{
				Id:                 &subaccountId,
				AssetPositions:     tc.assetPositions,
				PerpetualPositions: tc.perpetualPositions,
			}
			ks.SubaccountsKeeper.SetSubaccount(ks.Ctx, subaccount)

			bankruptcyPriceInQuoteQuantums, err := ks.ClobKeeper.GetBankruptcyPriceInQuoteQuantums(
				ks.Ctx,
				*subaccount.Id,
				tc.perpetualId,
				big.NewInt(tc.deltaQuantums),
			)

			if tc.expectedError != nil {
				require.ErrorIs(t, err, tc.expectedError)
			} else {
				require.NoError(t, err)
				require.Equal(t, tc.expectedBankruptcyPriceQuoteQuantums, bankruptcyPriceInQuoteQuantums)

				// Verify that the returned delta quote quantums can pass `CanUpdateSubaccounts` function.
				success, _, err := ks.SubaccountsKeeper.CanUpdateSubaccounts(
					ks.Ctx,
					[]satypes.Update{
						{
							SubaccountId: subaccountId,
							AssetUpdates: keepertest.CreateUsdcAssetUpdate(bankruptcyPriceInQuoteQuantums),
							PerpetualUpdates: []satypes.PerpetualUpdate{
								{
									PerpetualId:      tc.perpetualId,
									BigQuantumsDelta: big.NewInt(tc.deltaQuantums),
								},
							},
						},
					},
				)

				require.True(t, success)
				require.NoError(t, err)
			}
		})
	}
}

func TestGetFillablePrice(t *testing.T) {
	tests := map[string]struct {
		// Parameters.
		perpetualId   uint32
		deltaQuantums int64

		// Perpetual state.
		perpetuals []perptypes.Perpetual

		// Subaccount state.
		assetPositions     []*satypes.AssetPosition
		perpetualPositions []*satypes.PerpetualPosition

		// Liquidation config.
		liquidationConfig *types.LiquidationsConfig

		// Expectations.
		expectedFillablePrice *big.Rat
		expectedError         error
	}{
		`Can calculate fillable price for a subaccount with one long position that is slightly
		below maintenance margin requirements`: {
			perpetualId:   0,
			deltaQuantums: -10_000_000,

			perpetuals: []perptypes.Perpetual{
				constants.BtcUsd_20PercentInitial_10PercentMaintenance,
			},

			assetPositions: keepertest.CreateUsdcAssetPosition(
				big.NewInt(constants.QuoteBalance_OneDollar * -4_501),
			),
			perpetualPositions: []*satypes.PerpetualPosition{
				&constants.PerpetualPosition_OneTenthBTCLong,
			},

			// $49,999 = (49,999 / 100) subticks * 10^(QuoteCurrencyAtomicResolution - BaseCurrencyAtomicResolution).
			// This means we should close the 0.1 BTC long with a $4,999.9 notional sell order.
			expectedFillablePrice: big.NewRat(49_999, 100),
		},
		`Can calculate fillable price for a subaccount with one long position when bankruptcyAdjustmentPpm is 2_000_000`: {
			perpetualId:   0,
			deltaQuantums: -10_000_000,

			perpetuals: []perptypes.Perpetual{
				constants.BtcUsd_20PercentInitial_10PercentMaintenance,
			},

			assetPositions: keepertest.CreateUsdcAssetPosition(
				big.NewInt(constants.QuoteBalance_OneDollar * -4_501),
			),
			perpetualPositions: []*satypes.PerpetualPosition{
				&constants.PerpetualPosition_OneTenthBTCLong,
			},

			liquidationConfig: &types.LiquidationsConfig{
				MaxLiquidationFeePpm: 5_000,
				FillablePriceConfig: types.FillablePriceConfig{
					BankruptcyAdjustmentPpm:           2_000_000,
					SpreadToMaintenanceMarginRatioPpm: 100_000,
				},
				PositionBlockLimits:   constants.PositionBlockLimits_No_Limit,
				SubaccountBlockLimits: constants.SubaccountBlockLimits_No_Limit,
			},
			// $49,998 = (49,998 / 100) subticks * 10^(QuoteCurrencyAtomicResolution - BaseCurrencyAtomicResolution).
			// This means we should close the 0.1 BTC long with a $4,999.8 notional sell order.
			expectedFillablePrice: big.NewRat(49_998, 100),
		},
		`Can calculate fillable price for a subaccount with one long position when 
		spreadToMaintenanceMarginRatioPpm is 200_000`: {
			perpetualId:   0,
			deltaQuantums: -10_000_000,

			perpetuals: []perptypes.Perpetual{
				constants.BtcUsd_20PercentInitial_10PercentMaintenance,
			},

			assetPositions: keepertest.CreateUsdcAssetPosition(
				big.NewInt(constants.QuoteBalance_OneDollar * -4_501),
			),
			perpetualPositions: []*satypes.PerpetualPosition{
				&constants.PerpetualPosition_OneTenthBTCLong,
			},

			liquidationConfig: &types.LiquidationsConfig{
				MaxLiquidationFeePpm: 5_000,
				FillablePriceConfig: types.FillablePriceConfig{
					BankruptcyAdjustmentPpm:           lib.OneMillion,
					SpreadToMaintenanceMarginRatioPpm: 200_000,
				},
				PositionBlockLimits:   constants.PositionBlockLimits_No_Limit,
				SubaccountBlockLimits: constants.SubaccountBlockLimits_No_Limit,
			},
			// $49,998 = (49,998 / 100) subticks * 10^(QuoteCurrencyAtomicResolution - BaseCurrencyAtomicResolution).
			// This means we should close the 0.1 BTC long with a $4,999.8 notional sell order.
			expectedFillablePrice: big.NewRat(49_998, 100),
		},
		`Can calculate fillable price for a subaccount with one short position that is slightly
		below maintenance margin requirements`: {
			perpetualId:   0,
			deltaQuantums: 10_000_000,

			perpetuals: []perptypes.Perpetual{
				constants.BtcUsd_20PercentInitial_10PercentMaintenance,
			},

			assetPositions: keepertest.CreateUsdcAssetPosition(
				big.NewInt(constants.QuoteBalance_OneDollar * 5_499),
			),
			perpetualPositions: []*satypes.PerpetualPosition{
				&constants.PerpetualPosition_OneTenthBTCShort,
			},

			// $50,001 = (50,001 / 100) subticks * 10^(QuoteCurrencyAtomicResolution - BaseCurrencyAtomicResolution).
			// This means we should close the 0.1 BTC short with a $5,000.1 notional buy order.
			expectedFillablePrice: big.NewRat(50_001, 100),
		},
		`Can calculate fillable price for a subaccount with one short position when bankruptcyAdjustmentPpm is 2_000_000`: {
			perpetualId:   0,
			deltaQuantums: 10_000_000,

			perpetuals: []perptypes.Perpetual{
				constants.BtcUsd_20PercentInitial_10PercentMaintenance,
			},

			assetPositions: keepertest.CreateUsdcAssetPosition(
				big.NewInt(constants.QuoteBalance_OneDollar * 5_499),
			),
			perpetualPositions: []*satypes.PerpetualPosition{
				&constants.PerpetualPosition_OneTenthBTCShort,
			},

			liquidationConfig: &types.LiquidationsConfig{
				MaxLiquidationFeePpm: 5_000,
				FillablePriceConfig: types.FillablePriceConfig{
					BankruptcyAdjustmentPpm:           2_000_000,
					SpreadToMaintenanceMarginRatioPpm: 100_000,
				},
				PositionBlockLimits:   constants.PositionBlockLimits_No_Limit,
				SubaccountBlockLimits: constants.SubaccountBlockLimits_No_Limit,
			},

			// $50,002 = (50,002 / 100) subticks * 10^(QuoteCurrencyAtomicResolution - BaseCurrencyAtomicResolution).
			// This means we should close the 0.1 BTC short with a $5,000.2 notional buy order.
			expectedFillablePrice: big.NewRat(50_002, 100),
		},
		`Can calculate fillable price for a subaccount with one short position when 
		SpreadToMaintenanceMarginRatioPpm is 200_000`: {
			perpetualId:   0,
			deltaQuantums: 10_000_000,

			perpetuals: []perptypes.Perpetual{
				constants.BtcUsd_20PercentInitial_10PercentMaintenance,
			},

			assetPositions: keepertest.CreateUsdcAssetPosition(
				big.NewInt(constants.QuoteBalance_OneDollar * 5_499),
			),
			perpetualPositions: []*satypes.PerpetualPosition{
				&constants.PerpetualPosition_OneTenthBTCShort,
			},

			liquidationConfig: &types.LiquidationsConfig{
				MaxLiquidationFeePpm: 5_000,
				FillablePriceConfig: types.FillablePriceConfig{
					BankruptcyAdjustmentPpm:           lib.OneMillion,
					SpreadToMaintenanceMarginRatioPpm: 200_000,
				},
				PositionBlockLimits:   constants.PositionBlockLimits_No_Limit,
				SubaccountBlockLimits: constants.SubaccountBlockLimits_No_Limit,
			},

			// $50,002 = (50,002 / 100) subticks * 10^(QuoteCurrencyAtomicResolution - BaseCurrencyAtomicResolution).
			// This means we should close the 0.1 BTC short with a $5,000.2 notional buy order.
			expectedFillablePrice: big.NewRat(50_002, 100),
		},
		"Can calculate fillable price for a subaccount with one long position at the bankruptcy price": {
			perpetualId:   0,
			deltaQuantums: -10_000_000,

			perpetuals: []perptypes.Perpetual{
				constants.BtcUsd_20PercentInitial_10PercentMaintenance,
			},

			assetPositions: keepertest.CreateUsdcAssetPosition(
				big.NewInt(constants.QuoteBalance_OneDollar * -5_000),
			),
			perpetualPositions: []*satypes.PerpetualPosition{
				&constants.PerpetualPosition_OneTenthBTCLong,
			},

			// $49,500 = (495 / 1) subticks * 10^(QuoteCurrencyAtomicResolution - BaseCurrencyAtomicResolution).
			// This means we should close the 0.1 BTC long with a $4,950 notional sell order.
			expectedFillablePrice: big.NewRat(495, 1),
		},
		`Can calculate fillable price for a subaccount with one long position at the bankruptcy price
		where we are liquidating half of the position`: {
			perpetualId:   0,
			deltaQuantums: -5_000_000,

			perpetuals: []perptypes.Perpetual{
				constants.BtcUsd_20PercentInitial_10PercentMaintenance,
			},

			assetPositions: keepertest.CreateUsdcAssetPosition(
				big.NewInt(constants.QuoteBalance_OneDollar * -5_000),
			),
			perpetualPositions: []*satypes.PerpetualPosition{
				&constants.PerpetualPosition_OneTenthBTCLong,
			},

			// $49,500 = (495 / 1) subticks * 10^(QuoteCurrencyAtomicResolution - BaseCurrencyAtomicResolution).
			// This means we should close the 0.1 BTC long with a $4,950 notional sell order.
			// Note that even though we are closing half of the position, the fillable price is the same as
			// if we were closing the full position because it's calculated based on the position size.
			expectedFillablePrice: big.NewRat(495, 1),
		},
		"Can calculate fillable price for a subaccount with one short position at the bankruptcy price": {
			perpetualId:   0,
			deltaQuantums: 10_000_000,

			perpetuals: []perptypes.Perpetual{
				constants.BtcUsd_20PercentInitial_10PercentMaintenance,
			},

			assetPositions: keepertest.CreateUsdcAssetPosition(
				big.NewInt(constants.QuoteBalance_OneDollar * 5_000),
			),
			perpetualPositions: []*satypes.PerpetualPosition{
				&constants.PerpetualPosition_OneTenthBTCShort,
			},

			// $50,500 = (505 / 1) subticks * 10^(QuoteCurrencyAtomicResolution - BaseCurrencyAtomicResolution).
			// This means we should close the 0.1 BTC short with a $5,050 notional buy order.
			expectedFillablePrice: big.NewRat(505, 1),
		},
		"Can calculate fillable price for a subaccount with one long position below the bankruptcy price": {
			perpetualId:   0,
			deltaQuantums: -10_000_000,

			perpetuals: []perptypes.Perpetual{
				constants.BtcUsd_20PercentInitial_10PercentMaintenance,
			},

			assetPositions: keepertest.CreateUsdcAssetPosition(
				big.NewInt(constants.QuoteBalance_OneDollar * -5_500),
			),
			perpetualPositions: []*satypes.PerpetualPosition{
				&constants.PerpetualPosition_OneTenthBTCLong,
			},

			// $49,500 = (495 / 1) subticks * 10^(QuoteCurrencyAtomicResolution - BaseCurrencyAtomicResolution).
			// This means we should close the 0.1 BTC long with a $4,950 notional sell order.
			expectedFillablePrice: big.NewRat(495, 1),
		},
		"Can calculate fillable price for a subaccount with one short position below the bankruptcy price": {
			perpetualId:   0,
			deltaQuantums: 10_000_000,

			perpetuals: []perptypes.Perpetual{
				constants.BtcUsd_20PercentInitial_10PercentMaintenance,
			},

			assetPositions: keepertest.CreateUsdcAssetPosition(
				big.NewInt(constants.QuoteBalance_OneDollar * 4_500),
			),
			perpetualPositions: []*satypes.PerpetualPosition{
				&constants.PerpetualPosition_OneTenthBTCShort,
			},

			// $50,500 = (505 / 1) subticks * 10^(QuoteCurrencyAtomicResolution - BaseCurrencyAtomicResolution).
			// This means we should close the 0.1 BTC short with a $5,050 notional buy order.
			expectedFillablePrice: big.NewRat(505, 1),
		},
		"Can calculate fillable price for a subaccount with multiple long positions": {
			perpetualId:   1,
			deltaQuantums: -100_000_000,

			perpetuals: []perptypes.Perpetual{
				constants.BtcUsd_20PercentInitial_10PercentMaintenance,
				constants.EthUsd_20PercentInitial_10PercentMaintenance,
			},

			assetPositions: keepertest.CreateUsdcAssetPosition(
				big.NewInt(constants.QuoteBalance_OneDollar * -490),
			),
			perpetualPositions: []*satypes.PerpetualPosition{
				&constants.PerpetualPosition_FourThousandthsBTCLong,
				&constants.PerpetualPosition_OneTenthEthLong,
			},

			// $2976 = (372 / 125) subticks * QuoteCurrencyAtomicResolution / BaseCurrencyAtomicResolution.
			// This means we should close our 0.1 ETH long for $2,976 dollars.
			expectedFillablePrice: big.NewRat(372, 125),
		},
		`Can calculate fillable price when bankruptcyAdjustmentPpm is max uint32`: {
			perpetualId:   0,
			deltaQuantums: -10_000_000,

			perpetuals: []perptypes.Perpetual{
				constants.BtcUsd_20PercentInitial_10PercentMaintenance,
			},

			assetPositions: keepertest.CreateUsdcAssetPosition(
				big.NewInt(constants.QuoteBalance_OneDollar * -4_501),
			),
			perpetualPositions: []*satypes.PerpetualPosition{
				&constants.PerpetualPosition_OneTenthBTCLong,
			},

			liquidationConfig: &types.LiquidationsConfig{
				MaxLiquidationFeePpm: 5_000,
				FillablePriceConfig: types.FillablePriceConfig{
					BankruptcyAdjustmentPpm:           math.MaxUint32,
					SpreadToMaintenanceMarginRatioPpm: 100_000,
				},
				PositionBlockLimits:   constants.PositionBlockLimits_No_Limit,
				SubaccountBlockLimits: constants.SubaccountBlockLimits_No_Limit,
			},

			// $49,500 = (495 / 1) subticks * 10^(QuoteCurrencyAtomicResolution - BaseCurrencyAtomicResolution).
			// This means we should close the 0.1 BTC long with a $4,950 notional sell order.
			expectedFillablePrice: big.NewRat(495, 1),
		},
		`Can calculate fillable price when SpreadTomaintenanceMarginRatioPpm is 1`: {
			perpetualId:   0,
			deltaQuantums: -10_000_000,

			perpetuals: []perptypes.Perpetual{
				constants.BtcUsd_20PercentInitial_10PercentMaintenance,
			},

			assetPositions: keepertest.CreateUsdcAssetPosition(
				big.NewInt(constants.QuoteBalance_OneDollar * -4_501),
			),
			perpetualPositions: []*satypes.PerpetualPosition{
				&constants.PerpetualPosition_OneTenthBTCLong,
			},

			liquidationConfig: &types.LiquidationsConfig{
				MaxLiquidationFeePpm: 5_000,
				FillablePriceConfig: types.FillablePriceConfig{
					BankruptcyAdjustmentPpm:           lib.OneMillion,
					SpreadToMaintenanceMarginRatioPpm: 1,
				},
				PositionBlockLimits:   constants.PositionBlockLimits_No_Limit,
				SubaccountBlockLimits: constants.SubaccountBlockLimits_No_Limit,
			},

			expectedFillablePrice: big.NewRat(4_999_999_999, 10_000_000),
		},
		`Can calculate fillable price when SpreadTomaintenanceMarginRatioPpm is one million`: {
			perpetualId:   0,
			deltaQuantums: -10_000_000,

			perpetuals: []perptypes.Perpetual{
				constants.BtcUsd_20PercentInitial_10PercentMaintenance,
			},

			assetPositions: keepertest.CreateUsdcAssetPosition(
				big.NewInt(constants.QuoteBalance_OneDollar * -4_501),
			),
			perpetualPositions: []*satypes.PerpetualPosition{
				&constants.PerpetualPosition_OneTenthBTCLong,
			},

			liquidationConfig: &types.LiquidationsConfig{
				MaxLiquidationFeePpm: 5_000,
				FillablePriceConfig: types.FillablePriceConfig{
					BankruptcyAdjustmentPpm:           lib.OneMillion,
					SpreadToMaintenanceMarginRatioPpm: lib.OneMillion,
				},
				PositionBlockLimits:   constants.PositionBlockLimits_No_Limit,
				SubaccountBlockLimits: constants.SubaccountBlockLimits_No_Limit,
			},

			// $49,990 = (49990 / 100) subticks * 10^(QuoteCurrencyAtomicResolution - BaseCurrencyAtomicResolution).
			// This means we should close the 0.1 BTC long with a $4,999 notional sell order.
			expectedFillablePrice: big.NewRat(49_990, 100),
		},
		`Returns error when deltaQuantums is zero`: {
			perpetualId:   0,
			deltaQuantums: 0,

			perpetuals: []perptypes.Perpetual{
				constants.BtcUsd_20PercentInitial_10PercentMaintenance,
			},
			assetPositions: keepertest.CreateUsdcAssetPosition(
				big.NewInt(constants.QuoteBalance_OneDollar * -4_501),
			),
			perpetualPositions: []*satypes.PerpetualPosition{
				&constants.PerpetualPosition_OneBTCLong,
			},

			expectedError: types.ErrInvalidPerpetualPositionSizeDelta,
		},
		`Returns error when subaccount does not have an open position for perpetual id`: {
			perpetualId:   0,
			deltaQuantums: -10_000_000,

			perpetuals: []perptypes.Perpetual{
				constants.BtcUsd_20PercentInitial_10PercentMaintenance,
			},
			assetPositions: keepertest.CreateUsdcAssetPosition(
				big.NewInt(constants.QuoteBalance_OneDollar * -4_501),
			),
			perpetualPositions: []*satypes.PerpetualPosition{},

			expectedError: types.ErrInvalidPerpetualPositionSizeDelta,
		},
		`Returns error when delta quantums and perpetual position have the same sign`: {
			perpetualId:   0,
			deltaQuantums: 10_000_000,

			perpetuals: []perptypes.Perpetual{
				constants.BtcUsd_20PercentInitial_10PercentMaintenance,
			},
			assetPositions: keepertest.CreateUsdcAssetPosition(
				big.NewInt(constants.QuoteBalance_OneDollar * -4_501),
			),
			perpetualPositions: []*satypes.PerpetualPosition{
				&constants.PerpetualPosition_OneBTCLong,
			},

			expectedError: types.ErrInvalidPerpetualPositionSizeDelta,
		},
		`Returns error when abs delta quantums is greater than position size`: {
			perpetualId:   0,
			deltaQuantums: -100_000_001,

			perpetuals: []perptypes.Perpetual{
				constants.BtcUsd_20PercentInitial_10PercentMaintenance,
			},
			assetPositions: keepertest.CreateUsdcAssetPosition(
				big.NewInt(constants.QuoteBalance_OneDollar * -4_501),
			),
			perpetualPositions: []*satypes.PerpetualPosition{
				&constants.PerpetualPosition_OneBTCLong,
			},

			expectedError: types.ErrInvalidPerpetualPositionSizeDelta,
		},
	}

	for name, tc := range tests {
		t.Run(name, func(t *testing.T) {
			// Setup keeper state.
			memClob := memclob.NewMemClobPriceTimePriority(false)
			ks := keepertest.NewClobKeepersTestContext(t, memClob, &mocks.BankKeeper{}, &mocks.IndexerEventManager{})

			// Initialize the liquidations config.
			if tc.liquidationConfig != nil {
				require.NoError(t,
					ks.ClobKeeper.InitializeLiquidationsConfig(ks.Ctx, *tc.liquidationConfig),
				)
			} else {
				require.NoError(t,
					ks.ClobKeeper.InitializeLiquidationsConfig(ks.Ctx, types.LiquidationsConfig_Default),
				)
			}

			// Create the default markets.
			keepertest.CreateTestMarkets(t, ks.Ctx, ks.PricesKeeper)

			// Create liquidity tiers.
			keepertest.CreateTestLiquidityTiers(t, ks.Ctx, ks.PerpetualsKeeper)

			// Create all perpetuals.
			for _, p := range tc.perpetuals {
				_, err := ks.PerpetualsKeeper.CreatePerpetual(
					ks.Ctx,
					p.Params.Id,
					p.Params.Ticker,
					p.Params.MarketId,
					p.Params.AtomicResolution,
					p.Params.DefaultFundingPpm,
					p.Params.LiquidityTier,
				)
				require.NoError(t, err)
			}

			// Create the subaccount.
			subaccount := satypes.Subaccount{
				Id: &satypes.SubaccountId{
					Owner:  "liquidations_test",
					Number: 0,
				},
				AssetPositions:     tc.assetPositions,
				PerpetualPositions: tc.perpetualPositions,
			}
			ks.SubaccountsKeeper.SetSubaccount(ks.Ctx, subaccount)

			fillablePrice, err := ks.ClobKeeper.GetFillablePrice(
				ks.Ctx,
				*subaccount.Id,
				tc.perpetualId,
				big.NewInt(tc.deltaQuantums),
			)

			if tc.expectedError != nil {
				require.ErrorIs(t, err, tc.expectedError)
			} else {
				require.NoError(t, err)
				require.Equal(t, tc.expectedFillablePrice, fillablePrice)
			}
		})
	}
}

func TestGetLiquidationInsuranceFundDelta(t *testing.T) {
	tests := map[string]struct {
		// Parameters.
		perpetualId uint32
		isBuy       bool
		fillAmount  uint64
		subticks    types.Subticks

		liquidationConfig *types.LiquidationsConfig

		// Perpetual and subaccount state.
		perpetuals []perptypes.Perpetual

		// Subaccount state.
		assetPositions     []*satypes.AssetPosition
		perpetualPositions []*satypes.PerpetualPosition

		// Expectations.
		expectedLiquidationInsuranceFundDeltaBig *big.Int
		expectedError                            error
	}{
		`Fully closing one long position above the bankruptcy price and pays max liquidation fee`: {
			perpetualId: 0,
			isBuy:       false,
			fillAmount:  10_000_000,     // -0.1 BTC delta.
			subticks:    56_100_000_000, // 10% above bankruptcy price.

			perpetuals: []perptypes.Perpetual{
				constants.BtcUsd_20PercentInitial_10PercentMaintenance,
			},

			assetPositions: keepertest.CreateUsdcAssetPosition(
				big.NewInt(constants.QuoteBalance_OneDollar * -5_100),
			),
			perpetualPositions: []*satypes.PerpetualPosition{
				&constants.PerpetualPosition_OneTenthBTCLong,
			},

			// Bankruptcy price in quote quantums is 5,100,000,000 quote quantums.
			// Liquidation price is 10% above bankruptcy price, 5,610,000,000 quote quantums.
			// abs(5,610,000,000) * 0.5% max liquidation fee < 5,610,000,000 - 5,100,000,000, so the max
			// liquidation fee is returned.
			expectedLiquidationInsuranceFundDeltaBig: big.NewInt(28_050_000),
		},
		`Fully closing one long position above the bankruptcy price pays max liquidation fee 
		when MaxLiquidationFeePpm is 25_000`: {
			perpetualId: 0,
			isBuy:       false,
			fillAmount:  10_000_000,     // -0.1 BTC delta.
			subticks:    56_100_000_000, // 10% above bankruptcy price.

			perpetuals: []perptypes.Perpetual{
				constants.BtcUsd_20PercentInitial_10PercentMaintenance,
			},

			assetPositions: keepertest.CreateUsdcAssetPosition(
				big.NewInt(constants.QuoteBalance_OneDollar * -5_100),
			),
			perpetualPositions: []*satypes.PerpetualPosition{
				&constants.PerpetualPosition_OneTenthBTCLong,
			},
			liquidationConfig: &types.LiquidationsConfig{
				MaxLiquidationFeePpm:  25_000,
				FillablePriceConfig:   constants.FillablePriceConfig_Default,
				PositionBlockLimits:   constants.PositionBlockLimits_No_Limit,
				SubaccountBlockLimits: constants.SubaccountBlockLimits_No_Limit,
			},

			// Bankruptcy price in quote quantums is 5,100,000,000 quote quantums.
			// Liquidation price is 10% above bankruptcy price, 5,610,000,000 quote quantums.
			// abs(5,610,000,000) * 2.5% max liquidation fee < 5,610,000,000 - 5,100,000,000, so the max
			// liquidation fee is returned.
			expectedLiquidationInsuranceFundDeltaBig: big.NewInt(140_250_000),
		},
		`Fully closing one long position above the bankruptcy price pays less than max liquidation fee 
		when MaxLiquidationFeePpm is one million`: {
			perpetualId: 0,
			isBuy:       false,
			fillAmount:  10_000_000,     // -0.1 BTC delta.
			subticks:    56_100_000_000, // 10% above bankruptcy price.

			perpetuals: []perptypes.Perpetual{
				constants.BtcUsd_20PercentInitial_10PercentMaintenance,
			},

			assetPositions: keepertest.CreateUsdcAssetPosition(
				big.NewInt(constants.QuoteBalance_OneDollar * -5_100),
			),
			perpetualPositions: []*satypes.PerpetualPosition{
				&constants.PerpetualPosition_OneTenthBTCLong,
			},
			liquidationConfig: &types.LiquidationsConfig{
				MaxLiquidationFeePpm:  1_000_000,
				FillablePriceConfig:   constants.FillablePriceConfig_Default,
				PositionBlockLimits:   constants.PositionBlockLimits_No_Limit,
				SubaccountBlockLimits: constants.SubaccountBlockLimits_No_Limit,
			},

			// Bankruptcy price in quote quantums is 5,100,000,000 quote quantums.
			// Liquidation price is 10% above bankruptcy price, 5,610,000,000 quote quantums.
			// abs(5,610,000,000) * 100% max liquidation fee > 5,610,000,000 - 5,100,000,000, so all
			// of the leftover collateral is transferred to the insurance fund.
			expectedLiquidationInsuranceFundDeltaBig: big.NewInt(510_000_000),
		},
		`Fully closing one short position above the bankruptcy price and pays max liquidation fee`: {
			perpetualId: 0,
			isBuy:       true,
			fillAmount:  10_000_000,     // 0.1 BTC delta.
			subticks:    44_100_000_000, // 10% above bankruptcy price.

			perpetuals: []perptypes.Perpetual{
				constants.BtcUsd_20PercentInitial_10PercentMaintenance,
			},

			assetPositions: keepertest.CreateUsdcAssetPosition(
				big.NewInt(constants.QuoteBalance_OneDollar * 4_900),
			),
			perpetualPositions: []*satypes.PerpetualPosition{
				&constants.PerpetualPosition_OneTenthBTCShort,
			},

			// Bankruptcy price in quote quantums is -4,900,000,000 quote quantums.
			// Liquidation price is 10% above bankruptcy price, -4,410,000,000 quote quantums.
			// abs(-4,410,000,000) * 0.5% max liquidation fee < -4,900,000,000 - -4,410,000,000, so
			// the max liquidation fee is returned.
			expectedLiquidationInsuranceFundDeltaBig: big.NewInt(22_050_000),
		},
		`Fully closing one short position above the bankruptcy price and pays max liquidation fee
		when MaxLiquidationFeePpm is 25_000`: {
			perpetualId: 0,
			isBuy:       true,
			fillAmount:  10_000_000,     // 0.1 BTC delta.
			subticks:    44_100_000_000, // 10% above bankruptcy price.

			perpetuals: []perptypes.Perpetual{
				constants.BtcUsd_20PercentInitial_10PercentMaintenance,
			},

			assetPositions: keepertest.CreateUsdcAssetPosition(
				big.NewInt(constants.QuoteBalance_OneDollar * 4_900),
			),
			perpetualPositions: []*satypes.PerpetualPosition{
				&constants.PerpetualPosition_OneTenthBTCShort,
			},
			liquidationConfig: &types.LiquidationsConfig{
				MaxLiquidationFeePpm:  25_000,
				FillablePriceConfig:   constants.FillablePriceConfig_Default,
				PositionBlockLimits:   constants.PositionBlockLimits_No_Limit,
				SubaccountBlockLimits: constants.SubaccountBlockLimits_No_Limit,
			},

			// Bankruptcy price in quote quantums is -4,900,000,000 quote quantums.
			// Liquidation price is 10% above bankruptcy price, -4,410,000,000 quote quantums.
			// abs(-4,410,000,000) * 2.5% max liquidation fee < -4,900,000,000 - -4,410,000,000, so
			// the max liquidation fee is returned.
			expectedLiquidationInsuranceFundDeltaBig: big.NewInt(110_250_000),
		},
		`Fully closing one short position above the bankruptcy price and pays less than max liquidation fee
		when MaxLiquidationFeePpm is one million`: {
			perpetualId: 0,
			isBuy:       true,
			fillAmount:  10_000_000,     // 0.1 BTC delta.
			subticks:    44_100_000_000, // 10% above bankruptcy price.

			perpetuals: []perptypes.Perpetual{
				constants.BtcUsd_20PercentInitial_10PercentMaintenance,
			},

			assetPositions: keepertest.CreateUsdcAssetPosition(
				big.NewInt(constants.QuoteBalance_OneDollar * 4_900),
			),
			perpetualPositions: []*satypes.PerpetualPosition{
				&constants.PerpetualPosition_OneTenthBTCShort,
			},
			liquidationConfig: &types.LiquidationsConfig{
				MaxLiquidationFeePpm:  1_000_000,
				FillablePriceConfig:   constants.FillablePriceConfig_Default,
				PositionBlockLimits:   constants.PositionBlockLimits_No_Limit,
				SubaccountBlockLimits: constants.SubaccountBlockLimits_No_Limit,
			},

			// Bankruptcy price in quote quantums is -4,900,000,000 quote quantums.
			// Liquidation price is 10% above bankruptcy price, -4,410,000,000 quote quantums.
			// abs(-4,410,000,000) * 100% max liquidation fee > -4,900,000,000 - -4,410,000,000, so all
			// of the leftover collateral is transferred to the insurance fund.
			expectedLiquidationInsuranceFundDeltaBig: big.NewInt(490_000_000),
		},
		`Fully closing one long position above the bankruptcy price and pays less than max
		liquidation fee`: {
			perpetualId: 0,
			isBuy:       false,
			fillAmount:  10_000_000,     // -0.1 BTC delta.
			subticks:    51_051_000_000, // 0.1% above bankruptcy price.

			perpetuals: []perptypes.Perpetual{
				constants.BtcUsd_20PercentInitial_10PercentMaintenance,
			},

			assetPositions: keepertest.CreateUsdcAssetPosition(
				big.NewInt(constants.QuoteBalance_OneDollar * -5_100),
			),
			perpetualPositions: []*satypes.PerpetualPosition{
				&constants.PerpetualPosition_OneTenthBTCLong,
			},

			// Bankruptcy price in quote quantums is 5,100,000,000 quote quantums.
			// Liquidation price is 0.1% above bankruptcy price, 5,105,100,000 quote quantums.
			// 5,105,100,000 * 0.5% max liquidation fee > 5,105,100,000 - 5,100,000,000, so all
			// of the leftover collateral is transferred to the insurance fund.
			expectedLiquidationInsuranceFundDeltaBig: big.NewInt(5_100_000),
		},
		`Fully closing one short position above the bankruptcy price and pays less than max
		liquidation fee`: {
			perpetualId: 0,
			isBuy:       true,
			fillAmount:  10_000_000,     // 0.1 BTC delta.
			subticks:    48_951_000_000, // 0.1% above bankruptcy price.

			perpetuals: []perptypes.Perpetual{
				constants.BtcUsd_20PercentInitial_10PercentMaintenance,
			},

			assetPositions: keepertest.CreateUsdcAssetPosition(
				big.NewInt(constants.QuoteBalance_OneDollar * 4_900),
			),
			perpetualPositions: []*satypes.PerpetualPosition{
				&constants.PerpetualPosition_OneTenthBTCShort,
			},

			// Bankruptcy price in quote quantums is -4,900,000,000 quote quantums.
			// Liquidation price is 0.1% above bankruptcy price, -4,895,100,000 quote quantums.
			// -4,895,100,000 * 0.5% max liquidation fee < -4,895,100,000 - -4,900,000,000, so all
			// of the leftover collateral is transferred to the insurance fund.
			expectedLiquidationInsuranceFundDeltaBig: big.NewInt(4_900_000),
		},
		`Fully closing one long position at the bankruptcy price and the delta is 0`: {
			perpetualId: 0,
			isBuy:       false,
			fillAmount:  10_000_000,     // -0.1 BTC delta.
			subticks:    51_000_000_000, // 0% above bankruptcy price (equal).

			perpetuals: []perptypes.Perpetual{
				constants.BtcUsd_20PercentInitial_10PercentMaintenance,
			},

			assetPositions: keepertest.CreateUsdcAssetPosition(
				big.NewInt(constants.QuoteBalance_OneDollar * -5_100),
			),
			perpetualPositions: []*satypes.PerpetualPosition{
				&constants.PerpetualPosition_OneTenthBTCLong,
			},

			// Bankruptcy price in quote quantums is 5,100,000,000 quote quantums.
			// Liquidation price is 0% above bankruptcy price, 5,100,000,000 quote quantums.
			// 5,100,000,000 * 0.5% max liquidation fee > 5,100,000,000 - 5,100,000,000, so all
			// of the leftover collateral (which is zero) is transferred to the insurance fund.
			expectedLiquidationInsuranceFundDeltaBig: big.NewInt(0),
		},
		`Fully closing one short position above the bankruptcy price and the delta is 0`: {
			perpetualId: 0,
			isBuy:       true,
			fillAmount:  10_000_000,     // 0.1 BTC delta.
			subticks:    49_000_000_000, // 0% above bankruptcy price.

			perpetuals: []perptypes.Perpetual{
				constants.BtcUsd_20PercentInitial_10PercentMaintenance,
			},

			assetPositions: keepertest.CreateUsdcAssetPosition(
				big.NewInt(constants.QuoteBalance_OneDollar * 4_900),
			),
			perpetualPositions: []*satypes.PerpetualPosition{
				&constants.PerpetualPosition_OneTenthBTCShort,
			},

			// Bankruptcy price in quote quantums is -4,900,000,000 quote quantums.
			// Liquidation price is 0.1% above bankruptcy price, -4,900,000,000 quote quantums.
			// -4,900,000,000 * 0.5% max liquidation fee < -4,900,000,000 - -4,900,000,000, so all
			// of the leftover collateral (which is zero) is transferred to the insurance fund.
			expectedLiquidationInsuranceFundDeltaBig: big.NewInt(0),
		},
		`Fully closing one long position below the bankruptcy price and the insurance fund must
		cover the loss`: {
			perpetualId: 0,
			isBuy:       false,
			fillAmount:  10_000_000,     // -0.1 BTC delta.
			subticks:    50_490_000_000, // 1% below bankruptcy price.

			perpetuals: []perptypes.Perpetual{
				constants.BtcUsd_20PercentInitial_10PercentMaintenance,
			},

			assetPositions: keepertest.CreateUsdcAssetPosition(
				big.NewInt(constants.QuoteBalance_OneDollar * -5_100),
			),
			perpetualPositions: []*satypes.PerpetualPosition{
				&constants.PerpetualPosition_OneTenthBTCLong,
			},

			// Bankruptcy price in quote quantums is 5,100,000,000 quote quantums.
			// Liquidation price is 1% below the bankruptcy price, 5,049,000,000 quote quantums.
			// 5,049,000,000 - 5,100,000,000 < 0, so the insurance fund must cover the losses.
			expectedLiquidationInsuranceFundDeltaBig: big.NewInt(-51_000_000),
		},
		`If fully closing one short position below the bankruptcy price the insurance fund must
		cover the loss`: {
			perpetualId: 0,
			isBuy:       true,
			fillAmount:  10_000_000,     // 0.1 BTC delta.
			subticks:    49_490_000_000, // 1% below bankruptcy price.

			perpetuals: []perptypes.Perpetual{
				constants.BtcUsd_20PercentInitial_10PercentMaintenance,
			},

			assetPositions: keepertest.CreateUsdcAssetPosition(
				big.NewInt(constants.QuoteBalance_OneDollar * 4_900),
			),
			perpetualPositions: []*satypes.PerpetualPosition{
				&constants.PerpetualPosition_OneTenthBTCShort,
			},

			// Bankruptcy price in quote quantums is -4,900,000,000 quote quantums.
			// Liquidation price is 1% below the bankruptcy price, -4,949,000,000 quote quantums.
			// -4,949,000,000 - -4,900,000,000 < 0, so the insurance fund msut cover the losses.
			expectedLiquidationInsuranceFundDeltaBig: big.NewInt(-49_000_000),
		},
		"Returns error when delta quantums is zero": {
			perpetualId: 0,
			isBuy:       true,
			fillAmount:  0,
			subticks:    50_000_000_000,

			perpetuals: []perptypes.Perpetual{
				constants.BtcUsd_20PercentInitial_10PercentMaintenance,
			},

			assetPositions: keepertest.CreateUsdcAssetPosition(
				big.NewInt(constants.QuoteBalance_OneDollar * 4_900),
			),
			perpetualPositions: []*satypes.PerpetualPosition{
				&constants.PerpetualPosition_OneTenthBTCShort,
			},
			expectedError: types.ErrInvalidQuantumsForInsuranceFundDeltaCalculation,
		},
		"Succeeds when delta quote quantums is zero": {
			perpetualId: 0,
			isBuy:       true,
			fillAmount:  10_000_000, // 0.1 BTC delta.
			subticks:    1,          // Quote quantums for 0.1 BTC is 1/10, rounded to zero.

			perpetuals: []perptypes.Perpetual{
				constants.BtcUsd_20PercentInitial_10PercentMaintenance,
			},

			assetPositions: keepertest.CreateUsdcAssetPosition(
				big.NewInt(constants.QuoteBalance_OneDollar * 4_900),
			),
			perpetualPositions: []*satypes.PerpetualPosition{
				&constants.PerpetualPosition_OneTenthBTCShort,
			},

			// Bankruptcy price in quote quantums is -4,900,000,000 quote quantums.
			// Insurance fund delta before applying position limit is 0 - -4,900,000,000 = 4,900,000,000.
			// abs(0) * 0.5% max liquidation fee < 4,900,000,000, so overall delta is zero.
			expectedLiquidationInsuranceFundDeltaBig: big.NewInt(0),
		},
	}

	for name, tc := range tests {
		t.Run(name, func(t *testing.T) {
			// Setup keeper state.
			memClob := memclob.NewMemClobPriceTimePriority(false)
			mockIndexerEventManager := &mocks.IndexerEventManager{}
			ks := keepertest.NewClobKeepersTestContext(t, memClob, &mocks.BankKeeper{}, mockIndexerEventManager)

			// Create the default markets.
			keepertest.CreateTestMarkets(t, ks.Ctx, ks.PricesKeeper)

			// Create liquidity tiers.
			keepertest.CreateTestLiquidityTiers(t, ks.Ctx, ks.PerpetualsKeeper)

			// Create all perpetuals.
			for _, p := range tc.perpetuals {
				_, err := ks.PerpetualsKeeper.CreatePerpetual(
					ks.Ctx,
					p.Params.Id,
					p.Params.Ticker,
					p.Params.MarketId,
					p.Params.AtomicResolution,
					p.Params.DefaultFundingPpm,
					p.Params.LiquidityTier,
				)
				require.NoError(t, err)
			}

			// Create clob pair.
			mockIndexerEventManager.On("AddTxnEvent",
				ks.Ctx,
				indexerevents.SubtypePerpetualMarket,
				indexerevents.PerpetualMarketEventVersion,
				indexer_manager.GetBytes(
					indexerevents.NewPerpetualMarketCreateEvent(
						0,
						0,
						tc.perpetuals[0].Params.Ticker,
						tc.perpetuals[0].Params.MarketId,
						constants.ClobPair_Btc.Status,
						constants.ClobPair_Btc.QuantumConversionExponent,
						tc.perpetuals[0].Params.AtomicResolution,
						constants.ClobPair_Btc.SubticksPerTick,
						constants.ClobPair_Btc.StepBaseQuantums,
						tc.perpetuals[0].Params.LiquidityTier,
					),
				),
			).Once().Return()
			_, err := ks.ClobKeeper.CreatePerpetualClobPair(
				ks.Ctx,
				constants.ClobPair_Btc.Id,
				clobtest.MustPerpetualId(constants.ClobPair_Btc),
				satypes.BaseQuantums(constants.ClobPair_Btc.StepBaseQuantums),
				constants.ClobPair_Btc.QuantumConversionExponent,
				constants.ClobPair_Btc.SubticksPerTick,
				constants.ClobPair_Btc.Status,
			)
			require.NoError(t, err)

			// Create the subaccount.
			subaccount := satypes.Subaccount{
				Id: &satypes.SubaccountId{
					Owner:  "liquidations_test",
					Number: 0,
				},
				AssetPositions:     tc.assetPositions,
				PerpetualPositions: tc.perpetualPositions,
			}
			ks.SubaccountsKeeper.SetSubaccount(ks.Ctx, subaccount)

			// Initialize the liquidations config.
			if tc.liquidationConfig != nil {
				require.NoError(
					t,
					ks.ClobKeeper.InitializeLiquidationsConfig(ks.Ctx, *tc.liquidationConfig),
				)
			} else {
				require.NoError(
					t,
					ks.ClobKeeper.InitializeLiquidationsConfig(ks.Ctx, types.LiquidationsConfig_Default),
				)
			}

			// Run the test and verify expectations.
			liquidationInsuranceFundDeltaBig, err := ks.ClobKeeper.GetLiquidationInsuranceFundDelta(
				ks.Ctx,
				*subaccount.Id,
				tc.perpetualId,
				tc.isBuy,
				tc.fillAmount,
				tc.subticks,
			)

			if tc.expectedError != nil {
				require.ErrorIs(t, err, tc.expectedError)
			} else {
				require.NoError(t, err)
				require.Equal(
					t,
					tc.expectedLiquidationInsuranceFundDeltaBig.Int64(),
					liquidationInsuranceFundDeltaBig.Int64(),
				)
			}
		})
	}
}

func TestConvertFillablePriceToSubticks(t *testing.T) {
	tests := map[string]struct {
		// Parameters.
		fillablePrice     *big.Rat
		isLiquidatingLong bool
		clobPair          types.ClobPair

		// Expectations.
		expectedSubticks types.Subticks
	}{
		`Converts fillable price to subticks for liquidating a BTC long position`: {
			fillablePrice: big.NewRat(
				int64(constants.FiveBillion),
				1,
			),
			isLiquidatingLong: true,
			clobPair:          constants.ClobPair_Btc,

			expectedSubticks: 500_000_000_000_000_000,
		},
		`Converts fillable price to subticks for liquidating a BTC short position`: {
			fillablePrice: big.NewRat(
				int64(constants.FiveBillion),
				1,
			),
			isLiquidatingLong: false,
			clobPair:          constants.ClobPair_Btc,

			expectedSubticks: 500_000_000_000_000_000,
		},
		`Converts fillable price to subticks for liquidating a long position and rounds up`: {
			fillablePrice: big.NewRat(
				7,
				1,
			),
			isLiquidatingLong: true,
			clobPair: types.ClobPair{
				SubticksPerTick:           100,
				QuantumConversionExponent: 1,
			},

			expectedSubticks: 100,
		},
		`Converts fillable price to subticks for liquidating a short position and rounds down`: {
			fillablePrice: big.NewRat(
				197,
				1,
			),
			isLiquidatingLong: true,
			clobPair: types.ClobPair{
				SubticksPerTick:           100,
				QuantumConversionExponent: 1,
			},

			expectedSubticks: 100,
		},
		`Converts fillable price to subticks for liquidating a short position and rounds down, but
		the result is lower bounded at SubticksPerTick`: {
			fillablePrice: big.NewRat(
				7,
				1,
			),
			isLiquidatingLong: true,
			clobPair: types.ClobPair{
				SubticksPerTick:           100,
				QuantumConversionExponent: 1,
			},

			expectedSubticks: 100,
		},
		`Converts zero fillable price to subticks for liquidating a short position and rounds down,
		but the result is lower bounded at SubticksPerTick`: {
			fillablePrice: big.NewRat(
				0,
				1,
			),
			isLiquidatingLong: true,
			clobPair: types.ClobPair{
				SubticksPerTick:           100,
				QuantumConversionExponent: 1,
			},

			expectedSubticks: 100,
		},
		`Converts fillable price to subticks for liquidating a long position and rounds up, but
		the result is upper bounded at the max Uint64 that is most aligned with SubticksPerTick`: {
			fillablePrice: big_testutil.MustFirst(
				new(big.Rat).SetString("10000000000000000000000"),
			),
			isLiquidatingLong: true,
			clobPair: types.ClobPair{
				SubticksPerTick:           100,
				QuantumConversionExponent: 1,
			},

			expectedSubticks: 18_446_744_073_709_551_600,
		},
	}

	for name, tc := range tests {
		t.Run(name, func(t *testing.T) {
			// Setup keeper state.
			memClob := memclob.NewMemClobPriceTimePriority(false)
			ks := keepertest.NewClobKeepersTestContext(t, memClob, &mocks.BankKeeper{}, &mocks.IndexerEventManager{})

			// Run the test.
			subticks := ks.ClobKeeper.ConvertFillablePriceToSubticks(
				ks.Ctx,
				tc.fillablePrice,
				tc.isLiquidatingLong,
				tc.clobPair,
			)
			require.Equal(
				t,
				tc.expectedSubticks.ToBigInt().String(),
				subticks.ToBigInt().String(),
			)
		})
	}
}

func TestConvertFillablePriceToSubticks_PanicsOnNegativeFillablePrice(t *testing.T) {
	// Setup keeper state.
	memClob := memclob.NewMemClobPriceTimePriority(false)
	ks := keepertest.NewClobKeepersTestContext(t, memClob, &mocks.BankKeeper{}, &mocks.IndexerEventManager{})

	// Run the test.
	require.Panics(t, func() {
		ks.ClobKeeper.ConvertFillablePriceToSubticks(
			ks.Ctx,
			big.NewRat(-1, 1),
			false,
			constants.ClobPair_Btc,
		)
	})
}

func TestGetPerpetualPositionToLiquidate(t *testing.T) {
	tests := map[string]struct {
		// Subaccount state.
		perpetualPositions []*satypes.PerpetualPosition
		// Perpetual state.
		perpetuals []perptypes.Perpetual
		// Clob state.
		liquidationConfig types.LiquidationsConfig
		// CLOB pair state.
		clobPairs []types.ClobPair

		// Expectations.
		expectedClobPair types.ClobPair
		expectedQuantums *big.Int
	}{
		`Full position size is returned when subaccount has one perpetual long position`: {
			perpetualPositions: []*satypes.PerpetualPosition{
				&constants.PerpetualPosition_OneTenthBTCLong,
			},
			perpetuals: []perptypes.Perpetual{
				constants.BtcUsd_20PercentInitial_10PercentMaintenance,
			},
			liquidationConfig: constants.LiquidationsConfig_No_Limit,

			clobPairs: []types.ClobPair{
				constants.ClobPair_Btc,
			},

			expectedClobPair: constants.ClobPair_Btc,
			expectedQuantums: new(big.Int).Neg(
				constants.PerpetualPosition_OneTenthBTCLong.GetBigQuantums(),
			),
		},
		`Full position size is returned when MinPositionNotionalLiquidated is greater than position size`: {
			perpetualPositions: []*satypes.PerpetualPosition{
				&constants.PerpetualPosition_OneTenthBTCLong,
			},
			perpetuals: []perptypes.Perpetual{
				constants.BtcUsd_20PercentInitial_10PercentMaintenance,
			},
			liquidationConfig: types.LiquidationsConfig{
				MaxLiquidationFeePpm: 5_000,
				FillablePriceConfig:  constants.FillablePriceConfig_Default,
				PositionBlockLimits: types.PositionBlockLimits{
					MinPositionNotionalLiquidated:   10_000_000_000,
					MaxPositionPortionLiquidatedPpm: lib.OneMillion,
				},
				SubaccountBlockLimits: constants.SubaccountBlockLimits_No_Limit,
			},

			clobPairs: []types.ClobPair{
				constants.ClobPair_Btc,
			},

			expectedClobPair: constants.ClobPair_Btc,
			expectedQuantums: new(big.Int).SetInt64(-10_000_000),
		},
		`Half position size is returned when MaxPositionPortionLiquidatedPpm is 500,000`: {
			perpetualPositions: []*satypes.PerpetualPosition{
				&constants.PerpetualPosition_OneTenthBTCLong,
			},
			perpetuals: []perptypes.Perpetual{
				constants.BtcUsd_20PercentInitial_10PercentMaintenance,
			},
			liquidationConfig: types.LiquidationsConfig{
				MaxLiquidationFeePpm: 5_000,
				FillablePriceConfig:  constants.FillablePriceConfig_Default,
				PositionBlockLimits: types.PositionBlockLimits{
					MinPositionNotionalLiquidated:   1_000,
					MaxPositionPortionLiquidatedPpm: 500_000,
				},
				SubaccountBlockLimits: constants.SubaccountBlockLimits_No_Limit,
			},

			clobPairs: []types.ClobPair{
				constants.ClobPair_Btc,
			},

			expectedClobPair: constants.ClobPair_Btc,
			expectedQuantums: new(big.Int).SetInt64(-5_000_000),
		},
		`full position is returned when position size is smaller than StepBaseQuantums`: {
			perpetualPositions: []*satypes.PerpetualPosition{
				{
					PerpetualId: 0,
					Quantums:    dtypes.NewInt(5),
				},
			},
			perpetuals: []perptypes.Perpetual{
				constants.BtcUsd_20PercentInitial_10PercentMaintenance,
			},
			liquidationConfig: types.LiquidationsConfig{
				MaxLiquidationFeePpm: 5_000,
				FillablePriceConfig:  constants.FillablePriceConfig_Default,
				PositionBlockLimits: types.PositionBlockLimits{
					MinPositionNotionalLiquidated:   1,
					MaxPositionPortionLiquidatedPpm: 100_000,
				},
				SubaccountBlockLimits: constants.SubaccountBlockLimits_No_Limit,
			},

			clobPairs: []types.ClobPair{
				// StepBaseQuantums is 10.
				constants.ClobPair_Btc3,
			},

			expectedClobPair: constants.ClobPair_Btc3,
			expectedQuantums: new(big.Int).SetInt64(-5),
		},
		`returned position size is rounded down to the nearest clob.stepBaseQuantums`: {
			perpetualPositions: []*satypes.PerpetualPosition{
				{
					PerpetualId: 0,
					Quantums:    dtypes.NewInt(140),
				},
			},
			perpetuals: []perptypes.Perpetual{
				constants.BtcUsd_20PercentInitial_10PercentMaintenance,
			},
			liquidationConfig: types.LiquidationsConfig{
				MaxLiquidationFeePpm: 5_000,
				FillablePriceConfig:  constants.FillablePriceConfig_Default,
				PositionBlockLimits: types.PositionBlockLimits{
					MinPositionNotionalLiquidated:   1,
					MaxPositionPortionLiquidatedPpm: 100_000,
				},
				SubaccountBlockLimits: constants.SubaccountBlockLimits_No_Limit,
			},

			clobPairs: []types.ClobPair{
				// StepBaseQuantums is 5.
				constants.ClobPair_Btc,
			},

			expectedClobPair: constants.ClobPair_Btc,
			// 140 * 10% = 14, which is rounded down to 10.
			expectedQuantums: new(big.Int).SetInt64(-10),
		},
		`returned position size is at least clob.stepBaseQuantums`: {
			perpetualPositions: []*satypes.PerpetualPosition{
				{
					PerpetualId: 0,
					Quantums:    dtypes.NewInt(20),
				},
			},
			perpetuals: []perptypes.Perpetual{
				constants.BtcUsd_20PercentInitial_10PercentMaintenance,
			},
			liquidationConfig: types.LiquidationsConfig{
				MaxLiquidationFeePpm: 5_000,
				FillablePriceConfig:  constants.FillablePriceConfig_Default,
				PositionBlockLimits: types.PositionBlockLimits{
					MinPositionNotionalLiquidated:   1,
					MaxPositionPortionLiquidatedPpm: 100_000,
				},
				SubaccountBlockLimits: constants.SubaccountBlockLimits_No_Limit,
			},

			clobPairs: []types.ClobPair{
				// StepBaseQuantums is 5.
				constants.ClobPair_Btc,
			},

			expectedClobPair: constants.ClobPair_Btc,
			// 20 * 10% = 2, however, clobPair.StepBaseQuantum is 5,
			// so the returned position size is 5.
			expectedQuantums: new(big.Int).SetInt64(-5),
		},
		`Full position is returned when position smaller than subaccount limit`: {
			perpetualPositions: []*satypes.PerpetualPosition{
				&constants.PerpetualPosition_OneTenthBTCLong, // 0.1 BTC, $5,000 notional
			},
			perpetuals: []perptypes.Perpetual{
				constants.BtcUsd_20PercentInitial_10PercentMaintenance,
			},
			liquidationConfig: types.LiquidationsConfig{
				MaxLiquidationFeePpm: 5_000,
				FillablePriceConfig:  constants.FillablePriceConfig_Default,
				PositionBlockLimits:  constants.PositionBlockLimits_No_Limit,
				SubaccountBlockLimits: types.SubaccountBlockLimits{
					MaxNotionalLiquidated:    10_000_000_000, // $10,000
					MaxQuantumsInsuranceLost: math.MaxUint64,
				},
			},

			clobPairs: []types.ClobPair{
				constants.ClobPair_Btc,
			},

			expectedClobPair: constants.ClobPair_Btc,
			expectedQuantums: new(big.Int).SetInt64(-10_000_000), // -0.1 BTC
		},
		`Max subaccount limit is returned when position larger than subaccount limit`: {
			perpetualPositions: []*satypes.PerpetualPosition{
				&constants.PerpetualPosition_OneTenthBTCLong, // 0.1 BTC, $5,000 notional
			},
			perpetuals: []perptypes.Perpetual{
				constants.BtcUsd_20PercentInitial_10PercentMaintenance,
			},
			liquidationConfig: types.LiquidationsConfig{
				MaxLiquidationFeePpm: 5_000,
				FillablePriceConfig:  constants.FillablePriceConfig_Default,
				PositionBlockLimits:  constants.PositionBlockLimits_No_Limit,
				SubaccountBlockLimits: types.SubaccountBlockLimits{
					MaxNotionalLiquidated:    2_500_000_000, // $2,500
					MaxQuantumsInsuranceLost: math.MaxUint64,
				},
			},

			clobPairs: []types.ClobPair{
				constants.ClobPair_Btc,
			},

			expectedClobPair: constants.ClobPair_Btc,
			expectedQuantums: new(big.Int).SetInt64(-5_000_000), // -0.05 BTC
		},
		`position size is capped by subaccount block limit when subaccount limit is lower than 
		position block limit`: {
			perpetualPositions: []*satypes.PerpetualPosition{
				&constants.PerpetualPosition_OneTenthBTCLong,
			},
			perpetuals: []perptypes.Perpetual{
				constants.BtcUsd_20PercentInitial_10PercentMaintenance,
			},
			liquidationConfig: types.LiquidationsConfig{
				MaxLiquidationFeePpm: 5_000,
				FillablePriceConfig:  constants.FillablePriceConfig_Default,
				PositionBlockLimits: types.PositionBlockLimits{
					MinPositionNotionalLiquidated:   1_000,
					MaxPositionPortionLiquidatedPpm: 500_000,
				},
				SubaccountBlockLimits: types.SubaccountBlockLimits{
					MaxNotionalLiquidated:    2_000_000_000, // $2,000
					MaxQuantumsInsuranceLost: math.MaxUint64,
				},
			},

			clobPairs: []types.ClobPair{
				constants.ClobPair_Btc,
			},

			expectedClobPair: constants.ClobPair_Btc,
			expectedQuantums: new(big.Int).SetInt64(-4_000_000), // capped by subaccount block limit
		},
		`position size is capped by position block limit when position limit is lower than 
		subaccount block limit`: {
			perpetualPositions: []*satypes.PerpetualPosition{
				&constants.PerpetualPosition_OneTenthBTCLong,
			},
			perpetuals: []perptypes.Perpetual{
				constants.BtcUsd_20PercentInitial_10PercentMaintenance,
			},
			liquidationConfig: types.LiquidationsConfig{
				MaxLiquidationFeePpm: 5_000,
				FillablePriceConfig:  constants.FillablePriceConfig_Default,
				PositionBlockLimits: types.PositionBlockLimits{
					MinPositionNotionalLiquidated:   1_000,
					MaxPositionPortionLiquidatedPpm: 400_000, // 40%
				},
				SubaccountBlockLimits: types.SubaccountBlockLimits{
					MaxNotionalLiquidated:    2_500_000_000, // $2,500
					MaxQuantumsInsuranceLost: math.MaxUint64,
				},
			},

			clobPairs: []types.ClobPair{
				constants.ClobPair_Btc,
			},

			expectedClobPair: constants.ClobPair_Btc,
			expectedQuantums: new(big.Int).SetInt64(-4_000_000), // capped by position block limit
		},
		`Result is rounded to nearest step size`: {
			perpetualPositions: []*satypes.PerpetualPosition{
				{
					PerpetualId: 0,
					Quantums:    dtypes.NewInt(21),
				},
			},
			perpetuals: []perptypes.Perpetual{
				constants.BtcUsd_20PercentInitial_10PercentMaintenance,
			},
			liquidationConfig: types.LiquidationsConfig{
				MaxLiquidationFeePpm: 5_000,
				FillablePriceConfig:  constants.FillablePriceConfig_Default,
				PositionBlockLimits: types.PositionBlockLimits{
					MinPositionNotionalLiquidated:   1_000,
					MaxPositionPortionLiquidatedPpm: 500_000,
				},
				SubaccountBlockLimits: constants.SubaccountBlockLimits_No_Limit,
			},

			clobPairs: []types.ClobPair{
				{
					Metadata: &types.ClobPair_PerpetualClobMetadata{
						PerpetualClobMetadata: &types.PerpetualClobMetadata{
							PerpetualId: 0,
						},
					},
					Status:                    types.ClobPair_STATUS_ACTIVE,
					StepBaseQuantums:          3, // step size is 3
					SubticksPerTick:           100,
					QuantumConversionExponent: -8,
				},
			},

			expectedClobPair: types.ClobPair{
				Id: 0,
				Metadata: &types.ClobPair_PerpetualClobMetadata{
					PerpetualClobMetadata: &types.PerpetualClobMetadata{
						PerpetualId: 0,
					},
				},
				Status:                    types.ClobPair_STATUS_ACTIVE,
				StepBaseQuantums:          3, // step size is 3
				SubticksPerTick:           100,
				QuantumConversionExponent: -8,
			},
			expectedQuantums: new(big.Int).SetInt64(-9), // result is rounded down
		},
		`Full position size is returned when subaccount has one perpetual short position`: {
			perpetualPositions: []*satypes.PerpetualPosition{
				&constants.PerpetualPosition_OneBTCShort,
			},
			perpetuals: []perptypes.Perpetual{
				constants.BtcUsd_20PercentInitial_10PercentMaintenance,
			},
			liquidationConfig: constants.LiquidationsConfig_No_Limit,

			clobPairs: []types.ClobPair{
				constants.ClobPair_Btc,
			},

			expectedClobPair: constants.ClobPair_Btc,
			expectedQuantums: new(big.Int).Neg(
				constants.PerpetualPosition_OneBTCShort.GetBigQuantums(),
			),
		},
		`Full position size (short) is returned when MinPositionNotionalLiquidated is 
		greater than position size`: {
			perpetualPositions: []*satypes.PerpetualPosition{
				&constants.PerpetualPosition_OneTenthBTCShort,
			},
			perpetuals: []perptypes.Perpetual{
				constants.BtcUsd_20PercentInitial_10PercentMaintenance,
			},
			liquidationConfig: types.LiquidationsConfig{
				MaxLiquidationFeePpm: 5_000,
				FillablePriceConfig:  constants.FillablePriceConfig_Default,
				PositionBlockLimits: types.PositionBlockLimits{
					MinPositionNotionalLiquidated:   10_000_000_000,
					MaxPositionPortionLiquidatedPpm: lib.OneMillion,
				},
				SubaccountBlockLimits: constants.SubaccountBlockLimits_No_Limit,
			},

			clobPairs: []types.ClobPair{
				constants.ClobPair_Btc,
			},

			expectedClobPair: constants.ClobPair_Btc,
			expectedQuantums: new(big.Int).SetInt64(10_000_000),
		},
		`Half position size (short) is returned when MaxPositionPortionLiquidatedPpm is 500,000`: {
			perpetualPositions: []*satypes.PerpetualPosition{
				&constants.PerpetualPosition_OneTenthBTCShort,
			},
			perpetuals: []perptypes.Perpetual{
				constants.BtcUsd_20PercentInitial_10PercentMaintenance,
			},
			liquidationConfig: types.LiquidationsConfig{
				MaxLiquidationFeePpm: 5_000,
				FillablePriceConfig:  constants.FillablePriceConfig_Default,
				PositionBlockLimits: types.PositionBlockLimits{
					MinPositionNotionalLiquidated:   1_000,
					MaxPositionPortionLiquidatedPpm: 500_000,
				},
				SubaccountBlockLimits: constants.SubaccountBlockLimits_No_Limit,
			},

			clobPairs: []types.ClobPair{
				constants.ClobPair_Btc,
			},

			expectedClobPair: constants.ClobPair_Btc,
			expectedQuantums: new(big.Int).SetInt64(5_000_000),
		},
		`Full position (short) is returned when position smaller than subaccount limit`: {
			perpetualPositions: []*satypes.PerpetualPosition{
				&constants.PerpetualPosition_OneTenthBTCShort, // 0.1 BTC, $5,000 notional
			},
			perpetuals: []perptypes.Perpetual{
				constants.BtcUsd_20PercentInitial_10PercentMaintenance,
			},
			liquidationConfig: types.LiquidationsConfig{
				MaxLiquidationFeePpm: 5_000,
				FillablePriceConfig:  constants.FillablePriceConfig_Default,
				PositionBlockLimits:  constants.PositionBlockLimits_No_Limit,
				SubaccountBlockLimits: types.SubaccountBlockLimits{
					MaxNotionalLiquidated:    10_000_000_000, // $10,000
					MaxQuantumsInsuranceLost: math.MaxUint64,
				},
			},

			clobPairs: []types.ClobPair{
				constants.ClobPair_Btc,
			},

			expectedClobPair: constants.ClobPair_Btc,
			expectedQuantums: new(big.Int).SetInt64(10_000_000), // 0.1 BTC
		},
		`Max subaccount limit is returned when short position larger than subaccount limit`: {
			perpetualPositions: []*satypes.PerpetualPosition{
				&constants.PerpetualPosition_OneTenthBTCShort, // 0.1 BTC, $5,000 notional
			},
			perpetuals: []perptypes.Perpetual{
				constants.BtcUsd_20PercentInitial_10PercentMaintenance,
			},
			liquidationConfig: types.LiquidationsConfig{
				MaxLiquidationFeePpm: 5_000,
				FillablePriceConfig:  constants.FillablePriceConfig_Default,
				PositionBlockLimits:  constants.PositionBlockLimits_No_Limit,
				SubaccountBlockLimits: types.SubaccountBlockLimits{
					MaxNotionalLiquidated:    2_500_000_000, // $2,500
					MaxQuantumsInsuranceLost: math.MaxUint64,
				},
			},

			clobPairs: []types.ClobPair{
				constants.ClobPair_Btc,
			},

			expectedClobPair: constants.ClobPair_Btc,
			expectedQuantums: new(big.Int).SetInt64(5_000_000), // 0.05 BTC
		},
		`Full position size of max uint64 of perpetual and CLOB pair are returned when subaccount
		has one long perpetual position at max position size`: {
			perpetualPositions: []*satypes.PerpetualPosition{
				&constants.PerpetualPosition_MaxUint64EthLong,
			},
			perpetuals: []perptypes.Perpetual{
				constants.BtcUsd_20PercentInitial_10PercentMaintenance,
				constants.EthUsd_20PercentInitial_10PercentMaintenance,
			},
			liquidationConfig: constants.LiquidationsConfig_No_Limit,

			clobPairs: []types.ClobPair{
				constants.ClobPair_Btc,
				constants.ClobPair_Eth,
			},

			expectedClobPair: constants.ClobPair_Eth,
			expectedQuantums: new(big.Int).Neg(
				new(big.Int).SetUint64(6148914691236517000),
			),
		},
		`Full position size of negated max uint64 of perpetual and CLOB pair are returned when
		subaccount has one short perpetual position at max position size`: {
			perpetualPositions: []*satypes.PerpetualPosition{
				&constants.PerpetualPosition_MaxUint64EthShort,
			},
			perpetuals: []perptypes.Perpetual{
				constants.BtcUsd_20PercentInitial_10PercentMaintenance,
				constants.EthUsd_20PercentInitial_10PercentMaintenance,
			},
			liquidationConfig: constants.LiquidationsConfig_No_Limit,

			clobPairs: []types.ClobPair{
				constants.ClobPair_Btc,
				constants.ClobPair_Eth,
			},

			expectedClobPair: constants.ClobPair_Eth,
			expectedQuantums: new(big.Int).Neg(
				big_testutil.MustFirst(
					new(big.Int).SetString("-6148914691236517000", 10),
				),
			),
		},
	}

	for name, tc := range tests {
		t.Run(name, func(t *testing.T) {
			// Setup keeper state.
			memClob := memclob.NewMemClobPriceTimePriority(false)
			mockIndexerEventManager := &mocks.IndexerEventManager{}
			ks := keepertest.NewClobKeepersTestContext(t, memClob, &mocks.BankKeeper{}, mockIndexerEventManager)

			// Create the default markets.
			keepertest.CreateTestMarkets(t, ks.Ctx, ks.PricesKeeper)

			// Create liquidity tiers.
			keepertest.CreateTestLiquidityTiers(t, ks.Ctx, ks.PerpetualsKeeper)

			// Create all perpetuals.
			for _, p := range tc.perpetuals {
				_, err := ks.PerpetualsKeeper.CreatePerpetual(
					ks.Ctx,
					p.Params.Id,
					p.Params.Ticker,
					p.Params.MarketId,
					p.Params.AtomicResolution,
					p.Params.DefaultFundingPpm,
					p.Params.LiquidityTier,
				)
				require.NoError(t, err)
			}

			// Create the subaccount.
			subaccount := satypes.Subaccount{
				Id: &satypes.SubaccountId{
					Owner:  "liquidations_test",
					Number: 0,
				},
				PerpetualPositions: tc.perpetualPositions,
			}
			ks.SubaccountsKeeper.SetSubaccount(ks.Ctx, subaccount)

			// Create the CLOB pairs and store the expected CLOB pair.
			for i, clobPair := range tc.clobPairs {
				perpetualId := clobtest.MustPerpetualId(clobPair)
				// PerpetualMarketCreateEvents are emitted when initializing the genesis state, so we need to mock
				// the indexer event manager to expect these events.
				mockIndexerEventManager.On("AddTxnEvent",
					ks.Ctx,
					indexerevents.SubtypePerpetualMarket,
					indexerevents.PerpetualMarketEventVersion,
					indexer_manager.GetBytes(
						indexerevents.NewPerpetualMarketCreateEvent(
							perpetualId,
							uint32(i),
							tc.perpetuals[perpetualId].Params.Ticker,
							tc.perpetuals[perpetualId].Params.MarketId,
							clobPair.Status,
							clobPair.QuantumConversionExponent,
							tc.perpetuals[perpetualId].Params.AtomicResolution,
							clobPair.SubticksPerTick,
							clobPair.StepBaseQuantums,
							tc.perpetuals[perpetualId].Params.LiquidityTier,
						),
					),
				).Once().Return()
				_, err := ks.ClobKeeper.CreatePerpetualClobPair(
					ks.Ctx,
					clobPair.Id,
					clobtest.MustPerpetualId(clobPair),
					satypes.BaseQuantums(clobPair.StepBaseQuantums),
					clobPair.QuantumConversionExponent,
					clobPair.SubticksPerTick,
					clobPair.Status,
				)
				require.NoError(t, err)
			}
			// Initialize the liquidations config.
			err := ks.ClobKeeper.InitializeLiquidationsConfig(ks.Ctx, tc.liquidationConfig)
			require.NoError(t, err)

			perpetualId, err := ks.ClobKeeper.GetPerpetualPositionToLiquidate(
				ks.Ctx,
				*subaccount.Id,
			)
			require.NoError(t, err)

			deltaQuantums, err := ks.ClobKeeper.GetLiquidatablePositionSizeDelta(
				ks.Ctx,
				*subaccount.Id,
				perpetualId,
			)
			require.NoError(t, err)
			require.Equal(t, tc.expectedQuantums, deltaQuantums)

			expectedPerpetualId, err := tc.expectedClobPair.GetPerpetualId()
			require.NoError(t, err)
			require.Equal(
				t,
				expectedPerpetualId,
				perpetualId,
			)
		})
	}
}

func TestMaybeGetLiquidationOrder(t *testing.T) {
	tests := map[string]struct {
		// Perpetuals state.
		perpetuals []perptypes.Perpetual
		// Subaccount state.
		subaccounts []satypes.Subaccount
		// CLOB state.
		clobs          []types.ClobPair
		existingOrders []types.Order

		// Parameters.
		liquidatableSubaccount satypes.SubaccountId
		setupState             func(ctx sdk.Context, ks keepertest.ClobKeepersTestContext)

		// Expectations.
		expectedErr           error
		expectedPlacedOrders  []*types.MsgPlaceOrder
		expectedMatchedOrders []*types.ClobMatch
	}{
		`Does not place a liquidation order for a non-liquidatable subaccount`: {
			perpetuals: []perptypes.Perpetual{
				constants.BtcUsd_20PercentInitial_10PercentMaintenance,
			},
			subaccounts: []satypes.Subaccount{
				constants.Carl_Num0_1BTC_Short,
			},
			clobs: []types.ClobPair{constants.ClobPair_Btc},
			existingOrders: []types.Order{
				constants.Order_Carl_Num0_Id2_Clob0_Buy05BTC_Price50000,
			},

			liquidatableSubaccount: constants.Carl_Num0,

			expectedErr:           types.ErrSubaccountNotLiquidatable,
			expectedPlacedOrders:  []*types.MsgPlaceOrder{},
			expectedMatchedOrders: []*types.ClobMatch{},
		},
		`Subaccount liquidation matches no maker orders`: {
			perpetuals: []perptypes.Perpetual{
				constants.BtcUsd_20PercentInitial_10PercentMaintenance,
			},
			subaccounts: []satypes.Subaccount{
				constants.Dave_Num0_1BTC_Long_46000USD_Short,
			},
			clobs: []types.ClobPair{constants.ClobPair_Btc},
			existingOrders: []types.Order{
				constants.Order_Carl_Num0_Id2_Clob0_Buy05BTC_Price50000,
			},

			liquidatableSubaccount: constants.Dave_Num0,

			expectedPlacedOrders:  []*types.MsgPlaceOrder{},
			expectedMatchedOrders: []*types.ClobMatch{},
		},
		`Subaccount liquidation matches maker orders`: {
			perpetuals: []perptypes.Perpetual{
				constants.BtcUsd_20PercentInitial_10PercentMaintenance,
			},
			subaccounts: []satypes.Subaccount{
				constants.Carl_Num0_1BTC_Short,
				constants.Dave_Num0_1BTC_Long_46000USD_Short,
			},
			clobs: []types.ClobPair{constants.ClobPair_Btc},
			existingOrders: []types.Order{
				constants.Order_Carl_Num0_Id2_Clob0_Buy05BTC_Price50000,
				constants.Order_Carl_Num0_Id3_Clob0_Buy025BTC_Price50000,
				constants.Order_Carl_Num0_Id4_Clob0_Buy05BTC_Price40000,
			},

			liquidatableSubaccount: constants.Dave_Num0,

			expectedPlacedOrders: []*types.MsgPlaceOrder{
				{
					Order: constants.Order_Carl_Num0_Id2_Clob0_Buy05BTC_Price50000,
				},
				{
					Order: constants.Order_Carl_Num0_Id3_Clob0_Buy025BTC_Price50000,
				},
			},
			expectedMatchedOrders: []*types.ClobMatch{
				types.NewClobMatchFromMatchPerpetualLiquidation(
					&types.MatchPerpetualLiquidation{
						ClobPairId:  constants.ClobPair_Btc.Id,
						IsBuy:       false,
						TotalSize:   100_000_000,
						Liquidated:  constants.Dave_Num0,
						PerpetualId: constants.ClobPair_Btc.GetPerpetualClobMetadata().PerpetualId,
						Fills: []types.MakerFill{
							{
								MakerOrderId: types.OrderId{},
								FillAmount:   50_000_000,
							},
							{
								MakerOrderId: types.OrderId{},
								FillAmount:   25_000_000,
							},
						},
					},
				),
			},
		},
		`Does not place liquidation order if subaccount has no perpetual positions to liquidate`: {
			perpetuals: []perptypes.Perpetual{
				constants.BtcUsd_20PercentInitial_10PercentMaintenance,
			},
			subaccounts: []satypes.Subaccount{
				constants.Carl_Num1_Short_500USD,
				constants.Dave_Num0_1BTC_Long_46000USD_Short,
			},
			clobs:          []types.ClobPair{constants.ClobPair_Btc},
			existingOrders: []types.Order{},

			liquidatableSubaccount: constants.Dave_Num0,
			setupState: func(ctx sdk.Context, ks keepertest.ClobKeepersTestContext) {
				ks.ClobKeeper.MustUpdateSubaccountPerpetualLiquidated(ctx, constants.Dave_Num0, 0)
			},

			expectedErr:           types.ErrNoPerpetualPositionsToLiquidate,
			expectedPlacedOrders:  []*types.MsgPlaceOrder{},
			expectedMatchedOrders: []*types.ClobMatch{},
		},
	}
	for name, tc := range tests {
		t.Run(name, func(t *testing.T) {
			// Setup keeper state.
			memClob := memclob.NewMemClobPriceTimePriority(false)
			mockBankKeeper := &mocks.BankKeeper{}
			mockBankKeeper.On(
				"SendCoinsFromModuleToModule",
				mock.Anything,
				mock.Anything,
				mock.Anything,
				mock.Anything,
			).Return(nil)
			// Give the insurance fund a 1M USDC balance.
			mockBankKeeper.On(
				"GetBalance",
				mock.Anything,
				types.InsuranceFundModuleAddress,
				constants.Usdc.Denom,
			).Return(
				sdk.NewCoin(
					constants.Usdc.Denom,
					sdkmath.NewIntFromBigInt(big.NewInt(1_000_000_000_000)),
				),
			)
			ks := keepertest.NewClobKeepersTestContext(t, memClob, mockBankKeeper, indexer_manager.NewIndexerEventManagerNoop())
			ctx := ks.Ctx.WithIsCheckTx(true)

			// Create the default markets.
			keepertest.CreateTestMarkets(t, ctx, ks.PricesKeeper)

			// Create liquidity tiers.
			keepertest.CreateTestLiquidityTiers(t, ctx, ks.PerpetualsKeeper)

			require.NoError(t, ks.FeeTiersKeeper.SetPerpetualFeeParams(ctx, constants.PerpetualFeeParams))

			err := keepertest.CreateUsdcAsset(ctx, ks.AssetsKeeper)
			require.NoError(t, err)

			// Create all perpetuals.
			for _, p := range tc.perpetuals {
				_, err := ks.PerpetualsKeeper.CreatePerpetual(
					ctx,
					p.Params.Id,
					p.Params.Ticker,
					p.Params.MarketId,
					p.Params.AtomicResolution,
					p.Params.DefaultFundingPpm,
					p.Params.LiquidityTier,
				)
				require.NoError(t, err)
			}

			// Create all subaccounts.
			for _, subaccount := range tc.subaccounts {
				ks.SubaccountsKeeper.SetSubaccount(ctx, subaccount)
			}

			// Create all CLOBs.
			for _, clobPair := range tc.clobs {
				_, err = ks.ClobKeeper.CreatePerpetualClobPair(
					ctx,
					clobPair.Id,
					clobtest.MustPerpetualId(clobPair),
					satypes.BaseQuantums(clobPair.StepBaseQuantums),
					clobPair.QuantumConversionExponent,
					clobPair.SubticksPerTick,
					clobPair.Status,
				)
				require.NoError(t, err)
			}

			// Initialize the liquidations config.
			err = ks.ClobKeeper.InitializeLiquidationsConfig(ctx, types.LiquidationsConfig_Default)
			require.NoError(t, err)

			if tc.setupState != nil {
				tc.setupState(ctx, ks)
			}

			// Create all existing orders.
			for _, order := range tc.existingOrders {
				_, _, err := ks.ClobKeeper.PlaceShortTermOrder(ctx, &types.MsgPlaceOrder{Order: order})
				require.NoError(t, err)
			}

			// Run the test.
			liquidationOrder, err := ks.ClobKeeper.MaybeGetLiquidationOrder(ctx, tc.liquidatableSubaccount)

			// Verify test expectations.
			if tc.expectedErr != nil {
				require.ErrorIs(t, err, tc.expectedErr)
			} else {
				require.NoError(t, err)
				require.NotNil(t, liquidationOrder)
				_, _, err := ks.ClobKeeper.PlacePerpetualLiquidation(ctx, *liquidationOrder)
				require.NoError(t, err)

				// TODO(DEC-1979): Refactor these tests to support the operations queue refactor.
				// placedOrders, matchedOrders := memClob.GetPendingFills(ctx)
				// require.Equal(t, tc.expectedPlacedOrders, placedOrders, "Placed orders lists are not equal")
				// require.Equal(t, tc.expectedMatchedOrders, matchedOrders, "Matched orders lists are not equal")
			}
		})
	}
}

func TestGetMaxLiquidatableNotionalAndInsuranceLost(t *testing.T) {
	tests := map[string]struct {
		// Setup
		liquidationConfig               types.LiquidationsConfig
		previouslyLiquidatedPerpetualId uint32
		previousNotionalLiquidated      *big.Int
		previousInsuranceFundLost       *big.Int

		// Expectations.
		expectedMaxNotionalLiquidatablePanic bool
		expectedMaxNotionalLiquidatableErr   error
		expectedMaxInsuranceLostPanic        bool
		expectedMaxInsuranceLostErr          error
		expectedMaxNotionalLiquidatable      *big.Int
		expectedMaxInsuranceLost             *big.Int
	}{
		"Can get max notional liquidatable and insurance lost": {
			liquidationConfig: types.LiquidationsConfig{
				MaxLiquidationFeePpm: 5_000,
				FillablePriceConfig:  constants.FillablePriceConfig_Default,
				PositionBlockLimits:  constants.PositionBlockLimits_No_Limit,
				SubaccountBlockLimits: types.SubaccountBlockLimits{
					MaxNotionalLiquidated:    150,
					MaxQuantumsInsuranceLost: 150,
				},
			},
			previouslyLiquidatedPerpetualId: uint32(1),
			previousNotionalLiquidated:      big.NewInt(100),
			previousInsuranceFundLost:       big.NewInt(-100),

			expectedMaxNotionalLiquidatable: big.NewInt(50),
			expectedMaxInsuranceLost:        big.NewInt(50),
		},
		"Same perpetual id": {
			liquidationConfig:          constants.LiquidationsConfig_No_Limit,
			previousNotionalLiquidated: big.NewInt(100),
			previousInsuranceFundLost:  big.NewInt(-100),

			expectedMaxNotionalLiquidatableErr: types.ErrSubaccountHasLiquidatedPerpetual,
			expectedMaxInsuranceLostErr:        types.ErrSubaccountHasLiquidatedPerpetual,
		},
		"invalid notional liquidated": {
			liquidationConfig: types.LiquidationsConfig{
				MaxLiquidationFeePpm: 5_000,
				FillablePriceConfig:  constants.FillablePriceConfig_Default,
				PositionBlockLimits:  constants.PositionBlockLimits_No_Limit,
				SubaccountBlockLimits: types.SubaccountBlockLimits{
					MaxNotionalLiquidated:    50,
					MaxQuantumsInsuranceLost: 150,
				},
			},
			previouslyLiquidatedPerpetualId: uint32(1),
			previousNotionalLiquidated:      big.NewInt(100),
			previousInsuranceFundLost:       big.NewInt(-100),

			expectedMaxInsuranceLost:             big.NewInt(50),
			expectedMaxNotionalLiquidatablePanic: true,
			expectedMaxNotionalLiquidatableErr: errorsmod.Wrapf(
				types.ErrLiquidationExceedsSubaccountMaxNotionalLiquidated,
				"Subaccount %+v notional liquidated exceeds block limit. Current notional liquidated: %v, block limit: %v",
				constants.Alice_Num0,
				100,
				50,
			),
		},
		"invalid insurance lost": {
			liquidationConfig: types.LiquidationsConfig{
				MaxLiquidationFeePpm: 5_000,
				FillablePriceConfig:  constants.FillablePriceConfig_Default,
				PositionBlockLimits:  constants.PositionBlockLimits_No_Limit,
				SubaccountBlockLimits: types.SubaccountBlockLimits{
					MaxNotionalLiquidated:    150,
					MaxQuantumsInsuranceLost: 50,
				},
			},
			previouslyLiquidatedPerpetualId: uint32(1),
			previousNotionalLiquidated:      big.NewInt(100),
			previousInsuranceFundLost:       big.NewInt(-100),

			expectedMaxNotionalLiquidatable: big.NewInt(50),
			expectedMaxInsuranceLostPanic:   true,
			expectedMaxInsuranceLostErr: errorsmod.Wrapf(
				types.ErrLiquidationExceedsSubaccountMaxInsuranceLost,
				"Subaccount %+v insurance lost exceeds block limit. Current insurance lost: %v, block limit: %v",
				constants.Alice_Num0,
				100,
				50,
			),
		},
	}

	for name, tc := range tests {
		t.Run(name, func(t *testing.T) {
			memClob := memclob.NewMemClobPriceTimePriority(false)
			bankMock := &mocks.BankKeeper{}
			ks := keepertest.NewClobKeepersTestContext(t, memClob, bankMock, &mocks.IndexerEventManager{})

			err := ks.ClobKeeper.InitializeLiquidationsConfig(ks.Ctx, tc.liquidationConfig)
			require.NoError(t, err)

			subaccountId := constants.Alice_Num0
			perpetualId := uint32(0)
			ks.ClobKeeper.MustUpdateSubaccountPerpetualLiquidated(
				ks.Ctx,
				subaccountId,
				tc.previouslyLiquidatedPerpetualId,
			)
			ks.ClobKeeper.UpdateSubaccountLiquidationInfo(
				ks.Ctx,
				subaccountId,
				tc.previousNotionalLiquidated,
				tc.previousInsuranceFundLost,
			)

			if tc.expectedMaxNotionalLiquidatablePanic {
				require.PanicsWithError(
					t,
					tc.expectedMaxNotionalLiquidatableErr.Error(),
					func() {
						//nolint: errcheck
						ks.ClobKeeper.GetSubaccountMaxNotionalLiquidatable(
							ks.Ctx,
							subaccountId,
							perpetualId,
						)
					},
				)
			} else {
				actualMaxNotionalLiquidatable, err := ks.ClobKeeper.GetSubaccountMaxNotionalLiquidatable(
					ks.Ctx,
					subaccountId,
					perpetualId,
				)
				if tc.expectedMaxNotionalLiquidatableErr != nil {
					require.ErrorContains(t, err, tc.expectedMaxNotionalLiquidatableErr.Error())
				} else {
					require.NoError(t, err)
					require.Equal(t, tc.expectedMaxNotionalLiquidatable, actualMaxNotionalLiquidatable)
				}
			}

			if tc.expectedMaxInsuranceLostPanic {
				require.PanicsWithError(
					t,
					tc.expectedMaxInsuranceLostErr.Error(),
					func() {
						//nolint: errcheck
						ks.ClobKeeper.GetSubaccountMaxInsuranceLost(
							ks.Ctx,
							subaccountId,
							perpetualId,
						)
					},
				)
			} else {
				actualMaxInsuranceLost, err := ks.ClobKeeper.GetSubaccountMaxInsuranceLost(
					ks.Ctx,
					subaccountId,
					perpetualId,
				)
				if tc.expectedMaxInsuranceLostErr != nil {
					require.ErrorContains(t, err, tc.expectedMaxInsuranceLostErr.Error())
				} else {
					require.NoError(t, err)
					require.Equal(t, tc.expectedMaxInsuranceLost, actualMaxInsuranceLost)
				}
			}
		})
	}
}

func TestGetMaxAndMinPositionNotionalLiquidatable(t *testing.T) {
	tests := map[string]struct {
		// Setup
		liquidationConfig   types.LiquidationsConfig
		positionToLiquidate *satypes.PerpetualPosition

		// Expectations.
		expectedErr                        error
		expectedMinPosNotionalLiquidatable *big.Int
		expectedMaxPosNotionalLiquidatable *big.Int
	}{
		"Can get min notional liquidatable": {
			liquidationConfig: types.LiquidationsConfig{
				MaxLiquidationFeePpm: 5_000,
				FillablePriceConfig:  constants.FillablePriceConfig_Default,
				PositionBlockLimits: types.PositionBlockLimits{
					MinPositionNotionalLiquidated:   100,
					MaxPositionPortionLiquidatedPpm: lib.OneMillion,
				},
				SubaccountBlockLimits: constants.SubaccountBlockLimits_No_Limit,
			},
			positionToLiquidate: &satypes.PerpetualPosition{
				PerpetualId: uint32(0),
				Quantums:    dtypes.NewInt(100_000_000), // 1 BTC
			},
			expectedMinPosNotionalLiquidatable: big.NewInt(100),
			expectedMaxPosNotionalLiquidatable: big.NewInt(50_000_000_000), // $50,000
		},
		"Can get max notional liquidatable": {
			liquidationConfig: types.LiquidationsConfig{
				MaxLiquidationFeePpm: 5_000,
				FillablePriceConfig:  constants.FillablePriceConfig_Default,
				PositionBlockLimits: types.PositionBlockLimits{
					MinPositionNotionalLiquidated:   100,
					MaxPositionPortionLiquidatedPpm: 500_000,
				},
				SubaccountBlockLimits: constants.SubaccountBlockLimits_No_Limit,
			},
			positionToLiquidate: &satypes.PerpetualPosition{
				PerpetualId: uint32(0),
				Quantums:    dtypes.NewInt(100_000_000), // 1 BTC
			},
			expectedMinPosNotionalLiquidatable: big.NewInt(100),
			expectedMaxPosNotionalLiquidatable: big.NewInt(25_000_000_000), // $25,000
		},
		"min and max notional liquidatable can be overridden": {
			liquidationConfig: types.LiquidationsConfig{
				MaxLiquidationFeePpm: 5_000,
				FillablePriceConfig:  constants.FillablePriceConfig_Default,
				PositionBlockLimits: types.PositionBlockLimits{
					MinPositionNotionalLiquidated:   10_000_000, // $10
					MaxPositionPortionLiquidatedPpm: lib.OneMillion,
				},
				SubaccountBlockLimits: constants.SubaccountBlockLimits_No_Limit,
			},
			positionToLiquidate: &satypes.PerpetualPosition{
				PerpetualId: uint32(0),
				Quantums:    dtypes.NewInt(10_000), // $5 notional
			},
			expectedMinPosNotionalLiquidatable: big.NewInt(5_000_000), // $5
			expectedMaxPosNotionalLiquidatable: big.NewInt(5_000_000), // $5
		},
		"errors are propagated": {
			liquidationConfig: constants.LiquidationsConfig_No_Limit,
			positionToLiquidate: &satypes.PerpetualPosition{
				PerpetualId: uint32(999), // non-existent
				Quantums:    dtypes.NewInt(1),
			},
			expectedErr: perptypes.ErrPerpetualDoesNotExist,
		},
	}

	for name, tc := range tests {
		t.Run(name, func(t *testing.T) {
			// Setup keeper state.
			memClob := memclob.NewMemClobPriceTimePriority(false)
			mockIndexerEventManager := &mocks.IndexerEventManager{}
			ks := keepertest.NewClobKeepersTestContext(t, memClob, &mocks.BankKeeper{}, mockIndexerEventManager)

			// Create the default markets.
			keepertest.CreateTestMarkets(t, ks.Ctx, ks.PricesKeeper)

			// Create liquidity tiers.
			keepertest.CreateTestLiquidityTiers(t, ks.Ctx, ks.PerpetualsKeeper)

			// Create perpetual.
			_, err := ks.PerpetualsKeeper.CreatePerpetual(
				ks.Ctx,
				constants.BtcUsd_100PercentMarginRequirement.Params.Id,
				constants.BtcUsd_100PercentMarginRequirement.Params.Ticker,
				constants.BtcUsd_100PercentMarginRequirement.Params.MarketId,
				constants.BtcUsd_100PercentMarginRequirement.Params.AtomicResolution,
				constants.BtcUsd_100PercentMarginRequirement.Params.DefaultFundingPpm,
				constants.BtcUsd_100PercentMarginRequirement.Params.LiquidityTier,
			)
			require.NoError(t, err)

			// Create all CLOBs.
			mockIndexerEventManager.On("AddTxnEvent",
				ks.Ctx,
				indexerevents.SubtypePerpetualMarket,
				indexerevents.PerpetualMarketEventVersion,
				indexer_manager.GetBytes(
					indexerevents.NewPerpetualMarketCreateEvent(
						0,
						0,
						constants.BtcUsd_100PercentMarginRequirement.Params.Ticker,
						constants.BtcUsd_100PercentMarginRequirement.Params.MarketId,
						constants.ClobPair_Btc.Status,
						constants.ClobPair_Btc.QuantumConversionExponent,
						constants.BtcUsd_100PercentMarginRequirement.Params.AtomicResolution,
						constants.ClobPair_Btc.SubticksPerTick,
						constants.ClobPair_Btc.StepBaseQuantums,
						constants.BtcUsd_100PercentMarginRequirement.Params.LiquidityTier,
					),
				),
			).Once().Return()
			_, err = ks.ClobKeeper.CreatePerpetualClobPair(
				ks.Ctx,
				constants.ClobPair_Btc.Id,
				clobtest.MustPerpetualId(constants.ClobPair_Btc),
				satypes.BaseQuantums(constants.ClobPair_Btc.StepBaseQuantums),
				constants.ClobPair_Btc.QuantumConversionExponent,
				constants.ClobPair_Btc.SubticksPerTick,
				constants.ClobPair_Btc.Status,
			)
			require.NoError(t, err)

			err = ks.ClobKeeper.InitializeLiquidationsConfig(ks.Ctx, tc.liquidationConfig)
			require.NoError(t, err)

			actualMinPosNotionalLiquidatable,
				actualMaxPosNotionalLiquidatable,
				err := ks.ClobKeeper.GetMaxAndMinPositionNotionalLiquidatable(
				ks.Ctx,
				tc.positionToLiquidate,
			)
			if tc.expectedErr != nil {
				require.ErrorContains(t, err, tc.expectedErr.Error())
			} else {
				require.NoError(t, err)
				require.Equal(t, tc.expectedMinPosNotionalLiquidatable, actualMinPosNotionalLiquidatable)
				require.Equal(t, tc.expectedMaxPosNotionalLiquidatable, actualMaxPosNotionalLiquidatable)
			}
		})
	}
}

func TestSortLiquidationOrders(t *testing.T) {
	tests := map[string]struct {
		orders   []types.LiquidationOrder
		expected []types.LiquidationOrder
	}{
		"Sorts liquidations by abs percentage difference from oracle price (long vs long)": {
			orders: []types.LiquidationOrder{
				constants.LiquidationOrder_Carl_Num0_Clob0_Buy1BTC_Price50500,
				constants.LiquidationOrder_Carl_Num0_Clob0_Buy1BTC_Price50501_01,
			},
			expected: []types.LiquidationOrder{
				constants.LiquidationOrder_Carl_Num0_Clob0_Buy1BTC_Price50501_01,
				constants.LiquidationOrder_Carl_Num0_Clob0_Buy1BTC_Price50500,
			},
		},
		"Sorts liquidations by abs percentage difference from oracle price (short vs short)": {
			orders: []types.LiquidationOrder{
				constants.LiquidationOrder_Dave_Num0_Clob0_Sell1BTC_Price50000,
				constants.LiquidationOrder_Dave_Num0_Clob0_Sell1BTC_Price49500,
			},
			expected: []types.LiquidationOrder{
				constants.LiquidationOrder_Dave_Num0_Clob0_Sell1BTC_Price49500,
				constants.LiquidationOrder_Dave_Num0_Clob0_Sell1BTC_Price50000,
			},
		},
		"Sorts liquidations by abs percentage difference from oracle price (long vs short)": {
			orders: []types.LiquidationOrder{
				constants.LiquidationOrder_Dave_Num0_Clob0_Sell1BTC_Price49500,
				constants.LiquidationOrder_Carl_Num0_Clob0_Buy1BTC_Price50501_01,
			},
			expected: []types.LiquidationOrder{
				constants.LiquidationOrder_Carl_Num0_Clob0_Buy1BTC_Price50501_01,
				constants.LiquidationOrder_Dave_Num0_Clob0_Sell1BTC_Price49500,
			},
		},
		"Sorts liquidations by order size in quote quantums (long vs long)": {
			orders: []types.LiquidationOrder{
				constants.LiquidationOrder_Carl_Num0_Clob0_Buy01BTC_Price50000,
				constants.LiquidationOrder_Carl_Num0_Clob0_Buy1BTC_Price50000,
			},
			expected: []types.LiquidationOrder{
				constants.LiquidationOrder_Carl_Num0_Clob0_Buy1BTC_Price50000,
				constants.LiquidationOrder_Carl_Num0_Clob0_Buy01BTC_Price50000,
			},
		},
		"Sorts liquidations by order size in quote quantums (short vs short)": {
			orders: []types.LiquidationOrder{
				constants.LiquidationOrder_Dave_Num1_Clob0_Sell01BTC_Price50000,
				constants.LiquidationOrder_Dave_Num0_Clob0_Sell1BTC_Price50000,
			},
			expected: []types.LiquidationOrder{
				constants.LiquidationOrder_Dave_Num0_Clob0_Sell1BTC_Price50000,
				constants.LiquidationOrder_Dave_Num1_Clob0_Sell01BTC_Price50000,
			},
		},
		"Sorts liquidations by order size in quote quantums (long vs short)": {
			orders: []types.LiquidationOrder{
				constants.LiquidationOrder_Dave_Num1_Clob0_Sell01BTC_Price50000,
				constants.LiquidationOrder_Carl_Num0_Clob0_Buy1BTC_Price50000,
			},
			expected: []types.LiquidationOrder{
				constants.LiquidationOrder_Carl_Num0_Clob0_Buy1BTC_Price50000,
				constants.LiquidationOrder_Dave_Num1_Clob0_Sell01BTC_Price50000,
			},
		},
		"Sorts liquidations by order hash": {
			orders: []types.LiquidationOrder{
				constants.LiquidationOrder_Dave_Num0_Clob0_Sell1BTC_Price50000,
				constants.LiquidationOrder_Carl_Num0_Clob0_Buy1BTC_Price50000,
			},
			expected: []types.LiquidationOrder{
				constants.LiquidationOrder_Carl_Num0_Clob0_Buy1BTC_Price50000,
				constants.LiquidationOrder_Dave_Num0_Clob0_Sell1BTC_Price50000,
			},
		},
	}

	for name, tc := range tests {
		t.Run(name, func(t *testing.T) {
			// Setup keeper state.
			memClob := memclob.NewMemClobPriceTimePriority(false)
			mockIndexerEventManager := &mocks.IndexerEventManager{}
			ks := keepertest.NewClobKeepersTestContext(t, memClob, &mocks.BankKeeper{}, mockIndexerEventManager)

			// Create the default markets.
			keepertest.CreateTestMarkets(t, ks.Ctx, ks.PricesKeeper)

			// Create liquidity tiers.
			keepertest.CreateTestLiquidityTiers(t, ks.Ctx, ks.PerpetualsKeeper)

			// Create perpetual.
			_, err := ks.PerpetualsKeeper.CreatePerpetual(
				ks.Ctx,
				constants.BtcUsd_100PercentMarginRequirement.Params.Id,
				constants.BtcUsd_100PercentMarginRequirement.Params.Ticker,
				constants.BtcUsd_100PercentMarginRequirement.Params.MarketId,
				constants.BtcUsd_100PercentMarginRequirement.Params.AtomicResolution,
				constants.BtcUsd_100PercentMarginRequirement.Params.DefaultFundingPpm,
				constants.BtcUsd_100PercentMarginRequirement.Params.LiquidityTier,
			)
			require.NoError(t, err)

			// Create all CLOBs.
			mockIndexerEventManager.On("AddTxnEvent",
				ks.Ctx,
				indexerevents.SubtypePerpetualMarket,
				indexerevents.PerpetualMarketEventVersion,
				indexer_manager.GetBytes(
					indexerevents.NewPerpetualMarketCreateEvent(
						0,
						0,
						constants.BtcUsd_100PercentMarginRequirement.Params.Ticker,
						constants.BtcUsd_100PercentMarginRequirement.Params.MarketId,
						constants.ClobPair_Btc.Status,
						constants.ClobPair_Btc.QuantumConversionExponent,
						constants.BtcUsd_100PercentMarginRequirement.Params.AtomicResolution,
						constants.ClobPair_Btc.SubticksPerTick,
						constants.ClobPair_Btc.StepBaseQuantums,
						constants.BtcUsd_100PercentMarginRequirement.Params.LiquidityTier,
					),
				),
			).Once().Return()
			_, err = ks.ClobKeeper.CreatePerpetualClobPair(
				ks.Ctx,
				constants.ClobPair_Btc.Id,
				clobtest.MustPerpetualId(constants.ClobPair_Btc),
				satypes.BaseQuantums(constants.ClobPair_Btc.StepBaseQuantums),
				constants.ClobPair_Btc.QuantumConversionExponent,
				constants.ClobPair_Btc.SubticksPerTick,
				constants.ClobPair_Btc.Status,
			)
			require.NoError(t, err)

			err = ks.ClobKeeper.InitializeLiquidationsConfig(ks.Ctx, types.LiquidationsConfig_Default)
			require.NoError(t, err)

			ks.ClobKeeper.SortLiquidationOrders(
				ks.Ctx,
				tc.orders,
			)
			require.Equal(t, tc.expected, tc.orders)
		})
	}
}<|MERGE_RESOLUTION|>--- conflicted
+++ resolved
@@ -2018,16 +2018,12 @@
 			}
 
 			if tc.expectedFilledSize == 0 {
-<<<<<<< HEAD
-				_, _, err = ks.ClobKeeper.MaybeDeleverageSubaccount(
-=======
 				// Bankruptcy price in DeleveragingEvent is not exposed by API. It is also
 				// being tested in other e2e tests. So we don't test it here.
 				mockIndexerEventManager.On("AddTxnEvent",
 					mock.Anything, mock.Anything, mock.Anything, mock.Anything, mock.Anything,
 				).Return()
 				_, err = ks.ClobKeeper.MaybeDeleverageSubaccount(
->>>>>>> 6c6dcde9
 					ctx,
 					tc.order.GetSubaccountId(),
 					tc.order.MustGetLiquidatedPerpetualId(),
