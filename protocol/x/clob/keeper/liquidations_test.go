package keeper_test

import (
	"math"
	"math/big"
	"testing"
	"time"

	errorsmod "cosmossdk.io/errors"
	sdkmath "cosmossdk.io/math"
	"github.com/StreamFinance-Protocol/stream-chain/protocol/dtypes"
	indexerevents "github.com/StreamFinance-Protocol/stream-chain/protocol/indexer/events"
	"github.com/StreamFinance-Protocol/stream-chain/protocol/indexer/indexer_manager"
	"github.com/StreamFinance-Protocol/stream-chain/protocol/lib"
	"github.com/StreamFinance-Protocol/stream-chain/protocol/mocks"
	big_testutil "github.com/StreamFinance-Protocol/stream-chain/protocol/testutil/big"
	clobtest "github.com/StreamFinance-Protocol/stream-chain/protocol/testutil/clob"
	"github.com/StreamFinance-Protocol/stream-chain/protocol/testutil/constants"
	keepertest "github.com/StreamFinance-Protocol/stream-chain/protocol/testutil/keeper"
	perptest "github.com/StreamFinance-Protocol/stream-chain/protocol/testutil/perpetuals"
	blocktimetypes "github.com/StreamFinance-Protocol/stream-chain/protocol/x/blocktime/types"
	"github.com/StreamFinance-Protocol/stream-chain/protocol/x/clob/heap"
	"github.com/StreamFinance-Protocol/stream-chain/protocol/x/clob/keeper"
	"github.com/StreamFinance-Protocol/stream-chain/protocol/x/clob/memclob"
	"github.com/StreamFinance-Protocol/stream-chain/protocol/x/clob/types"
	feetypes "github.com/StreamFinance-Protocol/stream-chain/protocol/x/feetiers/types"
	"github.com/StreamFinance-Protocol/stream-chain/protocol/x/perpetuals"
	perptypes "github.com/StreamFinance-Protocol/stream-chain/protocol/x/perpetuals/types"
	"github.com/StreamFinance-Protocol/stream-chain/protocol/x/prices"
	pricestypes "github.com/StreamFinance-Protocol/stream-chain/protocol/x/prices/types"
	ratelimittypes "github.com/StreamFinance-Protocol/stream-chain/protocol/x/ratelimit/types"
	satypes "github.com/StreamFinance-Protocol/stream-chain/protocol/x/subaccounts/types"
	sdk "github.com/cosmos/cosmos-sdk/types"
	sdkerrors "github.com/cosmos/cosmos-sdk/types/errors"
	authtypes "github.com/cosmos/cosmos-sdk/x/auth/types"
	"github.com/stretchr/testify/mock"
	"github.com/stretchr/testify/require"
)

func TestPlacePerpetualLiquidation(t *testing.T) {
	tests := map[string]struct {
		// Perpetuals state.
		perpetuals []perptypes.Perpetual
		// Subaccount state.
		subaccounts []satypes.Subaccount
		// CLOB state.
		clobs     []types.ClobPair
		feeParams feetypes.PerpetualFeeParams

		existingOrders []types.Order

		// Parameters.
		order types.LiquidationOrder

		// Expectations.
		expectedPlacedOrders  []*types.MsgPlaceOrder
		expectedMatchedOrders []*types.ClobMatch
		// Expected remaining OI after test.
		// The test initializes each perp with default open interest of 1 full coin.
		expectedOpenInterests map[uint32]*big.Int
	}{
		`Can place a liquidation that doesn't match any maker orders`: {
			perpetuals: []perptypes.Perpetual{
				constants.BtcUsd_SmallMarginRequirement,
			},
			subaccounts: []satypes.Subaccount{
				constants.Dave_Num0_1BTC_Long_46000USD_Short,
			},
			clobs:     []types.ClobPair{constants.ClobPair_Btc},
			feeParams: constants.PerpetualFeeParams,

			order: constants.LiquidationOrder_Dave_Num0_Clob0_Sell1BTC_Price50000,

			expectedPlacedOrders:  []*types.MsgPlaceOrder{},
			expectedMatchedOrders: []*types.ClobMatch{},
			expectedOpenInterests: map[uint32]*big.Int{
				constants.BtcUsd_SmallMarginRequirement.Params.Id: big.NewInt(100_000_000), // unchanged
			},
		},
		`Can place a liquidation that matches maker orders`: {
			perpetuals: []perptypes.Perpetual{
				constants.BtcUsd_SmallMarginRequirement,
			},
			subaccounts: []satypes.Subaccount{
				constants.Carl_Num0_1BTC_Short,
				constants.Dave_Num0_1BTC_Long_46000USD_Short,
			},
			clobs:     []types.ClobPair{constants.ClobPair_Btc},
			feeParams: constants.PerpetualFeeParams,

			existingOrders: []types.Order{
				constants.Order_Carl_Num0_Id0_Clob0_Buy1BTC_Price50000_GTB10,
			},

			order: constants.LiquidationOrder_Dave_Num0_Clob0_Sell1BTC_Price50000,

			expectedPlacedOrders: []*types.MsgPlaceOrder{
				{
					Order: constants.Order_Carl_Num0_Id0_Clob0_Buy1BTC_Price50000_GTB10,
				},
			},
			expectedMatchedOrders: []*types.ClobMatch{
				types.NewClobMatchFromMatchPerpetualLiquidation(
					&types.MatchPerpetualLiquidation{
						ClobPairId:  constants.ClobPair_Btc.Id,
						IsBuy:       false,
						TotalSize:   100_000_000,
						Liquidated:  constants.Dave_Num0,
						PerpetualId: constants.ClobPair_Btc.GetPerpetualClobMetadata().PerpetualId,
						Fills: []types.MakerFill{
							{
								MakerOrderId: types.OrderId{},
								FillAmount:   100_000_000,
							},
						},
					},
				),
			},
			expectedOpenInterests: map[uint32]*big.Int{
				constants.BtcUsd_SmallMarginRequirement.Params.Id: new(big.Int), // fully liquidated
			},
		},
		`Can place a liquidation that matches maker orders and removes undercollateralized ones`: {
			perpetuals: []perptypes.Perpetual{
				constants.BtcUsd_SmallMarginRequirement,
			},
			subaccounts: []satypes.Subaccount{
				constants.Carl_Num0_1BTC_Short,
				constants.Dave_Num0_1BTC_Long_46000USD_Short,
			},
			clobs:     []types.ClobPair{constants.ClobPair_Btc},
			feeParams: constants.PerpetualFeeParams,

			existingOrders: []types.Order{
				// Note this order will be removed when matching.
				constants.Order_Carl_Num1_Id0_Clob0_Buy1BTC_Price50000_GTB10,
				constants.Order_Carl_Num0_Id0_Clob0_Buy1BTC_Price50000_GTB10,
			},

			order: constants.LiquidationOrder_Dave_Num0_Clob0_Sell1BTC_Price50000,

			expectedPlacedOrders: []*types.MsgPlaceOrder{
				{
					Order: constants.Order_Carl_Num0_Id0_Clob0_Buy1BTC_Price50000_GTB10,
				},
			},
			expectedMatchedOrders: []*types.ClobMatch{
				types.NewClobMatchFromMatchPerpetualLiquidation(
					&types.MatchPerpetualLiquidation{
						ClobPairId:  constants.ClobPair_Btc.Id,
						IsBuy:       false,
						TotalSize:   100_000_000,
						Liquidated:  constants.Dave_Num0,
						PerpetualId: constants.ClobPair_Btc.GetPerpetualClobMetadata().PerpetualId,
						Fills: []types.MakerFill{
							{
								MakerOrderId: types.OrderId{},
								FillAmount:   100_000_000,
							},
						},
					},
				),
			},
			expectedOpenInterests: map[uint32]*big.Int{
				constants.BtcUsd_SmallMarginRequirement.Params.Id: new(big.Int), // fully liquidated
			},
		},
		`Can place a liquidation that matches maker orders with maker rebates and empty fee collector`: {
			perpetuals: []perptypes.Perpetual{
				constants.BtcUsd_SmallMarginRequirement,
			},
			subaccounts: []satypes.Subaccount{
				constants.Carl_Num0_1BTC_Short,
				constants.Dave_Num0_1BTC_Long_46000USD_Short,
			},
			clobs:     []types.ClobPair{constants.ClobPair_Btc},
			feeParams: constants.PerpetualFeeParamsMakerRebate,

			existingOrders: []types.Order{
				constants.Order_Carl_Num0_Id0_Clob0_Buy1BTC_Price50000_GTB10,
			},

			order: constants.LiquidationOrder_Dave_Num0_Clob0_Sell1BTC_Price50000,

			expectedPlacedOrders: []*types.MsgPlaceOrder{
				{
					Order: constants.Order_Carl_Num0_Id0_Clob0_Buy1BTC_Price50000_GTB10,
				},
			},
			expectedMatchedOrders: []*types.ClobMatch{
				types.NewClobMatchFromMatchPerpetualLiquidation(
					&types.MatchPerpetualLiquidation{
						ClobPairId:  constants.ClobPair_Btc.Id,
						IsBuy:       false,
						TotalSize:   100_000_000,
						Liquidated:  constants.Dave_Num0,
						PerpetualId: constants.ClobPair_Btc.GetPerpetualClobMetadata().PerpetualId,
						Fills: []types.MakerFill{
							{
								MakerOrderId: types.OrderId{},
								FillAmount:   100_000_000,
							},
						},
					},
				),
			},
			expectedOpenInterests: map[uint32]*big.Int{
				constants.BtcUsd_SmallMarginRequirement.Params.Id: new(big.Int), // fully liquidated
			},
		},
		`Can place a liquidation that matches maker orders with maker rebates`: {
			perpetuals: []perptypes.Perpetual{
				constants.BtcUsd_SmallMarginRequirement,
			},
			subaccounts: []satypes.Subaccount{
				constants.Carl_Num0_1BTC_Short,
				constants.Dave_Num0_1BTC_Long_46000USD_Short,
			},
			clobs:     []types.ClobPair{constants.ClobPair_Btc},
			feeParams: constants.PerpetualFeeParamsMakerRebate,
			existingOrders: []types.Order{
				constants.Order_Carl_Num0_Id0_Clob0_Buy1BTC_Price50000_GTB10,
			},

			order: constants.LiquidationOrder_Dave_Num0_Clob0_Sell1BTC_Price50000,

			expectedPlacedOrders: []*types.MsgPlaceOrder{
				{
					Order: constants.Order_Carl_Num0_Id0_Clob0_Buy1BTC_Price50000_GTB10,
				},
			},
			expectedMatchedOrders: []*types.ClobMatch{
				types.NewClobMatchFromMatchPerpetualLiquidation(
					&types.MatchPerpetualLiquidation{
						ClobPairId:  constants.ClobPair_Btc.Id,
						IsBuy:       false,
						TotalSize:   100_000_000,
						Liquidated:  constants.Dave_Num0,
						PerpetualId: constants.ClobPair_Btc.GetPerpetualClobMetadata().PerpetualId,
						Fills: []types.MakerFill{
							{
								MakerOrderId: types.OrderId{},
								FillAmount:   100_000_000,
							},
						},
					},
				),
			},
			expectedOpenInterests: map[uint32]*big.Int{
				constants.BtcUsd_SmallMarginRequirement.Params.Id: new(big.Int), // fully liquidated
			},
		},
	}
	for name, tc := range tests {
		t.Run(name, func(t *testing.T) {
			// Setup keeper state.
			memClob := memclob.NewMemClobPriceTimePriority(false)
			mockBankKeeper := &mocks.BankKeeper{}
			mockBankKeeper.On(
				"SendCoins",
				mock.Anything,
				satypes.ModuleAddress,
				authtypes.NewModuleAddress(authtypes.FeeCollectorName),
				mock.Anything,
			).Return(nil)
			mockBankKeeper.On(
				"SendCoins",
				mock.Anything,
				authtypes.NewModuleAddress(satypes.ModuleName),
				perptypes.InsuranceFundModuleAddress,
				mock.Anything,
			).Return(nil)
			// Fee collector does not have any funds.
			mockBankKeeper.On(
				"SendCoins",
				mock.Anything,
				authtypes.NewModuleAddress(authtypes.FeeCollectorName),
				satypes.ModuleAddress,
				mock.Anything,
			).Return(sdkerrors.ErrInsufficientFunds)
			mockBankKeeper.On(
				"SendCoins",
				mock.Anything,
				mock.Anything,
				authtypes.NewModuleAddress(satypes.LiquidityFeeModuleAddress),
				mock.Anything,
			).Return(nil)
			mockBankKeeper.On(
				"SendCoins",
				mock.Anything,
				mock.Anything,
				mock.Anything,
				mock.Anything,
			).Return(nil)
			// Give the insurance fund a 1M USDC balance.
			mockBankKeeper.On(
				"GetBalance",
				mock.Anything,
				perptypes.InsuranceFundModuleAddress,
				constants.TDai.Denom,
			).Return(
				sdk.NewCoin(
					constants.TDai.Denom,
					sdkmath.NewIntFromBigInt(big.NewInt(1_000_000_000_000)),
				),
			)
			mockBankKeeper.On(
				"GetBalance",
				mock.Anything,
				authtypes.NewModuleAddress(ratelimittypes.TDaiPoolAccount),
				constants.TDai.Denom,
			).Return(sdk.NewCoin(constants.TDai.Denom, sdkmath.NewIntFromBigInt(new(big.Int).SetUint64(1_000_000_000_000))))

			ks := keepertest.NewClobKeepersTestContext(t, memClob, mockBankKeeper, indexer_manager.NewIndexerEventManagerNoop())
			ks.RatelimitKeeper.SetAssetYieldIndex(ks.Ctx, big.NewRat(0, 1))

			ctx := ks.Ctx.WithIsCheckTx(true)
			// Create the default markets.
			keepertest.CreateTestMarkets(t, ctx, ks.PricesKeeper)

			// Create liquidity tiers.
			keepertest.CreateTestLiquidityTiers(t, ctx, ks.PerpetualsKeeper)

			require.NoError(t, ks.FeeTiersKeeper.SetPerpetualFeeParams(ctx, tc.feeParams))

			// Set up tDAI asset in assets module.
			err := keepertest.CreateTDaiAsset(ctx, ks.AssetsKeeper)
			require.NoError(t, err)

			// Create all perpetuals.
			for _, p := range tc.perpetuals {
				_, err := ks.PerpetualsKeeper.CreatePerpetual(
					ctx,
					p.Params.Id,
					p.Params.Ticker,
					p.Params.MarketId,
					p.Params.AtomicResolution,
					p.Params.DefaultFundingPpm,
					p.Params.LiquidityTier,
					p.Params.MarketType,
					p.Params.DangerIndexPpm,
<<<<<<< HEAD
					p.YieldIndex,
=======
					p.Params.IsolatedMarketMaxCumulativeInsuranceFundDeltaPerBlock,
>>>>>>> 99676d0c
				)
				require.NoError(t, err)
			}

			perptest.SetUpDefaultPerpOIsForTest(
				t,
				ks.Ctx,
				ks.PerpetualsKeeper,
				tc.perpetuals,
			)

			// Create all subaccounts.
			for _, subaccount := range tc.subaccounts {
				ks.SubaccountsKeeper.SetSubaccount(ctx, subaccount)
			}

			// Create all CLOBs.
			for _, clobPair := range tc.clobs {
				_, err = ks.ClobKeeper.CreatePerpetualClobPair(
					ctx,
					clobPair.Id,
					clobtest.MustPerpetualId(clobPair),
					satypes.BaseQuantums(clobPair.StepBaseQuantums),
					clobPair.QuantumConversionExponent,
					clobPair.SubticksPerTick,
					clobPair.Status,
				)
				require.NoError(t, err)
			}

			// Initialize the liquidations config.
			require.NoError(
				t,
				ks.ClobKeeper.InitializeLiquidationsConfig(ctx, types.LiquidationsConfig_Default),
			)

			// Create all existing orders.
			for _, order := range tc.existingOrders {
				_, _, err := ks.ClobKeeper.PlaceShortTermOrder(ctx, &types.MsgPlaceOrder{Order: order})
				require.NoError(t, err)
			}

			// Run the test.
			_, _, err = ks.ClobKeeper.PlacePerpetualLiquidation(ctx, tc.order)
			require.NoError(t, err)

			for _, perp := range tc.perpetuals {
				if expectedOI, exists := tc.expectedOpenInterests[perp.Params.Id]; exists {
					gotPerp, err := ks.PerpetualsKeeper.GetPerpetual(ks.Ctx, perp.Params.Id)
					require.NoError(t, err)
					require.Zero(t,
						expectedOI.Cmp(gotPerp.OpenInterest.BigInt()),
						"expected open interest %s, got %s",
						expectedOI.String(),
						gotPerp.OpenInterest.String(),
					)
				}
			}

			// Verify test expectations.
			// TODO(DEC-1979): Refactor these tests to support the operations queue refactor.
			// placedOrders, matchedOrders := memClob.GetPendingFills(ctx)

			// require.Equal(t, tc.expectedPlacedOrders, placedOrders, "Placed orders lists are not equal")
			// require.Equal(t, tc.expectedMatchedOrders, matchedOrders, "Matched orders lists are not equal")
		})
	}
}

func TestPlacePerpetualLiquidation_validateLiquidationAgainstClobPairStatus(t *testing.T) {
	tests := map[string]struct {
		status types.ClobPair_Status

		expectedError error
	}{
		"Cannot liquidate in initializing state": {
			status: types.ClobPair_STATUS_INITIALIZING,

			expectedError: types.ErrLiquidationConflictsWithClobPairStatus,
		},
		"Can liquidate in active state": {
			status: types.ClobPair_STATUS_ACTIVE,
		},
		"Cannot liquidate in final settlement state": {
			status: types.ClobPair_STATUS_FINAL_SETTLEMENT,

			expectedError: types.ErrLiquidationConflictsWithClobPairStatus,
		},
	}

	for name, tc := range tests {
		t.Run(name, func(t *testing.T) {
			memClob := memclob.NewMemClobPriceTimePriority(false)
			mockBankKeeper := &mocks.BankKeeper{}
			ks := keepertest.NewClobKeepersTestContext(t, memClob, mockBankKeeper, indexer_manager.NewIndexerEventManagerNoop())
			ks.RatelimitKeeper.SetAssetYieldIndex(ks.Ctx, big.NewRat(0, 1))
			ctx := ks.Ctx.WithIsCheckTx(true)

			// Create the default markets.
			keepertest.CreateTestMarkets(t, ks.Ctx, ks.PricesKeeper)

			// Create liquidity tiers.
			keepertest.CreateTestLiquidityTiers(t, ks.Ctx, ks.PerpetualsKeeper)

			err := keepertest.CreateTDaiAsset(ks.Ctx, ks.AssetsKeeper)
			require.NoError(t, err)

			perpetuals := []perptypes.Perpetual{
				constants.BtcUsd_20PercentInitial_10PercentMaintenance,
			}
			for _, p := range perpetuals {
				_, err := ks.PerpetualsKeeper.CreatePerpetual(
					ctx,
					p.Params.Id,
					p.Params.Ticker,
					p.Params.MarketId,
					p.Params.AtomicResolution,
					p.Params.DefaultFundingPpm,
					p.Params.LiquidityTier,
					p.Params.MarketType,
					p.Params.DangerIndexPpm,
<<<<<<< HEAD
					p.YieldIndex,
=======
					p.Params.IsolatedMarketMaxCumulativeInsuranceFundDeltaPerBlock,
>>>>>>> 99676d0c
				)
				require.NoError(t, err)
			}

			clobPair := constants.ClobPair_Btc
			_, err = ks.ClobKeeper.CreatePerpetualClobPair(
				ctx,
				clobPair.Id,
				clobtest.MustPerpetualId(clobPair),
				satypes.BaseQuantums(clobPair.StepBaseQuantums),
				clobPair.QuantumConversionExponent,
				clobPair.SubticksPerTick,
				tc.status,
			)
			require.NoError(t, err)

			_, _, err = ks.ClobKeeper.PlacePerpetualLiquidation(
				ctx,
				constants.LiquidationOrder_Dave_Num0_Clob0_Sell1BTC_Price50000,
			)
			if tc.expectedError != nil {
				require.ErrorIs(t, err, tc.expectedError)
			}
		})
	}
}

func TestPlacePerpetualLiquidation_PreexistingLiquidation(t *testing.T) {
	tests := map[string]struct {
		// State.
		subaccounts         []satypes.Subaccount
		setupMockBankKeeper func(m *mocks.BankKeeper)

		// Parameters.
		liquidationConfig     types.LiquidationsConfig
		placedMatchableOrders []types.MatchableOrder
		order                 types.LiquidationOrder

		// Expectations.
		panics                            bool
		expectedError                     error
		expectedFilledSize                satypes.BaseQuantums
		expectedOrderStatus               types.OrderStatus
		expectedPlacedOrders              []*types.MsgPlaceOrder
		expectedMatchedOrders             []*types.ClobMatch
		expectedSubaccountLiquidationInfo map[satypes.SubaccountId]types.SubaccountLiquidationInfo
		expectedLiquidationDeltaPerBlock  map[uint32]*big.Int
	}{
		`PlacePerpetualLiquidation succeeds with pre-existing liquidations in the block`: {
			subaccounts: []satypes.Subaccount{
				{
					Id: &constants.Carl_Num0,
					AssetPositions: []*satypes.AssetPosition{
						{
							AssetId:  0,
							Quantums: dtypes.NewInt(54_999_000_000), // $54,999
						},
					},
					PerpetualPositions: []*satypes.PerpetualPosition{
						{
							PerpetualId: 0,
							Quantums:    dtypes.NewInt(-100_000_000), // -1 BTC
						},
						{
							PerpetualId: 1,
							Quantums:    dtypes.NewInt(-1_000_000_000), // -1 ETH
						},
					},
				},
				constants.Dave_Num0_1BTC_Long_50000USD,
			},

			liquidationConfig: constants.LiquidationsConfig_No_Limit,
			placedMatchableOrders: []types.MatchableOrder{
				&constants.Order_Dave_Num0_Id3_Clob1_Sell1ETH_Price3000,
				&constants.LiquidationOrder_Carl_Num0_Clob1_Buy1ETH_Price3000,
				&constants.Order_Dave_Num0_Id0_Clob0_Sell1BTC_Price50000_GTB10,
			},
			order: constants.LiquidationOrder_Carl_Num0_Clob0_Buy1BTC_Price50000,

			expectedOrderStatus: types.Success,
			expectedPlacedOrders: []*types.MsgPlaceOrder{
				{
					Order: constants.Order_Dave_Num0_Id3_Clob1_Sell1ETH_Price3000,
				},
				{
					Order: constants.Order_Dave_Num0_Id0_Clob0_Sell1BTC_Price50000_GTB10,
				},
			},
			expectedMatchedOrders: []*types.ClobMatch{
				types.NewClobMatchFromMatchPerpetualLiquidation(
					&types.MatchPerpetualLiquidation{
						ClobPairId:  constants.ClobPair_Eth.Id,
						IsBuy:       true,
						TotalSize:   1_000_000_000,
						Liquidated:  constants.Carl_Num0,
						PerpetualId: constants.ClobPair_Eth.GetPerpetualClobMetadata().PerpetualId,
						Fills: []types.MakerFill{
							{
								MakerOrderId: types.OrderId{},
								FillAmount:   1_000_000_000,
							},
						},
					},
				),
				types.NewClobMatchFromMatchPerpetualLiquidation(
					&types.MatchPerpetualLiquidation{
						ClobPairId:  constants.ClobPair_Btc.Id,
						IsBuy:       true,
						TotalSize:   100_000_000,
						Liquidated:  constants.Carl_Num0,
						PerpetualId: constants.ClobPair_Btc.GetPerpetualClobMetadata().PerpetualId,
						Fills: []types.MakerFill{
							{
								MakerOrderId: types.OrderId{},
								FillAmount:   100_000_000,
							},
						},
					},
				),
			},
			expectedSubaccountLiquidationInfo: map[satypes.SubaccountId]types.SubaccountLiquidationInfo{
				constants.Carl_Num0: {
					PerpetualsLiquidated: []uint32{1, 0},
				},
				constants.Dave_Num0: {},
			},
			expectedLiquidationDeltaPerBlock: map[uint32]*big.Int{
				0: big.NewInt(-265000000),
				1: big.NewInt(-265000000),
			},
		},
		`PlacePerpetualLiquidation considers pre-existing liquidations and stops before exceeding
		max insurance fund lost per block`: {
			subaccounts: []satypes.Subaccount{
				{
					Id: &constants.Carl_Num0,
					AssetPositions: []*satypes.AssetPosition{
						{
							AssetId:  0,
							Quantums: dtypes.NewInt(53_000_000_000), // $53,000
						},
					},
					PerpetualPositions: []*satypes.PerpetualPosition{
						{
							PerpetualId: 0,
							Quantums:    dtypes.NewInt(-100_000_000), // -1 BTC
						},
						{
							PerpetualId: 1,
							Quantums:    dtypes.NewInt(-1_000_000_000), // -1 ETH
						},
					},
				},
				constants.Dave_Num0_1BTC_Long_50000USD,
			},

			liquidationConfig: types.LiquidationsConfig{
				InsuranceFundFeePpm:             5_000,
				ValidatorFeePpm:                 0,
				LiquidityFeePpm:                 0,
				FillablePriceConfig:             constants.FillablePriceConfig_Default,
				MaxCumulativeInsuranceFundDelta: uint64(50_000_000),
			},
			placedMatchableOrders: []types.MatchableOrder{
				&constants.Order_Dave_Num0_Id4_Clob1_Sell1ETH_Price3030,
				&constants.LiquidationOrder_Carl_Num0_Clob1_Buy1ETH_Price3030,
				&constants.Order_Dave_Num0_Id0_Clob0_Sell1BTC_Price50500_GTB10,
			},
			order: constants.LiquidationOrder_Carl_Num0_Clob0_Buy1BTC_Price50500,

			// Only matches one order since matching both orders would exceed `MaxQuantumsInsuranceLost`.
			expectedOrderStatus: types.LiquidationExceededSubaccountMaxInsuranceLost,
			expectedPlacedOrders: []*types.MsgPlaceOrder{
				{
					Order: constants.Order_Dave_Num0_Id4_Clob1_Sell1ETH_Price3030,
				},
			},
			expectedMatchedOrders: []*types.ClobMatch{
				types.NewClobMatchFromMatchPerpetualLiquidation(
					&types.MatchPerpetualLiquidation{
						ClobPairId:  constants.ClobPair_Eth.Id,
						IsBuy:       true,
						TotalSize:   1_000_000_000,
						Liquidated:  constants.Carl_Num0,
						PerpetualId: constants.ClobPair_Eth.GetPerpetualClobMetadata().PerpetualId,
						Fills: []types.MakerFill{
							{
								MakerOrderId: types.OrderId{},
								FillAmount:   1_000_000_000,
							},
						},
					},
				),
			},
			expectedSubaccountLiquidationInfo: map[satypes.SubaccountId]types.SubaccountLiquidationInfo{
				constants.Carl_Num0: {
					PerpetualsLiquidated: []uint32{1, 0},
				},
				constants.Dave_Num0: {},
			},
			expectedLiquidationDeltaPerBlock: map[uint32]*big.Int{
				0: big.NewInt(30_000_000),
				1: big.NewInt(30_000_000),
			},
		},
		`PlacePerpetualLiquidation matches some order and stops before exceeding max insurance lost per block`: {
			subaccounts: []satypes.Subaccount{
				constants.Carl_Num0_1BTC_Short_50499USD,
				constants.Dave_Num0_1BTC_Long_50000USD,
			},

			liquidationConfig: types.LiquidationsConfig{
				InsuranceFundFeePpm:             5_000,
				ValidatorFeePpm:                 0,
				LiquidityFeePpm:                 0,
				FillablePriceConfig:             constants.FillablePriceConfig_Default,
				MaxCumulativeInsuranceFundDelta: uint64(500_000),
			},
			placedMatchableOrders: []types.MatchableOrder{
				&constants.Order_Dave_Num0_Id2_Clob0_Sell025BTC_Price50500_GTB12,
				&constants.Order_Dave_Num0_Id0_Clob0_Sell1BTC_Price50500_GTB10,
			},
			// Overall insurance lost when liquidating at $50,500 is $1.
			order: constants.LiquidationOrder_Carl_Num0_Clob0_Buy1BTC_Price50500,

			// Only matches one order since matching both orders would exceed `MaxQuantumsInsuranceLost`.
			expectedOrderStatus: types.LiquidationExceededSubaccountMaxInsuranceLost,
			expectedPlacedOrders: []*types.MsgPlaceOrder{
				{
					Order: constants.Order_Dave_Num0_Id2_Clob0_Sell025BTC_Price50500_GTB12,
				},
			},
			expectedMatchedOrders: []*types.ClobMatch{
				types.NewClobMatchFromMatchPerpetualLiquidation(
					&types.MatchPerpetualLiquidation{
						ClobPairId:  constants.ClobPair_Btc.Id,
						IsBuy:       true,
						TotalSize:   100_000_000,
						Liquidated:  constants.Carl_Num0,
						PerpetualId: constants.ClobPair_Btc.GetPerpetualClobMetadata().PerpetualId,
						Fills: []types.MakerFill{
							{
								MakerOrderId: types.OrderId{},
								FillAmount:   25_000_000,
							},
						},
					},
				),
			},
			expectedSubaccountLiquidationInfo: map[satypes.SubaccountId]types.SubaccountLiquidationInfo{
				constants.Carl_Num0: {
					PerpetualsLiquidated: []uint32{0},
				},
				constants.Dave_Num0: {},
			},
			expectedLiquidationDeltaPerBlock: map[uint32]*big.Int{
				0: big.NewInt(250_000),
			},
		},
		`Liquidation buy order does not generate a match when deleveraging is required`: {
			subaccounts: []satypes.Subaccount{
				constants.Carl_Num0_1BTC_Short_50499USD,
				constants.Dave_Num0_1BTC_Long_50000USD,
			},
			setupMockBankKeeper: func(bk *mocks.BankKeeper) {
				bk.On(
					"SendCoinsFromModuleToModule",
					mock.Anything,
					mock.Anything,
					mock.Anything,
					mock.Anything,
				).Return(nil)
				bk.On(
					"SendCoins",
					mock.Anything,
					mock.Anything,
					mock.Anything,
					mock.Anything,
				).Return(nil)
				bk.On(
					"GetBalance",
					mock.Anything,
					authtypes.NewModuleAddress(ratelimittypes.TDaiPoolAccount),
					constants.TDai.Denom,
				).Return(sdk.NewCoin(constants.TDai.Denom, sdkmath.NewIntFromBigInt(new(big.Int).SetUint64(1_000_000_000_000))))
				bk.On(
					"GetBalance",
					mock.Anything,
					mock.Anything,
					mock.Anything,
				).Return(sdk.NewCoin("TDAI", sdkmath.NewIntFromUint64(0))) // Insurance fund is empty.
			},

			liquidationConfig: constants.LiquidationsConfig_No_Limit,
			placedMatchableOrders: []types.MatchableOrder{
				&constants.Order_Dave_Num0_Id0_Clob0_Sell1BTC_Price50500_GTB10,
			},
			order: constants.LiquidationOrder_Carl_Num0_Clob0_Buy1BTC_Price50500, // Expected insurance fund delta is $-1.

			// Does not generate a match since insurance fund does not have enough to cover the losses.
			expectedOrderStatus:   types.LiquidationRequiresDeleveraging,
			expectedPlacedOrders:  []*types.MsgPlaceOrder{},
			expectedMatchedOrders: []*types.ClobMatch{},
			expectedSubaccountLiquidationInfo: map[satypes.SubaccountId]types.SubaccountLiquidationInfo{
				constants.Carl_Num0: {
					PerpetualsLiquidated: []uint32{0},
				},
				constants.Dave_Num0: {},
			},
			expectedLiquidationDeltaPerBlock: map[uint32]*big.Int{
				0: big.NewInt(0),
			},
		},
		`Liquidation sell order does not generate a match when deleveraging is required`: {
			subaccounts: []satypes.Subaccount{
				constants.Carl_Num0_1BTC_Short,
				constants.Dave_Num0_1BTC_Long_49501USD_Short,
			},
			setupMockBankKeeper: func(bk *mocks.BankKeeper) {
				bk.On(
					"SendCoinsFromModuleToModule",
					mock.Anything,
					mock.Anything,
					mock.Anything,
					mock.Anything,
				).Return(nil)
				bk.On(
					"SendCoins",
					mock.Anything,
					mock.Anything,
					mock.Anything,
					mock.Anything,
				).Return(nil)
				bk.On(
					"GetBalance",
					mock.Anything,
					authtypes.NewModuleAddress(ratelimittypes.TDaiPoolAccount),
					constants.TDai.Denom,
				).Return(sdk.NewCoin(constants.TDai.Denom, sdkmath.NewIntFromBigInt(new(big.Int).SetUint64(1_000_000_000_000))))
				bk.On(
					"GetBalance",
					mock.Anything,
					mock.Anything,
					mock.Anything,
				).Return(sdk.NewCoin("TDAI", sdkmath.NewIntFromUint64(0))) // Insurance fund is empty.
			},

			liquidationConfig: constants.LiquidationsConfig_No_Limit,
			placedMatchableOrders: []types.MatchableOrder{
				&constants.Order_Carl_Num0_Id0_Clob0_Buy1BTC_Price49500_GTB10,
			},
			order: constants.LiquidationOrder_Dave_Num0_Clob0_Sell1BTC_Price49500, // Expected insurance fund delta is $-1.

			// Does not generate a match since insurance fund does not have enough to cover the losses.
			expectedOrderStatus:   types.LiquidationRequiresDeleveraging,
			expectedPlacedOrders:  []*types.MsgPlaceOrder{},
			expectedMatchedOrders: []*types.ClobMatch{},
			expectedSubaccountLiquidationInfo: map[satypes.SubaccountId]types.SubaccountLiquidationInfo{
				constants.Carl_Num0: {},
				constants.Dave_Num0: {
					PerpetualsLiquidated: []uint32{0},
				},
			},
			expectedLiquidationDeltaPerBlock: map[uint32]*big.Int{
				0: big.NewInt(0),
			},
		},
		`Liquidation buy order matches with some orders and stops when insurance fund is empty`: {
			subaccounts: []satypes.Subaccount{
				constants.Carl_Num0_1BTC_Short_50499USD,
				constants.Dave_Num0_1BTC_Long_50000USD,
			},
			setupMockBankKeeper: func(bk *mocks.BankKeeper) {
				bk.On(
					"SendCoinsFromModuleToModule",
					mock.Anything,
					mock.Anything,
					mock.Anything,
					mock.Anything,
				).Return(nil)
				bk.On(
					"SendCoins",
					mock.Anything,
					mock.Anything,
					mock.Anything,
					mock.Anything,
				).Return(nil)
				bk.On(
					"GetBalance",
					mock.Anything,
					authtypes.NewModuleAddress(ratelimittypes.TDaiPoolAccount),
					constants.TDai.Denom,
				).Return(sdk.NewCoin(constants.TDai.Denom, sdkmath.NewIntFromBigInt(new(big.Int).SetUint64(1_000_000_000_000))))
				bk.On(
					"GetBalance",
					mock.Anything,
					mock.Anything,
					mock.Anything,
				).Return(
					// Insurance fund has $0.99 initially.
					sdk.NewCoin("TDAI", sdkmath.NewIntFromUint64(990_000)),
				).Once()
				bk.On(
					"GetBalance",
					mock.Anything,
					mock.Anything,
					mock.Anything,
				).Return(
					// Insurance fund has $0.74 after covering the loss of the first match.
					sdk.NewCoin("TDAI", sdkmath.NewIntFromUint64(740_000)),
				).Twice()
			},

			liquidationConfig: types.LiquidationsConfig{
				InsuranceFundFeePpm:             5_000,
				ValidatorFeePpm:                 200_000,
				LiquidityFeePpm:                 800_000,
				FillablePriceConfig:             constants.FillablePriceConfig_Default,
				MaxCumulativeInsuranceFundDelta: uint64(1_000_000_000_000),
			},
			placedMatchableOrders: []types.MatchableOrder{
				&constants.Order_Dave_Num0_Id2_Clob0_Sell025BTC_Price50500_GTB12,
				&constants.Order_Dave_Num0_Id0_Clob0_Sell1BTC_Price50500_GTB10,
			},
			// Overall insurance fund delta when liquidating at $50,500 is -$1.
			order: constants.LiquidationOrder_Carl_Num0_Clob0_Buy1BTC_Price50500,

			// Matches the first order since insurance fund balance has enough to cover the losses (-$0.25).
			// Does not match the second order since insurance fund delta is -$0.75 and insurance fund balance
			// is $0.74 which is not enough to cover the loss, and therefore deleveraging is required.
			expectedOrderStatus: types.LiquidationRequiresDeleveraging,
			expectedPlacedOrders: []*types.MsgPlaceOrder{
				{
					Order: constants.Order_Dave_Num0_Id2_Clob0_Sell025BTC_Price50500_GTB12,
				},
			},
			expectedMatchedOrders: []*types.ClobMatch{
				types.NewClobMatchFromMatchPerpetualLiquidation(
					&types.MatchPerpetualLiquidation{
						ClobPairId:  constants.ClobPair_Btc.Id,
						IsBuy:       true,
						TotalSize:   100_000_000,
						Liquidated:  constants.Carl_Num0,
						PerpetualId: constants.ClobPair_Btc.GetPerpetualClobMetadata().PerpetualId,
						Fills: []types.MakerFill{
							{
								MakerOrderId: types.OrderId{},
								FillAmount:   25_000_000,
							},
						},
					},
				),
			},
			expectedSubaccountLiquidationInfo: map[satypes.SubaccountId]types.SubaccountLiquidationInfo{
				constants.Carl_Num0: {
					PerpetualsLiquidated: []uint32{0},
				},
				constants.Dave_Num0: {},
			},
			expectedLiquidationDeltaPerBlock: map[uint32]*big.Int{
				0: big.NewInt(250_000),
			},
		},
		`Liquidation sell order matches with some orders and stops when deleveraging is required`: {
			subaccounts: []satypes.Subaccount{
				constants.Carl_Num0_1BTC_Short,
				constants.Dave_Num0_1BTC_Long_49501USD_Short,
			},
			setupMockBankKeeper: func(bk *mocks.BankKeeper) {
				bk.On(
					"SendCoinsFromModuleToModule",
					mock.Anything,
					mock.Anything,
					mock.Anything,
					mock.Anything,
				).Return(nil)
				bk.On(
					"SendCoins",
					mock.Anything,
					mock.Anything,
					mock.Anything,
					mock.Anything,
				).Return(nil)
				bk.On(
					"GetBalance",
					mock.Anything,
					authtypes.NewModuleAddress(ratelimittypes.TDaiPoolAccount),
					constants.TDai.Denom,
				).Return(sdk.NewCoin(constants.TDai.Denom, sdkmath.NewIntFromBigInt(new(big.Int).SetUint64(1_000_000_000_000))))
				bk.On(
					"GetBalance",
					mock.Anything,
					mock.Anything,
					mock.Anything,
				).Return(
					// Insurance fund has $0.99 initially.
					sdk.NewCoin("TDAI", sdkmath.NewIntFromUint64(990_000)),
				).Once()
				bk.On(
					"GetBalance",
					mock.Anything,
					mock.Anything,
					mock.Anything,
				).Return(
					// Insurance fund has $0.74 after covering the loss of the first match.
					sdk.NewCoin("TDAI", sdkmath.NewIntFromUint64(740_000)),
				).Once()
			},

			liquidationConfig: types.LiquidationsConfig{
				InsuranceFundFeePpm:             5_000,
				ValidatorFeePpm:                 200_000,
				LiquidityFeePpm:                 800_000,
				FillablePriceConfig:             constants.FillablePriceConfig_Default,
				MaxCumulativeInsuranceFundDelta: uint64(1_000_000_000_000),
			},
			placedMatchableOrders: []types.MatchableOrder{
				&constants.Order_Carl_Num0_Id3_Clob0_Buy025BTC_Price49500,
				&constants.Order_Carl_Num0_Id0_Clob0_Buy1BTC_Price49500_GTB10,
			},
			// Overall insurance fund delta when liquidating at $50,500 is -$1.
			order: constants.LiquidationOrder_Dave_Num0_Clob0_Sell1BTC_Price49500,

			// Matches the first order since insurance fund balance has enough to cover the losses (-$0.25).
			// Does not match the second order since insurance fund delta is -$0.75 and insurance fund balance
			// is $0.74 which is not enough to cover the loss, and therefore deleveraging is required.
			expectedOrderStatus: types.LiquidationRequiresDeleveraging,
			expectedPlacedOrders: []*types.MsgPlaceOrder{
				{
					Order: constants.Order_Carl_Num0_Id3_Clob0_Buy025BTC_Price49500,
				},
			},
			expectedMatchedOrders: []*types.ClobMatch{
				types.NewClobMatchFromMatchPerpetualLiquidation(
					&types.MatchPerpetualLiquidation{
						ClobPairId:  constants.ClobPair_Btc.Id,
						IsBuy:       false,
						TotalSize:   100_000_000,
						Liquidated:  constants.Dave_Num0,
						PerpetualId: constants.ClobPair_Btc.GetPerpetualClobMetadata().PerpetualId,
						Fills: []types.MakerFill{
							{
								MakerOrderId: types.OrderId{},
								FillAmount:   25_000_000,
							},
						},
					},
				),
			},
			expectedSubaccountLiquidationInfo: map[satypes.SubaccountId]types.SubaccountLiquidationInfo{
				constants.Carl_Num0: {},
				constants.Dave_Num0: {
					PerpetualsLiquidated: []uint32{0},
				},
			},
			expectedLiquidationDeltaPerBlock: map[uint32]*big.Int{
				0: big.NewInt(250_000),
			},
		},
		`PlacePerpetualLiquidation panics when trying to liquidate the same perpetual in a block`: {
			subaccounts: []satypes.Subaccount{
				{
					Id: &constants.Carl_Num0,
					AssetPositions: []*satypes.AssetPosition{
						{
							AssetId:  0,
							Quantums: dtypes.NewInt(54_999_000_000), // $54,999
						},
					},
					PerpetualPositions: []*satypes.PerpetualPosition{
						{
							PerpetualId: 0,
							Quantums:    dtypes.NewInt(-100_000_000), // -1 BTC
						},
						{
							PerpetualId: 1,
							Quantums:    dtypes.NewInt(-2_000_000_000), // -2 ETH
						},
					},
				},
				constants.Dave_Num0_1BTC_Long_50000USD,
			},

			liquidationConfig: constants.LiquidationsConfig_No_Limit,
			placedMatchableOrders: []types.MatchableOrder{
				&constants.Order_Dave_Num0_Id3_Clob1_Sell1ETH_Price3000,
				&constants.LiquidationOrder_Carl_Num0_Clob1_Buy1ETH_Price3000,
				&constants.Order_Dave_Num0_Id4_Clob1_Sell1ETH_Price3000,
			},
			order: constants.LiquidationOrder_Carl_Num0_Clob1_Buy1ETH_Price3000,

			expectedError: errorsmod.Wrapf(
				types.ErrSubaccountHasLiquidatedPerpetual,
				"Subaccount %v and perpetual %v have already been liquidated within the last block",
				constants.Carl_Num0,
				1,
			),
		},
	}

	for name, tc := range tests {
		t.Run(name, func(t *testing.T) {
			// Setup memclob state and test expectations.
			memclob := memclob.NewMemClobPriceTimePriority(false)

			bankKeeper := &mocks.BankKeeper{}
			if tc.setupMockBankKeeper != nil {
				tc.setupMockBankKeeper(bankKeeper)
			} else {
				bankKeeper.On(
					"SendCoinsFromModuleToModule",
					mock.Anything,
					mock.Anything,
					mock.Anything,
					mock.Anything,
				).Return(nil)
				bankKeeper.On(
					"SendCoins",
					mock.Anything,
					mock.Anything,
					mock.Anything,
					mock.Anything,
				).Return(nil)
				bankKeeper.On(
					"GetBalance",
					mock.Anything,
					authtypes.NewModuleAddress(ratelimittypes.TDaiPoolAccount),
					constants.TDai.Denom,
				).Return(sdk.NewCoin(constants.TDai.Denom, sdkmath.NewIntFromBigInt(new(big.Int).SetUint64(1_000_000_000_000))))
				bankKeeper.On(
					"GetBalance",
					mock.Anything,
					mock.Anything,
					mock.Anything,
				).Return(sdk.NewCoin("TDAI", sdkmath.NewIntFromUint64(math.MaxUint64)))

			}

			mockIndexerEventManager := &mocks.IndexerEventManager{}
			mockIndexerEventManager.On("Enabled").Return(false)
			ks := keepertest.NewClobKeepersTestContext(t, memclob, bankKeeper, mockIndexerEventManager)
			ks.RatelimitKeeper.SetAssetYieldIndex(ks.Ctx, big.NewRat(0, 1))

			ctx := ks.Ctx.WithIsCheckTx(true)

			keepertest.CreateTestMarkets(t, ctx, ks.PricesKeeper)

			// Create liquidity tiers.
			keepertest.CreateTestLiquidityTiers(t, ctx, ks.PerpetualsKeeper)

			require.NoError(t, ks.FeeTiersKeeper.SetPerpetualFeeParams(ctx, constants.PerpetualFeeParams))

			// Set up tDAI asset in assets module.
			err := keepertest.CreateTDaiAsset(ctx, ks.AssetsKeeper)
			require.NoError(t, err)

			testPerps := []perptypes.Perpetual{
				constants.BtcUsd_100PercentMarginRequirement,
				constants.EthUsd_100PercentMarginRequirement,
			}
			for _, perpetual := range testPerps {
				_, err = ks.PerpetualsKeeper.CreatePerpetual(
					ctx,
					perpetual.Params.Id,
					perpetual.Params.Ticker,
					perpetual.Params.MarketId,
					perpetual.Params.AtomicResolution,
					perpetual.Params.DefaultFundingPpm,
					perpetual.Params.LiquidityTier,
					perpetual.Params.MarketType,
					perpetual.Params.DangerIndexPpm,
<<<<<<< HEAD
					perpetual.YieldIndex,
=======
					perpetual.Params.IsolatedMarketMaxCumulativeInsuranceFundDeltaPerBlock,
>>>>>>> 99676d0c
				)
				require.NoError(t, err)
			}

			perptest.SetUpDefaultPerpOIsForTest(
				t,
				ks.Ctx,
				ks.PerpetualsKeeper,
				testPerps,
			)

			for _, s := range tc.subaccounts {
				ks.SubaccountsKeeper.SetSubaccount(ctx, s)
			}
			// PerpetualMarketCreateEvents are emitted when initializing the genesis state, so we need to mock
			// the indexer event manager to expect these events.
			mockIndexerEventManager.On("AddTxnEvent",
				ctx,
				indexerevents.SubtypePerpetualMarket,
				indexerevents.PerpetualMarketEventVersion,
				indexer_manager.GetBytes(
					indexerevents.NewPerpetualMarketCreateEvent(
						0,
						0,
						constants.BtcUsd_100PercentMarginRequirement.Params.Ticker,
						constants.BtcUsd_100PercentMarginRequirement.Params.MarketId,
						constants.ClobPair_Btc.Status,
						constants.ClobPair_Btc.QuantumConversionExponent,
						constants.BtcUsd_100PercentMarginRequirement.Params.AtomicResolution,
						constants.ClobPair_Btc.SubticksPerTick,
						constants.ClobPair_Btc.StepBaseQuantums,
						constants.BtcUsd_100PercentMarginRequirement.Params.LiquidityTier,
						constants.BtcUsd_100PercentMarginRequirement.Params.MarketType,
						constants.BtcUsd_100PercentMarginRequirement.Params.DangerIndexPpm,
						constants.BtcUsd_100PercentMarginRequirement.Params.IsolatedMarketMaxCumulativeInsuranceFundDeltaPerBlock,
					),
				),
			).Once().Return()
			_, err = ks.ClobKeeper.CreatePerpetualClobPair(
				ctx,
				constants.ClobPair_Btc.Id,
				clobtest.MustPerpetualId(constants.ClobPair_Btc),
				satypes.BaseQuantums(constants.ClobPair_Btc.StepBaseQuantums),
				constants.ClobPair_Btc.QuantumConversionExponent,
				constants.ClobPair_Btc.SubticksPerTick,
				constants.ClobPair_Btc.Status,
			)
			require.NoError(t, err)
			mockIndexerEventManager.On("AddTxnEvent",
				ctx,
				indexerevents.SubtypePerpetualMarket,
				indexerevents.PerpetualMarketEventVersion,
				indexer_manager.GetBytes(
					indexerevents.NewPerpetualMarketCreateEvent(
						1,
						1,
						constants.EthUsd_100PercentMarginRequirement.Params.Ticker,
						constants.EthUsd_100PercentMarginRequirement.Params.MarketId,
						constants.ClobPair_Eth.Status,
						constants.ClobPair_Eth.QuantumConversionExponent,
						constants.EthUsd_100PercentMarginRequirement.Params.AtomicResolution,
						constants.ClobPair_Eth.SubticksPerTick,
						constants.ClobPair_Eth.StepBaseQuantums,
						constants.EthUsd_100PercentMarginRequirement.Params.LiquidityTier,
						constants.EthUsd_100PercentMarginRequirement.Params.MarketType,
						constants.EthUsd_100PercentMarginRequirement.Params.DangerIndexPpm,
						constants.EthUsd_100PercentMarginRequirement.Params.IsolatedMarketMaxCumulativeInsuranceFundDeltaPerBlock,
					),
				),
			).Once().Return()
			_, err = ks.ClobKeeper.CreatePerpetualClobPair(
				ctx,
				constants.ClobPair_Eth.Id,
				clobtest.MustPerpetualId(constants.ClobPair_Eth),
				satypes.BaseQuantums(constants.ClobPair_Eth.StepBaseQuantums),
				constants.ClobPair_Eth.QuantumConversionExponent,
				constants.ClobPair_Eth.SubticksPerTick,
				constants.ClobPair_Eth.Status,
			)
			require.NoError(t, err)

			require.NoError(
				t,
				ks.ClobKeeper.InitializeLiquidationsConfig(ctx, tc.liquidationConfig),
			)

			ks.BlockTimeKeeper.SetPreviousBlockInfo(ctx, &blocktimetypes.BlockInfo{
				Timestamp: time.Unix(5, 0),
			})

			// Place all existing orders on the orderbook.
			for _, matchableOrder := range tc.placedMatchableOrders {
				// If the order is a liquidation order, place the liquidation.
				// Else, assume it's a regular order and place it.
				if liquidationOrder, ok := matchableOrder.(*types.LiquidationOrder); ok {
					_, _, err := ks.ClobKeeper.PlacePerpetualLiquidation(
						ctx,
						*liquidationOrder,
					)
					require.NoError(t, err)
				} else {
					order := matchableOrder.MustGetOrder()
					_, _, err := ks.ClobKeeper.PlaceShortTermOrder(ctx, &types.MsgPlaceOrder{Order: order.MustGetOrder()})
					require.NoError(t, err)
				}
			}

			// Run the test case and verify expectations.
			if tc.expectedError != nil {
				require.PanicsWithError(
					t,
					tc.expectedError.Error(),
					func() {
						_, _, _ = ks.ClobKeeper.PlacePerpetualLiquidation(ctx, tc.order)
					},
				)
			} else {
				_, orderStatus, err := ks.ClobKeeper.PlacePerpetualLiquidation(ctx, tc.order)
				require.NoError(t, err)
				require.Equal(t, tc.expectedOrderStatus, orderStatus)

				for subaccountId, liquidationInfo := range tc.expectedSubaccountLiquidationInfo {
					require.Equal(
						t,
						liquidationInfo,
						ks.ClobKeeper.GetSubaccountLiquidationInfo(ctx, subaccountId),
					)
				}

				for perpetualId, expectedLiquidationDeltaPerBlock := range tc.expectedLiquidationDeltaPerBlock {
					liquidationDeltaPerBlock, err := ks.ClobKeeper.GetCumulativeInsuranceFundDelta(ctx, perpetualId)
					require.NoError(t, err)
					require.Equal(
						t,
						expectedLiquidationDeltaPerBlock,
						liquidationDeltaPerBlock,
					)
				}

				// Verify test expectations.
				// TODO(DEC-1979): Refactor these tests to support the operations queue refactor.
				// placedOrders, matchedOrders := memclob.GetPendingFills(ctx)

				// require.Equal(t, tc.expectedPlacedOrders, placedOrders, "Placed orders lists are not equal")
				// require.Equal(t, tc.expectedMatchedOrders, matchedOrders, "Matched orders lists are not equal")
			}
		})
	}
}

func TestGetFillablePrice(t *testing.T) {
	tests := map[string]struct {
		// Parameters.
		perpetualId uint32

		// Perpetual state.
		perpetuals []perptypes.Perpetual

		// Subaccount state.
		assetPositions     []*satypes.AssetPosition
		perpetualPositions []*satypes.PerpetualPosition

		// Liquidation config.
		liquidationConfig *types.LiquidationsConfig

		// Expectations.
		expectedFillablePrice *big.Rat
		expectedError         error
	}{
		`Can calculate fillable price for a subaccount with one long position that is slightly
		below maintenance margin requirements`: {
			perpetualId: 0,

			perpetuals: []perptypes.Perpetual{
				constants.BtcUsd_20PercentInitial_10PercentMaintenance,
			},

			assetPositions: keepertest.CreateTDaiAssetPosition(
				big.NewInt(constants.QuoteBalance_OneDollar * -4_501),
			),
			perpetualPositions: []*satypes.PerpetualPosition{
				&constants.PerpetualPosition_OneTenthBTCLong,
			},

			// $49,999 = (49,999 / 100) subticks * 10^(QuoteCurrencyAtomicResolution - BaseCurrencyAtomicResolution).
			// This means we should close the 0.1 BTC long with a $4,999.9 notional sell order.
			expectedFillablePrice: big.NewRat(49_999, 100),
		},
		`Can calculate fillable price for a subaccount with one long position when bankruptcyAdjustmentPpm is 2_000_000`: {
			perpetualId: 0,

			perpetuals: []perptypes.Perpetual{
				constants.BtcUsd_20PercentInitial_10PercentMaintenance,
			},

			assetPositions: keepertest.CreateTDaiAssetPosition(
				big.NewInt(constants.QuoteBalance_OneDollar * -4_501),
			),
			perpetualPositions: []*satypes.PerpetualPosition{
				&constants.PerpetualPosition_OneTenthBTCLong,
			},

			liquidationConfig: &types.LiquidationsConfig{
				InsuranceFundFeePpm: 5_000,
				ValidatorFeePpm:     200_000,
				LiquidityFeePpm:     800_000,
				FillablePriceConfig: types.FillablePriceConfig{
					BankruptcyAdjustmentPpm:           2_000_000,
					SpreadToMaintenanceMarginRatioPpm: 100_000,
				},
				MaxCumulativeInsuranceFundDelta: uint64(1_000_000_000_000),
			},
			// $49,998 = (49,998 / 100) subticks * 10^(QuoteCurrencyAtomicResolution - BaseCurrencyAtomicResolution).
			// This means we should close the 0.1 BTC long with a $4,999.8 notional sell order.
			expectedFillablePrice: big.NewRat(49_998, 100),
		},
		`Can calculate fillable price for a subaccount with one long position when 
		spreadToMaintenanceMarginRatioPpm is 200_000`: {
			perpetualId: 0,

			perpetuals: []perptypes.Perpetual{
				constants.BtcUsd_20PercentInitial_10PercentMaintenance,
			},

			assetPositions: keepertest.CreateTDaiAssetPosition(
				big.NewInt(constants.QuoteBalance_OneDollar * -4_501),
			),
			perpetualPositions: []*satypes.PerpetualPosition{
				&constants.PerpetualPosition_OneTenthBTCLong,
			},

			liquidationConfig: &types.LiquidationsConfig{
				InsuranceFundFeePpm: 5_000,
				ValidatorFeePpm:     200_000,
				LiquidityFeePpm:     800_000,
				FillablePriceConfig: types.FillablePriceConfig{
					BankruptcyAdjustmentPpm:           lib.OneMillion,
					SpreadToMaintenanceMarginRatioPpm: 200_000,
				},
				MaxCumulativeInsuranceFundDelta: uint64(1_000_000_000_000),
			},
			// $49,998 = (49,998 / 100) subticks * 10^(QuoteCurrencyAtomicResolution - BaseCurrencyAtomicResolution).
			// This means we should close the 0.1 BTC long with a $4,999.8 notional sell order.
			expectedFillablePrice: big.NewRat(49_998, 100),
		},
		`Can calculate fillable price for a subaccount with one short position that is slightly
		below maintenance margin requirements`: {
			perpetualId: 0,

			perpetuals: []perptypes.Perpetual{
				constants.BtcUsd_20PercentInitial_10PercentMaintenance,
			},

			assetPositions: keepertest.CreateTDaiAssetPosition(
				big.NewInt(constants.QuoteBalance_OneDollar * 5_499),
			),
			perpetualPositions: []*satypes.PerpetualPosition{
				&constants.PerpetualPosition_OneTenthBTCShort,
			},

			// $50,001 = (50,001 / 100) subticks * 10^(QuoteCurrencyAtomicResolution - BaseCurrencyAtomicResolution).
			// This means we should close the 0.1 BTC short with a $5,000.1 notional buy order.
			expectedFillablePrice: big.NewRat(50_001, 100),
		},
		`Can calculate fillable price for a subaccount with one short position when bankruptcyAdjustmentPpm is 2_000_000`: {
			perpetualId: 0,

			perpetuals: []perptypes.Perpetual{
				constants.BtcUsd_20PercentInitial_10PercentMaintenance,
			},

			assetPositions: keepertest.CreateTDaiAssetPosition(
				big.NewInt(constants.QuoteBalance_OneDollar * 5_499),
			),
			perpetualPositions: []*satypes.PerpetualPosition{
				&constants.PerpetualPosition_OneTenthBTCShort,
			},

			liquidationConfig: &types.LiquidationsConfig{
				InsuranceFundFeePpm: 5_000,
				ValidatorFeePpm:     200_000,
				LiquidityFeePpm:     800_000,
				FillablePriceConfig: types.FillablePriceConfig{
					BankruptcyAdjustmentPpm:           2_000_000,
					SpreadToMaintenanceMarginRatioPpm: 100_000,
				},
				MaxCumulativeInsuranceFundDelta: uint64(1_000_000_000_000),
			},

			// $50,002 = (50,002 / 100) subticks * 10^(QuoteCurrencyAtomicResolution - BaseCurrencyAtomicResolution).
			// This means we should close the 0.1 BTC short with a $5,000.2 notional buy order.
			expectedFillablePrice: big.NewRat(50_002, 100),
		},
		`Can calculate fillable price for a subaccount with one short position when 
		SpreadToMaintenanceMarginRatioPpm is 200_000`: {
			perpetualId: 0,

			perpetuals: []perptypes.Perpetual{
				constants.BtcUsd_20PercentInitial_10PercentMaintenance,
			},

			assetPositions: keepertest.CreateTDaiAssetPosition(
				big.NewInt(constants.QuoteBalance_OneDollar * 5_499),
			),
			perpetualPositions: []*satypes.PerpetualPosition{
				&constants.PerpetualPosition_OneTenthBTCShort,
			},

			liquidationConfig: &types.LiquidationsConfig{
				InsuranceFundFeePpm: 5_000,
				ValidatorFeePpm:     200_000,
				LiquidityFeePpm:     800_000,
				FillablePriceConfig: types.FillablePriceConfig{
					BankruptcyAdjustmentPpm:           lib.OneMillion,
					SpreadToMaintenanceMarginRatioPpm: 200_000,
				},
				MaxCumulativeInsuranceFundDelta: uint64(1_000_000_000_000),
			},

			// $50,002 = (50,002 / 100) subticks * 10^(QuoteCurrencyAtomicResolution - BaseCurrencyAtomicResolution).
			// This means we should close the 0.1 BTC short with a $5,000.2 notional buy order.
			expectedFillablePrice: big.NewRat(50_002, 100),
		},
		"Can calculate fillable price for a subaccount with one long position at the bankruptcy price": {
			perpetualId: 0,

			perpetuals: []perptypes.Perpetual{
				constants.BtcUsd_20PercentInitial_10PercentMaintenance,
			},

			assetPositions: keepertest.CreateTDaiAssetPosition(
				big.NewInt(constants.QuoteBalance_OneDollar * -5_000),
			),
			perpetualPositions: []*satypes.PerpetualPosition{
				&constants.PerpetualPosition_OneTenthBTCLong,
			},

			// $49,500 = (495 / 1) subticks * 10^(QuoteCurrencyAtomicResolution - BaseCurrencyAtomicResolution).
			// This means we should close the 0.1 BTC long with a $4,950 notional sell order.
			expectedFillablePrice: big.NewRat(495, 1),
		},
		`Can calculate fillable price for a subaccount with one long position at the bankruptcy price
		where we are liquidating half of the position`: {
			perpetualId: 0,

			perpetuals: []perptypes.Perpetual{
				constants.BtcUsd_20PercentInitial_10PercentMaintenance,
			},

			assetPositions: keepertest.CreateTDaiAssetPosition(
				big.NewInt(constants.QuoteBalance_OneDollar * -5_000),
			),
			perpetualPositions: []*satypes.PerpetualPosition{
				&constants.PerpetualPosition_OneTenthBTCLong,
			},

			// $49,500 = (495 / 1) subticks * 10^(QuoteCurrencyAtomicResolution - BaseCurrencyAtomicResolution).
			// This means we should close the 0.1 BTC long with a $4,950 notional sell order.
			// Note that even though we are closing half of the position, the fillable price is the same as
			// if we were closing the full position because it's calculated based on the position size.
			expectedFillablePrice: big.NewRat(495, 1),
		},
		"Can calculate fillable price for a subaccount with one short position at the bankruptcy price": {
			perpetualId: 0,

			perpetuals: []perptypes.Perpetual{
				constants.BtcUsd_20PercentInitial_10PercentMaintenance,
			},

			assetPositions: keepertest.CreateTDaiAssetPosition(
				big.NewInt(constants.QuoteBalance_OneDollar * 5_000),
			),
			perpetualPositions: []*satypes.PerpetualPosition{
				&constants.PerpetualPosition_OneTenthBTCShort,
			},

			// $50,500 = (505 / 1) subticks * 10^(QuoteCurrencyAtomicResolution - BaseCurrencyAtomicResolution).
			// This means we should close the 0.1 BTC short with a $5,050 notional buy order.
			expectedFillablePrice: big.NewRat(505, 1),
		},
		"Can calculate fillable price for a subaccount with one long position below the bankruptcy price": {
			perpetualId: 0,

			perpetuals: []perptypes.Perpetual{
				constants.BtcUsd_20PercentInitial_10PercentMaintenance,
			},

			assetPositions: keepertest.CreateTDaiAssetPosition(
				big.NewInt(constants.QuoteBalance_OneDollar * -5_500),
			),
			perpetualPositions: []*satypes.PerpetualPosition{
				&constants.PerpetualPosition_OneTenthBTCLong,
			},

			// $49,500 = (495 / 1) subticks * 10^(QuoteCurrencyAtomicResolution - BaseCurrencyAtomicResolution).
			// This means we should close the 0.1 BTC long with a $4,950 notional sell order.
			expectedFillablePrice: big.NewRat(495, 1),
		},
		"Can calculate fillable price for a subaccount with one short position below the bankruptcy price": {
			perpetualId: 0,

			perpetuals: []perptypes.Perpetual{
				constants.BtcUsd_20PercentInitial_10PercentMaintenance,
			},

			assetPositions: keepertest.CreateTDaiAssetPosition(
				big.NewInt(constants.QuoteBalance_OneDollar * 4_500),
			),
			perpetualPositions: []*satypes.PerpetualPosition{
				&constants.PerpetualPosition_OneTenthBTCShort,
			},

			// $50,500 = (505 / 1) subticks * 10^(QuoteCurrencyAtomicResolution - BaseCurrencyAtomicResolution).
			// This means we should close the 0.1 BTC short with a $5,050 notional buy order.
			expectedFillablePrice: big.NewRat(505, 1),
		},
		"Can calculate fillable price for a subaccount with multiple long positions": {
			perpetualId: 1,

			perpetuals: []perptypes.Perpetual{
				constants.BtcUsd_20PercentInitial_10PercentMaintenance,
				constants.EthUsd_20PercentInitial_10PercentMaintenance,
			},

			assetPositions: keepertest.CreateTDaiAssetPosition(
				big.NewInt(constants.QuoteBalance_OneDollar * -490),
			),
			perpetualPositions: []*satypes.PerpetualPosition{
				&constants.PerpetualPosition_FourThousandthsBTCLong,
				&constants.PerpetualPosition_OneTenthEthLong,
			},

			// $2976 = (372 / 125) subticks * QuoteCurrencyAtomicResolution / BaseCurrencyAtomicResolution.
			// This means we should close our 0.1 ETH long for $2,976 dollars.
			expectedFillablePrice: big.NewRat(372, 125),
		},
		`Can calculate fillable price when bankruptcyAdjustmentPpm is max uint32`: {
			perpetualId: 0,

			perpetuals: []perptypes.Perpetual{
				constants.BtcUsd_20PercentInitial_10PercentMaintenance,
			},

			assetPositions: keepertest.CreateTDaiAssetPosition(
				big.NewInt(constants.QuoteBalance_OneDollar * -4_501),
			),
			perpetualPositions: []*satypes.PerpetualPosition{
				&constants.PerpetualPosition_OneTenthBTCLong,
			},

			liquidationConfig: &types.LiquidationsConfig{
				InsuranceFundFeePpm: 5_000,
				ValidatorFeePpm:     200_000,
				LiquidityFeePpm:     800_000,
				FillablePriceConfig: types.FillablePriceConfig{
					BankruptcyAdjustmentPpm:           math.MaxUint32,
					SpreadToMaintenanceMarginRatioPpm: 100_000,
				},
				MaxCumulativeInsuranceFundDelta: uint64(1_000_000_000_000),
			},

			// $49,500 = (495 / 1) subticks * 10^(QuoteCurrencyAtomicResolution - BaseCurrencyAtomicResolution).
			// This means we should close the 0.1 BTC long with a $4,950 notional sell order.
			expectedFillablePrice: big.NewRat(495, 1),
		},
		`Can calculate fillable price when SpreadTomaintenanceMarginRatioPpm is 1`: {
			perpetualId: 0,

			perpetuals: []perptypes.Perpetual{
				constants.BtcUsd_20PercentInitial_10PercentMaintenance,
			},

			assetPositions: keepertest.CreateTDaiAssetPosition(
				big.NewInt(constants.QuoteBalance_OneDollar * -4_501),
			),
			perpetualPositions: []*satypes.PerpetualPosition{
				&constants.PerpetualPosition_OneTenthBTCLong,
			},

			liquidationConfig: &types.LiquidationsConfig{
				InsuranceFundFeePpm: 5_000,
				ValidatorFeePpm:     200_000,
				LiquidityFeePpm:     800_000,
				FillablePriceConfig: types.FillablePriceConfig{
					BankruptcyAdjustmentPpm:           lib.OneMillion,
					SpreadToMaintenanceMarginRatioPpm: 1,
				},
				MaxCumulativeInsuranceFundDelta: uint64(1_000_000_000_000),
			},

			expectedFillablePrice: big.NewRat(4_999_999_999, 10_000_000),
		},
		`Can calculate fillable price when SpreadTomaintenanceMarginRatioPpm is one million`: {
			perpetualId: 0,

			perpetuals: []perptypes.Perpetual{
				constants.BtcUsd_20PercentInitial_10PercentMaintenance,
			},

			assetPositions: keepertest.CreateTDaiAssetPosition(
				big.NewInt(constants.QuoteBalance_OneDollar * -4_501),
			),
			perpetualPositions: []*satypes.PerpetualPosition{
				&constants.PerpetualPosition_OneTenthBTCLong,
			},

			liquidationConfig: &types.LiquidationsConfig{
				InsuranceFundFeePpm: 5_000,
				ValidatorFeePpm:     200_000,
				LiquidityFeePpm:     800_000,
				FillablePriceConfig: types.FillablePriceConfig{
					BankruptcyAdjustmentPpm:           lib.OneMillion,
					SpreadToMaintenanceMarginRatioPpm: lib.OneMillion,
				},
				MaxCumulativeInsuranceFundDelta: uint64(1_000_000_000_000),
			},

			// $49,990 = (49990 / 100) subticks * 10^(QuoteCurrencyAtomicResolution - BaseCurrencyAtomicResolution).
			// This means we should close the 0.1 BTC long with a $4,999 notional sell order.
			expectedFillablePrice: big.NewRat(49_990, 100),
		},
		`Returns error when subaccount does not have an open position for perpetual id`: {
			perpetualId: 0,

			perpetuals: []perptypes.Perpetual{
				constants.BtcUsd_20PercentInitial_10PercentMaintenance,
			},
			assetPositions: keepertest.CreateTDaiAssetPosition(
				big.NewInt(constants.QuoteBalance_OneDollar * -4_501),
			),
			perpetualPositions: []*satypes.PerpetualPosition{},

			expectedError: types.ErrInvalidPerpetualPositionSizeDelta,
		},
	}

	for name, tc := range tests {
		t.Run(name, func(t *testing.T) {
			// Setup keeper state.
			memClob := memclob.NewMemClobPriceTimePriority(false)
			mockBankKeeper := &mocks.BankKeeper{}
			mockBankKeeper.On(
				"GetBalance",
				mock.Anything,
				mock.Anything,
				constants.TDai.Denom,
			).Return(
				sdk.NewCoin(constants.TDai.Denom, sdkmath.NewIntFromBigInt(new(big.Int))),
			)

			ks := keepertest.NewClobKeepersTestContext(t, memClob, mockBankKeeper, &mocks.IndexerEventManager{})
			ks.RatelimitKeeper.SetAssetYieldIndex(ks.Ctx, big.NewRat(0, 1))

			// Initialize the liquidations config.
			if tc.liquidationConfig != nil {
				require.NoError(t,
					ks.ClobKeeper.InitializeLiquidationsConfig(ks.Ctx, *tc.liquidationConfig),
				)
			} else {
				require.NoError(t,
					ks.ClobKeeper.InitializeLiquidationsConfig(ks.Ctx, types.LiquidationsConfig_Default),
				)
			}

			// Create the tdai asset
			_, err := ks.AssetsKeeper.CreateAsset(ks.Ctx, constants.TDai.Id, constants.TDai.Symbol, constants.TDai.Denom, constants.TDai.DenomExponent, constants.TDai.HasMarket, constants.TDai.MarketId, constants.TDai.AtomicResolution, constants.TDai.AssetYieldIndex)
			require.NoError(t, err)

			// Create the default markets.
			keepertest.CreateTestMarkets(t, ks.Ctx, ks.PricesKeeper)

			// Create liquidity tiers.
			keepertest.CreateTestLiquidityTiers(t, ks.Ctx, ks.PerpetualsKeeper)

			// Create all perpetuals.
			for _, p := range tc.perpetuals {
				_, err := ks.PerpetualsKeeper.CreatePerpetual(
					ks.Ctx,
					p.Params.Id,
					p.Params.Ticker,
					p.Params.MarketId,
					p.Params.AtomicResolution,
					p.Params.DefaultFundingPpm,
					p.Params.LiquidityTier,
					p.Params.MarketType,
					p.Params.DangerIndexPpm,
<<<<<<< HEAD
					p.YieldIndex,
=======
					p.Params.IsolatedMarketMaxCumulativeInsuranceFundDeltaPerBlock,
>>>>>>> 99676d0c
				)
				require.NoError(t, err)
			}

			// Create the subaccount.
			subaccount := satypes.Subaccount{
				Id: &satypes.SubaccountId{
					Owner:  "liquidations_test",
					Number: 0,
				},
				AssetPositions:     tc.assetPositions,
				PerpetualPositions: tc.perpetualPositions,
			}
			ks.SubaccountsKeeper.SetSubaccount(ks.Ctx, subaccount)

			fillablePrice, err := ks.ClobKeeper.GetFillablePrice(
				ks.Ctx,
				*subaccount.Id,
				tc.perpetualId,
			)

			if tc.expectedError != nil {
				require.ErrorIs(t, err, tc.expectedError)
			} else {
				require.NoError(t, err)
				require.Equal(t, tc.expectedFillablePrice, fillablePrice)
			}
		})
	}
}

func TestPlacePerpetualLiquidation_Deleveraging(t *testing.T) {
	tests := map[string]struct {
		// State.
		subaccounts                   []satypes.Subaccount
		insuranceFundBalance          uint64
		marketIdToOraclePriceOverride map[uint32]uint64

		// Parameters.
		liquidationConfig     types.LiquidationsConfig
		placedMatchableOrders []types.MatchableOrder
		order                 types.LiquidationOrder

		// Expectations.
		expectedFilledSize                satypes.BaseQuantums
		expectedOrderStatus               types.OrderStatus
		expectedSubaccountLiquidationInfo map[satypes.SubaccountId]types.SubaccountLiquidationInfo
		expectedLiquidationDeltaPerBlock  map[uint32]*big.Int
		expectedSubaccounts               []satypes.Subaccount
		expectedOperationsQueue           []types.OperationRaw
	}{
		`Can place a liquidation order that is fully filled and does not require deleveraging`: {
			subaccounts: []satypes.Subaccount{
				constants.Carl_Num0_1BTC_Short_50499USD,
				constants.Dave_Num0_1BTC_Long_50000USD,
			},
			insuranceFundBalance: 0,

			liquidationConfig: constants.LiquidationsConfig_No_Limit,
			placedMatchableOrders: []types.MatchableOrder{
				&constants.Order_Dave_Num0_Id0_Clob0_Sell1BTC_Price50000_GTB10, // Order at $50,000
			},
			order: constants.LiquidationOrder_Carl_Num0_Clob0_Buy1BTC_Price50500, // Liquidation order at $50,500

			expectedFilledSize:  satypes.BaseQuantums(100_000_000),
			expectedOrderStatus: types.Success,
			expectedSubaccountLiquidationInfo: map[satypes.SubaccountId]types.SubaccountLiquidationInfo{
				constants.Carl_Num0: {
					PerpetualsLiquidated: []uint32{0},
				},
			},
			expectedLiquidationDeltaPerBlock: map[uint32]*big.Int{
				0: big.NewInt(-250_000_000),
			},
			expectedSubaccounts: []satypes.Subaccount{
				{
					Id: &constants.Carl_Num0,
					AssetPositions: []*satypes.AssetPosition{
						{
							AssetId:  0,
							Quantums: dtypes.NewInt(50_499_000_000 - 50_000_000_000 - 250_000_000),
						},
					},
					AssetYieldIndex: big.NewRat(0, 1).String(),
				},
				{
					Id: &constants.Dave_Num0,
					AssetPositions: []*satypes.AssetPosition{
						{
							AssetId:  0,
							Quantums: dtypes.NewInt(100_000_000_000), // $100,000
						},
					},
					AssetYieldIndex: big.NewRat(0, 1).String(),
				},
			},
			expectedOperationsQueue: []types.OperationRaw{
				clobtest.NewShortTermOrderPlacementOperationRaw(constants.Order_Dave_Num0_Id0_Clob0_Sell1BTC_Price50000_GTB10),
				clobtest.NewMatchOperationRaw(
					&constants.LiquidationOrder_Carl_Num0_Clob0_Buy1BTC_Price50500,
					[]types.MakerFill{
						{
							MakerOrderId: constants.Order_Dave_Num0_Id0_Clob0_Sell1BTC_Price50000_GTB10.GetOrderId(),
							FillAmount:   100_000_000,
						},
					},
				),
			},
		},
		`Can place a liquidation order that is partially filled and does not require deleveraging`: {
			subaccounts: []satypes.Subaccount{
				constants.Carl_Num0_1BTC_Short_50499USD,
				constants.Dave_Num0_1BTC_Long_50000USD,
			},
			insuranceFundBalance: 0,

			liquidationConfig: constants.LiquidationsConfig_No_Limit,
			placedMatchableOrders: []types.MatchableOrder{
				// First order at $50,000
				&constants.Order_Dave_Num0_Id1_Clob0_Sell025BTC_Price50000_GTB11,
				// Second order at $60,000, which does not cross the liquidation order
				&constants.Order_Dave_Num0_Id0_Clob0_Sell1BTC_Price60000_GTB10,
			},
			order: constants.LiquidationOrder_Carl_Num0_Clob0_Buy1BTC_Price50500, // Liquidation order at $50,500

			expectedFilledSize:  satypes.BaseQuantums(25_000_000),
			expectedOrderStatus: types.Success,
			expectedSubaccountLiquidationInfo: map[satypes.SubaccountId]types.SubaccountLiquidationInfo{
				constants.Carl_Num0: {
					PerpetualsLiquidated: []uint32{0},
				},
			},
			expectedLiquidationDeltaPerBlock: map[uint32]*big.Int{
				0: big.NewInt(-62_500_000),
			},
			expectedSubaccounts: []satypes.Subaccount{
				{
					Id: &constants.Carl_Num0,
					AssetPositions: []*satypes.AssetPosition{
						{
							AssetId:  0,
							Quantums: dtypes.NewInt(50_499_000_000 - 12_500_000_000 - 62_500_000),
						},
					},
					PerpetualPositions: []*satypes.PerpetualPosition{
						{
							PerpetualId:  0,
							Quantums:     dtypes.NewInt(-75_000_000), // -0.75 BTC
							FundingIndex: dtypes.NewInt(0),
							YieldIndex:   big.NewRat(0, 1).String(),
						},
					},
					AssetYieldIndex: big.NewRat(0, 1).String(),
				},
				{
					Id: &constants.Dave_Num0,
					AssetPositions: []*satypes.AssetPosition{
						{
							AssetId:  0,
							Quantums: dtypes.NewInt(50_000_000_000 + 12_500_000_000),
						},
					},
					PerpetualPositions: []*satypes.PerpetualPosition{
						{
							PerpetualId:  0,
							Quantums:     dtypes.NewInt(75_000_000), // 0.75 BTC
							FundingIndex: dtypes.NewInt(0),
							YieldIndex:   big.NewRat(0, 1).String(),
						},
					},
					AssetYieldIndex: big.NewRat(0, 1).String(),
				},
			},
			expectedOperationsQueue: []types.OperationRaw{
				clobtest.NewShortTermOrderPlacementOperationRaw(
					constants.Order_Dave_Num0_Id1_Clob0_Sell025BTC_Price50000_GTB11,
				),
				clobtest.NewMatchOperationRaw(
					&constants.LiquidationOrder_Carl_Num0_Clob0_Buy1BTC_Price50500,
					[]types.MakerFill{
						{
							MakerOrderId: constants.Order_Dave_Num0_Id1_Clob0_Sell025BTC_Price50000_GTB11.GetOrderId(),
							FillAmount:   25_000_000,
						},
					},
				),
			},
		},
		`Can place a liquidation order that is unfilled and full position size is deleveraged`: {
			subaccounts: []satypes.Subaccount{
				constants.Carl_Num0_1BTC_Short_50499USD,
				constants.Dave_Num0_1BTC_Long_50000USD,
			},
			insuranceFundBalance: 0,
			marketIdToOraclePriceOverride: map[uint32]uint64{
				constants.BtcUsd.MarketId: 5_050_000_000, // $50,500 / BTC
			},

			liquidationConfig: constants.LiquidationsConfig_No_Limit,
			placedMatchableOrders: []types.MatchableOrder{
				// Carl's bankruptcy price to close 1 BTC short is $50,499, and closing at $50,500
				// would require $1 from the insurance fund. Since the insurance fund is empty,
				// deleveraging is required to close this position.
				&constants.Order_Dave_Num0_Id1_Clob0_Sell025BTC_Price50500_GTB11,
			},
			order: constants.LiquidationOrder_Carl_Num0_Clob0_Buy1BTC_Price50500, // Liquidation order at $50,500

			expectedFilledSize:  satypes.BaseQuantums(0),
			expectedOrderStatus: types.LiquidationRequiresDeleveraging,
			expectedSubaccountLiquidationInfo: map[satypes.SubaccountId]types.SubaccountLiquidationInfo{
				constants.Carl_Num0: {
					PerpetualsLiquidated: []uint32{0},
				},
			},
			expectedLiquidationDeltaPerBlock: map[uint32]*big.Int{
				0: big.NewInt(0),
			},
			expectedSubaccounts: []satypes.Subaccount{
				{
					Id:              &constants.Carl_Num0,
					AssetYieldIndex: big.NewRat(0, 1).String(),
				},
				{
					Id: &constants.Dave_Num0,
					AssetPositions: []*satypes.AssetPosition{
						{
							AssetId:  0,
							Quantums: dtypes.NewInt(50_000_000_000 + 50_499_000_000),
						},
					},
					AssetYieldIndex: big.NewRat(0, 1).String(),
				},
			},
			expectedOperationsQueue: []types.OperationRaw{
				clobtest.NewMatchOperationRawFromPerpetualDeleveragingLiquidation(
					types.MatchPerpetualDeleveraging{
						Liquidated:  constants.Carl_Num0,
						PerpetualId: 0,
						Fills: []types.MatchPerpetualDeleveraging_Fill{
							{
								OffsettingSubaccountId: constants.Dave_Num0,
								FillAmount:             100_000_000,
							},
						},
					},
				),
			},
		},
		`Can place a liquidation order that is partially-filled and it's not deleveraged`: {
			subaccounts: []satypes.Subaccount{
				constants.Carl_Num0_1BTC_Short_50499USD,
				constants.Dave_Num0_1BTC_Long_50000USD,
			},
			insuranceFundBalance: 0,
			marketIdToOraclePriceOverride: map[uint32]uint64{
				constants.BtcUsd.MarketId: 5_050_000_000, // $50,500 / BTC.
			},

			liquidationConfig: constants.LiquidationsConfig_No_Limit,
			placedMatchableOrders: []types.MatchableOrder{
				// First order at $50,498, Carl pays $0.25 to the insurance fund.
				&constants.Order_Dave_Num0_Id1_Clob0_Sell025BTC_Price50498_GTB11,
				// Carl's bankruptcy price to close 0.75 BTC short is $50,499, and closing at $50,500
				// would require $0.75 from the insurance fund. Since the insurance fund is empty,
				// deleveraging is required to close this position.
				&constants.Order_Dave_Num0_Id0_Clob0_Sell1BTC_Price50500_GTB10,
			},
			order: constants.LiquidationOrder_Carl_Num0_Clob0_Buy1BTC_Price50500, // Liquidation order at $50,500

			expectedFilledSize:  satypes.BaseQuantums(25_000_000),
			expectedOrderStatus: types.LiquidationRequiresDeleveraging,
			expectedSubaccountLiquidationInfo: map[satypes.SubaccountId]types.SubaccountLiquidationInfo{
				constants.Carl_Num0: {
					PerpetualsLiquidated: []uint32{0},
				},
			},
			expectedLiquidationDeltaPerBlock: map[uint32]*big.Int{
				0: big.NewInt(-250000),
			},
			expectedSubaccounts: []satypes.Subaccount{
				{
					Id: &constants.Carl_Num0,
					AssetPositions: []*satypes.AssetPosition{
						{
							AssetId:  0,
							Quantums: dtypes.NewInt(50_499_000_000 - (50_498_000_000 / 4) - 250_000),
						},
					},
					PerpetualPositions: []*satypes.PerpetualPosition{
						{
							PerpetualId:  0,
							Quantums:     dtypes.NewInt(-75_000_000), // -0.75 BTC
							FundingIndex: dtypes.NewInt(0),
							YieldIndex:   big.NewRat(0, 1).String(),
						},
					},
					AssetYieldIndex: big.NewRat(0, 1).String(),
				},
				{
					Id: &constants.Dave_Num0,
					AssetPositions: []*satypes.AssetPosition{
						{
							AssetId:  0,
							Quantums: dtypes.NewInt(50_000_000_000 + (50_498_000_000 / 4)),
						},
					},
					PerpetualPositions: []*satypes.PerpetualPosition{
						{
							PerpetualId:  0,
							Quantums:     dtypes.NewInt(75_000_000), // 0.75 BTC
							FundingIndex: dtypes.NewInt(0),
							YieldIndex:   big.NewRat(0, 1).String(),
						},
					},
					AssetYieldIndex: big.NewRat(0, 1).String(),
				},
			},
			expectedOperationsQueue: []types.OperationRaw{
				clobtest.NewShortTermOrderPlacementOperationRaw(
					constants.Order_Dave_Num0_Id1_Clob0_Sell025BTC_Price50498_GTB11,
				),
				clobtest.NewMatchOperationRaw(
					&constants.LiquidationOrder_Carl_Num0_Clob0_Buy1BTC_Price50500,
					[]types.MakerFill{
						{
							MakerOrderId: constants.Order_Dave_Num0_Id1_Clob0_Sell025BTC_Price50498_GTB11.GetOrderId(),
							FillAmount:   25_000_000,
						},
					},
				),
			},
		},
		`Can place a liquidation order that is unfilled and cannot be deleveraged due to
			non-overlapping bankruptcy prices`: {
			subaccounts: []satypes.Subaccount{
				constants.Carl_Num0_1BTC_Short_49999USD,
				constants.Dave_Num0_1BTC_Long_50000USD_Short,
			},
			insuranceFundBalance: 0,

			liquidationConfig: constants.LiquidationsConfig_No_Limit,
			placedMatchableOrders: []types.MatchableOrder{
				// Carl's bankruptcy price to close 1 BTC short is $49,999, and closing at $50,000
				// would require $1 from the insurance fund. Since the insurance fund is empty,
				// deleveraging is required to close this position.
				&constants.Order_Dave_Num0_Id1_Clob0_Sell025BTC_Price50000_GTB11,
			},
			order: constants.LiquidationOrder_Carl_Num0_Clob0_Buy1BTC_Price50500, // Liquidation order at $50,500

			expectedFilledSize:  satypes.BaseQuantums(0),
			expectedOrderStatus: types.LiquidationRequiresDeleveraging,
			expectedSubaccountLiquidationInfo: map[satypes.SubaccountId]types.SubaccountLiquidationInfo{
				constants.Carl_Num0: {
					PerpetualsLiquidated: []uint32{0},
				},
			},
			expectedLiquidationDeltaPerBlock: map[uint32]*big.Int{
				0: big.NewInt(0),
			},
			expectedSubaccounts: []satypes.Subaccount{
				// Deleveraging fails.
				// Dave's bankruptcy price to close 1 BTC long is $50,000, and deleveraging can not be
				// performed due to non overlapping bankruptcy prices.
				{
					Id:                 constants.Carl_Num0_1BTC_Short_49999USD.Id,
					AssetPositions:     constants.Carl_Num0_1BTC_Short_49999USD.AssetPositions,
					PerpetualPositions: constants.Carl_Num0_1BTC_Short_49999USD.PerpetualPositions,
					MarginEnabled:      constants.Carl_Num0_1BTC_Short_49999USD.MarginEnabled,
					AssetYieldIndex:    big.NewRat(0, 1).String(),
				},
				{
					Id:                 constants.Dave_Num0_1BTC_Long_50000USD_Short.Id,
					AssetPositions:     constants.Dave_Num0_1BTC_Long_50000USD_Short.AssetPositions,
					PerpetualPositions: constants.Dave_Num0_1BTC_Long_50000USD_Short.PerpetualPositions,
					MarginEnabled:      constants.Dave_Num0_1BTC_Long_50000USD_Short.MarginEnabled,
					AssetYieldIndex:    big.NewRat(0, 1).String(),
				},
			},
			expectedOperationsQueue: []types.OperationRaw{},
		},
		`Can place a liquidation order that is partially-filled and cannot be deleveraged due to
			non-overlapping bankruptcy prices`: {
			subaccounts: []satypes.Subaccount{
				constants.Carl_Num0_1BTC_Short_49999USD,
				constants.Dave_Num0_1BTC_Long_50000USD_Short,
				constants.Dave_Num1_025BTC_Long_50000USD,
			},
			insuranceFundBalance: 0,

			liquidationConfig: constants.LiquidationsConfig_No_Limit,
			placedMatchableOrders: []types.MatchableOrder{
				&constants.Order_Dave_Num1_Id0_Clob0_Sell025BTC_Price49999_GTB10,
				// Carl's bankruptcy price to close 1 BTC short is $49,999, and closing 0.75 BTC at $50,000
				// would require $0.75 from the insurance fund. Since the insurance fund is empty,
				// deleveraging is required to close this position.
				&constants.Order_Dave_Num0_Id1_Clob0_Sell025BTC_Price50000_GTB11,
			},
			order: constants.LiquidationOrder_Carl_Num0_Clob0_Buy1BTC_Price50500, // Liquidation order at $50,500

			expectedFilledSize:  satypes.BaseQuantums(25_000_000),
			expectedOrderStatus: types.LiquidationRequiresDeleveraging,
			expectedSubaccountLiquidationInfo: map[satypes.SubaccountId]types.SubaccountLiquidationInfo{
				constants.Carl_Num0: {
					PerpetualsLiquidated: []uint32{0},
				},
			},
			expectedLiquidationDeltaPerBlock: map[uint32]*big.Int{
				0: big.NewInt(0),
			},
			expectedSubaccounts: []satypes.Subaccount{
				// Deleveraging fails for remaining amount.
				{
					Id: &constants.Carl_Num0,
					AssetPositions: []*satypes.AssetPosition{
						{
							AssetId:  0,
							Quantums: dtypes.NewInt(49_999_000_000 - 12_499_750_000),
						},
					},
					PerpetualPositions: []*satypes.PerpetualPosition{
						{
							PerpetualId:  0,
							Quantums:     dtypes.NewInt(-75_000_000), // -0.75 BTC
							FundingIndex: dtypes.NewInt(0),
							YieldIndex:   big.NewRat(0, 1).String(),
						},
					},
					AssetYieldIndex: big.NewRat(0, 1).String(),
				},
				// Dave's bankruptcy price to close 1 BTC long is $50,000, and deleveraging can not be
				// performed due to non overlapping bankruptcy prices.
				// Dave_Num0 does not change since deleveraging against this subaccount failed.
				{
					Id:                 constants.Dave_Num0_1BTC_Long_50000USD_Short.Id,
					AssetPositions:     constants.Dave_Num0_1BTC_Long_50000USD_Short.AssetPositions,
					PerpetualPositions: constants.Dave_Num0_1BTC_Long_50000USD_Short.PerpetualPositions,
					MarginEnabled:      constants.Dave_Num0_1BTC_Long_50000USD_Short.MarginEnabled,
					AssetYieldIndex:    big.NewRat(0, 1).String(),
				},
				{
					Id: &constants.Dave_Num1,
					AssetPositions: []*satypes.AssetPosition{
						{
							AssetId:  0,
							Quantums: dtypes.NewInt(50_000_000_000 + 12_499_750_000),
						},
					},
					AssetYieldIndex: big.NewRat(0, 1).String(),
				},
			},
			expectedOperationsQueue: []types.OperationRaw{
				clobtest.NewShortTermOrderPlacementOperationRaw(
					constants.Order_Dave_Num1_Id0_Clob0_Sell025BTC_Price49999_GTB10,
				),
				clobtest.NewMatchOperationRaw(
					&constants.LiquidationOrder_Carl_Num0_Clob0_Buy1BTC_Price50500,
					[]types.MakerFill{
						{
							MakerOrderId: constants.Order_Dave_Num1_Id0_Clob0_Sell025BTC_Price49999_GTB10.GetOrderId(),
							FillAmount:   25_000_000,
						},
					},
				),
			},
		},
		`Can place a liquidation order that is unfilled, then only a portion of the remaining size can
			deleveraged due to non-overlapping bankruptcy prices with some subaccounts`: {
			subaccounts: []satypes.Subaccount{
				constants.Carl_Num0_1BTC_Short_49999USD,
				constants.Dave_Num0_1BTC_Long_50000USD_Short,
				constants.Dave_Num1_05BTC_Long_50000USD,
			},
			insuranceFundBalance: 0,

			liquidationConfig: constants.LiquidationsConfig_No_Limit,
			placedMatchableOrders: []types.MatchableOrder{
				// Carl's bankruptcy price to close 1 BTC short is $49,999, and closing 0.75 BTC at $50,000
				// would require $0.75 from the insurance fund. Since the insurance fund is empty,
				// deleveraging is required to close this position.
				&constants.Order_Dave_Num0_Id1_Clob0_Sell025BTC_Price50000_GTB11,
			},
			order: constants.LiquidationOrder_Carl_Num0_Clob0_Buy1BTC_Price50500, // Liquidation order at $50,500

			expectedFilledSize:  satypes.BaseQuantums(0),
			expectedOrderStatus: types.LiquidationRequiresDeleveraging,
			expectedSubaccountLiquidationInfo: map[satypes.SubaccountId]types.SubaccountLiquidationInfo{
				constants.Carl_Num0: {
					PerpetualsLiquidated: []uint32{0},
				},
			},
			expectedLiquidationDeltaPerBlock: map[uint32]*big.Int{
				0: big.NewInt(0),
			},
			expectedSubaccounts: []satypes.Subaccount{
				{
					Id: &constants.Carl_Num0,
					AssetPositions: []*satypes.AssetPosition{
						{
							AssetId:  0,
							Quantums: dtypes.NewInt(49_999_000_000 - 24_999_500_000),
						},
					},
					PerpetualPositions: []*satypes.PerpetualPosition{
						{
							PerpetualId: 0,
							// Deleveraging fails for remaining amount.
							Quantums:     dtypes.NewInt(-50_000_000), // -0.5 BTC
							FundingIndex: dtypes.NewInt(0),
							YieldIndex:   big.NewRat(0, 1).String(),
						},
					},
					AssetYieldIndex: big.NewRat(0, 1).String(),
				},
				// Dave_Num0 does not change since deleveraging against this subaccount failed.
				{
					Id:                 constants.Dave_Num0_1BTC_Long_50000USD_Short.Id,
					AssetPositions:     constants.Dave_Num0_1BTC_Long_50000USD_Short.AssetPositions,
					PerpetualPositions: constants.Dave_Num0_1BTC_Long_50000USD_Short.PerpetualPositions,
					MarginEnabled:      constants.Dave_Num0_1BTC_Long_50000USD_Short.MarginEnabled,
					AssetYieldIndex:    big.NewRat(0, 1).String(),
				},
				{
					Id: &constants.Dave_Num1,
					AssetPositions: []*satypes.AssetPosition{
						{
							AssetId:  0,
							Quantums: dtypes.NewInt(50_000_000_000 + 24_999_500_000),
						},
					},
					AssetYieldIndex: big.NewRat(0, 1).String(),
				},
			},
			expectedOperationsQueue: []types.OperationRaw{
				clobtest.NewMatchOperationRawFromPerpetualDeleveragingLiquidation(
					types.MatchPerpetualDeleveraging{
						Liquidated:  constants.Carl_Num0,
						PerpetualId: 0,
						Fills: []types.MatchPerpetualDeleveraging_Fill{
							{
								OffsettingSubaccountId: constants.Dave_Num1,
								FillAmount:             50_000_000,
							},
						},
					},
				),
			},
		},
		`Partially matched but fails due to insufficient insurance fund balance and deleveraging is skipped -
			negative TNC`: {
			subaccounts: []satypes.Subaccount{
				constants.Carl_Num0_1BTC_Short_50499USD,
				constants.Dave_Num0_1BTC_Long_50000USD,
			},
			insuranceFundBalance: 740_000, // $0.74
			marketIdToOraclePriceOverride: map[uint32]uint64{
				constants.BtcUsd.MarketId: 5_050_000_000, // $50,500 / BTC.
			},

			liquidationConfig: constants.LiquidationsConfig_No_Limit,
			placedMatchableOrders: []types.MatchableOrder{
				// First order at $50,498, Carl pays $0.25 to the insurance fund.
				&constants.Order_Dave_Num0_Id1_Clob0_Sell025BTC_Price50498_GTB11,
				// Carl's bankruptcy price to close 0.75 BTC short is $50,499, and closing at $50,500
				// would require $0.75 from the insurance fund. The insurance fund balance cannot
				// cover this loss so deleveraging is required to close this position.
				&constants.Order_Dave_Num0_Id0_Clob0_Sell1BTC_Price50500_GTB10,
			},
			order: constants.LiquidationOrder_Carl_Num0_Clob0_Buy1BTC_Price50500, // Liquidation order at $50,500

			expectedFilledSize:  satypes.BaseQuantums(25_000_000),
			expectedOrderStatus: types.LiquidationRequiresDeleveraging,
			expectedSubaccountLiquidationInfo: map[satypes.SubaccountId]types.SubaccountLiquidationInfo{
				constants.Carl_Num0: {
					PerpetualsLiquidated: []uint32{0},
				},
			},
			expectedLiquidationDeltaPerBlock: map[uint32]*big.Int{
				0: big.NewInt(-250_000),
			},
			expectedSubaccounts: []satypes.Subaccount{
				{
					Id: &constants.Carl_Num0,
					AssetPositions: []*satypes.AssetPosition{
						{
							AssetId:  0,
							Quantums: dtypes.NewInt(50_499_000_000 - (50_498_000_000 / 4) - 250_000),
						},
					},
					PerpetualPositions: []*satypes.PerpetualPosition{
						{
							PerpetualId:  0,
							Quantums:     dtypes.NewInt(-75_000_000), // -0.75 BTC
							FundingIndex: dtypes.NewInt(0),
							YieldIndex:   big.NewRat(0, 1).String(),
						},
					},
					AssetYieldIndex: big.NewRat(0, 1).String(),
				},
				{
					Id: &constants.Dave_Num0,
					AssetPositions: []*satypes.AssetPosition{
						{
							AssetId:  0,
							Quantums: dtypes.NewInt(50_000_000_000 + (50_498_000_000 / 4)),
						},
					},
					PerpetualPositions: []*satypes.PerpetualPosition{
						{
							PerpetualId:  0,
							Quantums:     dtypes.NewInt(75_000_000), // 0.75 BTC
							FundingIndex: dtypes.NewInt(0),
							YieldIndex:   big.NewRat(0, 1).String(),
						},
					},
					AssetYieldIndex: big.NewRat(0, 1).String(),
				},
			},
			expectedOperationsQueue: []types.OperationRaw{
				clobtest.NewShortTermOrderPlacementOperationRaw(
					constants.Order_Dave_Num0_Id1_Clob0_Sell025BTC_Price50498_GTB11,
				),
				clobtest.NewMatchOperationRaw(
					&constants.LiquidationOrder_Carl_Num0_Clob0_Buy1BTC_Price50500,
					[]types.MakerFill{
						{
							MakerOrderId: constants.Order_Dave_Num0_Id1_Clob0_Sell025BTC_Price50498_GTB11.GetOrderId(),
							FillAmount:   25_000_000,
						},
					},
				),
			},
		},
		`Partially matched deleveraging is skipped - negative TNC`: {
			subaccounts: []satypes.Subaccount{
				constants.Carl_Num0_1BTC_Short_50499USD,
				constants.Dave_Num0_1BTC_Long_50000USD,
			},
			insuranceFundBalance: 750_000, // $0.75
			marketIdToOraclePriceOverride: map[uint32]uint64{
				constants.BtcUsd.MarketId: 5_050_000_000, // $50,500 / BTC.
			},

			liquidationConfig: constants.LiquidationsConfig_No_Limit,
			placedMatchableOrders: []types.MatchableOrder{
				// First order at $50,498, Carl pays $0.25 to the insurance fund.
				&constants.Order_Dave_Num0_Id1_Clob0_Sell025BTC_Price50498_GTB11,
				// Carl's bankruptcy price to close 0.75 BTC short is $50,499, and closing at $50,500
				// would require $0.75 from the insurance fund. The insurance fund balance can
				// cover this loss so the liquidation succeeds.
				&constants.Order_Dave_Num0_Id0_Clob0_Sell1BTC_Price50500_GTB10,
			},
			order: constants.LiquidationOrder_Carl_Num0_Clob0_Buy1BTC_Price50500, // Liquidation order at $50,500

			expectedFilledSize:  satypes.BaseQuantums(100_000_000),
			expectedOrderStatus: types.Success,
			expectedSubaccountLiquidationInfo: map[satypes.SubaccountId]types.SubaccountLiquidationInfo{
				constants.Carl_Num0: {
					PerpetualsLiquidated: []uint32{0},
				},
			},
			expectedLiquidationDeltaPerBlock: map[uint32]*big.Int{
				0: big.NewInt(500_000),
			},
			expectedSubaccounts: []satypes.Subaccount{
				{
					Id:              &constants.Carl_Num0,
					AssetYieldIndex: big.NewRat(0, 1).String(),
				},
				{
					Id: &constants.Dave_Num0,
					AssetPositions: []*satypes.AssetPosition{
						{
							AssetId:  0,
							Quantums: dtypes.NewInt(50_000_000_000 + 50_499_500_000),
						},
					},
					AssetYieldIndex: big.NewRat(0, 1).String(),
				},
			},
			expectedOperationsQueue: []types.OperationRaw{
				clobtest.NewShortTermOrderPlacementOperationRaw(
					constants.Order_Dave_Num0_Id1_Clob0_Sell025BTC_Price50498_GTB11,
				),
				clobtest.NewShortTermOrderPlacementOperationRaw(
					constants.Order_Dave_Num0_Id0_Clob0_Sell1BTC_Price50500_GTB10,
				),
				clobtest.NewMatchOperationRaw(
					&constants.LiquidationOrder_Carl_Num0_Clob0_Buy1BTC_Price50500,
					[]types.MakerFill{
						{
							MakerOrderId: constants.Order_Dave_Num0_Id1_Clob0_Sell025BTC_Price50498_GTB11.GetOrderId(),
							FillAmount:   25_000_000,
						},
						{
							MakerOrderId: constants.Order_Dave_Num0_Id0_Clob0_Sell1BTC_Price50500_GTB10.GetOrderId(),
							FillAmount:   75_000_000,
						},
					},
				),
			},
		},
		`Can place a liquidation order that is partially-filled and subaccount becomes non-liquidatable -
			deleveraging is skipped`: {
			subaccounts: []satypes.Subaccount{
				constants.Carl_Num0_1BTC_Short_54999USD,
				constants.Dave_Num0_1BTC_Long_50000USD,
			},
			insuranceFundBalance: 0,
			liquidationConfig:    constants.LiquidationsConfig_No_Limit,
			placedMatchableOrders: []types.MatchableOrder{
				// First order at $50,000, matching against this order will make Carl's TNC >= MMR.
				// Insurance fund fee will be maxed out. DeltaQuoteQuantums = .25 BTC * $50k/BTC = $12,500.
				// Current InsuranceFundFeePpm = 5000.
				// Fee = $12,500 * 5000 / 1,000,000 = $62.5.
				&constants.Order_Dave_Num0_Id1_Clob0_Sell025BTC_Price50000_GTB11,
				// Carl's account has now become well-collateralized, however the liquidation order
				// is for the full position size and will try to match against this high price order.
				// Because of the high price, the insurance fund will be needed to cover the loss but the insurance
				// fund is empty so we must deleverage. Our deleveraging algorithm will verify that the account is
				// still liquidatable before actually doing any deleveraging. For this test, we expect that the
				// account is no longer liquidatable and so deleveraging will be skipped.
				&constants.Order_Dave_Num0_Id0_Clob0_Sell1BTC_Price60000_GTB10,
			},
			// Liquidation order at $60,000, setting high fill price to allow the order to
			// attempt to fill against the high price order above.
			order: constants.LiquidationOrder_Carl_Num0_Clob0_Buy1BTC_Price60000,

			expectedFilledSize:  satypes.BaseQuantums(25_000_000),
			expectedOrderStatus: types.LiquidationRequiresDeleveraging,
			expectedSubaccountLiquidationInfo: map[satypes.SubaccountId]types.SubaccountLiquidationInfo{
				constants.Carl_Num0: {
					PerpetualsLiquidated: []uint32{0},
				},
			},
			expectedLiquidationDeltaPerBlock: map[uint32]*big.Int{
				0: big.NewInt(-62_500_000),
			},
			expectedSubaccounts: []satypes.Subaccount{
				{
					Id: &constants.Carl_Num0,
					AssetPositions: []*satypes.AssetPosition{
						{
							AssetId: 0,
							Quantums: dtypes.NewInt(
								54_999_000_000 - 50_000_000_000/4 -
									lib.BigIntMulPpm(
										big.NewInt(50_000_000_000/4),
										constants.LiquidationsConfig_No_Limit.InsuranceFundFeePpm,
									).Int64(),
							),
						},
					},
					PerpetualPositions: []*satypes.PerpetualPosition{
						{
							PerpetualId:  0,
							Quantums:     dtypes.NewInt(-75_000_000), // -0.75 BTC
							FundingIndex: dtypes.NewInt(0),
							YieldIndex:   big.NewRat(0, 1).String(),
						},
					},
					AssetYieldIndex: big.NewRat(0, 1).String(),
				},
				{
					Id: &constants.Dave_Num0,
					AssetPositions: []*satypes.AssetPosition{
						{
							AssetId:  0,
							Quantums: dtypes.NewInt(50_000_000_000 + 50_000_000_000/4),
						},
					},
					PerpetualPositions: []*satypes.PerpetualPosition{
						{
							PerpetualId:  0,
							Quantums:     dtypes.NewInt(75_000_000), // 0.75 BTC
							FundingIndex: dtypes.NewInt(0),
							YieldIndex:   big.NewRat(0, 1).String(),
						},
					},
					AssetYieldIndex: big.NewRat(0, 1).String(),
				},
			},
			expectedOperationsQueue: []types.OperationRaw{
				clobtest.NewShortTermOrderPlacementOperationRaw(
					constants.Order_Dave_Num0_Id1_Clob0_Sell025BTC_Price50000_GTB11,
				),
				clobtest.NewMatchOperationRaw(
					&constants.LiquidationOrder_Carl_Num0_Clob0_Buy1BTC_Price60000,
					[]types.MakerFill{
						{
							MakerOrderId: constants.Order_Dave_Num0_Id1_Clob0_Sell025BTC_Price50000_GTB11.GetOrderId(),
							FillAmount:   25_000_000,
						},
					},
				),
			},
		},
	}

	for name, tc := range tests {
		t.Run(name, func(t *testing.T) {
			// Setup memclob state and test expectations.
			memclob := memclob.NewMemClobPriceTimePriority(false)

			bankKeeper := &mocks.BankKeeper{}
			bankKeeper.On(
				"SendCoinsFromModuleToModule",
				mock.Anything,
				mock.Anything,
				mock.Anything,
				mock.Anything,
			).Return(nil)
			bankKeeper.On(
				"SendCoins",
				mock.Anything,
				mock.Anything,
				mock.Anything,
				mock.Anything,
			).Return(nil)
			bankKeeper.On(
				"GetBalance",
				mock.Anything,
				authtypes.NewModuleAddress(ratelimittypes.TDaiPoolAccount),
				constants.TDai.Denom,
			).Return(sdk.NewCoin(constants.TDai.Denom, sdkmath.NewIntFromBigInt(new(big.Int).SetUint64(1_000_000_000_000))))
			bankKeeper.On(
				"GetBalance",
				mock.Anything,
				mock.Anything,
				mock.Anything,
			).Return(sdk.NewCoin("TDAI", sdkmath.NewIntFromUint64(tc.insuranceFundBalance))).Twice()

			mockIndexerEventManager := &mocks.IndexerEventManager{}
			mockIndexerEventManager.On("Enabled").Return(false)
			ks := keepertest.NewClobKeepersTestContext(t, memclob, bankKeeper, mockIndexerEventManager)
			ks.RatelimitKeeper.SetAssetYieldIndex(ks.Ctx, big.NewRat(0, 1))

			ctx := ks.Ctx.WithIsCheckTx(true)

			keepertest.CreateTestMarkets(t, ctx, ks.PricesKeeper)

			// Create liquidity tiers.
			keepertest.CreateTestLiquidityTiers(t, ctx, ks.PerpetualsKeeper)

			require.NoError(t, ks.FeeTiersKeeper.SetPerpetualFeeParams(ctx, constants.PerpetualFeeParamsNoFee))

			// Set up TDAI asset in assets module.
			err := keepertest.CreateTDaiAsset(ctx, ks.AssetsKeeper)
			require.NoError(t, err)

			perpetuals := []perptypes.Perpetual{
				constants.BtcUsd_20PercentInitial_10PercentMaintenance,
				constants.EthUsd_20PercentInitial_10PercentMaintenance,
			}
			for _, perpetual := range perpetuals {
				_, err = ks.PerpetualsKeeper.CreatePerpetual(
					ctx,
					perpetual.Params.Id,
					perpetual.Params.Ticker,
					perpetual.Params.MarketId,
					perpetual.Params.AtomicResolution,
					perpetual.Params.DefaultFundingPpm,
					perpetual.Params.LiquidityTier,
					perpetual.Params.MarketType,
					perpetual.Params.DangerIndexPpm,
<<<<<<< HEAD
					perpetual.YieldIndex,
=======
					perpetual.Params.IsolatedMarketMaxCumulativeInsuranceFundDeltaPerBlock,
>>>>>>> 99676d0c
				)
				require.NoError(t, err)
			}

			perptest.SetUpDefaultPerpOIsForTest(
				t,
				ks.Ctx,
				ks.PerpetualsKeeper,
				perpetuals,
			)

			for _, s := range tc.subaccounts {
				ks.SubaccountsKeeper.SetSubaccount(ctx, s)
			}

			ks.ClobKeeper.DaemonDeleveragingInfo.UpdateSubaccountsWithPositions(
				clobtest.GetOpenPositionsFromSubaccounts(tc.subaccounts),
			)

			for marketId, oraclePrice := range tc.marketIdToOraclePriceOverride {
				err := ks.PricesKeeper.UpdateSpotAndPnlMarketPrices(
					ctx,
					&pricestypes.MarketPriceUpdate{
						MarketId:  marketId,
						SpotPrice: oraclePrice,
						PnlPrice:  oraclePrice,
					},
				)
				require.NoError(t, err)
			}

			// PerpetualMarketCreateEvents are emitted when initializing the genesis state, so we need to mock
			// the indexer event manager to expect these events.
			for i, clobPair := range []types.ClobPair{
				constants.ClobPair_Btc,
				constants.ClobPair_Eth_No_Fee,
			} {
				mockIndexerEventManager.On("AddTxnEvent",
					ctx,
					indexerevents.SubtypePerpetualMarket,
					indexerevents.PerpetualMarketEventVersion,
					indexer_manager.GetBytes(
						indexerevents.NewPerpetualMarketCreateEvent(
							uint32(i),
							uint32(i),
							perpetuals[i].Params.Ticker,
							perpetuals[i].Params.MarketId,
							clobPair.Status,
							clobPair.QuantumConversionExponent,
							perpetuals[i].Params.AtomicResolution,
							clobPair.SubticksPerTick,
							clobPair.StepBaseQuantums,
							perpetuals[i].Params.LiquidityTier,
							perpetuals[i].Params.MarketType,
							perpetuals[i].Params.DangerIndexPpm,
							perpetuals[i].Params.IsolatedMarketMaxCumulativeInsuranceFundDeltaPerBlock,
						),
					),
				).Once().Return()
				_, err = ks.ClobKeeper.CreatePerpetualClobPair(
					ctx,
					clobPair.Id,
					clobtest.MustPerpetualId(clobPair),
					satypes.BaseQuantums(clobPair.StepBaseQuantums),
					clobPair.QuantumConversionExponent,
					clobPair.SubticksPerTick,
					clobPair.Status,
				)
				require.NoError(t, err)
			}

			require.NoError(
				t,
				ks.ClobKeeper.InitializeLiquidationsConfig(ctx, tc.liquidationConfig),
			)

			ks.BlockTimeKeeper.SetPreviousBlockInfo(ctx, &blocktimetypes.BlockInfo{
				Timestamp: time.Unix(5, 0),
			})

			// Place all existing orders on the orderbook.
			for _, matchableOrder := range tc.placedMatchableOrders {
				require.False(t, matchableOrder.IsLiquidation())

				order := matchableOrder.MustGetOrder()

				// Get raw tx bytes for this short term order placement and set on context
				// so bytes are properly stored in OperationsToPropose
				shortTermOrderPlacement := clobtest.NewShortTermOrderPlacementOperationRaw(order)
				bytes := shortTermOrderPlacement.GetShortTermOrderPlacement()
				tempCtx := ctx.WithTxBytes(bytes)
				_, orderStatus, err := ks.ClobKeeper.PlaceShortTermOrder(tempCtx, &types.MsgPlaceOrder{Order: order.MustGetOrder()})
				require.NoError(t, err)
				require.Equal(t, types.Success, orderStatus)
			}

			// Run the test case and verify expectations.
			actualFillAmount, orderStatus, err := ks.ClobKeeper.PlacePerpetualLiquidation(ctx, tc.order)
			require.NoError(t, err)

			require.Equal(t, tc.expectedOrderStatus, orderStatus)
			require.Equal(t, tc.expectedFilledSize, actualFillAmount)

			for subaccountId, liquidationInfo := range tc.expectedSubaccountLiquidationInfo {
				require.Equal(
					t,
					liquidationInfo,
					ks.ClobKeeper.GetSubaccountLiquidationInfo(ctx, subaccountId),
				)
			}

			for perpetualId, expectedLiquidationDeltaPerBlock := range tc.expectedLiquidationDeltaPerBlock {
				liquidationDeltaPerBlock, err := ks.ClobKeeper.GetCumulativeInsuranceFundDelta(ctx, perpetualId)
				require.NoError(t, err)
				require.Equal(
					t,
					expectedLiquidationDeltaPerBlock,
					liquidationDeltaPerBlock,
				)
			}

			if tc.expectedFilledSize == 0 {
				// Bankruptcy price in DeleveragingEvent is not exposed by API. It is also
				// being tested in other e2e tests. So we don't test it here.
				mockIndexerEventManager.On("AddTxnEvent",
					mock.Anything, mock.Anything, mock.Anything, mock.Anything, mock.Anything,
				).Return()
				_, err = ks.ClobKeeper.MaybeDeleverageSubaccount(
					ctx,
					tc.order.GetSubaccountId(),
					tc.order.MustGetLiquidatedPerpetualId(),
				)
				require.NoError(t, err)
			}

			for _, expectedSubaccount := range tc.expectedSubaccounts {
				require.Equal(t, expectedSubaccount, ks.SubaccountsKeeper.GetSubaccount(ctx, *expectedSubaccount.GetId()))
			}

			require.Equal(
				t,
				tc.expectedOperationsQueue,
				ks.ClobKeeper.GetOperations(ctx).GetOperationsQueue(),
			)
		})
	}
}

func TestPlacePerpetualLiquidation_SendOffchainMessages(t *testing.T) {
	indexerEventManager := &mocks.IndexerEventManager{}
	for _, message := range constants.TestOffchainMessages {
		indexerEventManager.On("SendOffchainData", message).Once().Return()
	}

	memClob := &mocks.MemClob{}
	memClob.On("SetClobKeeper", mock.Anything).Return()

	bankMock := &mocks.BankKeeper{}
	bankMock.On(
		"GetBalance",
		mock.Anything,
		authtypes.NewModuleAddress(ratelimittypes.TDaiPoolAccount),
		constants.TDai.Denom,
	).Return(sdk.NewCoin(constants.TDai.Denom, sdkmath.NewIntFromBigInt(new(big.Int).SetUint64(1_000_000_000_000))))

	ks := keepertest.NewClobKeepersTestContext(t, memClob, bankMock, indexerEventManager)
	ks.RatelimitKeeper.SetAssetYieldIndex(ks.Ctx, big.NewRat(0, 1))

	ctx := ks.Ctx.WithTxBytes(constants.TestTxBytes)
	// CheckTx mode set correctly
	ctx = ctx.WithIsCheckTx(true)
	prices.InitGenesis(ctx, *ks.PricesKeeper, constants.Prices_DefaultGenesisState)
	perpetuals.InitGenesis(ctx, *ks.PerpetualsKeeper, constants.Perpetuals_DefaultGenesisState)

	memClob.On("CreateOrderbook", ctx, constants.ClobPair_Btc).Return()
	// PerpetualMarketCreateEvents are emitted when initializing the genesis state, so we need to mock
	// the indexer event manager to expect these events.
	indexerEventManager.On("AddTxnEvent",
		ctx,
		indexerevents.SubtypePerpetualMarket,
		indexerevents.PerpetualMarketEventVersion,
		indexer_manager.GetBytes(
			indexerevents.NewPerpetualMarketCreateEvent(
				0,
				0,
				constants.Perpetuals_DefaultGenesisState.Perpetuals[0].Params.Ticker,
				constants.Perpetuals_DefaultGenesisState.Perpetuals[0].Params.MarketId,
				constants.ClobPair_Btc.Status,
				constants.ClobPair_Btc.QuantumConversionExponent,
				constants.Perpetuals_DefaultGenesisState.Perpetuals[0].Params.AtomicResolution,
				constants.ClobPair_Btc.SubticksPerTick,
				constants.ClobPair_Btc.StepBaseQuantums,
				constants.Perpetuals_DefaultGenesisState.Perpetuals[0].Params.LiquidityTier,
				constants.Perpetuals_DefaultGenesisState.Perpetuals[0].Params.MarketType,
				constants.Perpetuals_DefaultGenesisState.Perpetuals[0].Params.DangerIndexPpm,
				constants.Perpetuals_DefaultGenesisState.Perpetuals[0].Params.IsolatedMarketMaxCumulativeInsuranceFundDeltaPerBlock,
			),
		),
	).Once().Return()
	_, err := ks.ClobKeeper.CreatePerpetualClobPair(
		ctx,
		constants.ClobPair_Btc.Id,
		clobtest.MustPerpetualId(constants.ClobPair_Btc),
		satypes.BaseQuantums(constants.ClobPair_Btc.StepBaseQuantums),
		constants.ClobPair_Btc.QuantumConversionExponent,
		constants.ClobPair_Btc.SubticksPerTick,
		constants.ClobPair_Btc.Status,
	)
	require.NoError(t, err)

	order := constants.LiquidationOrder_Dave_Num0_Clob0_Sell1BTC_Price50000
	memClob.On("PlacePerpetualLiquidation", ctx, order).Return(
		satypes.BaseQuantums(100_000_000),
		types.Success,
		constants.TestOffchainUpdates,
		nil,
	)

	_, _, err = ks.ClobKeeper.PlacePerpetualLiquidation(ctx, order)
	require.NoError(t, err)

	indexerEventManager.AssertNumberOfCalls(t, "SendOffchainData", len(constants.TestOffchainMessages))
	indexerEventManager.AssertExpectations(t)
	memClob.AssertExpectations(t)
}

func TestIsLiquidatable(t *testing.T) {
	tests := map[string]struct {
		// State.
		perpetuals []perptypes.Perpetual

		// Subaccount state.
		assetPositions     []*satypes.AssetPosition
		perpetualPositions []*satypes.PerpetualPosition

		// Expectations.
		expectedIsLiquidatable bool
	}{
		"Subaccount with no open positions but positive net collateral is not liquidatable": {
			expectedIsLiquidatable: false,
			assetPositions: keepertest.CreateTDaiAssetPosition(
				big.NewInt(constants.QuoteBalance_OneDollar * 1),
			),
		},
		"Subaccount with no open positions but negative net collateral is not liquidatable": {
			expectedIsLiquidatable: false,
			assetPositions: keepertest.CreateTDaiAssetPosition(
				big.NewInt(constants.QuoteBalance_OneDollar * -1),
			),
		},
		"Subaccount at initial margin requirements is not liquidatable": {
			perpetuals: []perptypes.Perpetual{
				constants.BtcUsd_20PercentInitial_10PercentMaintenance,
			},

			perpetualPositions: []*satypes.PerpetualPosition{
				{
					PerpetualId: uint32(0),
					Quantums:    dtypes.NewInt(10_000_000), // 0.1 BTC, $5,000 notional.
				},
			},
			assetPositions: keepertest.CreateTDaiAssetPosition(
				big.NewInt(constants.QuoteBalance_OneDollar * -4_000),
			),
			expectedIsLiquidatable: false,
		},
		"Subaccount below initial but at maintenance margin requirements is not liquidatable": {
			perpetuals: []perptypes.Perpetual{
				constants.BtcUsd_20PercentInitial_10PercentMaintenance,
			},

			perpetualPositions: []*satypes.PerpetualPosition{
				{
					PerpetualId: uint32(0),
					Quantums:    dtypes.NewInt(10_000_000), // 0.1 BTC, $5,000 notional.
				},
			},
			assetPositions: keepertest.CreateTDaiAssetPosition(
				big.NewInt(constants.QuoteBalance_OneDollar * -4_500),
			),
			expectedIsLiquidatable: false,
		},
		"Subaccount below maintenance margin requirements is liquidatable": {
			perpetuals: []perptypes.Perpetual{
				constants.BtcUsd_20PercentInitial_10PercentMaintenance,
			},

			perpetualPositions: []*satypes.PerpetualPosition{
				{
					PerpetualId: uint32(0),
					Quantums:    dtypes.NewInt(10_000_000), // 0.1 BTC, $5,000 notional.
				},
			},
			assetPositions: keepertest.CreateTDaiAssetPosition(
				big.NewInt(constants.QuoteBalance_OneDollar * -4_501),
			),
			expectedIsLiquidatable: true,
		},
	}

	for name, tc := range tests {
		t.Run(name, func(t *testing.T) {
			// Setup keeper state.
			memClob := memclob.NewMemClobPriceTimePriority(false)
			bankMock := &mocks.BankKeeper{}
			ks := keepertest.NewClobKeepersTestContext(t, memClob, bankMock, &mocks.IndexerEventManager{})
			ks.RatelimitKeeper.SetAssetYieldIndex(ks.Ctx, big.NewRat(0, 1))

			bankMock.On(
				"GetBalance",
				mock.Anything,
				authtypes.NewModuleAddress(ratelimittypes.TDaiPoolAccount),
				constants.TDai.Denom,
			).Return(sdk.NewCoin(constants.TDai.Denom, sdkmath.NewIntFromBigInt(new(big.Int).SetUint64(1_000_000_000_000))))

			// Create the default markets.
			keepertest.CreateTestMarkets(t, ks.Ctx, ks.PricesKeeper)

			// Create liquidity tiers.
			keepertest.CreateTestLiquidityTiers(t, ks.Ctx, ks.PerpetualsKeeper)

			// Set up TDAI asset in assets module.
			err := keepertest.CreateTDaiAsset(ks.Ctx, ks.AssetsKeeper)
			require.NoError(t, err)

			// Create all perpetuals.
			for _, p := range tc.perpetuals {
				_, err := ks.PerpetualsKeeper.CreatePerpetual(
					ks.Ctx,
					p.Params.Id,
					p.Params.Ticker,
					p.Params.MarketId,
					p.Params.AtomicResolution,
					p.Params.DefaultFundingPpm,
					p.Params.LiquidityTier,
					p.Params.MarketType,
					p.Params.DangerIndexPpm,
<<<<<<< HEAD
					p.YieldIndex,
=======
					p.Params.IsolatedMarketMaxCumulativeInsuranceFundDeltaPerBlock,
>>>>>>> 99676d0c
				)
				require.NoError(t, err)
			}

			// Create the subaccount.
			subaccount := satypes.Subaccount{
				Id: &satypes.SubaccountId{
					Owner:  "liquidations_test",
					Number: 0,
				},
				AssetPositions:     tc.assetPositions,
				PerpetualPositions: tc.perpetualPositions,
			}
			ks.SubaccountsKeeper.SetSubaccount(ks.Ctx, subaccount)
			isLiquidatable, err := ks.ClobKeeper.IsLiquidatable(ks.Ctx, *subaccount.Id)

			// Note that there should never be errors when passing the empty update.
			require.NoError(t, err)
			require.Equal(t, tc.expectedIsLiquidatable, isLiquidatable)
		})
	}
}

func TestGetBankruptcyPriceInQuoteQuantums(t *testing.T) {
	tests := map[string]struct {
		// Parameters.
		perpetualId   uint32
		deltaQuantums int64

		// Perpetual state.
		perpetuals []perptypes.Perpetual

		// Subaccount state.
		assetPositions     []*satypes.AssetPosition
		perpetualPositions []*satypes.PerpetualPosition

		// Expectations.
		expectedBankruptcyPriceQuoteQuantums *big.Int
		expectedError                        error
	}{
		`Can calculate bankruptcy price in quote quantums for a subaccount that is fully closing
		one long position that is slightly below maintenance margin requirements`: {
			perpetualId:   0,
			deltaQuantums: -10_000_000,

			perpetuals: []perptypes.Perpetual{
				constants.BtcUsd_20PercentInitial_10PercentMaintenance,
			},

			assetPositions: keepertest.CreateTDaiAssetPosition(
				big.NewInt(constants.QuoteBalance_OneDollar * -4_501),
			),
			perpetualPositions: []*satypes.PerpetualPosition{
				&constants.PerpetualPosition_OneTenthBTCLong,
			},

			// 4,501,000,000 quote quantums = $4,501. This means if 0.1 BTC can't be sold for at
			// least $4,501 then the subaccount will be bankrupt when this position is closed.
			expectedBankruptcyPriceQuoteQuantums: big.NewInt(4_501_000_000),
		},
		`Can calculate bankruptcy price in quote quantums for a subaccount that is fully closing
		one short position that is slightly below maintenance margin requirements`: {
			perpetualId:   0,
			deltaQuantums: 10_000_000,

			perpetuals: []perptypes.Perpetual{
				constants.BtcUsd_20PercentInitial_10PercentMaintenance,
			},

			assetPositions: keepertest.CreateTDaiAssetPosition(
				big.NewInt(constants.QuoteBalance_OneDollar * 5_499),
			),
			perpetualPositions: []*satypes.PerpetualPosition{
				&constants.PerpetualPosition_OneTenthBTCShort,
			},

			// -5,499,000,000 quote quantums = -$5,499. This means if 0.1 BTC can't be bought for
			// at most $5,499 then the subaccount will be bankrupt when this position is closed.
			expectedBankruptcyPriceQuoteQuantums: big.NewInt(-5_499_000_000),
		},
		`Can calculate bankruptcy price in quote quantums for a subaccount that is fully closing
		one long position that is at the bankruptcy price`: {
			perpetualId:   0,
			deltaQuantums: -10_000_000,

			perpetuals: []perptypes.Perpetual{
				constants.BtcUsd_20PercentInitial_10PercentMaintenance,
			},

			assetPositions: keepertest.CreateTDaiAssetPosition(
				big.NewInt(constants.QuoteBalance_OneDollar * -5_000),
			),
			perpetualPositions: []*satypes.PerpetualPosition{
				&constants.PerpetualPosition_OneTenthBTCLong,
			},

			// 5,000,000,000 quote quantums = $5,000. This means if 0.1 BTC can't be sold for at
			// least $5,000 then the subaccount will be bankrupt when this position is closed.
			expectedBankruptcyPriceQuoteQuantums: big.NewInt(5_000_000_000),
		},
		`Can calculate bankruptcy price in quote quantums for a subaccount that is partially closing
		one long position that is at the bankruptcy price`: {
			perpetualId:   0,
			deltaQuantums: -5_000_000,

			perpetuals: []perptypes.Perpetual{
				constants.BtcUsd_20PercentInitial_10PercentMaintenance,
			},

			assetPositions: keepertest.CreateTDaiAssetPosition(
				big.NewInt(constants.QuoteBalance_OneDollar * -5_000),
			),
			perpetualPositions: []*satypes.PerpetualPosition{
				&constants.PerpetualPosition_OneTenthBTCLong,
			},

			// 2,500,000,000 quote quantums = $2,500. This means if 0.1 BTC can't be sold for at
			// least $2,500 then the subaccount will be bankrupt when this position is closed.
			expectedBankruptcyPriceQuoteQuantums: big.NewInt(2_500_000_000),
		},
		`Can calculate bankruptcy price in quote quantums for a subaccount that is partially closing
		one short position that is at the bankruptcy price`: {
			perpetualId:   0,
			deltaQuantums: 5_000_000,

			perpetuals: []perptypes.Perpetual{
				constants.BtcUsd_20PercentInitial_10PercentMaintenance,
			},

			assetPositions: keepertest.CreateTDaiAssetPosition(
				big.NewInt(constants.QuoteBalance_OneDollar * 5_000),
			),
			perpetualPositions: []*satypes.PerpetualPosition{
				&constants.PerpetualPosition_OneTenthBTCShort,
			},

			// -2,500,000,000 quote quantums = -$2,500. This means if 0.1 BTC can't be bought for at
			// most $2,500 then the subaccount will be bankrupt when this position is closed.
			expectedBankruptcyPriceQuoteQuantums: big.NewInt(-2_500_000_000),
		},
		`Can calculate bankruptcy price in quote quantums for a subaccount that is fully closing
		one short position that is at the bankruptcy price`: {
			perpetualId:   0,
			deltaQuantums: 10_000_000,

			perpetuals: []perptypes.Perpetual{
				constants.BtcUsd_20PercentInitial_10PercentMaintenance,
			},

			assetPositions: keepertest.CreateTDaiAssetPosition(
				big.NewInt(constants.QuoteBalance_OneDollar * 5_000),
			),
			perpetualPositions: []*satypes.PerpetualPosition{
				&constants.PerpetualPosition_OneTenthBTCShort,
			},

			// -5,000,000,000 quote quantums = -$5,000. This means if 0.1 BTC can't be bought for at
			// most $5,000 then the subaccount will be bankrupt when this position is closed.
			expectedBankruptcyPriceQuoteQuantums: big.NewInt(-5_000_000_000),
		},
		`Can calculate bankruptcy price in quote quantums for a subaccount that is fully closing
		one long position that is below the bankruptcy price`: {
			perpetualId:   0,
			deltaQuantums: -10_000_000,

			perpetuals: []perptypes.Perpetual{
				constants.BtcUsd_20PercentInitial_10PercentMaintenance,
			},

			assetPositions: keepertest.CreateTDaiAssetPosition(
				big.NewInt(constants.QuoteBalance_OneDollar * -5_100),
			),
			perpetualPositions: []*satypes.PerpetualPosition{
				&constants.PerpetualPosition_OneTenthBTCLong,
			},

			// 5,100,000,000 quote quantums = $5,100. This means if 0.1 BTC can't be sold for at
			// least $5,100 then the subaccount will be bankrupt when this position is closed.
			expectedBankruptcyPriceQuoteQuantums: big.NewInt(5_100_000_000),
		},
		`Can calculate bankruptcy price in quote quantums for a subaccount that is fully closing
		one short position that is below the bankruptcy price`: {
			perpetualId:   0,
			deltaQuantums: 10_000_000,

			perpetuals: []perptypes.Perpetual{
				constants.BtcUsd_20PercentInitial_10PercentMaintenance,
			},

			assetPositions: keepertest.CreateTDaiAssetPosition(
				big.NewInt(constants.QuoteBalance_OneDollar * 4_900),
			),
			perpetualPositions: []*satypes.PerpetualPosition{
				&constants.PerpetualPosition_OneTenthBTCShort,
			},

			// -4,900,000,000 quote quantums = -$4,900. This means if 0.1 BTC can't be bought for at
			// most $4,900 then the subaccount will be bankrupt when this position is closed.
			expectedBankruptcyPriceQuoteQuantums: big.NewInt(-4_900_000_000),
		},
		`Can calculate bankruptcy price in quote quantums for a subaccount that is fully closing
		one long position and has multiple long positions`: {
			perpetualId:   1,
			deltaQuantums: -100_000_000,

			perpetuals: []perptypes.Perpetual{
				constants.BtcUsd_20PercentInitial_10PercentMaintenance,
				constants.EthUsd_20PercentInitial_10PercentMaintenance,
			},

			assetPositions: keepertest.CreateTDaiAssetPosition(
				big.NewInt(constants.QuoteBalance_OneDollar * -490),
			),
			perpetualPositions: []*satypes.PerpetualPosition{
				&constants.PerpetualPosition_FourThousandthsBTCLong,
				&constants.PerpetualPosition_OneTenthEthLong,
			},

			// 294,000,000 quote quantums = $294. This means if 0.1 ETH can't be sold for at
			// least $294 then the subaccount will be bankrupt when this position is closed.
			expectedBankruptcyPriceQuoteQuantums: big.NewInt(294_000_000),
		},
		`Can calculate bankruptcy price in quote quantums for a subaccount that is fully closing
		one short position and has multiple short positions`: {
			perpetualId:   1,
			deltaQuantums: 100_000_000,

			perpetuals: []perptypes.Perpetual{
				constants.BtcUsd_20PercentInitial_10PercentMaintenance,
				constants.EthUsd_20PercentInitial_10PercentMaintenance,
			},

			assetPositions: keepertest.CreateTDaiAssetPosition(
				big.NewInt(constants.QuoteBalance_OneDollar * 510),
			),
			perpetualPositions: []*satypes.PerpetualPosition{
				&constants.PerpetualPosition_FourThousandthsBTCShort,
				&constants.PerpetualPosition_OneTenthEthShort,
			},

			// -306,000,000 quote quantums = -$306. This means if 0.1 ETH can't be bought for at
			// most $306 then the subaccount will be bankrupt when this position is closed.
			expectedBankruptcyPriceQuoteQuantums: big.NewInt(-306_000_000),
		},
		`Can calculate bankruptcy price in quote quantums for a subaccount that is fully closing
		one short position and has a long and short position`: {
			perpetualId:   1,
			deltaQuantums: 100_000_000,

			perpetuals: []perptypes.Perpetual{
				constants.BtcUsd_20PercentInitial_10PercentMaintenance,
				constants.EthUsd_20PercentInitial_10PercentMaintenance,
			},

			assetPositions: keepertest.CreateTDaiAssetPosition(
				big.NewInt(constants.QuoteBalance_OneDollar * 110),
			),
			perpetualPositions: []*satypes.PerpetualPosition{
				&constants.PerpetualPosition_FourThousandthsBTCLong,
				&constants.PerpetualPosition_OneTenthEthShort,
			},

			// -306,000,000 quote quantums = -$306. This means if 0.1 ETH can't be bought for at
			// most $306 then the subaccount will be bankrupt when this position is closed.
			expectedBankruptcyPriceQuoteQuantums: big.NewInt(-306_000_000),
		},
		`Rounds up bankruptcy price in quote quantums for a subaccount that is partially closing
		one long position that is slightly below maintenance margin requirements`: {
			perpetualId:   0,
			deltaQuantums: -21_347,

			perpetuals: []perptypes.Perpetual{
				constants.BtcUsd_20PercentInitial_10PercentMaintenance,
			},

			assetPositions: keepertest.CreateTDaiAssetPosition(
				big.NewInt(constants.QuoteBalance_OneDollar * -13),
			),
			perpetualPositions: []*satypes.PerpetualPosition{
				&constants.PerpetualPosition_OneBTCLong,
			},

			// 2,776 quote quantums = $0.002776. This means if 0.00021347 BTC can't be sold for
			// at least $0.002776 then the subaccount will be bankrupt when this position is closed.
			// Note that the result is rounded up from 2,775.11 quote quantums.
			expectedBankruptcyPriceQuoteQuantums: big.NewInt(2_776),
		},
		`Rounds up bankruptcy price in quote quantums for a subaccount that is partially closing
		one short position that is below the bankruptcy price`: {
			perpetualId:   0,
			deltaQuantums: 21_347,

			perpetuals: []perptypes.Perpetual{
				constants.BtcUsd_20PercentInitial_10PercentMaintenance,
			},

			assetPositions: keepertest.CreateTDaiAssetPosition(
				big.NewInt(constants.QuoteBalance_OneDollar * 13),
			),
			perpetualPositions: []*satypes.PerpetualPosition{
				&constants.PerpetualPosition_OneBTCShort,
			},

			// -2,775 quote quantums = $0.002775. This means if 0.00021347 BTC can't be bought for
			// at most $0.002775 then the subaccount will be bankrupt when this position is closed.
			// Note that the result is rounded down from 2,775.11 quote quantums.
			expectedBankruptcyPriceQuoteQuantums: big.NewInt(-2_775),
		},
		`Account with a long position that cannot be liquidated at a loss has a negative
		bankruptcy price in quote quantums`: {
			perpetualId:   0,
			deltaQuantums: -100_000_000,

			perpetuals: []perptypes.Perpetual{
				constants.BtcUsd_20PercentInitial_10PercentMaintenance,
			},

			// Note that if quote balance is positive for longs, this indicates that the subaccount's
			// quote balance exceeds the notional value of their long position.
			assetPositions: keepertest.CreateTDaiAssetPosition(
				big.NewInt(constants.QuoteBalance_OneDollar),
			),
			perpetualPositions: []*satypes.PerpetualPosition{
				&constants.PerpetualPosition_OneBTCLong,
			},

			// -1,000,000 quote quantums = -$1,000,000. This means if 1 BTC can't be sold for
			// at least -$1,000,000 then the subaccount will be bankrupt when this position is closed.
			// Note this is not possible since it's impossible to sell a position for less than 0 dollars.
			expectedBankruptcyPriceQuoteQuantums: big.NewInt(-1_000_000),
		},
		`Returns error when deltaQuantums is zero`: {
			perpetualId:   0,
			deltaQuantums: 0,

			perpetuals: []perptypes.Perpetual{
				constants.BtcUsd_20PercentInitial_10PercentMaintenance,
			},
			assetPositions: keepertest.CreateTDaiAssetPosition(
				big.NewInt(constants.QuoteBalance_OneDollar * -4_501),
			),
			perpetualPositions: []*satypes.PerpetualPosition{
				&constants.PerpetualPosition_OneBTCLong,
			},

			expectedError: types.ErrInvalidPerpetualPositionSizeDelta,
		},
		`Returns error when subaccount does not have an open position for perpetual id`: {
			perpetualId:   0,
			deltaQuantums: -10_000_000,

			perpetuals: []perptypes.Perpetual{
				constants.BtcUsd_20PercentInitial_10PercentMaintenance,
			},
			assetPositions: keepertest.CreateTDaiAssetPosition(
				big.NewInt(constants.QuoteBalance_OneDollar * -4_501),
			),
			perpetualPositions: []*satypes.PerpetualPosition{},

			expectedError: types.ErrInvalidPerpetualPositionSizeDelta,
		},
		`Returns error when delta quantums and perpetual position have the same sign`: {
			perpetualId:   0,
			deltaQuantums: 10_000_000,

			perpetuals: []perptypes.Perpetual{
				constants.BtcUsd_20PercentInitial_10PercentMaintenance,
			},
			assetPositions: keepertest.CreateTDaiAssetPosition(
				big.NewInt(constants.QuoteBalance_OneDollar * -4_501),
			),
			perpetualPositions: []*satypes.PerpetualPosition{
				&constants.PerpetualPosition_OneBTCLong,
			},

			expectedError: types.ErrInvalidPerpetualPositionSizeDelta,
		},
		`Returns error when abs delta quantums is greater than position size`: {
			perpetualId:   0,
			deltaQuantums: -100_000_001,

			perpetuals: []perptypes.Perpetual{
				constants.BtcUsd_20PercentInitial_10PercentMaintenance,
			},
			assetPositions: keepertest.CreateTDaiAssetPosition(
				big.NewInt(constants.QuoteBalance_OneDollar * -4_501),
			),
			perpetualPositions: []*satypes.PerpetualPosition{
				&constants.PerpetualPosition_OneBTCLong,
			},

			expectedError: types.ErrInvalidPerpetualPositionSizeDelta,
		},
	}

	for name, tc := range tests {
		t.Run(name, func(t *testing.T) {
			// Setup keeper state.
			memClob := memclob.NewMemClobPriceTimePriority(false)
			bankMock := &mocks.BankKeeper{}
			ks := keepertest.NewClobKeepersTestContext(t, memClob, bankMock, &mocks.IndexerEventManager{})
			ks.RatelimitKeeper.SetAssetYieldIndex(ks.Ctx, big.NewRat(0, 1))

			bankMock.On(
				"GetBalance",
				mock.Anything,
				authtypes.NewModuleAddress(ratelimittypes.TDaiPoolAccount),
				constants.TDai.Denom,
			).Return(sdk.NewCoin(constants.TDai.Denom, sdkmath.NewIntFromBigInt(new(big.Int).SetUint64(1_000_000_000_000))))

			// Create the default markets.
			keepertest.CreateTestMarkets(t, ks.Ctx, ks.PricesKeeper)

			// Create liquidity tiers.
			keepertest.CreateTestLiquidityTiers(t, ks.Ctx, ks.PerpetualsKeeper)

			require.NoError(t, keepertest.CreateTDaiAsset(ks.Ctx, ks.AssetsKeeper))

			// Create all perpetuals.
			for _, p := range tc.perpetuals {
				_, err := ks.PerpetualsKeeper.CreatePerpetual(
					ks.Ctx,
					p.Params.Id,
					p.Params.Ticker,
					p.Params.MarketId,
					p.Params.AtomicResolution,
					p.Params.DefaultFundingPpm,
					p.Params.LiquidityTier,
					p.Params.MarketType,
					p.Params.DangerIndexPpm,
<<<<<<< HEAD
					p.YieldIndex,
=======
					p.Params.IsolatedMarketMaxCumulativeInsuranceFundDeltaPerBlock,
>>>>>>> 99676d0c
				)
				require.NoError(t, err)
			}

			perptest.SetUpDefaultPerpOIsForTest(
				t,
				ks.Ctx,
				ks.PerpetualsKeeper,
				tc.perpetuals,
			)

			// Create the subaccount.
			subaccountId := satypes.SubaccountId{
				Owner:  "liquidations_test",
				Number: 0,
			}
			subaccount := satypes.Subaccount{
				Id:                 &subaccountId,
				AssetPositions:     tc.assetPositions,
				PerpetualPositions: tc.perpetualPositions,
			}
			ks.SubaccountsKeeper.SetSubaccount(ks.Ctx, subaccount)

			bankruptcyPriceInQuoteQuantums, err := ks.ClobKeeper.GetBankruptcyPriceInQuoteQuantums(
				ks.Ctx,
				*subaccount.Id,
				tc.perpetualId,
				big.NewInt(tc.deltaQuantums),
			)

			if tc.expectedError != nil {
				require.ErrorIs(t, err, tc.expectedError)
			} else {
				require.NoError(t, err)
				require.Equal(t, tc.expectedBankruptcyPriceQuoteQuantums, bankruptcyPriceInQuoteQuantums)

				// Verify that the returned delta quote quantums can pass `CanUpdateSubaccounts` function.
				success, _, err := ks.SubaccountsKeeper.CanUpdateSubaccounts(
					ks.Ctx,
					[]satypes.Update{
						{
							SubaccountId: subaccountId,
							AssetUpdates: keepertest.CreateTDaiAssetUpdate(bankruptcyPriceInQuoteQuantums),
							PerpetualUpdates: []satypes.PerpetualUpdate{
								{
									PerpetualId:      tc.perpetualId,
									BigQuantumsDelta: big.NewInt(tc.deltaQuantums),
								},
							},
						},
					},
					satypes.CollatCheck,
				)

				require.True(t, success)
				require.NoError(t, err)
			}
		})
	}
}

func TestGetLiquidationInsuranceFundFeeAndRemainingAvailableCollateral(t *testing.T) {
	tests := map[string]struct {
		// Parameters.
		perpetualId uint32
		isBuy       bool
		fillAmount  uint64
		subticks    types.Subticks

		liquidationConfig *types.LiquidationsConfig

		// Perpetual and subaccount state.
		perpetuals []perptypes.Perpetual

		// Subaccount state.
		assetPositions     []*satypes.AssetPosition
		perpetualPositions []*satypes.PerpetualPosition

		// Expectations.
		expectedLiquidationInsuranceFundDeltaBig *big.Int
		expectedRemainingQuoteQuantumsBig        *big.Int
		expectedError                            error
	}{
		`Fully closing one long position above the bankruptcy price and pays max liquidation fee`: {
			perpetualId: 0,
			isBuy:       false,
			fillAmount:  10_000_000,     // -0.1 BTC delta.
			subticks:    56_100_000_000, // 10% above bankruptcy price.

			perpetuals: []perptypes.Perpetual{
				constants.BtcUsd_20PercentInitial_10PercentMaintenance,
			},

			assetPositions: keepertest.CreateTDaiAssetPosition(
				big.NewInt(constants.QuoteBalance_OneDollar * -5_100),
			),
			perpetualPositions: []*satypes.PerpetualPosition{
				&constants.PerpetualPosition_OneTenthBTCLong,
			},

			// Bankruptcy price in quote quantums is 5,100,000,000 quote quantums.
			// Liquidation price is 10% above bankruptcy price, 5,610,000,000 quote quantums.
			// abs(5,610,000,000) * 0.5% max liquidation fee < 5,610,000,000 - 5,100,000,000, so the max
			// liquidation fee is returned.
			expectedLiquidationInsuranceFundDeltaBig: big.NewInt(28_050_000),
			expectedRemainingQuoteQuantumsBig:        big.NewInt(481_950_000),
		},
		`Fully closing one long position above the bankruptcy price pays max liquidation fee 
		when InsuranceFundFeePpm is 25_000`: {
			perpetualId: 0,
			isBuy:       false,
			fillAmount:  10_000_000,     // -0.1 BTC delta.
			subticks:    56_100_000_000, // 10% above bankruptcy price.

			perpetuals: []perptypes.Perpetual{
				constants.BtcUsd_20PercentInitial_10PercentMaintenance,
			},

			assetPositions: keepertest.CreateTDaiAssetPosition(
				big.NewInt(constants.QuoteBalance_OneDollar * -5_100),
			),
			perpetualPositions: []*satypes.PerpetualPosition{
				&constants.PerpetualPosition_OneTenthBTCLong,
			},
			liquidationConfig: &types.LiquidationsConfig{
				InsuranceFundFeePpm:             25_000,
				ValidatorFeePpm:                 200_000,
				LiquidityFeePpm:                 800_000,
				FillablePriceConfig:             constants.FillablePriceConfig_Default,
				MaxCumulativeInsuranceFundDelta: uint64(1_000_000_000_000),
			},

			// Bankruptcy price in quote quantums is 5,100,000,000 quote quantums.
			// Liquidation price is 10% above bankruptcy price, 5,610,000,000 quote quantums.
			// abs(5,610,000,000) * 2.5% max liquidation fee < 5,610,000,000 - 5,100,000,000, so the max
			// liquidation fee is returned.
			expectedLiquidationInsuranceFundDeltaBig: big.NewInt(140_250_000),
			expectedRemainingQuoteQuantumsBig:        big.NewInt(369_750_000),
		},
		`Fully closing one long position above the bankruptcy price pays less than max liquidation fee 
		when InsuranceFundFeePpm is one million`: {
			perpetualId: 0,
			isBuy:       false,
			fillAmount:  10_000_000,     // -0.1 BTC delta.
			subticks:    56_100_000_000, // 10% above bankruptcy price.

			perpetuals: []perptypes.Perpetual{
				constants.BtcUsd_20PercentInitial_10PercentMaintenance,
			},

			assetPositions: keepertest.CreateTDaiAssetPosition(
				big.NewInt(constants.QuoteBalance_OneDollar * -5_100),
			),
			perpetualPositions: []*satypes.PerpetualPosition{
				&constants.PerpetualPosition_OneTenthBTCLong,
			},
			liquidationConfig: &types.LiquidationsConfig{
				InsuranceFundFeePpm:             1_000_000,
				ValidatorFeePpm:                 200_000,
				LiquidityFeePpm:                 800_000,
				FillablePriceConfig:             constants.FillablePriceConfig_Default,
				MaxCumulativeInsuranceFundDelta: uint64(1_000_000_000_000),
			},

			// Bankruptcy price in quote quantums is 5,100,000,000 quote quantums.
			// Liquidation price is 10% above bankruptcy price, 5,610,000,000 quote quantums.
			// abs(5,610,000,000) * 100% max liquidation fee > 5,610,000,000 - 5,100,000,000, so all
			// of the leftover collateral is transferred to the insurance fund.
			expectedLiquidationInsuranceFundDeltaBig: big.NewInt(510_000_000),
			expectedRemainingQuoteQuantumsBig:        big.NewInt(0),
		},
		`Fully closing one short position above the bankruptcy price and pays max liquidation fee`: {
			perpetualId: 0,
			isBuy:       true,
			fillAmount:  10_000_000,     // 0.1 BTC delta.
			subticks:    44_100_000_000, // 10% above bankruptcy price.

			perpetuals: []perptypes.Perpetual{
				constants.BtcUsd_20PercentInitial_10PercentMaintenance,
			},

			assetPositions: keepertest.CreateTDaiAssetPosition(
				big.NewInt(constants.QuoteBalance_OneDollar * 4_900),
			),
			perpetualPositions: []*satypes.PerpetualPosition{
				&constants.PerpetualPosition_OneTenthBTCShort,
			},

			// Bankruptcy price in quote quantums is -4,900,000,000 quote quantums.
			// Liquidation price is 10% above bankruptcy price, -4,410,000,000 quote quantums.
			// abs(-4,410,000,000) * 0.5% max liquidation fee < -4,900,000,000 - -4,410,000,000, so
			// the max liquidation fee is returned.
			expectedLiquidationInsuranceFundDeltaBig: big.NewInt(22_050_000),
			expectedRemainingQuoteQuantumsBig:        big.NewInt(467_950_000),
		},
		`Fully closing one short position above the bankruptcy price and pays max liquidation fee
		when InsuranceFundFeePpm is 25_000`: {
			perpetualId: 0,
			isBuy:       true,
			fillAmount:  10_000_000,     // 0.1 BTC delta.
			subticks:    44_100_000_000, // 10% above bankruptcy price.

			perpetuals: []perptypes.Perpetual{
				constants.BtcUsd_20PercentInitial_10PercentMaintenance,
			},

			assetPositions: keepertest.CreateTDaiAssetPosition(
				big.NewInt(constants.QuoteBalance_OneDollar * 4_900),
			),
			perpetualPositions: []*satypes.PerpetualPosition{
				&constants.PerpetualPosition_OneTenthBTCShort,
			},
			liquidationConfig: &types.LiquidationsConfig{
				InsuranceFundFeePpm:             25_000,
				ValidatorFeePpm:                 200_000,
				LiquidityFeePpm:                 800_000,
				FillablePriceConfig:             constants.FillablePriceConfig_Default,
				MaxCumulativeInsuranceFundDelta: uint64(1_000_000_000_000),
			},

			// Bankruptcy price in quote quantums is -4,900,000,000 quote quantums.
			// Liquidation price is 10% above bankruptcy price, -4,410,000,000 quote quantums.
			// abs(-4,410,000,000) * 2.5% max liquidation fee < -4,900,000,000 - -4,410,000,000, so
			// the max liquidation fee is returned.
			expectedLiquidationInsuranceFundDeltaBig: big.NewInt(110_250_000),
			expectedRemainingQuoteQuantumsBig:        big.NewInt(379_750_000),
		},
		`Fully closing one short position above the bankruptcy price and pays less than max liquidation fee
		when InsuranceFundFeePpm is one million`: {
			perpetualId: 0,
			isBuy:       true,
			fillAmount:  10_000_000,     // 0.1 BTC delta.
			subticks:    44_100_000_000, // 10% above bankruptcy price.

			perpetuals: []perptypes.Perpetual{
				constants.BtcUsd_20PercentInitial_10PercentMaintenance,
			},

			assetPositions: keepertest.CreateTDaiAssetPosition(
				big.NewInt(constants.QuoteBalance_OneDollar * 4_900),
			),
			perpetualPositions: []*satypes.PerpetualPosition{
				&constants.PerpetualPosition_OneTenthBTCShort,
			},
			liquidationConfig: &types.LiquidationsConfig{
				InsuranceFundFeePpm:             1_000_000,
				ValidatorFeePpm:                 200_000,
				LiquidityFeePpm:                 800_000,
				FillablePriceConfig:             constants.FillablePriceConfig_Default,
				MaxCumulativeInsuranceFundDelta: uint64(1_000_000_000_000),
			},

			// Bankruptcy price in quote quantums is -4,900,000,000 quote quantums.
			// Liquidation price is 10% above bankruptcy price, -4,410,000,000 quote quantums.
			// abs(-4,410,000,000) * 100% max liquidation fee > -4,900,000,000 - -4,410,000,000, so all
			// of the leftover collateral is transferred to the insurance fund.
			expectedLiquidationInsuranceFundDeltaBig: big.NewInt(490_000_000),
			expectedRemainingQuoteQuantumsBig:        big.NewInt(0),
		},
		`Fully closing one long position above the bankruptcy price and pays less than max
		liquidation fee`: {
			perpetualId: 0,
			isBuy:       false,
			fillAmount:  10_000_000,     // -0.1 BTC delta.
			subticks:    51_051_000_000, // 0.1% above bankruptcy price.

			perpetuals: []perptypes.Perpetual{
				constants.BtcUsd_20PercentInitial_10PercentMaintenance,
			},

			assetPositions: keepertest.CreateTDaiAssetPosition(
				big.NewInt(constants.QuoteBalance_OneDollar * -5_100),
			),
			perpetualPositions: []*satypes.PerpetualPosition{
				&constants.PerpetualPosition_OneTenthBTCLong,
			},

			// Bankruptcy price in quote quantums is 5,100,000,000 quote quantums.
			// Liquidation price is 0.1% above bankruptcy price, 5,105,100,000 quote quantums.
			// 5,105,100,000 * 0.5% max liquidation fee > 5,105,100,000 - 5,100,000,000, so all
			// of the leftover collateral is transferred to the insurance fund.
			expectedLiquidationInsuranceFundDeltaBig: big.NewInt(5_100_000),
			expectedRemainingQuoteQuantumsBig:        big.NewInt(0),
		},
		`Fully closing one short position above the bankruptcy price and pays less than max
		liquidation fee`: {
			perpetualId: 0,
			isBuy:       true,
			fillAmount:  10_000_000,     // 0.1 BTC delta.
			subticks:    48_951_000_000, // 0.1% above bankruptcy price.

			perpetuals: []perptypes.Perpetual{
				constants.BtcUsd_20PercentInitial_10PercentMaintenance,
			},

			assetPositions: keepertest.CreateTDaiAssetPosition(
				big.NewInt(constants.QuoteBalance_OneDollar * 4_900),
			),
			perpetualPositions: []*satypes.PerpetualPosition{
				&constants.PerpetualPosition_OneTenthBTCShort,
			},

			// Bankruptcy price in quote quantums is -4,900,000,000 quote quantums.
			// Liquidation price is 0.1% above bankruptcy price, -4,895,100,000 quote quantums.
			// -4,895,100,000 * 0.5% max liquidation fee < -4,895,100,000 - -4,900,000,000, so all
			// of the leftover collateral is transferred to the insurance fund.
			expectedLiquidationInsuranceFundDeltaBig: big.NewInt(4_900_000),
			expectedRemainingQuoteQuantumsBig:        big.NewInt(0),
		},
		`Fully closing one long position at the bankruptcy price and the delta is 0`: {
			perpetualId: 0,
			isBuy:       false,
			fillAmount:  10_000_000,     // -0.1 BTC delta.
			subticks:    51_000_000_000, // 0% above bankruptcy price (equal).

			perpetuals: []perptypes.Perpetual{
				constants.BtcUsd_20PercentInitial_10PercentMaintenance,
			},

			assetPositions: keepertest.CreateTDaiAssetPosition(
				big.NewInt(constants.QuoteBalance_OneDollar * -5_100),
			),
			perpetualPositions: []*satypes.PerpetualPosition{
				&constants.PerpetualPosition_OneTenthBTCLong,
			},

			// Bankruptcy price in quote quantums is 5,100,000,000 quote quantums.
			// Liquidation price is 0% above bankruptcy price, 5,100,000,000 quote quantums.
			// 5,100,000,000 * 0.5% max liquidation fee > 5,100,000,000 - 5,100,000,000, so all
			// of the leftover collateral (which is zero) is transferred to the insurance fund.
			expectedLiquidationInsuranceFundDeltaBig: big.NewInt(0),
			expectedRemainingQuoteQuantumsBig:        big.NewInt(0),
		},
		`Fully closing one short position above the bankruptcy price and the delta is 0`: {
			perpetualId: 0,
			isBuy:       true,
			fillAmount:  10_000_000,     // 0.1 BTC delta.
			subticks:    49_000_000_000, // 0% above bankruptcy price.

			perpetuals: []perptypes.Perpetual{
				constants.BtcUsd_20PercentInitial_10PercentMaintenance,
			},

			assetPositions: keepertest.CreateTDaiAssetPosition(
				big.NewInt(constants.QuoteBalance_OneDollar * 4_900),
			),
			perpetualPositions: []*satypes.PerpetualPosition{
				&constants.PerpetualPosition_OneTenthBTCShort,
			},

			// Bankruptcy price in quote quantums is -4,900,000,000 quote quantums.
			// Liquidation price is 0.1% above bankruptcy price, -4,900,000,000 quote quantums.
			// -4,900,000,000 * 0.5% max liquidation fee < -4,900,000,000 - -4,900,000,000, so all
			// of the leftover collateral (which is zero) is transferred to the insurance fund.
			expectedLiquidationInsuranceFundDeltaBig: big.NewInt(0),
			expectedRemainingQuoteQuantumsBig:        big.NewInt(0),
		},
		`Fully closing one long position below the bankruptcy price and the insurance fund must
		cover the loss`: {
			perpetualId: 0,
			isBuy:       false,
			fillAmount:  10_000_000,     // -0.1 BTC delta.
			subticks:    50_490_000_000, // 1% below bankruptcy price.

			perpetuals: []perptypes.Perpetual{
				constants.BtcUsd_20PercentInitial_10PercentMaintenance,
			},

			assetPositions: keepertest.CreateTDaiAssetPosition(
				big.NewInt(constants.QuoteBalance_OneDollar * -5_100),
			),
			perpetualPositions: []*satypes.PerpetualPosition{
				&constants.PerpetualPosition_OneTenthBTCLong,
			},

			// Bankruptcy price in quote quantums is 5,100,000,000 quote quantums.
			// Liquidation price is 1% below the bankruptcy price, 5,049,000,000 quote quantums.
			// 5,049,000,000 - 5,100,000,000 < 0, so the insurance fund must cover the losses.
			expectedLiquidationInsuranceFundDeltaBig: big.NewInt(-51_000_000),
			expectedRemainingQuoteQuantumsBig:        big.NewInt(0),
		},
		`If fully closing one short position below the bankruptcy price the insurance fund must
		cover the loss`: {
			perpetualId: 0,
			isBuy:       true,
			fillAmount:  10_000_000,     // 0.1 BTC delta.
			subticks:    49_490_000_000, // 1% below bankruptcy price.

			perpetuals: []perptypes.Perpetual{
				constants.BtcUsd_20PercentInitial_10PercentMaintenance,
			},

			assetPositions: keepertest.CreateTDaiAssetPosition(
				big.NewInt(constants.QuoteBalance_OneDollar * 4_900),
			),
			perpetualPositions: []*satypes.PerpetualPosition{
				&constants.PerpetualPosition_OneTenthBTCShort,
			},

			// Bankruptcy price in quote quantums is -4,900,000,000 quote quantums.
			// Liquidation price is 1% below the bankruptcy price, -4,949,000,000 quote quantums.
			// -4,949,000,000 - -4,900,000,000 < 0, so the insurance fund msut cover the losses.
			expectedLiquidationInsuranceFundDeltaBig: big.NewInt(-49_000_000),
			expectedRemainingQuoteQuantumsBig:        big.NewInt(0),
		},
		"Returns error when delta quantums is zero": {
			perpetualId: 0,
			isBuy:       true,
			fillAmount:  0,
			subticks:    50_000_000_000,

			perpetuals: []perptypes.Perpetual{
				constants.BtcUsd_20PercentInitial_10PercentMaintenance,
			},

			assetPositions: keepertest.CreateTDaiAssetPosition(
				big.NewInt(constants.QuoteBalance_OneDollar * 4_900),
			),
			perpetualPositions: []*satypes.PerpetualPosition{
				&constants.PerpetualPosition_OneTenthBTCShort,
			},
			expectedError: types.ErrInvalidQuantumsForInsuranceFundDeltaCalculation,
		},
		"Succeeds when delta quote quantums is zero": {
			perpetualId: 0,
			isBuy:       true,
			fillAmount:  10_000_000, // 0.1 BTC delta.
			subticks:    1,          // Quote quantums for 0.1 BTC is 1/10, rounded to zero.

			perpetuals: []perptypes.Perpetual{
				constants.BtcUsd_20PercentInitial_10PercentMaintenance,
			},

			assetPositions: keepertest.CreateTDaiAssetPosition(
				big.NewInt(constants.QuoteBalance_OneDollar * 4_900),
			),
			perpetualPositions: []*satypes.PerpetualPosition{
				&constants.PerpetualPosition_OneTenthBTCShort,
			},

			// Bankruptcy price in quote quantums is -4,900,000,000 quote quantums.
			// Insurance fund delta before applying position limit is 0 - -4,900,000,000 = 4,900,000,000.
			// abs(0) * 0.5% max liquidation fee < 4,900,000,000, so overall delta is zero.
			expectedLiquidationInsuranceFundDeltaBig: big.NewInt(0),
			expectedRemainingQuoteQuantumsBig:        big.NewInt(4_900_000_000),
		},
	}

	for name, tc := range tests {
		t.Run(name, func(t *testing.T) {
			// Setup keeper state.
			memClob := memclob.NewMemClobPriceTimePriority(false)
			mockIndexerEventManager := &mocks.IndexerEventManager{}
			bankMock := &mocks.BankKeeper{}
			ks := keepertest.NewClobKeepersTestContext(t, memClob, bankMock, mockIndexerEventManager)
			ks.RatelimitKeeper.SetAssetYieldIndex(ks.Ctx, big.NewRat(0, 1))

			bankMock.On(
				"GetBalance",
				mock.Anything,
				authtypes.NewModuleAddress(ratelimittypes.TDaiPoolAccount),
				constants.TDai.Denom,
			).Return(sdk.NewCoin(constants.TDai.Denom, sdkmath.NewIntFromBigInt(new(big.Int).SetUint64(1_000_000_000_000))))

			// Create the default markets.
			keepertest.CreateTestMarkets(t, ks.Ctx, ks.PricesKeeper)

			// Create liquidity tiers.
			keepertest.CreateTestLiquidityTiers(t, ks.Ctx, ks.PerpetualsKeeper)

			// Set up TDAI asset in assets module.
			err := keepertest.CreateTDaiAsset(ks.Ctx, ks.AssetsKeeper)
			require.NoError(t, err)

			// Create all perpetuals.
			for _, p := range tc.perpetuals {
				_, err := ks.PerpetualsKeeper.CreatePerpetual(
					ks.Ctx,
					p.Params.Id,
					p.Params.Ticker,
					p.Params.MarketId,
					p.Params.AtomicResolution,
					p.Params.DefaultFundingPpm,
					p.Params.LiquidityTier,
					p.Params.MarketType,
					p.Params.DangerIndexPpm,
<<<<<<< HEAD
					p.YieldIndex,
=======
					p.Params.IsolatedMarketMaxCumulativeInsuranceFundDeltaPerBlock,
>>>>>>> 99676d0c
				)
				require.NoError(t, err)
			}

			// Create clob pair.
			mockIndexerEventManager.On("AddTxnEvent",
				ks.Ctx,
				indexerevents.SubtypePerpetualMarket,
				indexerevents.PerpetualMarketEventVersion,
				indexer_manager.GetBytes(
					indexerevents.NewPerpetualMarketCreateEvent(
						0,
						0,
						tc.perpetuals[0].Params.Ticker,
						tc.perpetuals[0].Params.MarketId,
						constants.ClobPair_Btc.Status,
						constants.ClobPair_Btc.QuantumConversionExponent,
						tc.perpetuals[0].Params.AtomicResolution,
						constants.ClobPair_Btc.SubticksPerTick,
						constants.ClobPair_Btc.StepBaseQuantums,
						tc.perpetuals[0].Params.LiquidityTier,
						tc.perpetuals[0].Params.MarketType,
						tc.perpetuals[0].Params.DangerIndexPpm,
						tc.perpetuals[0].Params.IsolatedMarketMaxCumulativeInsuranceFundDeltaPerBlock,
					),
				),
			).Once().Return()
			_, err = ks.ClobKeeper.CreatePerpetualClobPair(
				ks.Ctx,
				constants.ClobPair_Btc.Id,
				clobtest.MustPerpetualId(constants.ClobPair_Btc),
				satypes.BaseQuantums(constants.ClobPair_Btc.StepBaseQuantums),
				constants.ClobPair_Btc.QuantumConversionExponent,
				constants.ClobPair_Btc.SubticksPerTick,
				constants.ClobPair_Btc.Status,
			)
			require.NoError(t, err)

			// Create the subaccount.
			subaccount := satypes.Subaccount{
				Id: &satypes.SubaccountId{
					Owner:  "liquidations_test",
					Number: 0,
				},
				AssetPositions:     tc.assetPositions,
				PerpetualPositions: tc.perpetualPositions,
			}
			ks.SubaccountsKeeper.SetSubaccount(ks.Ctx, subaccount)

			// Initialize the liquidations config.
			if tc.liquidationConfig != nil {
				require.NoError(
					t,
					ks.ClobKeeper.InitializeLiquidationsConfig(ks.Ctx, *tc.liquidationConfig),
				)
			} else {
				require.NoError(
					t,
					ks.ClobKeeper.InitializeLiquidationsConfig(ks.Ctx, types.LiquidationsConfig_Default),
				)
			}

			// Run the test and verify expectations.
			remainingQuoteQuantumsBig, liquidationInsuranceFundDeltaBig, err := ks.ClobKeeper.GetLiquidationInsuranceFundFeeAndRemainingAvailableCollateral(
				ks.Ctx,
				*subaccount.Id,
				tc.perpetualId,
				tc.isBuy,
				tc.fillAmount,
				tc.subticks,
			)

			if tc.expectedError != nil {
				require.ErrorIs(t, err, tc.expectedError)
			} else {
				require.NoError(t, err)
				require.Equal(
					t,
					tc.expectedLiquidationInsuranceFundDeltaBig.Int64(),
					liquidationInsuranceFundDeltaBig.Int64(),
				)
				require.Equal(
					t,
					tc.expectedRemainingQuoteQuantumsBig.Int64(),
					remainingQuoteQuantumsBig.Int64(),
				)
			}
		})
	}
}

func TestConvertLiquidationPriceToSubticks(t *testing.T) {
	tests := map[string]struct {
		// Parameters.
		liquidationPrice  *big.Rat
		isLiquidatingLong bool
		clobPair          types.ClobPair

		// Expectations.
		expectedSubticks types.Subticks
	}{
		`Converts liquidation price to subticks for liquidating a BTC long position`: {
			liquidationPrice: big.NewRat(
				int64(constants.FiveBillion),
				1,
			),
			isLiquidatingLong: true,
			clobPair:          constants.ClobPair_Btc,

			expectedSubticks: 500_000_000_000_000_000,
		},
		`Converts liquidation price to subticks for liquidating a BTC short position`: {
			liquidationPrice: big.NewRat(
				int64(constants.FiveBillion),
				1,
			),
			isLiquidatingLong: false,
			clobPair:          constants.ClobPair_Btc,

			expectedSubticks: 500_000_000_000_000_000,
		},
		`Converts liquidation price to subticks for liquidating a long position and rounds up`: {
			liquidationPrice: big.NewRat(
				7,
				1,
			),
			isLiquidatingLong: true,
			clobPair: types.ClobPair{
				SubticksPerTick:           100,
				QuantumConversionExponent: 1,
			},

			expectedSubticks: 100,
		},
		`Converts liquidation price to subticks for liquidating a short position and rounds down`: {
			liquidationPrice: big.NewRat(
				197,
				1,
			),
			isLiquidatingLong: true,
			clobPair: types.ClobPair{
				SubticksPerTick:           100,
				QuantumConversionExponent: 1,
			},

			expectedSubticks: 100,
		},
		`Converts liquidation price to subticks for liquidating a short position and rounds down, but
		the result is lower bounded at SubticksPerTick`: {
			liquidationPrice: big.NewRat(
				7,
				1,
			),
			isLiquidatingLong: true,
			clobPair: types.ClobPair{
				SubticksPerTick:           100,
				QuantumConversionExponent: 1,
			},

			expectedSubticks: 100,
		},
		`Converts zero liquidation price to subticks for liquidating a short position and rounds down,
		but the result is lower bounded at SubticksPerTick`: {
			liquidationPrice: big.NewRat(
				0,
				1,
			),
			isLiquidatingLong: true,
			clobPair: types.ClobPair{
				SubticksPerTick:           100,
				QuantumConversionExponent: 1,
			},

			expectedSubticks: 100,
		},
		`Converts liquidation price to subticks for liquidating a long position and rounds up, but
		the result is upper bounded at the max Uint64 that is most aligned with SubticksPerTick`: {
			liquidationPrice: big_testutil.MustFirst(
				new(big.Rat).SetString("10000000000000000000000"),
			),
			isLiquidatingLong: true,
			clobPair: types.ClobPair{
				SubticksPerTick:           100,
				QuantumConversionExponent: 1,
			},

			expectedSubticks: 18_446_744_073_709_551_600,
		},
	}

	for name, tc := range tests {
		t.Run(name, func(t *testing.T) {
			// Setup keeper state.
			memClob := memclob.NewMemClobPriceTimePriority(false)
			ks := keepertest.NewClobKeepersTestContext(t, memClob, &mocks.BankKeeper{}, &mocks.IndexerEventManager{})

			// Run the test.
			subticks := ks.ClobKeeper.ConvertLiquidationPriceToSubticks(
				ks.Ctx,
				tc.liquidationPrice,
				tc.isLiquidatingLong,
				tc.clobPair,
			)
			require.Equal(
				t,
				tc.expectedSubticks.ToBigInt().String(),
				subticks.ToBigInt().String(),
			)
		})
	}
}

func TestConvertLiquidationPriceToSubticks_PanicsOnNegativeLiquidationPrice(t *testing.T) {
	// Setup keeper state.
	memClob := memclob.NewMemClobPriceTimePriority(false)
	ks := keepertest.NewClobKeepersTestContext(t, memClob, &mocks.BankKeeper{}, &mocks.IndexerEventManager{})

	// Run the test.
	require.Panics(t, func() {
		ks.ClobKeeper.ConvertLiquidationPriceToSubticks(
			ks.Ctx,
			big.NewRat(-1, 1),
			false,
			constants.ClobPair_Btc,
		)
	})
}

func TestGetBestPerpetualPositionToLiquidate(t *testing.T) {
	tests := map[string]struct {
		// Subaccount state.
		perpetualPositions []*satypes.PerpetualPosition
		// Perpetual state.
		perpetuals []perptypes.Perpetual
		// Clob state.
		liquidationConfig types.LiquidationsConfig
		// CLOB pair state.
		clobPairs []types.ClobPair

		// Expectations.
		expectedClobPair types.ClobPair
		expectedQuantums *big.Int
	}{
		`Full position size is returned when subaccount has one perpetual long position`: {
			perpetualPositions: []*satypes.PerpetualPosition{
				&constants.PerpetualPosition_OneTenthBTCLong,
			},
			perpetuals: []perptypes.Perpetual{
				constants.BtcUsd_20PercentInitial_10PercentMaintenance,
			},
			liquidationConfig: constants.LiquidationsConfig_No_Limit,

			clobPairs: []types.ClobPair{
				constants.ClobPair_Btc,
			},

			expectedClobPair: constants.ClobPair_Btc,
			expectedQuantums: new(big.Int).Neg(
				constants.PerpetualPosition_OneTenthBTCLong.GetBigQuantums(),
			),
		},
		`full position is returned when position size is smaller than StepBaseQuantums`: {
			perpetualPositions: []*satypes.PerpetualPosition{
				{
					PerpetualId: 0,
					Quantums:    dtypes.NewInt(5),
				},
			},
			perpetuals: []perptypes.Perpetual{
				constants.BtcUsd_20PercentInitial_10PercentMaintenance,
			},
			liquidationConfig: types.LiquidationsConfig{
				InsuranceFundFeePpm:             5_000,
				ValidatorFeePpm:                 0,
				LiquidityFeePpm:                 0,
				FillablePriceConfig:             constants.FillablePriceConfig_Default,
				MaxCumulativeInsuranceFundDelta: uint64(1_000_000_000_000),
			},

			clobPairs: []types.ClobPair{
				// StepBaseQuantums is 10.
				constants.ClobPair_Btc3,
			},

			expectedClobPair: constants.ClobPair_Btc3,
			expectedQuantums: new(big.Int).SetInt64(-5),
		},
		`Full position size is returned when subaccount has one perpetual short position`: {
			perpetualPositions: []*satypes.PerpetualPosition{
				&constants.PerpetualPosition_OneBTCShort,
			},
			perpetuals: []perptypes.Perpetual{
				constants.BtcUsd_20PercentInitial_10PercentMaintenance,
			},
			liquidationConfig: constants.LiquidationsConfig_No_Limit,

			clobPairs: []types.ClobPair{
				constants.ClobPair_Btc,
			},

			expectedClobPair: constants.ClobPair_Btc,
			expectedQuantums: new(big.Int).Neg(
				constants.PerpetualPosition_OneBTCShort.GetBigQuantums(),
			),
		},
		`Full position size of max uint64 of perpetual and CLOB pair are returned when subaccount
		has one long perpetual position at max position size`: {
			perpetualPositions: []*satypes.PerpetualPosition{
				&constants.PerpetualPosition_MaxUint64EthLong,
			},
			perpetuals: []perptypes.Perpetual{
				constants.BtcUsd_20PercentInitial_10PercentMaintenance,
				constants.EthUsd_20PercentInitial_10PercentMaintenance,
			},
			liquidationConfig: constants.LiquidationsConfig_No_Limit,

			clobPairs: []types.ClobPair{
				constants.ClobPair_Btc,
				constants.ClobPair_Eth,
			},

			expectedClobPair: constants.ClobPair_Eth,
			expectedQuantums: new(big.Int).Neg(
				new(big.Int).SetUint64(18446744073709551615),
			),
		},
		`Full position size of negated max uint64 of perpetual and CLOB pair are returned when
		subaccount has one short perpetual position at max position size`: {
			perpetualPositions: []*satypes.PerpetualPosition{
				&constants.PerpetualPosition_MaxUint64EthShort,
			},
			perpetuals: []perptypes.Perpetual{
				constants.BtcUsd_20PercentInitial_10PercentMaintenance,
				constants.EthUsd_20PercentInitial_10PercentMaintenance,
			},
			liquidationConfig: constants.LiquidationsConfig_No_Limit,

			clobPairs: []types.ClobPair{
				constants.ClobPair_Btc,
				constants.ClobPair_Eth,
			},

			expectedClobPair: constants.ClobPair_Eth,
			expectedQuantums: new(big.Int).Neg(
				big_testutil.MustFirst(
					new(big.Int).SetString("-18446744073709551615", 10),
				),
			),
		},
	}

	for name, tc := range tests {
		t.Run(name, func(t *testing.T) {
			// Setup keeper state.
			memClob := memclob.NewMemClobPriceTimePriority(false)
			mockIndexerEventManager := &mocks.IndexerEventManager{}
			ks := keepertest.NewClobKeepersTestContext(t, memClob, &mocks.BankKeeper{}, mockIndexerEventManager)

			ks.RatelimitKeeper.SetAssetYieldIndex(ks.Ctx, big.NewRat(0, 1))

			// Create the default markets.
			keepertest.CreateTestMarkets(t, ks.Ctx, ks.PricesKeeper)

			// Create liquidity tiers.
			keepertest.CreateTestLiquidityTiers(t, ks.Ctx, ks.PerpetualsKeeper)

			// Create all perpetuals.
			for _, p := range tc.perpetuals {
				_, err := ks.PerpetualsKeeper.CreatePerpetual(
					ks.Ctx,
					p.Params.Id,
					p.Params.Ticker,
					p.Params.MarketId,
					p.Params.AtomicResolution,
					p.Params.DefaultFundingPpm,
					p.Params.LiquidityTier,
					p.Params.MarketType,
					p.Params.DangerIndexPpm,
<<<<<<< HEAD
					p.YieldIndex,
=======
					p.Params.IsolatedMarketMaxCumulativeInsuranceFundDeltaPerBlock,
>>>>>>> 99676d0c
				)
				require.NoError(t, err)
			}

			// Create the subaccount.
			subaccount := satypes.Subaccount{
				Id: &satypes.SubaccountId{
					Owner:  "liquidations_test",
					Number: 0,
				},
				PerpetualPositions: tc.perpetualPositions,
			}
			ks.SubaccountsKeeper.SetSubaccount(ks.Ctx, subaccount)

			// Create the CLOB pairs and store the expected CLOB pair.
			for i, clobPair := range tc.clobPairs {
				perpetualId := clobtest.MustPerpetualId(clobPair)
				// PerpetualMarketCreateEvents are emitted when initializing the genesis state, so we need to mock
				// the indexer event manager to expect these events.
				mockIndexerEventManager.On("AddTxnEvent",
					ks.Ctx,
					indexerevents.SubtypePerpetualMarket,
					indexerevents.PerpetualMarketEventVersion,
					indexer_manager.GetBytes(
						indexerevents.NewPerpetualMarketCreateEvent(
							perpetualId,
							uint32(i),
							tc.perpetuals[perpetualId].Params.Ticker,
							tc.perpetuals[perpetualId].Params.MarketId,
							clobPair.Status,
							clobPair.QuantumConversionExponent,
							tc.perpetuals[perpetualId].Params.AtomicResolution,
							clobPair.SubticksPerTick,
							clobPair.StepBaseQuantums,
							tc.perpetuals[perpetualId].Params.LiquidityTier,
							tc.perpetuals[perpetualId].Params.MarketType,
							tc.perpetuals[perpetualId].Params.DangerIndexPpm,
							tc.perpetuals[perpetualId].Params.IsolatedMarketMaxCumulativeInsuranceFundDeltaPerBlock,
						),
					),
				).Once().Return()
				_, err := ks.ClobKeeper.CreatePerpetualClobPair(
					ks.Ctx,
					clobPair.Id,
					clobtest.MustPerpetualId(clobPair),
					satypes.BaseQuantums(clobPair.StepBaseQuantums),
					clobPair.QuantumConversionExponent,
					clobPair.SubticksPerTick,
					clobPair.Status,
				)
				require.NoError(t, err)
			}
			// Initialize the liquidations config.
			err := ks.ClobKeeper.InitializeLiquidationsConfig(ks.Ctx, tc.liquidationConfig)
			require.NoError(t, err)

			perpetualId, err := ks.ClobKeeper.GetBestPerpetualPositionToLiquidate(
				ks.Ctx,
				*subaccount.Id,
			)
			require.NoError(t, err)

			deltaQuantums, err := ks.ClobKeeper.GetNegativePositionSize(
				ks.Ctx,
				*subaccount.Id,
				perpetualId,
			)
			require.NoError(t, err)
			require.Equal(t, tc.expectedQuantums, deltaQuantums)

			expectedPerpetualId, err := tc.expectedClobPair.GetPerpetualId()
			require.NoError(t, err)
			require.Equal(
				t,
				expectedPerpetualId,
				perpetualId,
			)
		})
	}
}

func TestMaybeGetLiquidationOrder(t *testing.T) {
	tests := map[string]struct {
		// Perpetuals state.
		perpetuals []perptypes.Perpetual
		// Subaccount state.
		subaccounts []satypes.Subaccount
		// CLOB state.
		clobs          []types.ClobPair
		existingOrders []types.Order

		// Parameters.
		liquidatableSubaccount satypes.SubaccountId
		setupState             func(ctx sdk.Context, ks keepertest.ClobKeepersTestContext)

		// Expectations.
		expectedErr           error
		expectedPlacedOrders  []*types.MsgPlaceOrder
		expectedMatchedOrders []*types.ClobMatch
	}{
		`Subaccount liquidation matches no maker orders`: {
			perpetuals: []perptypes.Perpetual{
				constants.BtcUsd_20PercentInitial_10PercentMaintenance,
			},
			subaccounts: []satypes.Subaccount{
				constants.Dave_Num0_1BTC_Long_46000USD_Short,
			},
			clobs: []types.ClobPair{constants.ClobPair_Btc},
			existingOrders: []types.Order{
				constants.Order_Carl_Num0_Id2_Clob0_Buy05BTC_Price50000,
			},

			liquidatableSubaccount: constants.Dave_Num0,

			expectedPlacedOrders:  []*types.MsgPlaceOrder{},
			expectedMatchedOrders: []*types.ClobMatch{},
		},
		`Subaccount liquidation matches maker orders`: {
			perpetuals: []perptypes.Perpetual{
				constants.BtcUsd_20PercentInitial_10PercentMaintenance,
			},
			subaccounts: []satypes.Subaccount{
				constants.Carl_Num0_1BTC_Short,
				constants.Dave_Num0_1BTC_Long_46000USD_Short,
			},
			clobs: []types.ClobPair{constants.ClobPair_Btc},
			existingOrders: []types.Order{
				constants.Order_Carl_Num0_Id2_Clob0_Buy05BTC_Price50000,
				constants.Order_Carl_Num0_Id3_Clob0_Buy025BTC_Price50000,
				constants.Order_Carl_Num0_Id4_Clob0_Buy05BTC_Price40000,
			},

			liquidatableSubaccount: constants.Dave_Num0,

			expectedPlacedOrders: []*types.MsgPlaceOrder{
				{
					Order: constants.Order_Carl_Num0_Id2_Clob0_Buy05BTC_Price50000,
				},
				{
					Order: constants.Order_Carl_Num0_Id3_Clob0_Buy025BTC_Price50000,
				},
			},
			expectedMatchedOrders: []*types.ClobMatch{
				types.NewClobMatchFromMatchPerpetualLiquidation(
					&types.MatchPerpetualLiquidation{
						ClobPairId:  constants.ClobPair_Btc.Id,
						IsBuy:       false,
						TotalSize:   100_000_000,
						Liquidated:  constants.Dave_Num0,
						PerpetualId: constants.ClobPair_Btc.GetPerpetualClobMetadata().PerpetualId,
						Fills: []types.MakerFill{
							{
								MakerOrderId: types.OrderId{},
								FillAmount:   50_000_000,
							},
							{
								MakerOrderId: types.OrderId{},
								FillAmount:   25_000_000,
							},
						},
					},
				),
			},
		},
		`Does not place liquidation order if subaccount has no perpetual positions to liquidate`: {
			perpetuals: []perptypes.Perpetual{
				constants.BtcUsd_20PercentInitial_10PercentMaintenance,
			},
			subaccounts: []satypes.Subaccount{
				constants.Carl_Num1_Short_500USD,
				constants.Dave_Num0_1BTC_Long_46000USD_Short,
			},
			clobs:          []types.ClobPair{constants.ClobPair_Btc},
			existingOrders: []types.Order{},

			liquidatableSubaccount: constants.Dave_Num0,
			setupState: func(ctx sdk.Context, ks keepertest.ClobKeepersTestContext) {
				ks.ClobKeeper.MustUpdateSubaccountPerpetualLiquidated(ctx, constants.Dave_Num0, 0)
			},

			expectedErr:           types.ErrNoPerpetualPositionsToLiquidate,
			expectedPlacedOrders:  []*types.MsgPlaceOrder{},
			expectedMatchedOrders: []*types.ClobMatch{},
		},
	}
	for name, tc := range tests {
		t.Run(name, func(t *testing.T) {
			// Setup keeper state.
			memClob := memclob.NewMemClobPriceTimePriority(false)
			mockBankKeeper := &mocks.BankKeeper{}
			mockBankKeeper.On(
				"SendCoins",
				mock.Anything,
				mock.Anything,
				mock.Anything,
				mock.Anything,
			).Return(nil)
			mockBankKeeper.On(
				"GetBalance",
				mock.Anything,
				authtypes.NewModuleAddress(ratelimittypes.TDaiPoolAccount),
				constants.TDai.Denom,
			).Return(sdk.NewCoin(constants.TDai.Denom, sdkmath.NewIntFromBigInt(new(big.Int).SetUint64(1_000_000_000_000))))
			mockBankKeeper.On(
				"SendCoinsFromModuleToModule",
				mock.Anything,
				mock.Anything,
				mock.Anything,
				mock.Anything,
			).Return(nil)
			// Give the insurance fund a 1M TDAI balance.
			mockBankKeeper.On(
				"GetBalance",
				mock.Anything,
				perptypes.InsuranceFundModuleAddress,
				constants.TDai.Denom,
			).Return(
				sdk.NewCoin(
					constants.TDai.Denom,
					sdkmath.NewIntFromBigInt(big.NewInt(1_000_000_000_000)),
				),
			)
			ks := keepertest.NewClobKeepersTestContext(t, memClob, mockBankKeeper, indexer_manager.NewIndexerEventManagerNoop())
			ks.RatelimitKeeper.SetAssetYieldIndex(ks.Ctx, big.NewRat(0, 1))
			ctx := ks.Ctx.WithIsCheckTx(true)

			// Create the default markets.
			keepertest.CreateTestMarkets(t, ctx, ks.PricesKeeper)

			// Create liquidity tiers.
			keepertest.CreateTestLiquidityTiers(t, ctx, ks.PerpetualsKeeper)

			require.NoError(t, ks.FeeTiersKeeper.SetPerpetualFeeParams(ctx, constants.PerpetualFeeParams))

			err := keepertest.CreateTDaiAsset(ctx, ks.AssetsKeeper)
			require.NoError(t, err)

			// Create all perpetuals.
			for _, p := range tc.perpetuals {
				_, err := ks.PerpetualsKeeper.CreatePerpetual(
					ctx,
					p.Params.Id,
					p.Params.Ticker,
					p.Params.MarketId,
					p.Params.AtomicResolution,
					p.Params.DefaultFundingPpm,
					p.Params.LiquidityTier,
					p.Params.MarketType,
					p.Params.DangerIndexPpm,
<<<<<<< HEAD
					p.YieldIndex,
=======
					p.Params.IsolatedMarketMaxCumulativeInsuranceFundDeltaPerBlock,
>>>>>>> 99676d0c
				)
				require.NoError(t, err)
			}

			perptest.SetUpDefaultPerpOIsForTest(
				t,
				ks.Ctx,
				ks.PerpetualsKeeper,
				tc.perpetuals,
			)

			// Create all subaccounts.
			for _, subaccount := range tc.subaccounts {
				ks.SubaccountsKeeper.SetSubaccount(ctx, subaccount)
			}

			// Create all CLOBs.
			for _, clobPair := range tc.clobs {
				_, err = ks.ClobKeeper.CreatePerpetualClobPair(
					ctx,
					clobPair.Id,
					clobtest.MustPerpetualId(clobPair),
					satypes.BaseQuantums(clobPair.StepBaseQuantums),
					clobPair.QuantumConversionExponent,
					clobPair.SubticksPerTick,
					clobPair.Status,
				)
				require.NoError(t, err)
			}

			// Initialize the liquidations config.
			err = ks.ClobKeeper.InitializeLiquidationsConfig(ctx, types.LiquidationsConfig_Default)
			require.NoError(t, err)

			if tc.setupState != nil {
				tc.setupState(ctx, ks)
			}

			// Create all existing orders.
			for _, order := range tc.existingOrders {
				_, _, err := ks.ClobKeeper.PlaceShortTermOrder(ctx, &types.MsgPlaceOrder{Order: order})
				require.NoError(t, err)
			}

			// Run the test.
			liquidationOrder, err := ks.ClobKeeper.MaybeGetLiquidationOrder(ctx, tc.liquidatableSubaccount)

			// Verify test expectations.
			if tc.expectedErr != nil {
				require.ErrorIs(t, err, tc.expectedErr)
			} else {
				require.NoError(t, err)
				require.NotNil(t, liquidationOrder)
				_, _, err := ks.ClobKeeper.PlacePerpetualLiquidation(ctx, *liquidationOrder)
				require.NoError(t, err)

				// TODO(DEC-1979): Refactor these tests to support the operations queue refactor.
				// placedOrders, matchedOrders := memClob.GetPendingFills(ctx)
				// require.Equal(t, tc.expectedPlacedOrders, placedOrders, "Placed orders lists are not equal")
				// require.Equal(t, tc.expectedMatchedOrders, matchedOrders, "Matched orders lists are not equal")
			}
		})
	}
}

func TestGetNextSubaccountToLiquidate(t *testing.T) {
	tests := map[string]struct {
		// Inputs
		subaccountIds                 []heap.LiquidationPriority
		isolatedPositionsPriorityHeap []heap.LiquidationPriority
		numIsolatedLiquidations       int

		// Expected outputs
		expectedSubaccountId                  satypes.SubaccountId
		expectedNumIsolated                   int
		expectedIsolatedPositionsPriorityHeap *heap.LiquidationPriorityHeap
		expectedSubaccountIds                 *heap.LiquidationPriorityHeap
	}{
		"returns nil when both heaps are empty": {
			subaccountIds:                 []heap.LiquidationPriority{},
			isolatedPositionsPriorityHeap: []heap.LiquidationPriority{},
			numIsolatedLiquidations:       0,

			expectedSubaccountId:                  satypes.SubaccountId{},
			expectedNumIsolated:                   0,
			expectedIsolatedPositionsPriorityHeap: heap.NewLiquidationPriorityHeap(),
			expectedSubaccountIds:                 heap.NewLiquidationPriorityHeap(),
		},
		"returns from subaccountIds when available": {
			subaccountIds: []heap.LiquidationPriority{
				{SubaccountId: constants.Alice_Num0, Priority: big.NewFloat(100)},
			},
			isolatedPositionsPriorityHeap: []heap.LiquidationPriority{},
			numIsolatedLiquidations:       0,

			expectedSubaccountId:                  constants.Alice_Num0,
			expectedNumIsolated:                   0,
			expectedIsolatedPositionsPriorityHeap: heap.NewLiquidationPriorityHeap(),
			expectedSubaccountIds:                 heap.NewLiquidationPriorityHeap(),
		},
		"switches to isolated positions when subaccountIds is empty": {
			subaccountIds: []heap.LiquidationPriority{},
			isolatedPositionsPriorityHeap: []heap.LiquidationPriority{
				{SubaccountId: constants.Bob_Num0, Priority: big.NewFloat(200)},
			},
			numIsolatedLiquidations: 0,

			expectedSubaccountId:                  constants.Bob_Num0,
			expectedNumIsolated:                   -1000000,
			expectedIsolatedPositionsPriorityHeap: heap.NewLiquidationPriorityHeap(),
			expectedSubaccountIds:                 heap.NewLiquidationPriorityHeap(),
		},
		"returns from subaccountIds when multiple subaccounts are available": {
			subaccountIds: []heap.LiquidationPriority{
				{SubaccountId: constants.Bob_Num0, Priority: big.NewFloat(100)},
				{SubaccountId: constants.Alice_Num0, Priority: big.NewFloat(50)},
			},
			isolatedPositionsPriorityHeap: []heap.LiquidationPriority{},
			numIsolatedLiquidations:       0,

			expectedSubaccountId:                  constants.Alice_Num0,
			expectedNumIsolated:                   0,
			expectedIsolatedPositionsPriorityHeap: heap.NewLiquidationPriorityHeap(),
			expectedSubaccountIds: &heap.LiquidationPriorityHeap{
				{SubaccountId: constants.Bob_Num0, Priority: big.NewFloat(100)},
			},
		},
		"returns from subaccountIds when subaccount exists in both normal and isolated": {
			subaccountIds: []heap.LiquidationPriority{
				{SubaccountId: constants.Alice_Num0, Priority: big.NewFloat(100)},
			},
			isolatedPositionsPriorityHeap: []heap.LiquidationPriority{
				{SubaccountId: constants.Alice_Num0, Priority: big.NewFloat(200)},
			},
			numIsolatedLiquidations: 0,

			expectedSubaccountId: constants.Alice_Num0,
			expectedNumIsolated:  0,
			expectedIsolatedPositionsPriorityHeap: &heap.LiquidationPriorityHeap{
				{SubaccountId: constants.Alice_Num0, Priority: big.NewFloat(200)},
			},
			expectedSubaccountIds: heap.NewLiquidationPriorityHeap(),
		},
	}

	for name, tc := range tests {
		t.Run(name, func(t *testing.T) {
			// Setup keeper state.
			memClob := memclob.NewMemClobPriceTimePriority(false)
			ks := keepertest.NewClobKeepersTestContext(t, memClob, &mocks.BankKeeper{}, &mocks.IndexerEventManager{})
			ks.RatelimitKeeper.SetAssetYieldIndex(ks.Ctx, big.NewRat(0, 1))

			subaccountIds := heap.NewLiquidationPriorityHeap()
			for _, priority := range tc.subaccountIds {
				subaccountIds.AddSubaccount(priority.SubaccountId, priority.Priority)
			}

			isolatedPositionsPriorityHeap := heap.NewLiquidationPriorityHeap()
			for _, priority := range tc.isolatedPositionsPriorityHeap {
				isolatedPositionsPriorityHeap.AddSubaccount(priority.SubaccountId, priority.Priority)
			}

			// Call the function.
			_, subaccountId := ks.ClobKeeper.GetNextSubaccountToLiquidate(
				ks.Ctx,
				subaccountIds,
				isolatedPositionsPriorityHeap,
				&tc.numIsolatedLiquidations,
			)

			// Check the results.
			if subaccountId == nil {
				require.Equal(t, tc.expectedSubaccountId, satypes.SubaccountId{})
			} else {
				require.Equal(t, tc.expectedSubaccountId, subaccountId.SubaccountId)
			}
			require.Equal(t, tc.expectedNumIsolated, tc.numIsolatedLiquidations)
			require.Equal(t, tc.expectedIsolatedPositionsPriorityHeap.Len(), isolatedPositionsPriorityHeap.Len())
			require.Equal(t, tc.expectedSubaccountIds.Len(), subaccountIds.Len())
		})
	}
}

func TestGetHealth(t *testing.T) {
	tests := map[string]struct {
		netCollateral     *big.Int
		maintenanceMargin *big.Int
		expectedHealth    *big.Float
	}{
		"negative net collateral returns 0": {
			netCollateral:     big.NewInt(-100),
			maintenanceMargin: big.NewInt(50),
			expectedHealth:    big.NewFloat(0),
		},
		"zero maintenance margin returns max float64": {
			netCollateral:     big.NewInt(100),
			maintenanceMargin: big.NewInt(0),
			expectedHealth:    big.NewFloat(math.MaxFloat64),
		},
		"negative maintenance margin returns max float64": {
			netCollateral:     big.NewInt(100),
			maintenanceMargin: big.NewInt(-50),
			expectedHealth:    big.NewFloat(math.MaxFloat64),
		},
		"normal case - health less than 1": {
			netCollateral:     big.NewInt(50),
			maintenanceMargin: big.NewInt(100),
			expectedHealth:    big.NewFloat(0.5),
		},
		"normal case - health equal to 1": {
			netCollateral:     big.NewInt(100),
			maintenanceMargin: big.NewInt(100),
			expectedHealth:    big.NewFloat(1),
		},
		"normal case - health greater than 1": {
			netCollateral:     big.NewInt(150),
			maintenanceMargin: big.NewInt(100),
			expectedHealth:    big.NewFloat(1.5),
		},
		"large numbers": {
			netCollateral:     new(big.Int).Exp(big.NewInt(10), big.NewInt(18), nil), // 10^18
			maintenanceMargin: new(big.Int).Exp(big.NewInt(10), big.NewInt(15), nil), // 10^15
			expectedHealth:    big.NewFloat(1000),
		},
	}

	for name, tc := range tests {
		t.Run(name, func(t *testing.T) {
			result := keeper.GetHealth(tc.netCollateral, tc.maintenanceMargin)

			// Compare the result with the expected value
			if result.Cmp(tc.expectedHealth) != 0 {
				t.Errorf("Expected health %v, but got %v", tc.expectedHealth, result)
			}
		})
	}
}

func TestCalculateLiquidationPriority(t *testing.T) {
	tests := map[string]struct {
		totalNetCollateral        *big.Int
		totalMaintenanceMargin    *big.Int
		weightedMaintenanceMargin *big.Int
		expectedPriority          *big.Float
	}{
		"zero weighted maintenance margin returns max float64": {
			totalNetCollateral:        big.NewInt(100),
			totalMaintenanceMargin:    big.NewInt(50),
			weightedMaintenanceMargin: big.NewInt(0),
			expectedPriority:          big.NewFloat(math.MaxFloat64),
		},
		"negative weighted maintenance margin returns max float64": {
			totalNetCollateral:        big.NewInt(100),
			totalMaintenanceMargin:    big.NewInt(50),
			weightedMaintenanceMargin: big.NewInt(-10),
			expectedPriority:          big.NewFloat(math.MaxFloat64),
		},
		"normal case - health less than 1": {
			totalNetCollateral:        big.NewInt(50),
			totalMaintenanceMargin:    big.NewInt(100),
			weightedMaintenanceMargin: big.NewInt(200),
			expectedPriority:          big.NewFloat(0.0025), // (50/100) / 200
		},
		"normal case - health equal to 1": {
			totalNetCollateral:        big.NewInt(100),
			totalMaintenanceMargin:    big.NewInt(100),
			weightedMaintenanceMargin: big.NewInt(200),
			expectedPriority:          big.NewFloat(0.005), // (100/100) / 200
		},
		"normal case - health greater than 1": {
			totalNetCollateral:        big.NewInt(150),
			totalMaintenanceMargin:    big.NewInt(100),
			weightedMaintenanceMargin: big.NewInt(200),
			expectedPriority:          big.NewFloat(0.0075), // (150/100) / 200
		},
		"large numbers": {
			totalNetCollateral:        new(big.Int).Exp(big.NewInt(10), big.NewInt(18), nil), // 10^18
			totalMaintenanceMargin:    new(big.Int).Exp(big.NewInt(10), big.NewInt(15), nil), // 10^15
			weightedMaintenanceMargin: new(big.Int).Exp(big.NewInt(10), big.NewInt(16), nil), // 10^16
			expectedPriority:          new(big.Float).SetFloat64(1e-13),                      // (10^18/10^15) / 10^16 = 1000 / 10^16 = 10^-13
		},
		"negative net collateral": {
			totalNetCollateral:        big.NewInt(-100),
			totalMaintenanceMargin:    big.NewInt(50),
			weightedMaintenanceMargin: big.NewInt(200),
			expectedPriority:          big.NewFloat(0), // (0/50) / 200 = 0
		},
		"zero maintenance margin": {
			totalNetCollateral:        big.NewInt(100),
			totalMaintenanceMargin:    big.NewInt(0),
			weightedMaintenanceMargin: big.NewInt(1),
			expectedPriority:          big.NewFloat(math.MaxFloat64), // MaxFloat64
		},
	}

	for name, tc := range tests {
		t.Run(name, func(t *testing.T) {
			result := keeper.CalculateLiquidationPriority(tc.totalNetCollateral, tc.totalMaintenanceMargin, tc.weightedMaintenanceMargin)

			// Compare the result with the expected value
			if !almostEqual(result, tc.expectedPriority, 0.000001) {
				t.Errorf("Expected priority %v, but got %v", tc.expectedPriority, result)
			}
		})
	}
}

// almostEqual compares two big.Float values with a given epsilon for floating-point comparison
func almostEqual(a, b *big.Float, epsilon float64) bool {
	diff := new(big.Float).Sub(a, b)
	return diff.Abs(diff).Cmp(big.NewFloat(epsilon)) < 0
}

func TestGetMostAggressivePrice(t *testing.T) {
	tests := map[string]struct {
		bankruptcyPrice *big.Rat
		fillablePrice   *big.Rat
		isLong          bool
		expectedPrice   *big.Rat
	}{
		"long position - bankruptcy price lower": {
			bankruptcyPrice: big.NewRat(90, 1),
			fillablePrice:   big.NewRat(100, 1),
			isLong:          true,
			expectedPrice:   big.NewRat(90, 1),
		},
		"long position - fillable price lower": {
			bankruptcyPrice: big.NewRat(110, 1),
			fillablePrice:   big.NewRat(100, 1),
			isLong:          true,
			expectedPrice:   big.NewRat(100, 1),
		},
		"long position - prices equal": {
			bankruptcyPrice: big.NewRat(100, 1),
			fillablePrice:   big.NewRat(100, 1),
			isLong:          true,
			expectedPrice:   big.NewRat(100, 1),
		},
		"short position - bankruptcy price higher": {
			bankruptcyPrice: big.NewRat(110, 1),
			fillablePrice:   big.NewRat(100, 1),
			isLong:          false,
			expectedPrice:   big.NewRat(110, 1),
		},
		"short position - fillable price higher": {
			bankruptcyPrice: big.NewRat(90, 1),
			fillablePrice:   big.NewRat(100, 1),
			isLong:          false,
			expectedPrice:   big.NewRat(100, 1),
		},
		"short position - prices equal": {
			bankruptcyPrice: big.NewRat(100, 1),
			fillablePrice:   big.NewRat(100, 1),
			isLong:          false,
			expectedPrice:   big.NewRat(100, 1),
		},
		"fractional prices - long position": {
			bankruptcyPrice: big.NewRat(9999, 100),
			fillablePrice:   big.NewRat(10001, 100),
			isLong:          true,
			expectedPrice:   big.NewRat(9999, 100),
		},
		"fractional prices - short position": {
			bankruptcyPrice: big.NewRat(10001, 100),
			fillablePrice:   big.NewRat(9999, 100),
			isLong:          false,
			expectedPrice:   big.NewRat(10001, 100),
		},
	}

	for name, tc := range tests {
		t.Run(name, func(t *testing.T) {
			result := keeper.GetMostAggressivePrice(tc.bankruptcyPrice, tc.fillablePrice, tc.isLong)

			if result.Cmp(tc.expectedPrice) != 0 {
				t.Errorf("Expected price %v, but got %v", tc.expectedPrice, result)
			}
		})
	}
}

func TestRemovePerpetualPosition(t *testing.T) {
	tests := map[string]struct {
		initialPositions    []*satypes.PerpetualPosition
		perpetualIdToRemove uint32
		expectedPositions   []*satypes.PerpetualPosition
	}{
		"remove middle position": {
			initialPositions: []*satypes.PerpetualPosition{
				{PerpetualId: 0, Quantums: dtypes.NewInt(100)},
				{PerpetualId: 1, Quantums: dtypes.NewInt(200)},
				{PerpetualId: 2, Quantums: dtypes.NewInt(300)},
			},
			perpetualIdToRemove: 1,
			expectedPositions: []*satypes.PerpetualPosition{
				{PerpetualId: 0, Quantums: dtypes.NewInt(100)},
				{PerpetualId: 2, Quantums: dtypes.NewInt(300)},
			},
		},
		"remove first position": {
			initialPositions: []*satypes.PerpetualPosition{
				{PerpetualId: 0, Quantums: dtypes.NewInt(100)},
				{PerpetualId: 1, Quantums: dtypes.NewInt(200)},
			},
			perpetualIdToRemove: 0,
			expectedPositions: []*satypes.PerpetualPosition{
				{PerpetualId: 1, Quantums: dtypes.NewInt(200)},
			},
		},
		"remove last position": {
			initialPositions: []*satypes.PerpetualPosition{
				{PerpetualId: 0, Quantums: dtypes.NewInt(100)},
				{PerpetualId: 1, Quantums: dtypes.NewInt(200)},
			},
			perpetualIdToRemove: 1,
			expectedPositions: []*satypes.PerpetualPosition{
				{PerpetualId: 0, Quantums: dtypes.NewInt(100)},
			},
		},
		"remove non-existent position": {
			initialPositions: []*satypes.PerpetualPosition{
				{PerpetualId: 0, Quantums: dtypes.NewInt(100)},
				{PerpetualId: 1, Quantums: dtypes.NewInt(200)},
			},
			perpetualIdToRemove: 2,
			expectedPositions: []*satypes.PerpetualPosition{
				{PerpetualId: 0, Quantums: dtypes.NewInt(100)},
				{PerpetualId: 1, Quantums: dtypes.NewInt(200)},
			},
		},
	}

	for name, tc := range tests {
		t.Run(name, func(t *testing.T) {
			subaccount := &satypes.Subaccount{
				PerpetualPositions: tc.initialPositions,
			}
			keeper.RemovePerpetualPosition(subaccount, tc.perpetualIdToRemove)
			require.Equal(t, tc.expectedPositions, subaccount.PerpetualPositions)
		})
	}
}

func TestUpdateUSDCPosition(t *testing.T) {
	tests := map[string]struct {
		subaccount         satypes.Subaccount
		quantumsDelta      *big.Int
		expectedSubaccount satypes.Subaccount
		expectedError      bool
	}{
		"increase USDC position": {
			subaccount: satypes.Subaccount{
				AssetPositions: []*satypes.AssetPosition{
					{AssetId: 0, Quantums: dtypes.NewInt(1000)},
				},
			},
			quantumsDelta: big.NewInt(500),
			expectedSubaccount: satypes.Subaccount{
				AssetPositions: []*satypes.AssetPosition{
					{AssetId: 0, Quantums: dtypes.NewInt(1500)},
				},
			},
		},
		"decrease USDC position": {
			subaccount: satypes.Subaccount{
				AssetPositions: []*satypes.AssetPosition{
					{AssetId: 0, Quantums: dtypes.NewInt(1000)},
				},
			},
			quantumsDelta: big.NewInt(-300),
			expectedSubaccount: satypes.Subaccount{
				AssetPositions: []*satypes.AssetPosition{
					{AssetId: 0, Quantums: dtypes.NewInt(700)},
				},
			},
		},
		"USDC position goes to zero": {
			subaccount: satypes.Subaccount{
				AssetPositions: []*satypes.AssetPosition{
					{AssetId: 0, Quantums: dtypes.NewInt(1000)},
				},
			},
			quantumsDelta: big.NewInt(-1000),
			expectedSubaccount: satypes.Subaccount{
				AssetPositions: []*satypes.AssetPosition{},
			},
		},
		"error: first asset is not USDC": {
			subaccount: satypes.Subaccount{
				AssetPositions: []*satypes.AssetPosition{
					{AssetId: 1, Quantums: dtypes.NewInt(1000)},
				},
			},
			quantumsDelta: big.NewInt(500),
			expectedError: true,
		},
	}

	for name, tc := range tests {
		t.Run(name, func(t *testing.T) {
			err := keeper.UpdateUSDCPosition(&tc.subaccount, tc.quantumsDelta)
			if tc.expectedError {
				require.Error(t, err)
			} else {
				require.NoError(t, err)
				require.Equal(t, tc.expectedSubaccount, tc.subaccount)
			}
		})
	}
}

func TestLiquidateSubaccountsAgainstOrderbookInternal(t *testing.T) {
	tests := map[string]struct {
		// Perpetuals state.
		perpetuals []perptypes.Perpetual
		// Subaccount state.
		subaccounts []satypes.Subaccount
		// CLOB state.
		clobs     []types.ClobPair
		feeParams feetypes.PerpetualFeeParams

		existingOrders []types.Order

		MaxLiquidationAttemptsPerBlock         uint32
		MaxIsolatedLiquidationAttemptsPerBlock uint32

		subaccountIds                 *heap.LiquidationPriorityHeap
		isolatedPositionsPriorityHeap *heap.LiquidationPriorityHeap

		expectedSubaccountsToDeleverage       []heap.SubaccountToDeleverage
		expectedSubaccountIds                 *heap.LiquidationPriorityHeap
		expectedIsolatedPositionsPriorityHeap *heap.LiquidationPriorityHeap
	}{
		`Can place a liquidation that doesn't match any maker orders`: {
			perpetuals: []perptypes.Perpetual{
				constants.BtcUsd_SmallMarginRequirement,
			},
			subaccounts: []satypes.Subaccount{
				constants.Carl_Num0_1BTC_Short,
				constants.Dave_Num0_1BTC_Long_49500USD_Short,
			},
			clobs:     []types.ClobPair{constants.ClobPair_Btc},
			feeParams: constants.PerpetualFeeParams,

			existingOrders: []types.Order{
				constants.Order_Carl_Num0_Id0_Clob0_Buy1BTC_Price45000_GTB10,
			},
			subaccountIds: &heap.LiquidationPriorityHeap{
				{
					SubaccountId: constants.Dave_Num0,
					Priority:     big.NewFloat(0),
				},
			},
			isolatedPositionsPriorityHeap: heap.NewLiquidationPriorityHeap(),

			MaxLiquidationAttemptsPerBlock:         2,
			MaxIsolatedLiquidationAttemptsPerBlock: 1,

			expectedSubaccountIds:                 heap.NewLiquidationPriorityHeap(),
			expectedIsolatedPositionsPriorityHeap: heap.NewLiquidationPriorityHeap(),
			expectedSubaccountsToDeleverage: []heap.SubaccountToDeleverage{
				{
					SubaccountId: constants.Dave_Num0,
					PerpetualId:  0,
				},
			},
		},
		`Can place a liquidation that matches a maker order`: {
			perpetuals: []perptypes.Perpetual{
				constants.BtcUsd_SmallMarginRequirement,
			},
			subaccounts: []satypes.Subaccount{
				constants.Carl_Num0_1BTC_Short,
				constants.Dave_Num0_1BTC_Long_46000USD_Short,
			},
			clobs:     []types.ClobPair{constants.ClobPair_Btc},
			feeParams: constants.PerpetualFeeParams,

			existingOrders: []types.Order{
				constants.Order_Carl_Num0_Id0_Clob0_Buy1BTC_Price49500_GTB10,
			},
			subaccountIds: &heap.LiquidationPriorityHeap{
				{
					SubaccountId: constants.Dave_Num0,
					Priority:     big.NewFloat(0),
				},
			},
			isolatedPositionsPriorityHeap: heap.NewLiquidationPriorityHeap(),

			MaxLiquidationAttemptsPerBlock:         2,
			MaxIsolatedLiquidationAttemptsPerBlock: 1,

			expectedSubaccountIds:                 heap.NewLiquidationPriorityHeap(),
			expectedIsolatedPositionsPriorityHeap: heap.NewLiquidationPriorityHeap(),
			expectedSubaccountsToDeleverage:       nil,
		},
		`Chooses the correct order to liquidate when there are multiple`: {
			perpetuals: []perptypes.Perpetual{
				constants.BtcUsd_SmallMarginRequirement_DangerIndex,
				constants.EthUsd_20PercentInitial_10PercentMaintenance_DangerIndex,
			},
			subaccounts: []satypes.Subaccount{
				constants.Carl_Num0_1BTC_Short,
				constants.Dave_Num0_TinyBTC_Long_1ETH_Long_46000USD_Short,
			},
			clobs:     []types.ClobPair{constants.ClobPair_Btc, constants.ClobPair_Eth},
			feeParams: constants.PerpetualFeeParams,

			existingOrders: []types.Order{
				constants.Order_Carl_Num0_Id0_Clob0_Buy1BTC_Price49500_GTB10,
			},
			subaccountIds: &heap.LiquidationPriorityHeap{
				{
					SubaccountId: constants.Dave_Num0,
					Priority:     big.NewFloat(0),
				},
			},
			isolatedPositionsPriorityHeap: heap.NewLiquidationPriorityHeap(),

			MaxLiquidationAttemptsPerBlock:         2,
			MaxIsolatedLiquidationAttemptsPerBlock: 1,

			expectedSubaccountIds:                 heap.NewLiquidationPriorityHeap(),
			expectedIsolatedPositionsPriorityHeap: heap.NewLiquidationPriorityHeap(),
			expectedSubaccountsToDeleverage: []heap.SubaccountToDeleverage{
				{
					SubaccountId: constants.Dave_Num0,
					PerpetualId:  1,
				},
			},
		},
		`Too many orders to liquidate, one get deleveraged`: {
			perpetuals: []perptypes.Perpetual{
				constants.BtcUsd_SmallMarginRequirement,
			},
			subaccounts: []satypes.Subaccount{
				constants.Carl_Num0_1BTC_Short,
				constants.Dave_Num0_1BTC_Long_46000USD_Short,
				constants.Dave_Num1_1BTC_Long_46000USD_Short,
				constants.Dave_Num2_1BTC_Long_46000USD_Short,
			},
			clobs:     []types.ClobPair{constants.ClobPair_Btc},
			feeParams: constants.PerpetualFeeParams,

			existingOrders: []types.Order{
				constants.Order_Carl_Num0_Id0_Clob0_Buy1BTC_Price49500_GTB10,
			},
			subaccountIds: &heap.LiquidationPriorityHeap{
				{
					SubaccountId: constants.Dave_Num0,
					Priority:     big.NewFloat(0),
				},
				{
					SubaccountId: constants.Dave_Num1,
					Priority:     big.NewFloat(1),
				},
				{
					SubaccountId: constants.Dave_Num2,
					Priority:     big.NewFloat(2),
				},
			},
			isolatedPositionsPriorityHeap: heap.NewLiquidationPriorityHeap(),

			MaxLiquidationAttemptsPerBlock:         2,
			MaxIsolatedLiquidationAttemptsPerBlock: 1,

			expectedSubaccountIds: &heap.LiquidationPriorityHeap{
				{
					SubaccountId: constants.Dave_Num2,
					Priority:     big.NewFloat(2),
				},
			},
			expectedIsolatedPositionsPriorityHeap: heap.NewLiquidationPriorityHeap(),
			expectedSubaccountsToDeleverage: []heap.SubaccountToDeleverage{
				{
					SubaccountId: constants.Dave_Num1,
					PerpetualId:  0,
				},
			},
		},
		`Can place a liquidation for an isolated perpetualthat matches a maker order`: {
			perpetuals: []perptypes.Perpetual{
				constants.BtcUsd_SmallMarginRequirement_Isolated,
			},
			subaccounts: []satypes.Subaccount{
				constants.Carl_Num0_1BTC_Short,
				constants.Dave_Num0_1BTC_Long_46000USD_Short,
			},
			clobs:     []types.ClobPair{constants.ClobPair_Btc},
			feeParams: constants.PerpetualFeeParams,

			existingOrders: []types.Order{
				constants.Order_Carl_Num0_Id0_Clob0_Buy1BTC_Price49500_GTB10,
			},
			subaccountIds: &heap.LiquidationPriorityHeap{
				{
					SubaccountId: constants.Dave_Num0,
					Priority:     big.NewFloat(0),
				},
			},
			isolatedPositionsPriorityHeap: heap.NewLiquidationPriorityHeap(),

			MaxLiquidationAttemptsPerBlock:         2,
			MaxIsolatedLiquidationAttemptsPerBlock: 1,

			expectedSubaccountIds:                 heap.NewLiquidationPriorityHeap(),
			expectedIsolatedPositionsPriorityHeap: heap.NewLiquidationPriorityHeap(),
			expectedSubaccountsToDeleverage:       nil,
		},
		`Can only place one liquidation for an isolated perpetual per block`: {
			perpetuals: []perptypes.Perpetual{
				constants.BtcUsd_SmallMarginRequirement_Isolated,
			},
			subaccounts: []satypes.Subaccount{
				constants.Carl_Num0_1BTC_Short,
				constants.Dave_Num0_1BTC_Long_46000USD_Short,
				constants.Dave_Num1_1BTC_Long_46000USD_Short,
			},
			clobs:     []types.ClobPair{constants.ClobPair_Btc},
			feeParams: constants.PerpetualFeeParams,

			existingOrders: []types.Order{
				constants.Order_Carl_Num0_Id0_Clob0_Buy1BTC_Price49500_GTB10,
			},
			subaccountIds: &heap.LiquidationPriorityHeap{
				{
					SubaccountId: constants.Dave_Num0,
					Priority:     big.NewFloat(0),
				},
				{
					SubaccountId: constants.Dave_Num1,
					Priority:     big.NewFloat(1),
				},
			},
			isolatedPositionsPriorityHeap: heap.NewLiquidationPriorityHeap(),

			MaxLiquidationAttemptsPerBlock:         1,
			MaxIsolatedLiquidationAttemptsPerBlock: 1,

			expectedSubaccountIds: &heap.LiquidationPriorityHeap{
				{
					SubaccountId: constants.Dave_Num1,
					Priority:     big.NewFloat(1),
				},
			},
			expectedIsolatedPositionsPriorityHeap: heap.NewLiquidationPriorityHeap(),
			expectedSubaccountsToDeleverage:       nil,
		},
		`Can place two liquidations for an isolated perpetual per block`: {
			perpetuals: []perptypes.Perpetual{
				constants.BtcUsd_SmallMarginRequirement_Isolated,
			},
			subaccounts: []satypes.Subaccount{
				constants.Carl_Num0_1BTC_Short,
				constants.Dave_Num0_1BTC_Long_46000USD_Short,
				constants.Dave_Num1_1BTC_Long_46000USD_Short,
			},
			clobs:     []types.ClobPair{constants.ClobPair_Btc},
			feeParams: constants.PerpetualFeeParams,

			existingOrders: []types.Order{
				constants.Order_Carl_Num0_Id0_Clob0_Buy2BTC_Price49500_GTB10,
			},
			subaccountIds: &heap.LiquidationPriorityHeap{
				{
					SubaccountId: constants.Dave_Num0,
					Priority:     big.NewFloat(0),
				},
				{
					SubaccountId: constants.Dave_Num1,
					Priority:     big.NewFloat(1),
				},
			},
			isolatedPositionsPriorityHeap: heap.NewLiquidationPriorityHeap(),

			MaxLiquidationAttemptsPerBlock:         2,
			MaxIsolatedLiquidationAttemptsPerBlock: 1,

			expectedSubaccountIds:                 heap.NewLiquidationPriorityHeap(),
			expectedIsolatedPositionsPriorityHeap: heap.NewLiquidationPriorityHeap(),
			expectedSubaccountsToDeleverage:       nil,
		},
		`Can place one isolated and one normal liquidation`: {
			perpetuals: []perptypes.Perpetual{
				constants.BtcUsd_SmallMarginRequirement_Isolated,
				constants.EthUsd_20PercentInitial_10PercentMaintenance,
			},
			subaccounts: []satypes.Subaccount{
				constants.Carl_Num0_1BTC_Short,
				constants.Dave_Num0_1BTC_Long_46000USD_Short,
				constants.Dave_Num1_1ETH_Long_2900USD_Short,
				constants.Dave_Num2_1BTC_Long_46000USD_Short,
			},
			clobs:     []types.ClobPair{constants.ClobPair_Btc, constants.ClobPair_Eth},
			feeParams: constants.PerpetualFeeParams,

			existingOrders: []types.Order{
				constants.Order_Carl_Num0_Id0_Clob0_Buy2BTC_Price49500_GTB10,
			},
			subaccountIds: &heap.LiquidationPriorityHeap{
				{
					SubaccountId: constants.Dave_Num0,
					Priority:     big.NewFloat(0),
				},
				{
					SubaccountId: constants.Dave_Num2,
					Priority:     big.NewFloat(1),
				},
				{
					SubaccountId: constants.Dave_Num1,
					Priority:     big.NewFloat(2),
				},
			},
			isolatedPositionsPriorityHeap: heap.NewLiquidationPriorityHeap(),

			MaxLiquidationAttemptsPerBlock:         2,
			MaxIsolatedLiquidationAttemptsPerBlock: 1,

			expectedSubaccountIds: heap.NewLiquidationPriorityHeap(),
			expectedIsolatedPositionsPriorityHeap: &heap.LiquidationPriorityHeap{
				{
					SubaccountId: constants.Dave_Num2,
					Priority:     big.NewFloat(1),
				},
			},
			expectedSubaccountsToDeleverage: []heap.SubaccountToDeleverage{
				{
					SubaccountId: constants.Dave_Num1,
					PerpetualId:  1,
				},
			},
		},
		`Can place both isolated and one normal liquidation`: {
			perpetuals: []perptypes.Perpetual{
				constants.BtcUsd_SmallMarginRequirement_Isolated,
				constants.EthUsd_20PercentInitial_10PercentMaintenance,
			},
			subaccounts: []satypes.Subaccount{
				constants.Carl_Num0_1BTC_Short,
				constants.Dave_Num0_1BTC_Long_46000USD_Short,
				constants.Dave_Num1_1ETH_Long_2900USD_Short,
				constants.Dave_Num2_1BTC_Long_46000USD_Short,
			},
			clobs:     []types.ClobPair{constants.ClobPair_Btc, constants.ClobPair_Eth},
			feeParams: constants.PerpetualFeeParams,

			existingOrders: []types.Order{
				constants.Order_Carl_Num0_Id0_Clob0_Buy2BTC_Price49500_GTB10,
			},
			subaccountIds: &heap.LiquidationPriorityHeap{
				{
					SubaccountId: constants.Dave_Num0,
					Priority:     big.NewFloat(0),
				},
				{
					SubaccountId: constants.Dave_Num2,
					Priority:     big.NewFloat(1),
				},
				{
					SubaccountId: constants.Dave_Num1,
					Priority:     big.NewFloat(2),
				},
			},
			isolatedPositionsPriorityHeap: heap.NewLiquidationPriorityHeap(),

			MaxLiquidationAttemptsPerBlock:         3,
			MaxIsolatedLiquidationAttemptsPerBlock: 1,

			expectedSubaccountIds:                 heap.NewLiquidationPriorityHeap(),
			expectedIsolatedPositionsPriorityHeap: heap.NewLiquidationPriorityHeap(),
			expectedSubaccountsToDeleverage: []heap.SubaccountToDeleverage{
				{
					SubaccountId: constants.Dave_Num1,
					PerpetualId:  1,
				},
			},
		},
	}
	for name, tc := range tests {
		t.Run(name, func(t *testing.T) {
			// Setup keeper state.
			memClob := memclob.NewMemClobPriceTimePriority(false)
			mockBankKeeper := &mocks.BankKeeper{}
			mockBankKeeper.On(
				"SendCoins",
				mock.Anything,
				satypes.ModuleAddress,
				authtypes.NewModuleAddress(authtypes.FeeCollectorName),
				mock.Anything,
			).Return(nil)
			mockBankKeeper.On(
				"SendCoins",
				mock.Anything,
				authtypes.NewModuleAddress(satypes.ModuleName),
				perptypes.InsuranceFundModuleAddress,
				mock.Anything,
			).Return(nil)
			// Fee collector does not have any funds.
			mockBankKeeper.On(
				"SendCoins",
				mock.Anything,
				authtypes.NewModuleAddress(authtypes.FeeCollectorName),
				satypes.ModuleAddress,
				mock.Anything,
			).Return(sdkerrors.ErrInsufficientFunds)
			mockBankKeeper.On(
				"SendCoins",
				mock.Anything,
				mock.Anything,
				authtypes.NewModuleAddress(satypes.LiquidityFeeModuleAddress),
				mock.Anything,
			).Return(nil)
			mockBankKeeper.On(
				"SendCoins",
				mock.Anything,
				mock.Anything,
				mock.Anything,
				mock.Anything,
			).Return(nil)
			// Give the insurance fund a 1M USDC balance.
			mockBankKeeper.On(
				"GetBalance",
				mock.Anything,
				perptypes.InsuranceFundModuleAddress,
				constants.TDai.Denom,
			).Return(
				sdk.NewCoin(
					constants.TDai.Denom,
					sdkmath.NewIntFromBigInt(big.NewInt(1_000_000_000_000)),
				),
			)
			mockBankKeeper.On(
				"GetBalance",
				mock.Anything,
				mock.Anything,
				constants.TDai.Denom,
			).Return(
				sdk.NewCoin(constants.TDai.Denom, sdkmath.NewIntFromBigInt(new(big.Int))),
			)

			ks := keepertest.NewClobKeepersTestContext(t, memClob, mockBankKeeper, indexer_manager.NewIndexerEventManagerNoop())
			ks.RatelimitKeeper.SetAssetYieldIndex(ks.Ctx, big.NewRat(0, 1))

			ctx := ks.Ctx.WithIsCheckTx(true)
			// Create the default markets.
			keepertest.CreateTestMarkets(t, ctx, ks.PricesKeeper)

			// Create liquidity tiers.
			keepertest.CreateTestLiquidityTiers(t, ctx, ks.PerpetualsKeeper)

			require.NoError(t, ks.FeeTiersKeeper.SetPerpetualFeeParams(ctx, tc.feeParams))

			// Set up USDC asset in assets module.
			err := keepertest.CreateTDaiAsset(ctx, ks.AssetsKeeper)
			require.NoError(t, err)

			// Create all perpetuals.
			for _, p := range tc.perpetuals {
				_, err := ks.PerpetualsKeeper.CreatePerpetual(
					ctx,
					p.Params.Id,
					p.Params.Ticker,
					p.Params.MarketId,
					p.Params.AtomicResolution,
					p.Params.DefaultFundingPpm,
					p.Params.LiquidityTier,
					p.Params.MarketType,
					p.Params.DangerIndexPpm,
<<<<<<< HEAD
					p.YieldIndex,
=======
					p.Params.IsolatedMarketMaxCumulativeInsuranceFundDeltaPerBlock,
>>>>>>> 99676d0c
				)
				require.NoError(t, err)
			}

			perptest.SetUpDefaultPerpOIsForTest(
				t,
				ks.Ctx,
				ks.PerpetualsKeeper,
				tc.perpetuals,
			)

			// Create all subaccounts.
			for _, subaccount := range tc.subaccounts {
				ks.SubaccountsKeeper.SetSubaccount(ctx, subaccount)
			}

			// Create all CLOBs.
			for _, clobPair := range tc.clobs {
				_, err = ks.ClobKeeper.CreatePerpetualClobPair(
					ctx,
					clobPair.Id,
					clobtest.MustPerpetualId(clobPair),
					satypes.BaseQuantums(clobPair.StepBaseQuantums),
					clobPair.QuantumConversionExponent,
					clobPair.SubticksPerTick,
					clobPair.Status,
				)
				require.NoError(t, err)
			}

			// Initialize the liquidations config.
			require.NoError(
				t,
				ks.ClobKeeper.InitializeLiquidationsConfig(ctx, types.LiquidationsConfig_Default),
			)

			ks.ClobKeeper.Flags.MaxLiquidationAttemptsPerBlock = tc.MaxLiquidationAttemptsPerBlock
			ks.ClobKeeper.Flags.MaxIsolatedLiquidationAttemptsPerBlock = tc.MaxIsolatedLiquidationAttemptsPerBlock

			// Create all existing orders.
			for _, order := range tc.existingOrders {
				_, _, err := ks.ClobKeeper.PlaceShortTermOrder(ctx, &types.MsgPlaceOrder{Order: order})
				require.NoError(t, err)
			}

			subaccountsToDeleverage, err := ks.ClobKeeper.LiquidateSubaccountsAgainstOrderbookInternal(ctx, tc.subaccountIds, tc.isolatedPositionsPriorityHeap)
			require.NoError(t, err)

			require.Equal(t, tc.expectedSubaccountIds, tc.subaccountIds)
			require.Equal(t, tc.expectedIsolatedPositionsPriorityHeap, tc.isolatedPositionsPriorityHeap)
			require.Equal(t, tc.expectedSubaccountsToDeleverage, subaccountsToDeleverage)
		})
	}
}

func TestGetBestPerpetualPositionToLiquidateMultiplePositions(t *testing.T) {
	tests := map[string]struct {
		// Perpetuals state.
		perpetuals []perptypes.Perpetual
		// Subaccount state.
		subaccount satypes.Subaccount

		previouslyLiquidatedPerpetuals []uint32

		expectedPerpetualId uint32
		expectedError       bool
		expectedExactError  string
	}{
		`Expect ETH position to be liquidated first as BTC position is negligeable`: {
			perpetuals: []perptypes.Perpetual{
				constants.BtcUsd_SmallMarginRequirement_DangerIndex,
				constants.EthUsd_20PercentInitial_10PercentMaintenance_DangerIndex,
			},
			subaccount: constants.Dave_Num0_TinyBTC_Long_1ETH_Long_46000USD_Short,

			expectedPerpetualId: 1,
		},
		"Expect BTC position to be liquidated when it's the only position": {
			perpetuals: []perptypes.Perpetual{
				constants.BtcUsd_SmallMarginRequirement_DangerIndex,
			},
			subaccount:          constants.Carl_Num0_1BTC_Short,
			expectedPerpetualId: 0,
		},
		"Expect error when all positions have been previously liquidated": {
			perpetuals: []perptypes.Perpetual{
				constants.BtcUsd_SmallMarginRequirement_DangerIndex,
				constants.EthUsd_20PercentInitial_10PercentMaintenance_DangerIndex,
			},
			subaccount:                     constants.Dave_Num0_TinyBTC_Long_1ETH_Long_46000USD_Short,
			previouslyLiquidatedPerpetuals: []uint32{0, 1},
			expectedError:                  true,
			expectedExactError:             "Subaccount has no perpetual positions to liquidate",
		},
		"Expect second position when first has been previously liquidated": {
			perpetuals: []perptypes.Perpetual{
				constants.BtcUsd_SmallMarginRequirement_DangerIndex,
				constants.EthUsd_20PercentInitial_10PercentMaintenance_DangerIndex,
			},
			subaccount:                     constants.Dave_Num0_TinyBTC_Long_1ETH_Long_46000USD_Short,
			previouslyLiquidatedPerpetuals: []uint32{1},
			expectedPerpetualId:            0,
		},
		"Expect error when subaccount has no perpetual positions": {
			perpetuals: []perptypes.Perpetual{
				constants.BtcUsd_SmallMarginRequirement_DangerIndex,
			},
			subaccount: satypes.Subaccount{
				Id: &constants.Dave_Num0,
				AssetPositions: []*satypes.AssetPosition{
					{
						AssetId:  0,
						Quantums: dtypes.NewInt(1_000_000_000), // 1,000 USDC
					},
				},
			},
			expectedError:      true,
			expectedExactError: "Subaccount has no perpetual positions to liquidate",
		},
	}
	for name, tc := range tests {
		t.Run(name, func(t *testing.T) {
			// Setup keeper state.
			memClob := memclob.NewMemClobPriceTimePriority(false)
			mockBankKeeper := &mocks.BankKeeper{}
			mockBankKeeper.On(
				"GetBalance",
				mock.Anything,
				mock.Anything,
				constants.TDai.Denom,
			).Return(
				sdk.NewCoin(constants.TDai.Denom, sdkmath.NewIntFromBigInt(new(big.Int))),
			)

			ks := keepertest.NewClobKeepersTestContext(t, memClob, mockBankKeeper, indexer_manager.NewIndexerEventManagerNoop())
			ks.RatelimitKeeper.SetAssetYieldIndex(ks.Ctx, big.NewRat(0, 1))

			ctx := ks.Ctx.WithIsCheckTx(true)
			// Create the default markets.
			keepertest.CreateTestMarkets(t, ctx, ks.PricesKeeper)

			// Create liquidity tiers.
			keepertest.CreateTestLiquidityTiers(t, ctx, ks.PerpetualsKeeper)

			// Set up USDC asset in assets module.
			err := keepertest.CreateTDaiAsset(ctx, ks.AssetsKeeper)
			require.NoError(t, err)

			// Create all perpetuals.
			for _, p := range tc.perpetuals {
				_, err := ks.PerpetualsKeeper.CreatePerpetual(
					ctx,
					p.Params.Id,
					p.Params.Ticker,
					p.Params.MarketId,
					p.Params.AtomicResolution,
					p.Params.DefaultFundingPpm,
					p.Params.LiquidityTier,
					p.Params.MarketType,
					p.Params.DangerIndexPpm,
<<<<<<< HEAD
					p.YieldIndex,
=======
					p.Params.IsolatedMarketMaxCumulativeInsuranceFundDeltaPerBlock,
>>>>>>> 99676d0c
				)
				require.NoError(t, err)
			}

			perptest.SetUpDefaultPerpOIsForTest(
				t,
				ks.Ctx,
				ks.PerpetualsKeeper,
				tc.perpetuals,
			)

			// Create all subaccounts.
			ks.SubaccountsKeeper.SetSubaccount(ctx, tc.subaccount)

			// Initialize the liquidations config.
			require.NoError(
				t,
				ks.ClobKeeper.InitializeLiquidationsConfig(ctx, types.LiquidationsConfig_Default),
			)

			for _, perpId := range tc.previouslyLiquidatedPerpetuals {
				ks.ClobKeeper.MustUpdateSubaccountPerpetualLiquidated(ctx, *tc.subaccount.Id, perpId)
			}

			perpetualId, err := ks.ClobKeeper.GetBestPerpetualPositionToLiquidate(ctx, *tc.subaccount.Id)
			if tc.expectedError {
				require.Error(t, err)
				require.Contains(t, err.Error(), tc.expectedExactError)
			} else {
				require.NoError(t, err)
				require.Equal(t, tc.expectedPerpetualId, perpetualId)
			}
		})
	}
}

func TestEnsurePerpetualNotAlreadyLiquidated(t *testing.T) {
	tests := map[string]struct {
		perpetuals                     []perptypes.Perpetual
		subaccount                     satypes.Subaccount
		previouslyLiquidatedPerpetuals []uint32
		perpetualIdToCheck             uint32
		expectedError                  error
	}{
		"perpetual not liquidated": {
			perpetuals: []perptypes.Perpetual{
				constants.BtcUsd_SmallMarginRequirement,
				constants.EthUsd_20PercentInitial_10PercentMaintenance,
			},
			subaccount:                     constants.Dave_Num0_TinyBTC_Long_1ETH_Long_46000USD_Short,
			previouslyLiquidatedPerpetuals: []uint32{},
			perpetualIdToCheck:             0, // BTC
			expectedError:                  nil,
		},
		"perpetual already liquidated": {
			perpetuals: []perptypes.Perpetual{
				constants.BtcUsd_SmallMarginRequirement,
				constants.EthUsd_20PercentInitial_10PercentMaintenance,
			},
			subaccount:                     constants.Dave_Num0_TinyBTC_Long_1ETH_Long_46000USD_Short,
			previouslyLiquidatedPerpetuals: []uint32{0}, // BTC already liquidated
			perpetualIdToCheck:             0,           // BTC
			expectedError:                  types.ErrSubaccountHasLiquidatedPerpetual,
		},
		"different perpetual liquidated": {
			perpetuals: []perptypes.Perpetual{
				constants.BtcUsd_SmallMarginRequirement,
				constants.EthUsd_20PercentInitial_10PercentMaintenance,
			},
			subaccount:                     constants.Dave_Num0_TinyBTC_Long_1ETH_Long_46000USD_Short,
			previouslyLiquidatedPerpetuals: []uint32{1}, // ETH already liquidated
			perpetualIdToCheck:             0,           // BTC
			expectedError:                  nil,
		},
	}

	for name, tc := range tests {
		t.Run(name, func(t *testing.T) {
			// Setup keeper state.
			memClob := memclob.NewMemClobPriceTimePriority(false)
			mockBankKeeper := &mocks.BankKeeper{}
			ks := keepertest.NewClobKeepersTestContext(t, memClob, mockBankKeeper, indexer_manager.NewIndexerEventManagerNoop())

			ctx := ks.Ctx.WithIsCheckTx(true)

			// Create the default markets.
			keepertest.CreateTestMarkets(t, ctx, ks.PricesKeeper)

			// Create liquidity tiers.
			keepertest.CreateTestLiquidityTiers(t, ctx, ks.PerpetualsKeeper)

			// Set up USDC asset in assets module.
			err := keepertest.CreateTDaiAsset(ctx, ks.AssetsKeeper)
			require.NoError(t, err)

			// Create all perpetuals.
			for _, p := range tc.perpetuals {
				_, err := ks.PerpetualsKeeper.CreatePerpetual(
					ctx,
					p.Params.Id,
					p.Params.Ticker,
					p.Params.MarketId,
					p.Params.AtomicResolution,
					p.Params.DefaultFundingPpm,
					p.Params.LiquidityTier,
					p.Params.MarketType,
					p.Params.DangerIndexPpm,
<<<<<<< HEAD
					p.YieldIndex,
=======
					p.Params.IsolatedMarketMaxCumulativeInsuranceFundDeltaPerBlock,
>>>>>>> 99676d0c
				)
				require.NoError(t, err)
			}

			perptest.SetUpDefaultPerpOIsForTest(
				t,
				ks.Ctx,
				ks.PerpetualsKeeper,
				tc.perpetuals,
			)

			// Create the subaccount.
			ks.SubaccountsKeeper.SetSubaccount(ctx, tc.subaccount)

			// Initialize the liquidations config.
			require.NoError(t,
				ks.ClobKeeper.InitializeLiquidationsConfig(ctx, types.LiquidationsConfig_Default),
			)

			// Set up previously liquidated perpetuals.
			for _, perpId := range tc.previouslyLiquidatedPerpetuals {
				ks.ClobKeeper.MustUpdateSubaccountPerpetualLiquidated(ctx, *tc.subaccount.Id, perpId)
			}

			// Run the test.
			err = ks.ClobKeeper.EnsurePerpetualNotAlreadyLiquidated(ctx, *tc.subaccount.Id, tc.perpetualIdToCheck)

			if tc.expectedError != nil {
				require.ErrorIs(t, err, tc.expectedError)
			} else {
				require.NoError(t, err)
			}
		})
	}
}

func TestCheckInsuranceFundLimits(t *testing.T) {
	tests := map[string]struct {
		perpetuals         []perptypes.Perpetual
		liquidationsConfig types.LiquidationsConfig
		insuranceFundDelta *big.Int
		perpetualId        uint32
		expectedError      error
		expectPanic        bool
	}{
		"success - insurance fund delta within limits": {
			perpetuals: []perptypes.Perpetual{
				constants.BtcUsd_SmallMarginRequirement,
			},
			liquidationsConfig: types.LiquidationsConfig{
				InsuranceFundFeePpm: 10_000,
				FillablePriceConfig: types.FillablePriceConfig{
					BankruptcyAdjustmentPpm:           10_000_000,
					SpreadToMaintenanceMarginRatioPpm: 10_000,
				},
				MaxCumulativeInsuranceFundDelta: uint64(1_000_000),
			},
			insuranceFundDelta: big.NewInt(-500_000),
			perpetualId:        0,
			expectedError:      nil,
		},
		"failure - insurance fund delta exceeds remaining limit": {
			perpetuals: []perptypes.Perpetual{
				constants.BtcUsd_SmallMarginRequirement,
			},
			liquidationsConfig: types.LiquidationsConfig{
				InsuranceFundFeePpm: 10_000,
				FillablePriceConfig: types.FillablePriceConfig{
					BankruptcyAdjustmentPpm:           10_000_000,
					SpreadToMaintenanceMarginRatioPpm: 10_000,
				},
				MaxCumulativeInsuranceFundDelta: uint64(1_000_000),
			},
			insuranceFundDelta: big.NewInt(-1_100_000),
			perpetualId:        0,
			expectedError:      types.ErrLiquidationExceedsMaxInsuranceLost,
		},
		"success - insurance fund delta at limit": {
			perpetuals: []perptypes.Perpetual{
				constants.BtcUsd_SmallMarginRequirement,
			},
			liquidationsConfig: types.LiquidationsConfig{
				InsuranceFundFeePpm: 10_000,
				FillablePriceConfig: types.FillablePriceConfig{
					BankruptcyAdjustmentPpm:           10_000_000,
					SpreadToMaintenanceMarginRatioPpm: 10_000,
				},
				MaxCumulativeInsuranceFundDelta: uint64(1_000_000),
			},
			insuranceFundDelta: big.NewInt(-1_000_000),
			perpetualId:        0,
			expectedError:      nil,
		},
		"success - positive insurance fund delta": {
			perpetuals: []perptypes.Perpetual{
				constants.BtcUsd_SmallMarginRequirement,
			},
			liquidationsConfig: types.LiquidationsConfig{
				InsuranceFundFeePpm: 10_000,
				FillablePriceConfig: types.FillablePriceConfig{
					BankruptcyAdjustmentPpm:           10_000_000,
					SpreadToMaintenanceMarginRatioPpm: 10_000,
				},
				MaxCumulativeInsuranceFundDelta: uint64(1_000_000),
			},
			insuranceFundDelta: big.NewInt(2_000_000),
			perpetualId:        0,
			expectedError:      nil,
		},
	}

	for name, tc := range tests {
		t.Run(name, func(t *testing.T) {
			// Setup keeper state.
			memClob := memclob.NewMemClobPriceTimePriority(false)
			mockBankKeeper := &mocks.BankKeeper{}
			ks := keepertest.NewClobKeepersTestContext(t, memClob, mockBankKeeper, indexer_manager.NewIndexerEventManagerNoop())

			ctx := ks.Ctx.WithIsCheckTx(true)

			// Create the default markets.
			keepertest.CreateTestMarkets(t, ctx, ks.PricesKeeper)

			// Create liquidity tiers.
			keepertest.CreateTestLiquidityTiers(t, ctx, ks.PerpetualsKeeper)

			// Set up USDC asset in assets module.
			err := keepertest.CreateTDaiAsset(ctx, ks.AssetsKeeper)
			require.NoError(t, err)

			// Create all perpetuals.
			for _, p := range tc.perpetuals {
				_, err := ks.PerpetualsKeeper.CreatePerpetual(
					ctx,
					p.Params.Id,
					p.Params.Ticker,
					p.Params.MarketId,
					p.Params.AtomicResolution,
					p.Params.DefaultFundingPpm,
					p.Params.LiquidityTier,
					p.Params.MarketType,
					p.Params.DangerIndexPpm,
<<<<<<< HEAD
					p.YieldIndex,
=======
					p.Params.IsolatedMarketMaxCumulativeInsuranceFundDeltaPerBlock,
>>>>>>> 99676d0c
				)
				require.NoError(t, err)
			}

			// Set the liquidations config.
			err = ks.ClobKeeper.InitializeLiquidationsConfig(ctx, tc.liquidationsConfig)
			require.NoError(t, err)

			// Run the test.
			if tc.expectPanic {
				require.Panics(t, func() {
					_ = ks.ClobKeeper.CheckInsuranceFundLimits(
						ctx,
						tc.perpetualId,
						tc.insuranceFundDelta,
					)
				})
			} else {
				err := ks.ClobKeeper.CheckInsuranceFundLimits(
					ctx,
					tc.perpetualId,
					tc.insuranceFundDelta,
				)
				if tc.expectedError != nil {
					require.Error(t, err)
				} else {
					require.NoError(t, err)
				}
			}
		})
	}
}<|MERGE_RESOLUTION|>--- conflicted
+++ resolved
@@ -339,11 +339,8 @@
 					p.Params.LiquidityTier,
 					p.Params.MarketType,
 					p.Params.DangerIndexPpm,
-<<<<<<< HEAD
+					p.Params.IsolatedMarketMaxCumulativeInsuranceFundDeltaPerBlock,
 					p.YieldIndex,
-=======
-					p.Params.IsolatedMarketMaxCumulativeInsuranceFundDeltaPerBlock,
->>>>>>> 99676d0c
 				)
 				require.NoError(t, err)
 			}
@@ -465,11 +462,8 @@
 					p.Params.LiquidityTier,
 					p.Params.MarketType,
 					p.Params.DangerIndexPpm,
-<<<<<<< HEAD
+					p.Params.IsolatedMarketMaxCumulativeInsuranceFundDeltaPerBlock,
 					p.YieldIndex,
-=======
-					p.Params.IsolatedMarketMaxCumulativeInsuranceFundDeltaPerBlock,
->>>>>>> 99676d0c
 				)
 				require.NoError(t, err)
 			}
@@ -1142,11 +1136,8 @@
 					perpetual.Params.LiquidityTier,
 					perpetual.Params.MarketType,
 					perpetual.Params.DangerIndexPpm,
-<<<<<<< HEAD
+					perpetual.Params.IsolatedMarketMaxCumulativeInsuranceFundDeltaPerBlock,
 					perpetual.YieldIndex,
-=======
-					perpetual.Params.IsolatedMarketMaxCumulativeInsuranceFundDeltaPerBlock,
->>>>>>> 99676d0c
 				)
 				require.NoError(t, err)
 			}
@@ -1733,11 +1724,8 @@
 					p.Params.LiquidityTier,
 					p.Params.MarketType,
 					p.Params.DangerIndexPpm,
-<<<<<<< HEAD
+					p.Params.IsolatedMarketMaxCumulativeInsuranceFundDeltaPerBlock,
 					p.YieldIndex,
-=======
-					p.Params.IsolatedMarketMaxCumulativeInsuranceFundDeltaPerBlock,
->>>>>>> 99676d0c
 				)
 				require.NoError(t, err)
 			}
@@ -2602,11 +2590,8 @@
 					perpetual.Params.LiquidityTier,
 					perpetual.Params.MarketType,
 					perpetual.Params.DangerIndexPpm,
-<<<<<<< HEAD
+					perpetual.Params.IsolatedMarketMaxCumulativeInsuranceFundDeltaPerBlock,
 					perpetual.YieldIndex,
-=======
-					perpetual.Params.IsolatedMarketMaxCumulativeInsuranceFundDeltaPerBlock,
->>>>>>> 99676d0c
 				)
 				require.NoError(t, err)
 			}
@@ -2944,11 +2929,8 @@
 					p.Params.LiquidityTier,
 					p.Params.MarketType,
 					p.Params.DangerIndexPpm,
-<<<<<<< HEAD
+					p.Params.IsolatedMarketMaxCumulativeInsuranceFundDeltaPerBlock,
 					p.YieldIndex,
-=======
-					p.Params.IsolatedMarketMaxCumulativeInsuranceFundDeltaPerBlock,
->>>>>>> 99676d0c
 				)
 				require.NoError(t, err)
 			}
@@ -3379,11 +3361,8 @@
 					p.Params.LiquidityTier,
 					p.Params.MarketType,
 					p.Params.DangerIndexPpm,
-<<<<<<< HEAD
+					p.Params.IsolatedMarketMaxCumulativeInsuranceFundDeltaPerBlock,
 					p.YieldIndex,
-=======
-					p.Params.IsolatedMarketMaxCumulativeInsuranceFundDeltaPerBlock,
->>>>>>> 99676d0c
 				)
 				require.NoError(t, err)
 			}
@@ -3870,11 +3849,8 @@
 					p.Params.LiquidityTier,
 					p.Params.MarketType,
 					p.Params.DangerIndexPpm,
-<<<<<<< HEAD
+					p.Params.IsolatedMarketMaxCumulativeInsuranceFundDeltaPerBlock,
 					p.YieldIndex,
-=======
-					p.Params.IsolatedMarketMaxCumulativeInsuranceFundDeltaPerBlock,
->>>>>>> 99676d0c
 				)
 				require.NoError(t, err)
 			}
@@ -4253,11 +4229,8 @@
 					p.Params.LiquidityTier,
 					p.Params.MarketType,
 					p.Params.DangerIndexPpm,
-<<<<<<< HEAD
+					p.Params.IsolatedMarketMaxCumulativeInsuranceFundDeltaPerBlock,
 					p.YieldIndex,
-=======
-					p.Params.IsolatedMarketMaxCumulativeInsuranceFundDeltaPerBlock,
->>>>>>> 99676d0c
 				)
 				require.NoError(t, err)
 			}
@@ -4507,11 +4480,8 @@
 					p.Params.LiquidityTier,
 					p.Params.MarketType,
 					p.Params.DangerIndexPpm,
-<<<<<<< HEAD
+					p.Params.IsolatedMarketMaxCumulativeInsuranceFundDeltaPerBlock,
 					p.YieldIndex,
-=======
-					p.Params.IsolatedMarketMaxCumulativeInsuranceFundDeltaPerBlock,
->>>>>>> 99676d0c
 				)
 				require.NoError(t, err)
 			}
@@ -5480,11 +5450,8 @@
 					p.Params.LiquidityTier,
 					p.Params.MarketType,
 					p.Params.DangerIndexPpm,
-<<<<<<< HEAD
+					p.Params.IsolatedMarketMaxCumulativeInsuranceFundDeltaPerBlock,
 					p.YieldIndex,
-=======
-					p.Params.IsolatedMarketMaxCumulativeInsuranceFundDeltaPerBlock,
->>>>>>> 99676d0c
 				)
 				require.NoError(t, err)
 			}
@@ -5645,11 +5612,8 @@
 					p.Params.LiquidityTier,
 					p.Params.MarketType,
 					p.Params.DangerIndexPpm,
-<<<<<<< HEAD
+					p.Params.IsolatedMarketMaxCumulativeInsuranceFundDeltaPerBlock,
 					p.YieldIndex,
-=======
-					p.Params.IsolatedMarketMaxCumulativeInsuranceFundDeltaPerBlock,
->>>>>>> 99676d0c
 				)
 				require.NoError(t, err)
 			}
@@ -5757,11 +5721,8 @@
 					p.Params.LiquidityTier,
 					p.Params.MarketType,
 					p.Params.DangerIndexPpm,
-<<<<<<< HEAD
+					p.Params.IsolatedMarketMaxCumulativeInsuranceFundDeltaPerBlock,
 					p.YieldIndex,
-=======
-					p.Params.IsolatedMarketMaxCumulativeInsuranceFundDeltaPerBlock,
->>>>>>> 99676d0c
 				)
 				require.NoError(t, err)
 			}
@@ -5904,11 +5865,8 @@
 					p.Params.LiquidityTier,
 					p.Params.MarketType,
 					p.Params.DangerIndexPpm,
-<<<<<<< HEAD
+					p.Params.IsolatedMarketMaxCumulativeInsuranceFundDeltaPerBlock,
 					p.YieldIndex,
-=======
-					p.Params.IsolatedMarketMaxCumulativeInsuranceFundDeltaPerBlock,
->>>>>>> 99676d0c
 				)
 				require.NoError(t, err)
 			}
