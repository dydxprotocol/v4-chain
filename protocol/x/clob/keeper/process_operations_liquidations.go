--- conflicted
+++ resolved
@@ -100,16 +100,9 @@
 	}
 
 	// Validate that processing the liquidation fill does not leave insufficient funds
-<<<<<<< HEAD
-	// in the insurance fund (such that deleveraging is required and the liquidation couldn't
-	// have possibly continued).
-	if k.ShouldPerformDeleveraging(ctx, insuranceFundDelta) {
-		k.Logger(ctx).Info("ProcessMatches: insurance fund does not have enough balance and deleveraging is required.")
-=======
 	// in the insurance fund (such that the liquidation couldn't have possibly continued).
 	if !k.IsValidInsuranceFundDelta(ctx, insuranceFundDelta) {
-		ctx.Logger().Info("ProcessMatches: insurance fund has insufficient balance to process the liquidation.")
->>>>>>> fe8eb0e4
+		k.Logger(ctx).Info("ProcessMatches: insurance fund has insufficient balance to process the liquidation.")
 		return nil, sdkerrors.Wrapf(
 			types.ErrInsuranceFundHasInsufficientFunds,
 			"Liquidation order %v, insurance fund delta %v",
