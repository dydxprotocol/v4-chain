package keeper_test

import (
	"errors"
	"fmt"
	"math"
	"math/big"
	"testing"
	"time"

	indexerevents "github.com/StreamFinance-Protocol/stream-chain/protocol/indexer/events"
	"github.com/StreamFinance-Protocol/stream-chain/protocol/indexer/indexer_manager"
	"github.com/StreamFinance-Protocol/stream-chain/protocol/lib"
	ratelimittypes "github.com/StreamFinance-Protocol/stream-chain/protocol/x/ratelimit/types"

	sdkmath "cosmossdk.io/math"

	"github.com/StreamFinance-Protocol/stream-chain/protocol/dtypes"
	"github.com/StreamFinance-Protocol/stream-chain/protocol/mocks"
	clobtest "github.com/StreamFinance-Protocol/stream-chain/protocol/testutil/clob"
	"github.com/StreamFinance-Protocol/stream-chain/protocol/testutil/constants"
	keepertest "github.com/StreamFinance-Protocol/stream-chain/protocol/testutil/keeper"
	perptest "github.com/StreamFinance-Protocol/stream-chain/protocol/testutil/perpetuals"
	assettypes "github.com/StreamFinance-Protocol/stream-chain/protocol/x/assets/types"
	blocktimetypes "github.com/StreamFinance-Protocol/stream-chain/protocol/x/blocktime/types"
	"github.com/StreamFinance-Protocol/stream-chain/protocol/x/clob/memclob"
	"github.com/StreamFinance-Protocol/stream-chain/protocol/x/clob/types"
	perptypes "github.com/StreamFinance-Protocol/stream-chain/protocol/x/perpetuals/types"
	pricestypes "github.com/StreamFinance-Protocol/stream-chain/protocol/x/prices/types"
	satypes "github.com/StreamFinance-Protocol/stream-chain/protocol/x/subaccounts/types"
	sdk "github.com/cosmos/cosmos-sdk/types"
	authtypes "github.com/cosmos/cosmos-sdk/x/auth/types"
	"github.com/stretchr/testify/mock"
	"github.com/stretchr/testify/require"
)

func TestGetInsuranceFundBalanceInQuoteQuantums(t *testing.T) {
	tests := map[string]struct {
		// Setup
		assets               []assettypes.Asset
		insuranceFundBalance *big.Int
		perpetualId          uint32
		perpetual            *perptypes.Perpetual

		// Expectations.
		expectedInsuranceFundBalance *big.Int
		expectedError                error
	}{
		"can get zero balance": {
			assets: []assettypes.Asset{
				*constants.TDai,
			},
			perpetualId:                  0,
			insuranceFundBalance:         new(big.Int),
			expectedInsuranceFundBalance: big.NewInt(0),
		},
		"can get positive balance": {
			assets: []assettypes.Asset{
				*constants.TDai,
			},
			perpetualId:                  0,
			insuranceFundBalance:         big.NewInt(100),
			expectedInsuranceFundBalance: big.NewInt(100),
		},
		"can get greater than MaxUint64 balance": {
			assets: []assettypes.Asset{
				*constants.TDai,
			},
			perpetualId: 0,
			insuranceFundBalance: new(big.Int).Add(
				new(big.Int).SetUint64(math.MaxUint64),
				new(big.Int).SetUint64(math.MaxUint64),
			),
			expectedInsuranceFundBalance: new(big.Int).Add(
				new(big.Int).SetUint64(math.MaxUint64),
				new(big.Int).SetUint64(math.MaxUint64),
			),
		},
		"can get zero balance - isolated market": {
			assets: []assettypes.Asset{
				*constants.TDai,
			},
			perpetualId:                  3, // Isolated market.
			insuranceFundBalance:         new(big.Int),
			expectedInsuranceFundBalance: big.NewInt(0),
		},
		"can get positive balance - isolated market": {
			assets: []assettypes.Asset{
				*constants.TDai,
			},
			perpetualId:                  3, // Isolated market.
			insuranceFundBalance:         big.NewInt(100),
			expectedInsuranceFundBalance: big.NewInt(100),
		},
		"panics when asset not found in state": {
			assets:        []assettypes.Asset{},
			perpetualId:   0,
			expectedError: errors.New("GetInsuranceFundBalanceInQuoteQuantums: TDai asset not found in state"),
		},
	}

	for name, tc := range tests {
		t.Run(name, func(t *testing.T) {
			// Setup keeper state.
			memClob := memclob.NewMemClobPriceTimePriority(false)
			bankMock := &mocks.BankKeeper{}
			ks := keepertest.NewClobKeepersTestContext(t, memClob, bankMock, &mocks.IndexerEventManager{})

			ctx := ks.Ctx.WithIsCheckTx(true)
			// Create the default markets.
			keepertest.CreateTestMarkets(t, ctx, ks.PricesKeeper)

			// Create liquidity tiers.
			keepertest.CreateTestLiquidityTiers(t, ctx, ks.PerpetualsKeeper)

			keepertest.CreateTestPerpetuals(t, ctx, ks.PerpetualsKeeper)

			for _, a := range tc.assets {
				_, err := ks.AssetsKeeper.CreateAsset(
					ks.Ctx,
					a.Id,
					a.Symbol,
					a.Denom,
					a.DenomExponent,
					a.HasMarket,
					a.MarketId,
					a.AtomicResolution,
					a.AssetYieldIndex,
				)
				require.NoError(t, err)
			}

			insuranceFundAddr, err := ks.PerpetualsKeeper.GetInsuranceFundModuleAddress(ks.Ctx, tc.perpetualId)
			require.NoError(t, err)

			if tc.insuranceFundBalance != nil {
				bankMock.On(
					"GetBalance",
					mock.Anything,
					insuranceFundAddr,
					constants.TDai.Denom,
				).Return(
					sdk.NewCoin(constants.TDai.Denom, sdkmath.NewIntFromBigInt(tc.insuranceFundBalance)),
				)
			}

			if tc.expectedError != nil {
				require.PanicsWithValue(
					t,
					tc.expectedError.Error(),
					func() {
						ks.ClobKeeper.GetInsuranceFundBalanceInQuoteQuantums(ks.Ctx, tc.perpetualId)
					},
				)
			} else {
				require.Equal(
					t,
					tc.expectedInsuranceFundBalance,
					ks.ClobKeeper.GetInsuranceFundBalanceInQuoteQuantums(ks.Ctx, tc.perpetualId),
				)
			}
		})
	}
}

func TestIsValidInsuranceFundDelta(t *testing.T) {
	tests := map[string]struct {
		// Setup
		insuranceFundBalance *big.Int
		insuranceFundDelta   *big.Int

		// Expectations.
		expectedIsValidInsuranceFundDelta bool
	}{
		"valid: zero insurance fund delta": {
			insuranceFundBalance: big.NewInt(9_998_000_000), // $9,998
			insuranceFundDelta:   big.NewInt(0),

			expectedIsValidInsuranceFundDelta: true,
		},
		"valid: zero insurance fund delta and zero balance": {
			insuranceFundBalance: big.NewInt(0), // $0
			insuranceFundDelta:   big.NewInt(0),

			expectedIsValidInsuranceFundDelta: true,
		},
		"valid: positive insurance fund delta": {
			insuranceFundBalance: big.NewInt(9_998_000_000), // $9,998
			insuranceFundDelta:   big.NewInt(1_000_000),

			expectedIsValidInsuranceFundDelta: true,
		},
		"valid: positive insurance fund delta and zero balance": {
			insuranceFundBalance: big.NewInt(0), // $0
			insuranceFundDelta:   big.NewInt(1_000_000),

			expectedIsValidInsuranceFundDelta: true,
		},
		"valid: negative insurance fund delta - insurance fund is still positive after delta": {
			insuranceFundBalance: big.NewInt(9_998_000_000), // $10,000
			insuranceFundDelta:   big.NewInt(-1_000_000),

			expectedIsValidInsuranceFundDelta: true,
		},
		"valid: negative insurance fund delta - insurance fund has zero balance after delta": {
			insuranceFundBalance: big.NewInt(10_000_000_000),
			insuranceFundDelta:   big.NewInt(-10_000_000_000),

			expectedIsValidInsuranceFundDelta: true,
		},
		"invalid: negative insurance fund delta - insurance fund is negative after delta": {
			insuranceFundBalance: big.NewInt(10_000_000_000),
			insuranceFundDelta:   big.NewInt(-10_000_000_001),

			expectedIsValidInsuranceFundDelta: false,
		},
		"invalid: negative insurance fund delta - insurance fund was empty and is negative after delta": {
			insuranceFundBalance: big.NewInt(0),
			insuranceFundDelta:   big.NewInt(-1),

			expectedIsValidInsuranceFundDelta: false,
		},
	}

	for name, tc := range tests {
		t.Run(name, func(t *testing.T) {
			// Setup keeper state.
			memClob := memclob.NewMemClobPriceTimePriority(false)
			bankMock := &mocks.BankKeeper{}
			ks := keepertest.NewClobKeepersTestContext(t, memClob, bankMock, &mocks.IndexerEventManager{})

			err := keepertest.CreateTDaiAsset(ks.Ctx, ks.AssetsKeeper)
			require.NoError(t, err)

			ctx := ks.Ctx.WithIsCheckTx(true)
			keepertest.CreateTestMarkets(t, ctx, ks.PricesKeeper)

			// Create liquidity tiers.
			keepertest.CreateTestLiquidityTiers(t, ctx, ks.PerpetualsKeeper)

			keepertest.CreateTestPerpetuals(t, ctx, ks.PerpetualsKeeper)

			bankMock.On(
				"GetBalance",
				mock.Anything,
				perptypes.InsuranceFundModuleAddress,
				constants.TDai.Denom,
			).Return(
				sdk.NewCoin(constants.TDai.Denom, sdkmath.NewIntFromBigInt(tc.insuranceFundBalance)),
			)
			require.Equal(
				t,
				tc.expectedIsValidInsuranceFundDelta,
				ks.ClobKeeper.IsValidInsuranceFundDelta(
					ks.Ctx,
					tc.insuranceFundDelta,
					0,
				),
			)
		})
	}
}

func TestCanDeleverageSubaccount(t *testing.T) {
	tests := map[string]struct {
		// Setup
		liquidationConfig             types.LiquidationsConfig
		insuranceFundBalance          *big.Int
		subaccount                    satypes.Subaccount
		marketIdToOraclePriceOverride map[uint32]uint64
		clobPairs                     []types.ClobPair

		// Expectations.
		expectedShouldDeleverageAtBankruptcyPrice bool
		expectedShouldDeleverageAtOraclePrice     bool
	}{
		`Cannot deleverage when subaccount has positive TNC`: {
			liquidationConfig:    constants.LiquidationsConfig_No_Limit,
			insuranceFundBalance: big.NewInt(10_000_000_001), // $10,000.000001
			subaccount:           constants.Carl_Num0_1BTC_Short_54999USD,
			marketIdToOraclePriceOverride: map[uint32]uint64{
				constants.BtcUsd.MarketId: 5_000_000_000, // $50,000 / BTC
			},
			clobPairs: []types.ClobPair{
				constants.ClobPair_Btc,
			},

			expectedShouldDeleverageAtBankruptcyPrice: false,
			expectedShouldDeleverageAtOraclePrice:     false,
		},
		`Cannot deleverage when subaccount has zero TNC`: {
			liquidationConfig:    constants.LiquidationsConfig_No_Limit,
			insuranceFundBalance: big.NewInt(10_000_000_001), // $10,000.000001
			subaccount:           constants.Carl_Num0_1BTC_Short_54999USD,
			marketIdToOraclePriceOverride: map[uint32]uint64{
				constants.BtcUsd.MarketId: 5_499_000_000, // $54,999 / BTC
			},
			clobPairs: []types.ClobPair{
				constants.ClobPair_Btc,
			},

			expectedShouldDeleverageAtBankruptcyPrice: false,
			expectedShouldDeleverageAtOraclePrice:     false,
		},
		`Can deleverage when subaccount has negative TNC`: {
			liquidationConfig:    constants.LiquidationsConfig_No_Limit,
			insuranceFundBalance: big.NewInt(10_000_000_000), // $10,000
			subaccount:           constants.Carl_Num0_1BTC_Short_54999USD,
			marketIdToOraclePriceOverride: map[uint32]uint64{
				constants.BtcUsd.MarketId: 5_500_000_000, // $55,000 / BTC
			},
			clobPairs: []types.ClobPair{
				constants.ClobPair_Btc,
			},

			expectedShouldDeleverageAtBankruptcyPrice: true,
			expectedShouldDeleverageAtOraclePrice:     false,
		},
		`Can deleverage when subaccount has negative TNC and clob pair has status FINAL_SETTLEMENT`: {
			liquidationConfig:    constants.LiquidationsConfig_No_Limit,
			insuranceFundBalance: big.NewInt(10_000_000_000), // $10,000
			subaccount:           constants.Carl_Num0_1BTC_Short_54999USD,
			marketIdToOraclePriceOverride: map[uint32]uint64{
				constants.BtcUsd.MarketId: 5_500_000_000, // $55,000 / BTC
			},
			clobPairs: []types.ClobPair{
				constants.ClobPair_Btc_Final_Settlement,
			},

			expectedShouldDeleverageAtBankruptcyPrice: true,
			expectedShouldDeleverageAtOraclePrice:     false,
		},
		`Can final settle deleverage when subaccount has positive TNC and clob pair has status FINAL_SETTLEMENT`: {
			liquidationConfig:    constants.LiquidationsConfig_No_Limit,
			insuranceFundBalance: big.NewInt(10_000_000_001), // $10,000.000001
			subaccount:           constants.Carl_Num0_1BTC_Short_54999USD,
			marketIdToOraclePriceOverride: map[uint32]uint64{
				constants.BtcUsd.MarketId: 5_000_000_000, // $50,000 / BTC
			},
			clobPairs: []types.ClobPair{
				constants.ClobPair_Btc_Final_Settlement,
			},

			expectedShouldDeleverageAtBankruptcyPrice: false,
			expectedShouldDeleverageAtOraclePrice:     true,
		},
	}

	for name, tc := range tests {
		t.Run(name, func(t *testing.T) {
			// Setup keeper state.
			memClob := memclob.NewMemClobPriceTimePriority(false)
			bankMock := &mocks.BankKeeper{}
			mockIndexerEventManager := &mocks.IndexerEventManager{}
			ks := keepertest.NewClobKeepersTestContext(t, memClob, bankMock, mockIndexerEventManager)

			ks.RatelimitKeeper.SetAssetYieldIndex(ks.Ctx, big.NewRat(1, 1))

			err := keepertest.CreateTDaiAsset(ks.Ctx, ks.AssetsKeeper)
			require.NoError(t, err)

			// Initialize the liquidations config.
			err = ks.ClobKeeper.InitializeLiquidationsConfig(ks.Ctx, tc.liquidationConfig)
			require.NoError(t, err)

			bankMock.On(
				"GetBalance",
				mock.Anything,
				perptypes.InsuranceFundModuleAddress,
				constants.TDai.Denom,
			).Return(
				sdk.NewCoin(constants.TDai.Denom, sdkmath.NewIntFromBigInt(tc.insuranceFundBalance)),
			)
			bankMock.On(
				"GetBalance",
				mock.Anything,
				authtypes.NewModuleAddress(ratelimittypes.TDaiPoolAccount),
				constants.TDai.Denom,
			).Return(sdk.NewCoin(constants.TDai.Denom, sdkmath.NewIntFromBigInt(new(big.Int).SetUint64(1_000_000_000_000))))

			// Create test markets.
			keepertest.CreateTestMarkets(t, ks.Ctx, ks.PricesKeeper)

			// Create liquidity tiers.
			keepertest.CreateTestLiquidityTiers(t, ks.Ctx, ks.PerpetualsKeeper)

			// Update the prices on the test markets.
			for marketId, oraclePrice := range tc.marketIdToOraclePriceOverride {
				err := ks.PricesKeeper.UpdateSpotAndPnlMarketPrices(
					ks.Ctx,
					&pricestypes.MarketPriceUpdate{
						MarketId:  marketId,
						SpotPrice: oraclePrice,
						PnlPrice:  oraclePrice,
					},
				)
				require.NoError(t, err)
			}

			perpetuals := []perptypes.Perpetual{
				constants.BtcUsd_20PercentInitial_10PercentMaintenance,
			}
			for _, perpetual := range perpetuals {
				_, err = ks.PerpetualsKeeper.CreatePerpetual(
					ks.Ctx,
					perpetual.Params.Id,
					perpetual.Params.Ticker,
					perpetual.Params.MarketId,
					perpetual.Params.AtomicResolution,
					perpetual.Params.DefaultFundingPpm,
					perpetual.Params.LiquidityTier,
					perpetual.Params.MarketType,
					perpetual.Params.DangerIndexPpm,
					perpetual.Params.IsolatedMarketMaxCumulativeInsuranceFundDeltaPerBlock,
					perpetual.YieldIndex,
				)
				require.NoError(t, err)
			}

			for i, clobPair := range tc.clobPairs {
				mockIndexerEventManager.On("AddTxnEvent",
					ks.Ctx,
					indexerevents.SubtypePerpetualMarket,
					indexerevents.PerpetualMarketEventVersion,
					indexer_manager.GetBytes(
						indexerevents.NewPerpetualMarketCreateEvent(
							clobPair.MustGetPerpetualId(),
							clobPair.Id,
							perpetuals[i].Params.Ticker,
							perpetuals[i].Params.MarketId,
							clobPair.Status,
							clobPair.QuantumConversionExponent,
							perpetuals[i].Params.AtomicResolution,
							clobPair.SubticksPerTick,
							clobPair.StepBaseQuantums,
							perpetuals[i].Params.LiquidityTier,
							perpetuals[i].Params.MarketType,
							perpetuals[i].Params.DangerIndexPpm,
<<<<<<< HEAD
							lib.UintToString(perpetuals[i].Params.IsolatedMarketMaxCumulativeInsuranceFundDeltaPerBlock),
=======
							fmt.Sprintf("%d", perpetuals[i].Params.IsolatedMarketMaxCumulativeInsuranceFundDeltaPerBlock),
>>>>>>> 8c3ee5ac
						),
					),
				).Once().Return()

				_, err = ks.ClobKeeper.CreatePerpetualClobPair(
					ks.Ctx,
					clobPair.Id,
					clobPair.MustGetPerpetualId(),
					satypes.BaseQuantums(clobPair.StepBaseQuantums),
					clobPair.QuantumConversionExponent,
					clobPair.SubticksPerTick,
					clobPair.Status,
				)
				require.NoError(t, err)
			}

			ks.SubaccountsKeeper.SetSubaccount(ks.Ctx, tc.subaccount)

			shouldDeleverageAtBankruptcyPrice, shouldDeleverageAtOraclePrice, err := ks.ClobKeeper.CanDeleverageSubaccount(
				ks.Ctx,
				*tc.subaccount.Id,
				0,
			)
			require.NoError(t, err)
			require.Equal(
				t,
				tc.expectedShouldDeleverageAtBankruptcyPrice,
				shouldDeleverageAtBankruptcyPrice,
			)
			require.Equal(
				t,
				tc.expectedShouldDeleverageAtOraclePrice,
				shouldDeleverageAtOraclePrice,
			)
		})
	}
}

func TestOffsetSubaccountPerpetualPosition(t *testing.T) {
	tests := map[string]struct {
		// Setup.
		subaccounts []satypes.Subaccount

		// Parameters.
		liquidatedSubaccountId satypes.SubaccountId
		perpetualId            uint32
		deltaQuantums          *big.Int

		// Expectations.
		expectedSubaccounts       []satypes.Subaccount
		expectedFills             []types.MatchPerpetualDeleveraging_Fill
		expectedQuantumsRemaining *big.Int
		// Expected remaining OI after test.
		// The test initializes each perp with default open interest of 1 full coin.
		expectedOpenInterest *big.Int
	}{
		"Can get one offsetting subaccount for deleveraged short": {
			subaccounts: []satypes.Subaccount{
				constants.Carl_Num0_1BTC_Short_54999USD,
				constants.Dave_Num0_1BTC_Long_50000USD,
			},
			liquidatedSubaccountId: constants.Carl_Num0,
			perpetualId:            0,
			deltaQuantums:          big.NewInt(100_000_000),
			expectedSubaccounts: []satypes.Subaccount{
				{
					Id:              &constants.Carl_Num0,
					AssetYieldIndex: big.NewRat(1, 1).String(),
				},
				{
					Id: &constants.Dave_Num0,
					// TNC of liquidated subaccount is $4,999, which means the bankruptcy price
					// to close 1 BTC short is $54,999 and we close both positions at this price.
					AssetPositions: keepertest.CreateTDaiAssetPosition(
						big.NewInt(50_000_000_000 + 54_999_000_000),
					),
					AssetYieldIndex: big.NewRat(1, 1).String(),
				},
			},
			expectedFills: []types.MatchPerpetualDeleveraging_Fill{
				{
					OffsettingSubaccountId: constants.Dave_Num0,
					FillAmount:             100_000_000,
				},
			},
			expectedQuantumsRemaining: new(big.Int),
			expectedOpenInterest:      new(big.Int), // fully deleveraged
		},
		"Can get one offsetting subaccount for deleveraged long": {
			subaccounts: []satypes.Subaccount{
				constants.Carl_Num0_1BTC_Long_54999USD,
				constants.Dave_Num0_1BTC_Short_100000USD,
			},
			liquidatedSubaccountId: constants.Carl_Num0,
			perpetualId:            0,
			deltaQuantums:          big.NewInt(-100_000_000),
			expectedSubaccounts: []satypes.Subaccount{
				{
					Id:              &constants.Carl_Num0,
					AssetYieldIndex: big.NewRat(1, 1).String(),
				},
				{
					Id: &constants.Dave_Num0,
					AssetPositions: keepertest.CreateTDaiAssetPosition(
						big.NewInt(100_000_000_000 - 54_999_000_000),
					),
					AssetYieldIndex: big.NewRat(1, 1).String(),
				},
			},
			expectedFills: []types.MatchPerpetualDeleveraging_Fill{
				{
					OffsettingSubaccountId: constants.Dave_Num0,
					FillAmount:             100_000_000,
				},
			},
			expectedQuantumsRemaining: new(big.Int),
			expectedOpenInterest:      new(big.Int), // fully deleveraged
		},
		"Can get multiple offsetting subaccounts": {
			subaccounts: []satypes.Subaccount{
				constants.Carl_Num0_1BTC_Short_54999USD,
				{
					Id: &constants.Dave_Num0,
					AssetPositions: []*satypes.AssetPosition{
						&constants.TDai_Asset_50_000,
					},
					PerpetualPositions: []*satypes.PerpetualPosition{
						{
							PerpetualId: 0,
							Quantums:    dtypes.NewInt(50_000_000), // 0.5 BTC
						},
					},
					AssetYieldIndex: big.NewRat(1, 1).String(),
				},
				{
					Id: &constants.Dave_Num1,
					AssetPositions: []*satypes.AssetPosition{
						&constants.TDai_Asset_50_000,
					},
					PerpetualPositions: []*satypes.PerpetualPosition{
						{
							PerpetualId: 0,
							Quantums:    dtypes.NewInt(50_000_000), // 0.5 BTC
						},
					},
					AssetYieldIndex: big.NewRat(1, 1).String(),
				},
			},
			liquidatedSubaccountId: constants.Carl_Num0,
			perpetualId:            0,
			deltaQuantums:          big.NewInt(100_000_000),
			expectedSubaccounts: []satypes.Subaccount{
				{
					Id:              &constants.Carl_Num0,
					AssetYieldIndex: big.NewRat(1, 1).String(),
				},
				{
					Id: &constants.Dave_Num0,
					// TNC of liquidated subaccount is $4,999, which means the bankruptcy price
					// to close 0.5 BTC short is $27,499.5 and we close both positions at this price.
					AssetPositions: keepertest.CreateTDaiAssetPosition(
						big.NewInt(50_000_000_000 + 27_499_500_000),
					),
					AssetYieldIndex: big.NewRat(1, 1).String(),
				},
				{
					Id: &constants.Dave_Num1,
					// TNC of liquidated subaccount is $4,999, which means the bankruptcy price
					// to close 0.5 BTC short is $27,499.5 and we close both positions at this price.
					AssetPositions: keepertest.CreateTDaiAssetPosition(
						big.NewInt(50_000_000_000 + 27_499_500_000),
					),
					AssetYieldIndex: big.NewRat(1, 1).String(),
				},
			},
			expectedFills: []types.MatchPerpetualDeleveraging_Fill{
				{
					OffsettingSubaccountId: constants.Dave_Num0,
					FillAmount:             50_000_000,
				},
				{
					OffsettingSubaccountId: constants.Dave_Num1,
					FillAmount:             50_000_000,
				},
			},
			expectedQuantumsRemaining: new(big.Int),
			expectedOpenInterest:      new(big.Int), // fully deleveraged
		},
		"Skips subaccounts with positions on the same side": {
			subaccounts: []satypes.Subaccount{
				constants.Carl_Num0_1BTC_Short_54999USD,
				constants.Carl_Num1_1BTC_Short,
				constants.Dave_Num0_1BTC_Long_50000USD,
			},
			liquidatedSubaccountId: constants.Carl_Num0,
			perpetualId:            0,
			deltaQuantums:          big.NewInt(100_000_000),
			expectedSubaccounts: []satypes.Subaccount{
				{
					Id:              &constants.Carl_Num0,
					AssetYieldIndex: big.NewRat(1, 1).String(),
				},
				{
					Id:                 constants.Carl_Num1_1BTC_Short.Id,
					AssetPositions:     constants.Carl_Num1_1BTC_Short.AssetPositions,
					PerpetualPositions: constants.Carl_Num1_1BTC_Short.PerpetualPositions,
					MarginEnabled:      constants.Carl_Num1_1BTC_Short.MarginEnabled,
					AssetYieldIndex:    big.NewRat(1, 1).String(),
				},
				{
					Id: &constants.Dave_Num0,
					// TNC of liquidated subaccount is $4,999, which means the bankruptcy price
					// to close 1 BTC short is $54,999 and we close both positions at this price.
					AssetPositions: keepertest.CreateTDaiAssetPosition(
						big.NewInt(50_000_000_000 + 54_999_000_000),
					),
					AssetYieldIndex: big.NewRat(1, 1).String(),
				},
			},
			expectedFills: []types.MatchPerpetualDeleveraging_Fill{
				{
					OffsettingSubaccountId: constants.Dave_Num0,
					FillAmount:             100_000_000,
				},
			},
			expectedQuantumsRemaining: new(big.Int),
			expectedOpenInterest:      new(big.Int), // fully deleveraged
		},
		"Skips subaccounts with no open position for the given perpetual": {
			subaccounts: []satypes.Subaccount{
				constants.Carl_Num0_1BTC_Short_54999USD,
				constants.Dave_Num1_1ETH_Long_50000USD, // ETH
				constants.Dave_Num0_1BTC_Long_50000USD,
			},
			liquidatedSubaccountId: constants.Carl_Num0,
			perpetualId:            0,
			deltaQuantums:          big.NewInt(100_000_000),
			expectedSubaccounts: []satypes.Subaccount{
				{
					Id:              &constants.Carl_Num0,
					AssetYieldIndex: big.NewRat(1, 1).String(),
				},
				{
					Id:                 constants.Dave_Num1_1ETH_Long_50000USD.Id,
					AssetPositions:     constants.Dave_Num1_1ETH_Long_50000USD.AssetPositions,
					PerpetualPositions: constants.Dave_Num1_1ETH_Long_50000USD.PerpetualPositions,
					MarginEnabled:      constants.Dave_Num1_1ETH_Long_50000USD.MarginEnabled,
					AssetYieldIndex:    big.NewRat(1, 1).String(),
				},
				{
					Id: &constants.Dave_Num0,
					// TNC of liquidated subaccount is $4,999, which means the bankruptcy price
					// to close 1 BTC short is $54,999 and we close both positions at this price.
					AssetPositions: keepertest.CreateTDaiAssetPosition(
						big.NewInt(50_000_000_000 + 54_999_000_000),
					),
					AssetYieldIndex: big.NewRat(1, 1).String(),
				},
			},
			expectedFills: []types.MatchPerpetualDeleveraging_Fill{
				{
					OffsettingSubaccountId: constants.Dave_Num0,
					FillAmount:             100_000_000,
				},
			},
			expectedQuantumsRemaining: new(big.Int),
			expectedOpenInterest:      new(big.Int), // fully deleveraged
		},
		"Skips subaccounts with non-overlapping bankruptcy prices": {
			subaccounts: []satypes.Subaccount{
				constants.Carl_Num0_1BTC_Short_50000USD,
				constants.Dave_Num0_1BTC_Long_50001USD_Short,
				constants.Dave_Num1_1BTC_Long_50000USD,
			},
			liquidatedSubaccountId: constants.Carl_Num0,
			perpetualId:            0,
			deltaQuantums:          big.NewInt(100_000_000),
			expectedSubaccounts: []satypes.Subaccount{
				{
					Id:              &constants.Carl_Num0,
					AssetYieldIndex: big.NewRat(1, 1).String(),
				},
				{
					Id:                 constants.Dave_Num0_1BTC_Long_50001USD_Short.Id,
					AssetPositions:     constants.Dave_Num0_1BTC_Long_50001USD_Short.AssetPositions,
					PerpetualPositions: constants.Dave_Num0_1BTC_Long_50001USD_Short.PerpetualPositions,
					MarginEnabled:      constants.Dave_Num0_1BTC_Long_50001USD_Short.MarginEnabled,
					AssetYieldIndex:    big.NewRat(1, 1).String(),
				},
				{
					Id: &constants.Dave_Num1,
					// TNC of liquidated subaccount is $0, which means the bankruptcy price
					// to close 1 BTC short is $50,000 and we close both positions at this price.
					AssetPositions: keepertest.CreateTDaiAssetPosition(
						big.NewInt(50_000_000_000 + 50_000_000_000),
					),
					AssetYieldIndex: big.NewRat(1, 1).String(),
				},
			},
			expectedFills: []types.MatchPerpetualDeleveraging_Fill{
				{
					OffsettingSubaccountId: constants.Dave_Num1,
					FillAmount:             100_000_000,
				},
			},
			expectedQuantumsRemaining: new(big.Int),
			expectedOpenInterest:      new(big.Int), // fully deleveraged
		},
		"Returns an error if not enough subaccounts to fully deleverage liquidated subaccount's position": {
			subaccounts: []satypes.Subaccount{
				constants.Carl_Num0_1BTC_Short_50000USD,
				constants.Dave_Num0_1BTC_Long_50001USD_Short,
			},
			liquidatedSubaccountId:    constants.Carl_Num0,
			perpetualId:               0,
			deltaQuantums:             big.NewInt(100_000_000),
			expectedSubaccounts:       nil,
			expectedFills:             []types.MatchPerpetualDeleveraging_Fill{},
			expectedQuantumsRemaining: big.NewInt(100_000_000),
			expectedOpenInterest:      big.NewInt(100_000_000),
		},
		"Can offset subaccount with multiple positions, first position is offset leaving TNC constant": {
			subaccounts: []satypes.Subaccount{
				constants.Carl_Num0_1BTC_Short_1ETH_Long_47000USD,
				constants.Dave_Num0_1BTC_Long_50000USD,
			},
			liquidatedSubaccountId: constants.Carl_Num0,
			perpetualId:            0,
			deltaQuantums:          big.NewInt(100_000_000),
			expectedSubaccounts: []satypes.Subaccount{
				// Carl's BTC short position is offset by Dave's BTC long position at $50,000 leaving
				// his ETH long position untouched and dropping his asset position to -$3000.
				{
					Id: &constants.Carl_Num0,
					PerpetualPositions: []*satypes.PerpetualPosition{
						{
							PerpetualId:  1,
							Quantums:     dtypes.NewInt(1_000_000_000), // 1 ETH
							FundingIndex: dtypes.NewInt(0),
							YieldIndex:   big.NewRat(0, 1).String(),
						},
					},
					AssetPositions: keepertest.CreateTDaiAssetPosition(
						big.NewInt(-3_000_000_000),
					),
					AssetYieldIndex: big.NewRat(1, 1).String(),
				},
				{
					Id: &constants.Dave_Num0,
					AssetPositions: keepertest.CreateTDaiAssetPosition(
						big.NewInt(50_000_000_000 + 50_000_000_000),
					),
					AssetYieldIndex: big.NewRat(1, 1).String(),
				},
			},
			expectedFills: []types.MatchPerpetualDeleveraging_Fill{
				{
					OffsettingSubaccountId: constants.Dave_Num0,
					FillAmount:             100_000_000,
				},
			},
			expectedQuantumsRemaining: big.NewInt(0),
			expectedOpenInterest:      new(big.Int), // fully deleveraged
		},
	}

	for name, tc := range tests {
		t.Run(name, func(t *testing.T) {
			memClob := memclob.NewMemClobPriceTimePriority(false)
			mockIndexerEventManager := &mocks.IndexerEventManager{}
			bankMock := &mocks.BankKeeper{}
			ks := keepertest.NewClobKeepersTestContext(t, memClob, bankMock, mockIndexerEventManager)
			ks.RatelimitKeeper.SetAssetYieldIndex(ks.Ctx, big.NewRat(1, 1))

			bankMock.On(
				"GetBalance",
				mock.Anything,
				authtypes.NewModuleAddress(ratelimittypes.TDaiPoolAccount),
				constants.TDai.Denom,
			).Return(sdk.NewCoin(constants.TDai.Denom, sdkmath.NewIntFromBigInt(new(big.Int).SetUint64(1_000_000_000_000))))

			// Create the default markets.
			keepertest.CreateTestMarkets(t, ks.Ctx, ks.PricesKeeper)

			// Create liquidity tiers.
			keepertest.CreateTestLiquidityTiers(t, ks.Ctx, ks.PerpetualsKeeper)

			err := keepertest.CreateTDaiAsset(ks.Ctx, ks.AssetsKeeper)
			require.NoError(t, err)

			perps := []perptypes.Perpetual{
				constants.BtcUsd_100PercentMarginRequirement,
				constants.EthUsd_100PercentMarginRequirement,
			}
			for _, p := range perps {
				_, err := ks.PerpetualsKeeper.CreatePerpetual(
					ks.Ctx,
					p.Params.Id,
					p.Params.Ticker,
					p.Params.MarketId,
					p.Params.AtomicResolution,
					p.Params.DefaultFundingPpm,
					p.Params.LiquidityTier,
					p.Params.MarketType,
					p.Params.DangerIndexPpm,
					p.Params.IsolatedMarketMaxCumulativeInsuranceFundDeltaPerBlock,
					p.YieldIndex,
				)
				require.NoError(t, err)
			}

			perptest.SetUpDefaultPerpOIsForTest(
				t,
				ks.Ctx,
				ks.PerpetualsKeeper,
				perps,
			)

			clobPairs := []types.ClobPair{
				constants.ClobPair_Btc,
				constants.ClobPair_Eth,
			}
			for i, clobPair := range clobPairs {
				mockIndexerEventManager.On("AddTxnEvent",
					ks.Ctx,
					indexerevents.SubtypePerpetualMarket,
					indexerevents.PerpetualMarketEventVersion,
					indexer_manager.GetBytes(
						indexerevents.NewPerpetualMarketCreateEvent(
							clobPair.MustGetPerpetualId(),
							clobPair.Id,
							perps[i].Params.Ticker,
							perps[i].Params.MarketId,
							clobPair.Status,
							clobPair.QuantumConversionExponent,
							perps[i].Params.AtomicResolution,
							clobPair.SubticksPerTick,
							clobPair.StepBaseQuantums,
							perps[i].Params.LiquidityTier,
							perps[i].Params.MarketType,
							perps[i].Params.DangerIndexPpm,
<<<<<<< HEAD
							lib.UintToString(perps[i].Params.IsolatedMarketMaxCumulativeInsuranceFundDeltaPerBlock),
=======
							fmt.Sprintf("%d", perps[i].Params.IsolatedMarketMaxCumulativeInsuranceFundDeltaPerBlock),
>>>>>>> 8c3ee5ac
						),
					),
				).Once().Return()

				_, err = ks.ClobKeeper.CreatePerpetualClobPair(
					ks.Ctx,
					clobPair.Id,
					clobPair.MustGetPerpetualId(),
					satypes.BaseQuantums(clobPair.StepBaseQuantums),
					clobPair.QuantumConversionExponent,
					clobPair.SubticksPerTick,
					clobPair.Status,
				)
				require.NoError(t, err)
			}

			for _, subaccount := range tc.subaccounts {
				ks.SubaccountsKeeper.SetSubaccount(ks.Ctx, subaccount)
			}

			ks.BlockTimeKeeper.SetPreviousBlockInfo(ks.Ctx, &blocktimetypes.BlockInfo{
				Timestamp: time.Unix(5, 0),
			})
			// check that an event is emitted per fill
			for _, fill := range tc.expectedFills {
				fillAmount := new(big.Int).SetUint64(fill.FillAmount)
				if tc.deltaQuantums.Sign() < 0 {
					fillAmount = new(big.Int).Neg(fillAmount)
				}
				bankruptcyPriceQuoteQuantums, err := ks.ClobKeeper.GetBankruptcyPriceInQuoteQuantums(
					ks.Ctx,
					tc.liquidatedSubaccountId,
					tc.perpetualId,
					fillAmount,
				)
				require.NoError(t, err)
				mockIndexerEventManager.On("AddTxnEvent",
					ks.Ctx,
					indexerevents.SubtypeDeleveraging,
					indexerevents.DeleveragingEventVersion,
					indexer_manager.GetBytes(
						indexerevents.NewDeleveragingEvent(
							tc.liquidatedSubaccountId,
							fill.OffsettingSubaccountId,
							tc.perpetualId,
							satypes.BaseQuantums(fill.FillAmount),
							satypes.BaseQuantums(bankruptcyPriceQuoteQuantums.Uint64()),
							tc.deltaQuantums.Sign() > 0,
							false,
						),
					),
				).Return()
			}

			positions := clobtest.GetOpenPositionsFromSubaccounts(tc.subaccounts)
			ks.ClobKeeper.DaemonDeleveragingInfo.UpdateSubaccountsWithPositions(positions)
			fills, deltaQuantumsRemaining := ks.ClobKeeper.OffsetSubaccountPerpetualPosition(
				ks.Ctx,
				tc.liquidatedSubaccountId,
				tc.perpetualId,
				tc.deltaQuantums,
				false, // TODO, add tests where final settlement is true
			)
			require.Equal(t, tc.expectedFills, fills)
			require.True(t, tc.expectedQuantumsRemaining.Cmp(deltaQuantumsRemaining) == 0)

			for _, subaccount := range tc.expectedSubaccounts {
				require.Equal(t, subaccount, ks.SubaccountsKeeper.GetSubaccount(ks.Ctx, *subaccount.Id))
			}

			if tc.expectedOpenInterest != nil {
				gotPerp, err := ks.PerpetualsKeeper.GetPerpetual(ks.Ctx, tc.perpetualId)
				require.NoError(t, err)
				require.Zero(t,
					tc.expectedOpenInterest.Cmp(gotPerp.OpenInterest.BigInt()),
					"expected open interest %s, got %s",
					tc.expectedOpenInterest.String(),
					gotPerp.OpenInterest.String(),
				)
			}
		})
	}
}

func TestProcessDeleveraging(t *testing.T) {
	tests := map[string]struct {
		// Setup.
		liquidatedSubaccount satypes.Subaccount
		offsettingSubaccount satypes.Subaccount
		deltaQuantums        *big.Int

		// Expectations.
		expectedLiquidatedSubaccount satypes.Subaccount
		expectedOffsettingSubaccount satypes.Subaccount
		expectedErr                  error
	}{
		// Categorizing subaccounts into four groups:
		// 1. Well-collateralized
		// 2. Liquidatable, but TNC > 0
		// 3. Liquidatable, TNC == 0
		// 4. Liquidatable, TNC < 0
		//
		// Here, we construct table tests for only 3x4 permutations of the above groups
		// since liquidatedSubaccount shouldn't be well-collateralized.
		"Liquidated: under-collateralized, TNC > 0, offsetting: well-collateralized": {
			liquidatedSubaccount: constants.Carl_Num0_1BTC_Short_54999USD,
			offsettingSubaccount: constants.Dave_Num0_1BTC_Long_50000USD,
			deltaQuantums:        big.NewInt(100_000_000), // 1 BTC

			expectedLiquidatedSubaccount: satypes.Subaccount{
				Id:              &constants.Carl_Num0,
				AssetYieldIndex: big.NewRat(1, 1).String(),
			},
			expectedOffsettingSubaccount: satypes.Subaccount{
				Id: &constants.Dave_Num0,
				// TNC of liquidated subaccount is $4,999, which means the bankruptcy price
				// to close 1 BTC short is $54,999 and we close both positions at this price.
				AssetPositions: keepertest.CreateTDaiAssetPosition(
					big.NewInt(50_000_000_000 + 54_999_000_000),
				),
				AssetYieldIndex: big.NewRat(1, 1).String(),
			},
		},
		"Liquidated: under-collateralized, TNC > 0, offsetting: under-collateralized, TNC > 0": {
			liquidatedSubaccount: constants.Carl_Num0_1BTC_Short_54999USD,
			offsettingSubaccount: constants.Dave_Num0_1BTC_Long_45001USD_Short,
			deltaQuantums:        big.NewInt(100_000_000), // 1 BTC

			expectedLiquidatedSubaccount: satypes.Subaccount{
				Id:              &constants.Carl_Num0,
				AssetYieldIndex: big.NewRat(1, 1).String(),
			},
			expectedOffsettingSubaccount: satypes.Subaccount{
				Id: &constants.Dave_Num0,
				// TNC of liquidated subaccount is $4,999, which means the bankruptcy price
				// to close 1 BTC short is $54,999 and we close both positions at this price.
				AssetPositions: keepertest.CreateTDaiAssetPosition(
					big.NewInt(-45_001_000_000 + 54_999_000_000),
				),
				AssetYieldIndex: big.NewRat(1, 1).String(),
			},
		},
		"Liquidated: under-collateralized, TNC > 0, offsetting: under-collateralized, TNC == 0": {
			liquidatedSubaccount: constants.Carl_Num0_1BTC_Short_54999USD,
			offsettingSubaccount: constants.Dave_Num0_1BTC_Long_50000USD_Short,
			deltaQuantums:        big.NewInt(100_000_000), // 1 BTC

			expectedLiquidatedSubaccount: satypes.Subaccount{
				Id:              &constants.Carl_Num0,
				AssetYieldIndex: big.NewRat(1, 1).String(),
			},
			expectedOffsettingSubaccount: satypes.Subaccount{
				Id: &constants.Dave_Num0,
				// TNC of liquidated subaccount is $4,999, which means the bankruptcy price
				// to close 1 BTC short is $54,999 and we close both positions at this price.
				AssetPositions: keepertest.CreateTDaiAssetPosition(
					big.NewInt(-50_000_000_000 + 54_999_000_000),
				),
				AssetYieldIndex: big.NewRat(1, 1).String(),
			},
		},
		"Liquidated: under-collateralized, TNC > 0, offsetting: under-collateralized, TNC < 0": {
			liquidatedSubaccount: constants.Carl_Num0_1BTC_Short_54999USD,
			offsettingSubaccount: constants.Dave_Num0_1BTC_Long_50001USD_Short,
			deltaQuantums:        big.NewInt(100_000_000), // 1 BTC

			expectedLiquidatedSubaccount: satypes.Subaccount{
				Id:              &constants.Carl_Num0,
				AssetYieldIndex: big.NewRat(1, 1).String(),
			},
			expectedOffsettingSubaccount: satypes.Subaccount{
				Id: &constants.Dave_Num0,
				// TNC of liquidated subaccount is $4,999, which means the bankruptcy price
				// to close 1 BTC short is $54,999 and we close both positions at this price.
				AssetPositions: keepertest.CreateTDaiAssetPosition(
					big.NewInt(-50_001_000_000 + 54_999_000_000),
				),
				AssetYieldIndex: big.NewRat(1, 1).String(),
			},
		},
		"Liquidated: under-collateralized, TNC == 0, offsetting: well-collateralized": {
			liquidatedSubaccount: constants.Carl_Num0_1BTC_Short_50000USD,
			offsettingSubaccount: constants.Dave_Num0_1BTC_Long_50000USD,
			deltaQuantums:        big.NewInt(100_000_000), // 1 BTC

			expectedLiquidatedSubaccount: satypes.Subaccount{
				Id:              &constants.Carl_Num0,
				AssetYieldIndex: big.NewRat(1, 1).String(),
			},
			expectedOffsettingSubaccount: satypes.Subaccount{
				Id: &constants.Dave_Num0,
				// TNC of liquidated subaccount is $0, which means the bankruptcy price
				// to close 1 BTC short is $50,000 and we close both positions at this price.
				AssetPositions: keepertest.CreateTDaiAssetPosition(
					big.NewInt(50_000_000_000 + 50_000_000_000),
				),
				AssetYieldIndex: big.NewRat(1, 1).String(),
			},
		},
		"Liquidated: under-collateralized, TNC == 0, offsetting: under-collateralized, TNC > 0": {
			liquidatedSubaccount: constants.Carl_Num0_1BTC_Short_50000USD,
			offsettingSubaccount: constants.Dave_Num0_1BTC_Long_45001USD_Short,
			deltaQuantums:        big.NewInt(100_000_000), // 1 BTC

			expectedLiquidatedSubaccount: satypes.Subaccount{
				Id:              &constants.Carl_Num0,
				AssetYieldIndex: big.NewRat(1, 1).String(),
			},
			expectedOffsettingSubaccount: satypes.Subaccount{
				Id: &constants.Dave_Num0,
				// TNC of liquidated subaccount is $0, which means the bankruptcy price
				// to close 1 BTC short is $50,000 and we close both positions at this price.
				AssetPositions: keepertest.CreateTDaiAssetPosition(
					big.NewInt(-45_001_000_000 + 50_000_000_000),
				),
				AssetYieldIndex: big.NewRat(1, 1).String(),
			},
		},
		"Liquidated: under-collateralized, TNC == 0, offsetting: under-collateralized, TNC == 0": {
			liquidatedSubaccount: constants.Carl_Num0_1BTC_Short_50000USD,
			offsettingSubaccount: constants.Dave_Num0_1BTC_Long_50000USD_Short,
			deltaQuantums:        big.NewInt(100_000_000), // 1 BTC

			expectedLiquidatedSubaccount: satypes.Subaccount{
				Id:              &constants.Carl_Num0,
				AssetYieldIndex: big.NewRat(1, 1).String(),
			},
			expectedOffsettingSubaccount: satypes.Subaccount{
				Id: &constants.Dave_Num0,
				// TNC of liquidated subaccount is $0, which means the bankruptcy price
				// to close 1 BTC short is $50,000 and we close both positions at this price.
				// TDai of this suabccount is -$50,000 + $50,000 = $0.
				AssetYieldIndex: big.NewRat(1, 1).String(),
			},
		},
		"Liquidated: under-collateralized, TNC == 0, offsetting: under-collateralized, TNC < 0": {
			liquidatedSubaccount: constants.Carl_Num0_1BTC_Short_50000USD,
			offsettingSubaccount: constants.Dave_Num0_1BTC_Long_50001USD_Short,
			deltaQuantums:        big.NewInt(100_000_000), // 1 BTC

			// TNC of liquidated subaccount is $0, which means the bankruptcy price
			// to close 1 BTC short is $50,000.
			// TNC of offsetting subaccount is $-1, which means the bankruptcy price
			// to close 1 BTC long is $50,001.
			// Since the bankruptcy prices do not overlap,
			// i.e. bankruptcy price of long > bankruptcy price of short,
			// state transitions aren't valid.
			expectedErr: satypes.ErrFailedToUpdateSubaccounts,
		},
		"Liquidated: under-collateralized, TNC < 0, offsetting: well-collateralized": {
			liquidatedSubaccount: constants.Carl_Num0_1BTC_Short_49999USD,
			offsettingSubaccount: constants.Dave_Num0_1BTC_Long_50000USD,
			deltaQuantums:        big.NewInt(100_000_000), // 1 BTC

			expectedLiquidatedSubaccount: satypes.Subaccount{
				Id:              &constants.Carl_Num0,
				AssetYieldIndex: big.NewRat(1, 1).String(),
			},
			expectedOffsettingSubaccount: satypes.Subaccount{
				Id: &constants.Dave_Num0,
				// TNC of liquidated subaccount is $-1, which means the bankruptcy price
				// to close 1 BTC short is $49,999 and we close both positions at this price.
				AssetPositions: keepertest.CreateTDaiAssetPosition(
					big.NewInt(50_000_000_000 + 49_999_000_000),
				),
				AssetYieldIndex: big.NewRat(1, 1).String(),
			},
		},
		"Liquidated: under-collateralized, TNC < 0, offsetting: under-collateralized, TNC > 0": {
			liquidatedSubaccount: constants.Carl_Num0_1BTC_Short_49999USD,
			offsettingSubaccount: constants.Dave_Num0_1BTC_Long_45001USD_Short,
			deltaQuantums:        big.NewInt(100_000_000), // 1 BTC

			expectedLiquidatedSubaccount: satypes.Subaccount{
				Id:              &constants.Carl_Num0,
				AssetYieldIndex: big.NewRat(1, 1).String(),
			},
			expectedOffsettingSubaccount: satypes.Subaccount{
				Id: &constants.Dave_Num0,
				// TNC of liquidated subaccount is $-1, which means the bankruptcy price
				// to close 1 BTC short is $49,999 and we close both positions at this price.
				AssetPositions: keepertest.CreateTDaiAssetPosition(
					big.NewInt(-45_001_000_000 + 49_999_000_000),
				),
				AssetYieldIndex: big.NewRat(1, 1).String(),
			},
		},
		"Liquidated: under-collateralized, TNC < 0, offsetting: under-collateralized, TNC == 0": {
			liquidatedSubaccount: constants.Carl_Num0_1BTC_Short_49999USD,
			offsettingSubaccount: constants.Dave_Num0_1BTC_Long_50000USD_Short,
			deltaQuantums:        big.NewInt(100_000_000), // 1 BTC

			// TNC of liquidated subaccount is $-1, which means the bankruptcy price
			// to close 1 BTC short is $49,999.
			// TNC of offsetting subaccount is $0, which means the bankruptcy price
			// to close 1 BTC long is $50,000.
			// Since the bankruptcy prices do not overlap,
			// i.e. bankruptcy price of long > bankruptcy price of short,
			// state transitions aren't valid.
			expectedErr: satypes.ErrFailedToUpdateSubaccounts,
		},
		"Liquidated: under-collateralized, TNC < 0, offsetting: under-collateralized, TNC < 0": {
			liquidatedSubaccount: constants.Carl_Num0_1BTC_Short_49999USD,
			offsettingSubaccount: constants.Dave_Num0_1BTC_Long_50001USD_Short,
			deltaQuantums:        big.NewInt(100_000_000), // 1 BTC

			// TNC of liquidated subaccount is $-1, which means the bankruptcy price
			// to close 1 BTC short is $49,999.
			// TNC of offsetting subaccount is $-1, which means the bankruptcy price
			// to close 1 BTC long is $50,001.
			// Since the bankruptcy prices do not overlap,
			// i.e. bankruptcy price of long > bankruptcy price of short, state transitions aren't valid.
			expectedErr: satypes.ErrFailedToUpdateSubaccounts,
		},
		`Liquidated: under-collateralized, TNC > 0, offsetting: well-collateralized -
		can deleverage a partial position`: {
			liquidatedSubaccount: constants.Carl_Num0_1BTC_Short_54999USD,
			offsettingSubaccount: constants.Dave_Num0_1BTC_Long_50000USD,
			deltaQuantums:        big.NewInt(10_000_000), // 0.1 BTC

			expectedLiquidatedSubaccount: satypes.Subaccount{
				Id: &constants.Carl_Num0,
				AssetPositions: keepertest.CreateTDaiAssetPosition(
					big.NewInt(54_999_000_000 - 5_499_900_000),
				),
				PerpetualPositions: []*satypes.PerpetualPosition{
					{
						PerpetualId:  0,
						Quantums:     dtypes.NewInt(-90_000_000), // -0.9 BTC
						FundingIndex: dtypes.ZeroInt(),
						YieldIndex:   big.NewRat(0, 1).String(),
					},
				},
				AssetYieldIndex: big.NewRat(1, 1).String(),
			},
			expectedOffsettingSubaccount: satypes.Subaccount{
				Id: &constants.Dave_Num0,
				AssetPositions: keepertest.CreateTDaiAssetPosition(
					// TNC of liquidated subaccount is $4,999, which means the bankruptcy price
					// to close 0.1 BTC short is $5,499.9 and we close both positions at this price.
					big.NewInt(50_000_000_000 + 5_499_900_000),
				),
				PerpetualPositions: []*satypes.PerpetualPosition{
					{
						PerpetualId:  0,
						Quantums:     dtypes.NewInt(90_000_000), // 0.9 BTC
						FundingIndex: dtypes.ZeroInt(),
						YieldIndex:   big.NewRat(0, 1).String(),
					},
				},
				AssetYieldIndex: big.NewRat(1, 1).String(),
			},
		},
		`Liquidated: under-collateralized, TNC < 0, offsetting: under-collateralized, TNC < 0 -
		can not deleverage paritial positions`: {
			liquidatedSubaccount: constants.Carl_Num0_1BTC_Short_49999USD,
			offsettingSubaccount: constants.Dave_Num0_1BTC_Long_50001USD_Short,
			deltaQuantums:        big.NewInt(10_000_000), // 0.1 BTC

			// TNC of liquidated subaccount is $-1, which means the bankruptcy price
			// to close 1 BTC short is $49,999.
			// TNC of offsetting subaccount is $-1, which means the bankruptcy price
			// to close 1 BTC long is $50,001.
			// Since the bankruptcy prices do not overlap,
			// i.e. bankruptcy price of long > bankruptcy price of short,
			// state transitions aren't valid.
			expectedErr: satypes.ErrFailedToUpdateSubaccounts,
		},
		`Liquidated: under-collateralized, TNC > 0, offsetting: well-collatearlized -
		can deleverage when there are multiple positions`: {
			liquidatedSubaccount: satypes.Subaccount{
				Id: &constants.Carl_Num0,
				AssetPositions: []*satypes.AssetPosition{
					{
						AssetId:  0,
						Quantums: dtypes.NewInt(80_800_000_000), // $80,800
					},
				},
				PerpetualPositions: []*satypes.PerpetualPosition{
					{
						PerpetualId: 0,
						Quantums:    dtypes.NewInt(-100_000_000), // -1 BTC
					},
					{
						PerpetualId: 1,
						Quantums:    dtypes.NewInt(-10_000_000_000), // -10 ETH
					},
				},
				AssetYieldIndex: big.NewRat(1, 1).String(),
			},
			offsettingSubaccount: constants.Dave_Num0_1BTC_Long_50000USD,
			deltaQuantums:        big.NewInt(100_000_000), // 1 BTC

			expectedLiquidatedSubaccount: satypes.Subaccount{
				Id: &constants.Carl_Num0,
				AssetPositions: keepertest.CreateTDaiAssetPosition(
					// TNC of liquidated subaccount is $800, MMR(BTC) = $5,000, MMR(ETH) = $3,000,
					// which means the bankruptcy price to close 1 BTC short is $50,500
					// and we close both positions at this price.
					big.NewInt(80_800_000_000 - 50_500_000_000),
				),
				PerpetualPositions: []*satypes.PerpetualPosition{
					{
						PerpetualId:  1,
						Quantums:     dtypes.NewInt(-10_000_000_000), // -10 ETH
						FundingIndex: dtypes.ZeroInt(),
						YieldIndex:   big.NewRat(0, 1).String(),
					},
				},
				AssetYieldIndex: big.NewRat(1, 1).String(),
			},
			expectedOffsettingSubaccount: satypes.Subaccount{
				Id: &constants.Dave_Num0,
				AssetPositions: keepertest.CreateTDaiAssetPosition(
					big.NewInt(50_000_000_000 + 50_500_000_000),
				),
				AssetYieldIndex: big.NewRat(1, 1).String(),
			},
		},
		"Fails when deltaQuantums is invalid with respect to liquidated subaccounts's position side": {
			liquidatedSubaccount: constants.Carl_Num0_1BTC_Short_54999USD,
			offsettingSubaccount: constants.Dave_Num0_1BTC_Long_50000USD,
			deltaQuantums:        big.NewInt(-100_000_000), // -1 BTC

			expectedErr: types.ErrInvalidPerpetualPositionSizeDelta,
		},
		"Fails when deltaQuantums is invalid with respect to liquidated subaccounts's position size": {
			liquidatedSubaccount: constants.Carl_Num0_1BTC_Short_54999USD,
			offsettingSubaccount: constants.Dave_Num0_1BTC_Long_50000USD,
			deltaQuantums:        big.NewInt(500_000_000), // 5 BTC

			expectedErr: types.ErrInvalidPerpetualPositionSizeDelta,
		},
		"Fails when deltaQuantums is invalid with respect to offsetting subaccounts's position side": {
			liquidatedSubaccount: constants.Carl_Num0_1BTC_Short_54999USD,
			offsettingSubaccount: constants.Carl_Num1_1BTC_Short,
			deltaQuantums:        big.NewInt(100_000_000), // 1 BTC

			expectedErr: types.ErrInvalidPerpetualPositionSizeDelta,
		},
		"Fails when deltaQuantums is invalid with respect to offsetting subaccounts's position size": {
			liquidatedSubaccount: constants.Carl_Num0_1BTC_Short_54999USD,
			offsettingSubaccount: constants.Dave_Num0_01BTC_Long_50000USD,
			deltaQuantums:        big.NewInt(100_000_000), // 1 BTC

			expectedErr: types.ErrInvalidPerpetualPositionSizeDelta,
		},
	}

	for name, tc := range tests {
		t.Run(name, func(t *testing.T) {
			memClob := memclob.NewMemClobPriceTimePriority(false)
			mockIndexerEventManager := &mocks.IndexerEventManager{}
			bankMock := &mocks.BankKeeper{}
			ks := keepertest.NewClobKeepersTestContext(t, memClob, bankMock, mockIndexerEventManager)
			ks.RatelimitKeeper.SetAssetYieldIndex(ks.Ctx, big.NewRat(1, 1))

			bankMock.On(
				"GetBalance",
				mock.Anything,
				authtypes.NewModuleAddress(ratelimittypes.TDaiPoolAccount),
				constants.TDai.Denom,
			).Return(sdk.NewCoin(constants.TDai.Denom, sdkmath.NewIntFromBigInt(new(big.Int).SetUint64(1_000_000_000_000))))

			// Create the default markets.
			keepertest.CreateTestMarkets(t, ks.Ctx, ks.PricesKeeper)

			// Create liquidity tiers.
			keepertest.CreateTestLiquidityTiers(t, ks.Ctx, ks.PerpetualsKeeper)

			err := keepertest.CreateTDaiAsset(ks.Ctx, ks.AssetsKeeper)
			require.NoError(t, err)

			testPerps := []perptypes.Perpetual{
				constants.BtcUsd_20PercentInitial_10PercentMaintenance,
				constants.EthUsd_20PercentInitial_10PercentMaintenance,
			}
			for _, p := range testPerps {
				_, err := ks.PerpetualsKeeper.CreatePerpetual(
					ks.Ctx,
					p.Params.Id,
					p.Params.Ticker,
					p.Params.MarketId,
					p.Params.AtomicResolution,
					p.Params.DefaultFundingPpm,
					p.Params.LiquidityTier,
					p.Params.MarketType,
					p.Params.DangerIndexPpm,
					p.Params.IsolatedMarketMaxCumulativeInsuranceFundDeltaPerBlock,
					p.YieldIndex,
				)
				require.NoError(t, err)
			}

			perptest.SetUpDefaultPerpOIsForTest(
				t,
				ks.Ctx,
				ks.PerpetualsKeeper,
				testPerps,
			)

			ks.SubaccountsKeeper.SetSubaccount(ks.Ctx, tc.liquidatedSubaccount)
			ks.SubaccountsKeeper.SetSubaccount(ks.Ctx, tc.offsettingSubaccount)

			bankruptcyPriceQuoteQuantums := new(big.Int)
			if tc.expectedErr == nil {
				bankruptcyPriceQuoteQuantums, err = ks.ClobKeeper.GetBankruptcyPriceInQuoteQuantums(
					ks.Ctx,
					*tc.liquidatedSubaccount.GetId(),
					uint32(0),
					tc.deltaQuantums,
				)
				require.NoError(t, err)

				mockIndexerEventManager.On("AddTxnEvent",
					ks.Ctx,
					indexerevents.SubtypeDeleveraging,
					indexerevents.DeleveragingEventVersion,
					indexer_manager.GetBytes(
						indexerevents.NewDeleveragingEvent(
							*tc.liquidatedSubaccount.GetId(),
							*tc.offsettingSubaccount.GetId(),
							uint32(0),
							satypes.BaseQuantums(new(big.Int).Abs(tc.deltaQuantums).Uint64()),
							satypes.BaseQuantums(bankruptcyPriceQuoteQuantums.Uint64()),
							tc.deltaQuantums.Sign() > 0,
							false,
						),
					),
				).Return()
			}
			err = ks.ClobKeeper.ProcessDeleveraging(
				ks.Ctx,
				*tc.liquidatedSubaccount.GetId(),
				*tc.offsettingSubaccount.GetId(),
				uint32(0),
				tc.deltaQuantums,
				bankruptcyPriceQuoteQuantums,
			)
			if tc.expectedErr == nil {
				require.NoError(t, err)

				actualLiquidated := ks.SubaccountsKeeper.GetSubaccount(ks.Ctx, *tc.liquidatedSubaccount.GetId())
				require.Equal(
					t,
					tc.expectedLiquidatedSubaccount,
					actualLiquidated,
				)

				actualOffsetting := ks.SubaccountsKeeper.GetSubaccount(ks.Ctx, *tc.offsettingSubaccount.GetId())
				require.Equal(
					t,
					tc.expectedOffsettingSubaccount,
					actualOffsetting,
				)
			} else {
				require.ErrorContains(t, err, tc.expectedErr.Error())
			}
		})
	}
}

// Note that final settlement matches piggyback off of the deleveraging operation. Because of this
// the pair of subaccounts offsetting each other are still referred to as "liquidated subaccount" and
// "offsetting subaccount" in the test cases below.
func TestProcessDeleveragingAtOraclePrice(t *testing.T) {
	tests := map[string]struct {
		// Setup.
		liquidatedSubaccount satypes.Subaccount
		offsettingSubaccount satypes.Subaccount
		deltaQuantums        *big.Int

		// Expectations.
		expectedLiquidatedSubaccount satypes.Subaccount
		expectedOffsettingSubaccount satypes.Subaccount
		expectedErr                  error
	}{
		"Liquidated: well-collateralized, offsetting: well-collateralized": {
			liquidatedSubaccount: constants.Carl_Num0_1BTC_Short_100000USD,
			offsettingSubaccount: constants.Dave_Num0_1BTC_Long_50000USD,
			deltaQuantums:        big.NewInt(100_000_000), // 1 BTC

			expectedLiquidatedSubaccount: satypes.Subaccount{
				Id: &constants.Carl_Num0,
				AssetPositions: keepertest.CreateTDaiAssetPosition(
					big.NewInt(100_000_000_000 - 50_000_000_000),
				),
				AssetYieldIndex: big.NewRat(1, 1).String(),
			},
			expectedOffsettingSubaccount: satypes.Subaccount{
				Id: &constants.Dave_Num0,
				AssetPositions: keepertest.CreateTDaiAssetPosition(
					big.NewInt(50_000_000_000 + 50_000_000_000),
				),
				AssetYieldIndex: big.NewRat(1, 1).String(),
			},
		},
		"Liquidated: well-collateralized, offsetting: under-collateralized, TNC > 0": {
			liquidatedSubaccount: constants.Dave_Num0_1BTC_Long_50000USD,
			offsettingSubaccount: constants.Carl_Num0_1BTC_Short_54999USD,
			deltaQuantums:        big.NewInt(-100_000_000), // 1 BTC

			expectedLiquidatedSubaccount: satypes.Subaccount{
				Id: &constants.Dave_Num0,
				AssetPositions: keepertest.CreateTDaiAssetPosition(
					big.NewInt(50_000_000_000 + 50_000_000_000),
				),
				AssetYieldIndex: big.NewRat(1, 1).String(),
			},
			expectedOffsettingSubaccount: satypes.Subaccount{
				Id: &constants.Carl_Num0,
				AssetPositions: keepertest.CreateTDaiAssetPosition(
					big.NewInt(54_999_000_000 - 50_000_000_000),
				),
				AssetYieldIndex: big.NewRat(1, 1).String(),
			},
		},
		"Liquidated: well-collateralized, offsetting: under-collateralized, TNC == 0": {
			liquidatedSubaccount: constants.Carl_Num0_1BTC_Short_100000USD,
			offsettingSubaccount: constants.Dave_Num0_1BTC_Long_50000USD_Short,
			deltaQuantums:        big.NewInt(100_000_000), // 1 BTC

			expectedLiquidatedSubaccount: satypes.Subaccount{
				Id: &constants.Carl_Num0,
				AssetPositions: keepertest.CreateTDaiAssetPosition(
					big.NewInt(100_000_000_000 - 50_000_000_000),
				),
				AssetYieldIndex: big.NewRat(1, 1).String(),
			},
			expectedOffsettingSubaccount: satypes.Subaccount{
				Id:              &constants.Dave_Num0,
				AssetYieldIndex: big.NewRat(1, 1).String(),
			},
		},
		"Liquidated: well-collateralized, offsetting: under-collateralized, TNC < 0": {
			liquidatedSubaccount: constants.Carl_Num0_1BTC_Short_100000USD,
			offsettingSubaccount: constants.Dave_Num0_1BTC_Long_50001USD_Short,
			deltaQuantums:        big.NewInt(100_000_000), // 1 BTC

			// Negative TNC account closing at oracle price is an invalid state transition.
			expectedErr: satypes.ErrFailedToUpdateSubaccounts,
		},
		"Liquidated: under-collateralized, TNC > 0, offsetting: well-collateralized": {
			liquidatedSubaccount: constants.Carl_Num0_1BTC_Short_54999USD,
			offsettingSubaccount: constants.Dave_Num0_1BTC_Long_50000USD,
			deltaQuantums:        big.NewInt(100_000_000), // 1 BTC

			expectedLiquidatedSubaccount: satypes.Subaccount{
				Id: &constants.Carl_Num0,
				AssetPositions: keepertest.CreateTDaiAssetPosition(
					big.NewInt(54_999_000_000 - 50_000_000_000),
				),
				AssetYieldIndex: big.NewRat(1, 1).String(),
			},
			expectedOffsettingSubaccount: satypes.Subaccount{
				Id: &constants.Dave_Num0,
				AssetPositions: keepertest.CreateTDaiAssetPosition(
					big.NewInt(50_000_000_000 + 50_000_000_000),
				),
				AssetYieldIndex: big.NewRat(1, 1).String(),
			},
		},
		"Liquidated: under-collateralized, TNC == 0, offsetting: under-collateralized, TNC < 0": {
			liquidatedSubaccount: constants.Carl_Num0_1BTC_Short_50000USD,
			offsettingSubaccount: constants.Dave_Num0_1BTC_Long_50001USD_Short,
			deltaQuantums:        big.NewInt(100_000_000), // 1 BTC

			// Negative TNC account closing at oracle price is an invalid state transition.
			expectedErr: satypes.ErrFailedToUpdateSubaccounts,
		},
		"Liquidated: under-collateralized, TNC < 0, offsetting: under-collateralized, TNC > 0": {
			liquidatedSubaccount: constants.Carl_Num0_1BTC_Short_49999USD,
			offsettingSubaccount: constants.Dave_Num0_1BTC_Long_45001USD_Short,
			deltaQuantums:        big.NewInt(100_000_000), // 1 BTC

			// Negative TNC account closing at oracle price is an invalid state transition.
			expectedErr: satypes.ErrFailedToUpdateSubaccounts,
		},
		"Liquidated: under-collateralized, TNC < 0, offsetting: well-collateralized": {
			liquidatedSubaccount: constants.Carl_Num0_1BTC_Short_49999USD,
			offsettingSubaccount: constants.Dave_Num0_1BTC_Long_50000USD,
			deltaQuantums:        big.NewInt(100_000_000), // 1 BTC

			// Negative TNC account closing at oracle price is an invalid state transition.
			expectedErr: satypes.ErrFailedToUpdateSubaccounts,
		},
	}

	for name, tc := range tests {
		t.Run(name, func(t *testing.T) {
			memClob := memclob.NewMemClobPriceTimePriority(false)
			mockIndexerEventManager := &mocks.IndexerEventManager{}
			bankMock := &mocks.BankKeeper{}
			ks := keepertest.NewClobKeepersTestContext(t, memClob, bankMock, mockIndexerEventManager)
			ks.RatelimitKeeper.SetAssetYieldIndex(ks.Ctx, big.NewRat(1, 1))

			bankMock.On(
				"GetBalance",
				mock.Anything,
				authtypes.NewModuleAddress(ratelimittypes.TDaiPoolAccount),
				constants.TDai.Denom,
			).Return(sdk.NewCoin(constants.TDai.Denom, sdkmath.NewIntFromBigInt(new(big.Int).SetUint64(1_000_000_000_000))))

			// Create the default markets.
			keepertest.CreateTestMarkets(t, ks.Ctx, ks.PricesKeeper)

			// Create liquidity tiers.
			keepertest.CreateTestLiquidityTiers(t, ks.Ctx, ks.PerpetualsKeeper)

			err := keepertest.CreateTDaiAsset(ks.Ctx, ks.AssetsKeeper)
			require.NoError(t, err)

			testPerps := []perptypes.Perpetual{
				constants.BtcUsd_20PercentInitial_10PercentMaintenance,
				constants.EthUsd_20PercentInitial_10PercentMaintenance,
			}
			for _, p := range testPerps {
				_, err := ks.PerpetualsKeeper.CreatePerpetual(
					ks.Ctx,
					p.Params.Id,
					p.Params.Ticker,
					p.Params.MarketId,
					p.Params.AtomicResolution,
					p.Params.DefaultFundingPpm,
					p.Params.LiquidityTier,
					p.Params.MarketType,
					p.Params.DangerIndexPpm,
					p.Params.IsolatedMarketMaxCumulativeInsuranceFundDeltaPerBlock,
					p.YieldIndex,
				)
				require.NoError(t, err)
			}

			perptest.SetUpDefaultPerpOIsForTest(
				t,
				ks.Ctx,
				ks.PerpetualsKeeper,
				testPerps,
			)

			ks.SubaccountsKeeper.SetSubaccount(ks.Ctx, tc.liquidatedSubaccount)
			ks.SubaccountsKeeper.SetSubaccount(ks.Ctx, tc.offsettingSubaccount)

			fillPriceQuoteQuantums, err := ks.PerpetualsKeeper.GetNetNotional(
				ks.Ctx,
				uint32(0),
				tc.deltaQuantums,
			)
			fillPriceQuoteQuantums.Neg(fillPriceQuoteQuantums)
			require.NoError(t, err)

			if tc.expectedErr == nil {
				mockIndexerEventManager.On("AddTxnEvent",
					ks.Ctx,
					indexerevents.SubtypeDeleveraging,
					indexerevents.DeleveragingEventVersion,
					indexer_manager.GetBytes(
						indexerevents.NewDeleveragingEvent(
							*tc.liquidatedSubaccount.GetId(),
							*tc.offsettingSubaccount.GetId(),
							uint32(0),
							satypes.BaseQuantums(new(big.Int).Abs(tc.deltaQuantums).Uint64()),
							satypes.BaseQuantums(fillPriceQuoteQuantums.Uint64()),
							tc.deltaQuantums.Sign() > 0,
							false,
						),
					),
				).Return()
			}
			err = ks.ClobKeeper.ProcessDeleveraging(
				ks.Ctx,
				*tc.liquidatedSubaccount.GetId(),
				*tc.offsettingSubaccount.GetId(),
				uint32(0),
				tc.deltaQuantums,
				fillPriceQuoteQuantums,
			)
			if tc.expectedErr == nil {
				require.NoError(t, err)

				actualLiquidated := ks.SubaccountsKeeper.GetSubaccount(ks.Ctx, *tc.liquidatedSubaccount.GetId())
				require.Equal(
					t,
					tc.expectedLiquidatedSubaccount,
					actualLiquidated,
				)

				actualOffsetting := ks.SubaccountsKeeper.GetSubaccount(ks.Ctx, *tc.offsettingSubaccount.GetId())
				require.Equal(
					t,
					tc.expectedOffsettingSubaccount,
					actualOffsetting,
				)
			} else {
				require.ErrorContains(t, err, tc.expectedErr.Error())
			}
		})
	}
}

func TestProcessDeleveraging_Rounding(t *testing.T) {
	tests := map[string]struct {
		// Setup.
		liquidatedSubaccount satypes.Subaccount
		offsettingSubaccount satypes.Subaccount
		deltaQuantums        *big.Int

		// Expectations.
		expectedErr error
	}{
		// Rounding tests.
		"Can deleverage short positions correctly after rounding": {
			liquidatedSubaccount: constants.Carl_Num0_1BTC_Short_54999USD,
			offsettingSubaccount: constants.Dave_Num0_1BTC_Long_50000USD,
			deltaQuantums:        big.NewInt(49_999_991),
		},
		"Can deleverage long position correctly after rounding": {
			liquidatedSubaccount: constants.Dave_Num0_1BTC_Long_45001USD_Short,
			offsettingSubaccount: constants.Carl_Num0_1BTC_Short_100000USD,
			deltaQuantums:        big.NewInt(-49_999_991),
		},
		"Can deleverage short positions correctly after rounding - negative TNC": {
			liquidatedSubaccount: satypes.Subaccount{
				Id: &constants.Carl_Num0,
				AssetPositions: []*satypes.AssetPosition{
					{
						AssetId:  0,
						Quantums: dtypes.NewInt(45_001_000_000), // $45,001, TNC = -$4,999
					},
				},
				PerpetualPositions: []*satypes.PerpetualPosition{
					{
						PerpetualId: 0,
						Quantums:    dtypes.NewInt(-100_000_000), // -1 BTC
					},
				},
				AssetYieldIndex: "1/1",
			},
			offsettingSubaccount: constants.Dave_Num0_1BTC_Long_50000USD,
			deltaQuantums:        big.NewInt(49_999_991),
		},
		"Can deleverage long positions correctly after rounding - negative TNC": {
			liquidatedSubaccount: satypes.Subaccount{
				Id: &constants.Dave_Num0,
				AssetPositions: []*satypes.AssetPosition{
					{
						AssetId:  0,
						Quantums: dtypes.NewInt(-50_000_000_000 - 4_999_000_000),
					},
				},
				PerpetualPositions: []*satypes.PerpetualPosition{
					{
						PerpetualId: 0,
						Quantums:    dtypes.NewInt(100_000_000),
					},
				},
				AssetYieldIndex: "1/1",
			},
			offsettingSubaccount: constants.Carl_Num0_1BTC_Short_100000USD,
			deltaQuantums:        big.NewInt(-49_999_991),
		},
	}

	for name, tc := range tests {
		t.Run(name, func(t *testing.T) {
			memClob := memclob.NewMemClobPriceTimePriority(false)
			mockIndexerEventManager := &mocks.IndexerEventManager{}
			bankMock := &mocks.BankKeeper{}
			ks := keepertest.NewClobKeepersTestContext(t, memClob, bankMock, mockIndexerEventManager)
			ks.RatelimitKeeper.SetAssetYieldIndex(ks.Ctx, big.NewRat(1, 1))

			bankMock.On(
				"GetBalance",
				mock.Anything,
				authtypes.NewModuleAddress(ratelimittypes.TDaiPoolAccount),
				constants.TDai.Denom,
			).Return(sdk.NewCoin(constants.TDai.Denom, sdkmath.NewIntFromBigInt(new(big.Int).SetUint64(1_000_000_000_000))))

			// Create the default markets.
			keepertest.CreateTestMarkets(t, ks.Ctx, ks.PricesKeeper)
			require.NoError(
				t,
				ks.PricesKeeper.UpdateSpotAndPnlMarketPrices(ks.Ctx, &pricestypes.MarketPriceUpdate{
					MarketId:  uint32(0),
					SpotPrice: 4_999_999_937, // Set the price to some large prime number.
					PnlPrice:  4_999_999_937, // Set the price to some large prime number.
				}),
			)

			// Create liquidity tiers.
			keepertest.CreateTestLiquidityTiers(t, ks.Ctx, ks.PerpetualsKeeper)

			err := keepertest.CreateTDaiAsset(ks.Ctx, ks.AssetsKeeper)
			require.NoError(t, err)

			testPerps := []perptypes.Perpetual{
				constants.BtcUsd_20PercentInitial_10PercentMaintenance,
				constants.EthUsd_20PercentInitial_10PercentMaintenance,
			}
			for _, p := range testPerps {
				_, err := ks.PerpetualsKeeper.CreatePerpetual(
					ks.Ctx,
					p.Params.Id,
					p.Params.Ticker,
					p.Params.MarketId,
					p.Params.AtomicResolution,
					p.Params.DefaultFundingPpm,
					p.Params.LiquidityTier,
					p.Params.MarketType,
					p.Params.DangerIndexPpm,
					p.Params.IsolatedMarketMaxCumulativeInsuranceFundDeltaPerBlock,
					p.YieldIndex,
				)
				require.NoError(t, err)
			}

			perptest.SetUpDefaultPerpOIsForTest(
				t,
				ks.Ctx,
				ks.PerpetualsKeeper,
				testPerps,
			)

			ks.SubaccountsKeeper.SetSubaccount(ks.Ctx, tc.liquidatedSubaccount)
			ks.SubaccountsKeeper.SetSubaccount(ks.Ctx, tc.offsettingSubaccount)
			bankruptcyPriceQuoteQuantums, err := ks.ClobKeeper.GetBankruptcyPriceInQuoteQuantums(
				ks.Ctx,
				*tc.liquidatedSubaccount.GetId(),
				uint32(0),
				tc.deltaQuantums,
			)
			require.NoError(t, err)

			if tc.expectedErr == nil {
				mockIndexerEventManager.On("AddTxnEvent",
					ks.Ctx,
					indexerevents.SubtypeDeleveraging,
					indexerevents.DeleveragingEventVersion,
					indexer_manager.GetBytes(
						indexerevents.NewDeleveragingEvent(
							*tc.liquidatedSubaccount.GetId(),
							*tc.offsettingSubaccount.GetId(),
							uint32(0),
							satypes.BaseQuantums(new(big.Int).Abs(tc.deltaQuantums).Uint64()),
							satypes.BaseQuantums(bankruptcyPriceQuoteQuantums.Uint64()),
							tc.deltaQuantums.Sign() > 0,
							false,
						),
					),
				).Return()
			}
			err = ks.ClobKeeper.ProcessDeleveraging(
				ks.Ctx,
				*tc.liquidatedSubaccount.GetId(),
				*tc.offsettingSubaccount.GetId(),
				uint32(0),
				tc.deltaQuantums,
				bankruptcyPriceQuoteQuantums,
			)
			if tc.expectedErr == nil {
				require.NoError(t, err)
			} else {
				require.ErrorContains(t, err, tc.expectedErr.Error())
			}
		})
	}
}<|MERGE_RESOLUTION|>--- conflicted
+++ resolved
@@ -10,7 +10,6 @@
 
 	indexerevents "github.com/StreamFinance-Protocol/stream-chain/protocol/indexer/events"
 	"github.com/StreamFinance-Protocol/stream-chain/protocol/indexer/indexer_manager"
-	"github.com/StreamFinance-Protocol/stream-chain/protocol/lib"
 	ratelimittypes "github.com/StreamFinance-Protocol/stream-chain/protocol/x/ratelimit/types"
 
 	sdkmath "cosmossdk.io/math"
@@ -436,11 +435,7 @@
 							perpetuals[i].Params.LiquidityTier,
 							perpetuals[i].Params.MarketType,
 							perpetuals[i].Params.DangerIndexPpm,
-<<<<<<< HEAD
-							lib.UintToString(perpetuals[i].Params.IsolatedMarketMaxCumulativeInsuranceFundDeltaPerBlock),
-=======
 							fmt.Sprintf("%d", perpetuals[i].Params.IsolatedMarketMaxCumulativeInsuranceFundDeltaPerBlock),
->>>>>>> 8c3ee5ac
 						),
 					),
 				).Once().Return()
@@ -882,11 +877,7 @@
 							perps[i].Params.LiquidityTier,
 							perps[i].Params.MarketType,
 							perps[i].Params.DangerIndexPpm,
-<<<<<<< HEAD
-							lib.UintToString(perps[i].Params.IsolatedMarketMaxCumulativeInsuranceFundDeltaPerBlock),
-=======
 							fmt.Sprintf("%d", perps[i].Params.IsolatedMarketMaxCumulativeInsuranceFundDeltaPerBlock),
->>>>>>> 8c3ee5ac
 						),
 					),
 				).Once().Return()
