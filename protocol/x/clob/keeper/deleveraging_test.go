package keeper_test

import (
	"errors"
	"math"
	"math/big"
	"testing"
	"time"

	indexerevents "github.com/StreamFinance-Protocol/stream-chain/protocol/indexer/events"
	"github.com/StreamFinance-Protocol/stream-chain/protocol/indexer/indexer_manager"
	ratelimittypes "github.com/StreamFinance-Protocol/stream-chain/protocol/x/ratelimit/types"

	sdkmath "cosmossdk.io/math"

	"github.com/StreamFinance-Protocol/stream-chain/protocol/dtypes"
	"github.com/StreamFinance-Protocol/stream-chain/protocol/mocks"
	clobtest "github.com/StreamFinance-Protocol/stream-chain/protocol/testutil/clob"
	"github.com/StreamFinance-Protocol/stream-chain/protocol/testutil/constants"
	keepertest "github.com/StreamFinance-Protocol/stream-chain/protocol/testutil/keeper"
	perptest "github.com/StreamFinance-Protocol/stream-chain/protocol/testutil/perpetuals"
	assettypes "github.com/StreamFinance-Protocol/stream-chain/protocol/x/assets/types"
	blocktimetypes "github.com/StreamFinance-Protocol/stream-chain/protocol/x/blocktime/types"
	"github.com/StreamFinance-Protocol/stream-chain/protocol/x/clob/memclob"
	"github.com/StreamFinance-Protocol/stream-chain/protocol/x/clob/types"
	perptypes "github.com/StreamFinance-Protocol/stream-chain/protocol/x/perpetuals/types"
	pricestypes "github.com/StreamFinance-Protocol/stream-chain/protocol/x/prices/types"
	satypes "github.com/StreamFinance-Protocol/stream-chain/protocol/x/subaccounts/types"
	sdk "github.com/cosmos/cosmos-sdk/types"
	authtypes "github.com/cosmos/cosmos-sdk/x/auth/types"
	"github.com/stretchr/testify/mock"
	"github.com/stretchr/testify/require"
)

func TestGetInsuranceFundBalanceInQuoteQuantums(t *testing.T) {
	tests := map[string]struct {
		// Setup
		assets               []assettypes.Asset
		insuranceFundBalance *big.Int
		perpetualId          uint32
		perpetual            *perptypes.Perpetual

		// Expectations.
		expectedInsuranceFundBalance *big.Int
		expectedError                error
	}{
		"can get zero balance": {
			assets: []assettypes.Asset{
				*constants.TDai,
			},
			perpetualId:                  0,
			insuranceFundBalance:         new(big.Int),
			expectedInsuranceFundBalance: big.NewInt(0),
		},
		"can get positive balance": {
			assets: []assettypes.Asset{
				*constants.TDai,
			},
			perpetualId:                  0,
			insuranceFundBalance:         big.NewInt(100),
			expectedInsuranceFundBalance: big.NewInt(100),
		},
		"can get greater than MaxUint64 balance": {
			assets: []assettypes.Asset{
				*constants.TDai,
			},
			perpetualId: 0,
			insuranceFundBalance: new(big.Int).Add(
				new(big.Int).SetUint64(math.MaxUint64),
				new(big.Int).SetUint64(math.MaxUint64),
			),
			expectedInsuranceFundBalance: new(big.Int).Add(
				new(big.Int).SetUint64(math.MaxUint64),
				new(big.Int).SetUint64(math.MaxUint64),
			),
		},
		"can get zero balance - isolated market": {
			assets: []assettypes.Asset{
				*constants.TDai,
			},
			perpetualId:                  3, // Isolated market.
			insuranceFundBalance:         new(big.Int),
			expectedInsuranceFundBalance: big.NewInt(0),
		},
		"can get positive balance - isolated market": {
			assets: []assettypes.Asset{
				*constants.TDai,
			},
			perpetualId:                  3, // Isolated market.
			insuranceFundBalance:         big.NewInt(100),
			expectedInsuranceFundBalance: big.NewInt(100),
		},
		"panics when asset not found in state": {
			assets:        []assettypes.Asset{},
			perpetualId:   0,
<<<<<<< HEAD
			expectedError: errors.New("GetInsuranceFundBalance: TDai asset not found in state"),
=======
			expectedError: errors.New("GetInsuranceFundBalanceInQuoteQuantums: Usdc asset not found in state"),
>>>>>>> 17fc528a
		},
	}

	for name, tc := range tests {
		t.Run(name, func(t *testing.T) {
			// Setup keeper state.
			memClob := memclob.NewMemClobPriceTimePriority(false)
			bankMock := &mocks.BankKeeper{}
			ks := keepertest.NewClobKeepersTestContext(t, memClob, bankMock, &mocks.IndexerEventManager{})

			ctx := ks.Ctx.WithIsCheckTx(true)
			// Create the default markets.
			keepertest.CreateTestMarkets(t, ctx, ks.PricesKeeper)

			// Create liquidity tiers.
			keepertest.CreateTestLiquidityTiers(t, ctx, ks.PerpetualsKeeper)

			keepertest.CreateTestPerpetuals(t, ctx, ks.PerpetualsKeeper)

			for _, a := range tc.assets {
				_, err := ks.AssetsKeeper.CreateAsset(
					ks.Ctx,
					a.Id,
					a.Symbol,
					a.Denom,
					a.DenomExponent,
					a.HasMarket,
					a.MarketId,
					a.AtomicResolution,
					a.AssetYieldIndex,
				)
				require.NoError(t, err)
			}

			insuranceFundAddr, err := ks.PerpetualsKeeper.GetInsuranceFundModuleAddress(ks.Ctx, tc.perpetualId)
			require.NoError(t, err)

			if tc.insuranceFundBalance != nil {
				bankMock.On(
					"GetBalance",
					mock.Anything,
					insuranceFundAddr,
					constants.TDai.Denom,
				).Return(
					sdk.NewCoin(constants.TDai.Denom, sdkmath.NewIntFromBigInt(tc.insuranceFundBalance)),
				)
			}

			if tc.expectedError != nil {
				require.PanicsWithValue(
					t,
					tc.expectedError.Error(),
					func() {
						ks.ClobKeeper.GetInsuranceFundBalanceInQuoteQuantums(ks.Ctx, tc.perpetualId)
					},
				)
			} else {
				require.Equal(
					t,
					tc.expectedInsuranceFundBalance,
					ks.ClobKeeper.GetInsuranceFundBalanceInQuoteQuantums(ks.Ctx, tc.perpetualId),
				)
			}
		})
	}
}

func TestIsValidInsuranceFundDelta(t *testing.T) {
	tests := map[string]struct {
		// Setup
		insuranceFundBalance *big.Int
		insuranceFundDelta   *big.Int

		// Expectations.
		expectedIsValidInsuranceFundDelta bool
	}{
		"valid: zero insurance fund delta": {
			insuranceFundBalance: big.NewInt(9_998_000_000), // $9,998
			insuranceFundDelta:   big.NewInt(0),

			expectedIsValidInsuranceFundDelta: true,
		},
		"valid: zero insurance fund delta and zero balance": {
			insuranceFundBalance: big.NewInt(0), // $0
			insuranceFundDelta:   big.NewInt(0),

			expectedIsValidInsuranceFundDelta: true,
		},
		"valid: positive insurance fund delta": {
			insuranceFundBalance: big.NewInt(9_998_000_000), // $9,998
			insuranceFundDelta:   big.NewInt(1_000_000),

			expectedIsValidInsuranceFundDelta: true,
		},
		"valid: positive insurance fund delta and zero balance": {
			insuranceFundBalance: big.NewInt(0), // $0
			insuranceFundDelta:   big.NewInt(1_000_000),

			expectedIsValidInsuranceFundDelta: true,
		},
		"valid: negative insurance fund delta - insurance fund is still positive after delta": {
			insuranceFundBalance: big.NewInt(9_998_000_000), // $10,000
			insuranceFundDelta:   big.NewInt(-1_000_000),

			expectedIsValidInsuranceFundDelta: true,
		},
		"valid: negative insurance fund delta - insurance fund has zero balance after delta": {
			insuranceFundBalance: big.NewInt(10_000_000_000),
			insuranceFundDelta:   big.NewInt(-10_000_000_000),

			expectedIsValidInsuranceFundDelta: true,
		},
		"invalid: negative insurance fund delta - insurance fund is negative after delta": {
			insuranceFundBalance: big.NewInt(10_000_000_000),
			insuranceFundDelta:   big.NewInt(-10_000_000_001),

			expectedIsValidInsuranceFundDelta: false,
		},
		"invalid: negative insurance fund delta - insurance fund was empty and is negative after delta": {
			insuranceFundBalance: big.NewInt(0),
			insuranceFundDelta:   big.NewInt(-1),

			expectedIsValidInsuranceFundDelta: false,
		},
	}

	for name, tc := range tests {
		t.Run(name, func(t *testing.T) {
			// Setup keeper state.
			memClob := memclob.NewMemClobPriceTimePriority(false)
			bankMock := &mocks.BankKeeper{}
			ks := keepertest.NewClobKeepersTestContext(t, memClob, bankMock, &mocks.IndexerEventManager{})

			err := keepertest.CreateTDaiAsset(ks.Ctx, ks.AssetsKeeper)
			require.NoError(t, err)

			ctx := ks.Ctx.WithIsCheckTx(true)
			keepertest.CreateTestMarkets(t, ctx, ks.PricesKeeper)

			// Create liquidity tiers.
			keepertest.CreateTestLiquidityTiers(t, ctx, ks.PerpetualsKeeper)

			keepertest.CreateTestPerpetuals(t, ctx, ks.PerpetualsKeeper)

			bankMock.On(
				"GetBalance",
				mock.Anything,
				perptypes.InsuranceFundModuleAddress,
				constants.TDai.Denom,
			).Return(
				sdk.NewCoin(constants.TDai.Denom, sdkmath.NewIntFromBigInt(tc.insuranceFundBalance)),
			)
			require.Equal(
				t,
				tc.expectedIsValidInsuranceFundDelta,
				ks.ClobKeeper.IsValidInsuranceFundDelta(
					ks.Ctx,
					tc.insuranceFundDelta,
					0,
				),
			)
		})
	}
}

func TestCanDeleverageSubaccount(t *testing.T) {
	tests := map[string]struct {
		// Setup
		liquidationConfig             types.LiquidationsConfig
		insuranceFundBalance          *big.Int
		subaccount                    satypes.Subaccount
		marketIdToOraclePriceOverride map[uint32]uint64
		clobPairs                     []types.ClobPair

		// Expectations.
		expectedShouldDeleverageAtBankruptcyPrice bool
		expectedShouldDeleverageAtOraclePrice     bool
	}{
		`Cannot deleverage when subaccount has positive TNC`: {
			liquidationConfig:    constants.LiquidationsConfig_No_Limit,
			insuranceFundBalance: big.NewInt(10_000_000_001), // $10,000.000001
			subaccount:           constants.Carl_Num0_1BTC_Short_54999USD,
			marketIdToOraclePriceOverride: map[uint32]uint64{
				constants.BtcUsd.MarketId: 5_000_000_000, // $50,000 / BTC
			},
			clobPairs: []types.ClobPair{
				constants.ClobPair_Btc,
			},

			expectedShouldDeleverageAtBankruptcyPrice: false,
			expectedShouldDeleverageAtOraclePrice:     false,
		},
		`Cannot deleverage when subaccount has zero TNC`: {
			liquidationConfig:    constants.LiquidationsConfig_No_Limit,
			insuranceFundBalance: big.NewInt(10_000_000_001), // $10,000.000001
			subaccount:           constants.Carl_Num0_1BTC_Short_54999USD,
			marketIdToOraclePriceOverride: map[uint32]uint64{
				constants.BtcUsd.MarketId: 5_499_000_000, // $54,999 / BTC
			},
			clobPairs: []types.ClobPair{
				constants.ClobPair_Btc,
			},

			expectedShouldDeleverageAtBankruptcyPrice: false,
			expectedShouldDeleverageAtOraclePrice:     false,
		},
		`Can deleverage when subaccount has negative TNC`: {
			liquidationConfig:    constants.LiquidationsConfig_No_Limit,
			insuranceFundBalance: big.NewInt(10_000_000_000), // $10,000
			subaccount:           constants.Carl_Num0_1BTC_Short_54999USD,
			marketIdToOraclePriceOverride: map[uint32]uint64{
				constants.BtcUsd.MarketId: 5_500_000_000, // $55,000 / BTC
			},
			clobPairs: []types.ClobPair{
				constants.ClobPair_Btc,
			},

			expectedShouldDeleverageAtBankruptcyPrice: true,
			expectedShouldDeleverageAtOraclePrice:     false,
		},
		`Can deleverage when subaccount has negative TNC and clob pair has status FINAL_SETTLEMENT`: {
			liquidationConfig:    constants.LiquidationsConfig_No_Limit,
			insuranceFundBalance: big.NewInt(10_000_000_000), // $10,000
			subaccount:           constants.Carl_Num0_1BTC_Short_54999USD,
			marketIdToOraclePriceOverride: map[uint32]uint64{
				constants.BtcUsd.MarketId: 5_500_000_000, // $55,000 / BTC
			},
			clobPairs: []types.ClobPair{
				constants.ClobPair_Btc_Final_Settlement,
			},

			expectedShouldDeleverageAtBankruptcyPrice: true,
			expectedShouldDeleverageAtOraclePrice:     false,
		},
		`Can final settle deleverage when subaccount has positive TNC and clob pair has status FINAL_SETTLEMENT`: {
			liquidationConfig:    constants.LiquidationsConfig_No_Limit,
			insuranceFundBalance: big.NewInt(10_000_000_001), // $10,000.000001
			subaccount:           constants.Carl_Num0_1BTC_Short_54999USD,
			marketIdToOraclePriceOverride: map[uint32]uint64{
				constants.BtcUsd.MarketId: 5_000_000_000, // $50,000 / BTC
			},
			clobPairs: []types.ClobPair{
				constants.ClobPair_Btc_Final_Settlement,
			},

			expectedShouldDeleverageAtBankruptcyPrice: false,
			expectedShouldDeleverageAtOraclePrice:     true,
		},
	}

	for name, tc := range tests {
		t.Run(name, func(t *testing.T) {
			// Setup keeper state.
			memClob := memclob.NewMemClobPriceTimePriority(false)
			bankMock := &mocks.BankKeeper{}
			mockIndexerEventManager := &mocks.IndexerEventManager{}
			ks := keepertest.NewClobKeepersTestContext(t, memClob, bankMock, mockIndexerEventManager)

			ks.RatelimitKeeper.SetAssetYieldIndex(ks.Ctx, big.NewRat(0, 1))

			err := keepertest.CreateTDaiAsset(ks.Ctx, ks.AssetsKeeper)
			require.NoError(t, err)

			// Initialize the liquidations config.
			err = ks.ClobKeeper.InitializeLiquidationsConfig(ks.Ctx, tc.liquidationConfig)
			require.NoError(t, err)

			bankMock.On(
				"GetBalance",
				mock.Anything,
				perptypes.InsuranceFundModuleAddress,
				constants.TDai.Denom,
			).Return(
				sdk.NewCoin(constants.TDai.Denom, sdkmath.NewIntFromBigInt(tc.insuranceFundBalance)),
			)
			bankMock.On(
				"GetBalance",
				mock.Anything,
				authtypes.NewModuleAddress(ratelimittypes.TDaiPoolAccount),
				constants.TDai.Denom,
			).Return(sdk.NewCoin(constants.TDai.Denom, sdkmath.NewIntFromBigInt(new(big.Int).SetUint64(1_000_000_000_000))))

			// Create test markets.
			keepertest.CreateTestMarkets(t, ks.Ctx, ks.PricesKeeper)

			// Create liquidity tiers.
			keepertest.CreateTestLiquidityTiers(t, ks.Ctx, ks.PerpetualsKeeper)

			// Update the prices on the test markets.
			for marketId, oraclePrice := range tc.marketIdToOraclePriceOverride {
				err := ks.PricesKeeper.UpdateSpotAndPnlMarketPrices(
					ks.Ctx,
					&pricestypes.MarketPriceUpdate{
						MarketId:  marketId,
						SpotPrice: oraclePrice,
						PnlPrice:  oraclePrice,
					},
				)
				require.NoError(t, err)
			}

			perpetuals := []perptypes.Perpetual{
				constants.BtcUsd_20PercentInitial_10PercentMaintenance,
			}
			for _, perpetual := range perpetuals {
				_, err = ks.PerpetualsKeeper.CreatePerpetual(
					ks.Ctx,
					perpetual.Params.Id,
					perpetual.Params.Ticker,
					perpetual.Params.MarketId,
					perpetual.Params.AtomicResolution,
					perpetual.Params.DefaultFundingPpm,
					perpetual.Params.LiquidityTier,
					perpetual.Params.MarketType,
<<<<<<< HEAD
					perpetual.YieldIndex,
=======
					perpetual.Params.DangerIndexPpm,
>>>>>>> 17fc528a
				)
				require.NoError(t, err)
			}

			for i, clobPair := range tc.clobPairs {
				mockIndexerEventManager.On("AddTxnEvent",
					ks.Ctx,
					indexerevents.SubtypePerpetualMarket,
					indexerevents.PerpetualMarketEventVersion,
					indexer_manager.GetBytes(
						indexerevents.NewPerpetualMarketCreateEvent(
							clobPair.MustGetPerpetualId(),
							clobPair.Id,
							perpetuals[i].Params.Ticker,
							perpetuals[i].Params.MarketId,
							clobPair.Status,
							clobPair.QuantumConversionExponent,
							perpetuals[i].Params.AtomicResolution,
							clobPair.SubticksPerTick,
							clobPair.StepBaseQuantums,
							perpetuals[i].Params.LiquidityTier,
							perpetuals[i].Params.MarketType,
							perpetuals[i].Params.DangerIndexPpm,
						),
					),
				).Once().Return()

				_, err = ks.ClobKeeper.CreatePerpetualClobPair(
					ks.Ctx,
					clobPair.Id,
					clobPair.MustGetPerpetualId(),
					satypes.BaseQuantums(clobPair.StepBaseQuantums),
					clobPair.QuantumConversionExponent,
					clobPair.SubticksPerTick,
					clobPair.Status,
				)
				require.NoError(t, err)
			}

			ks.SubaccountsKeeper.SetSubaccount(ks.Ctx, tc.subaccount)

			shouldDeleverageAtBankruptcyPrice, shouldDeleverageAtOraclePrice, err := ks.ClobKeeper.CanDeleverageSubaccount(
				ks.Ctx,
				*tc.subaccount.Id,
				0,
			)
			require.NoError(t, err)
			require.Equal(
				t,
				tc.expectedShouldDeleverageAtBankruptcyPrice,
				shouldDeleverageAtBankruptcyPrice,
			)
			require.Equal(
				t,
				tc.expectedShouldDeleverageAtOraclePrice,
				shouldDeleverageAtOraclePrice,
			)
		})
	}
}

func TestOffsetSubaccountPerpetualPosition(t *testing.T) {
	tests := map[string]struct {
		// Setup.
		subaccounts []satypes.Subaccount

		// Parameters.
		liquidatedSubaccountId satypes.SubaccountId
		perpetualId            uint32
		deltaQuantums          *big.Int

		// Expectations.
		expectedSubaccounts       []satypes.Subaccount
		expectedFills             []types.MatchPerpetualDeleveraging_Fill
		expectedQuantumsRemaining *big.Int
		// Expected remaining OI after test.
		// The test initializes each perp with default open interest of 1 full coin.
		expectedOpenInterest *big.Int
	}{
		"Can get one offsetting subaccount for deleveraged short": {
			subaccounts: []satypes.Subaccount{
				constants.Carl_Num0_1BTC_Short_54999USD,
				constants.Dave_Num0_1BTC_Long_50000USD,
			},
			liquidatedSubaccountId: constants.Carl_Num0,
			perpetualId:            0,
			deltaQuantums:          big.NewInt(100_000_000),
			expectedSubaccounts: []satypes.Subaccount{
				{
					Id:              &constants.Carl_Num0,
					AssetYieldIndex: big.NewRat(0, 1).String(),
				},
				{
					Id: &constants.Dave_Num0,
					// TNC of liquidated subaccount is $4,999, which means the bankruptcy price
					// to close 1 BTC short is $54,999 and we close both positions at this price.
					AssetPositions: keepertest.CreateTDaiAssetPosition(
						big.NewInt(50_000_000_000 + 54_999_000_000),
					),
					AssetYieldIndex: big.NewRat(0, 1).String(),
				},
			},
			expectedFills: []types.MatchPerpetualDeleveraging_Fill{
				{
					OffsettingSubaccountId: constants.Dave_Num0,
					FillAmount:             100_000_000,
				},
			},
			expectedQuantumsRemaining: new(big.Int),
			expectedOpenInterest:      new(big.Int), // fully deleveraged
		},
		"Can get one offsetting subaccount for deleveraged long": {
			subaccounts: []satypes.Subaccount{
				constants.Carl_Num0_1BTC_Long_54999USD,
				constants.Dave_Num0_1BTC_Short_100000USD,
			},
			liquidatedSubaccountId: constants.Carl_Num0,
			perpetualId:            0,
			deltaQuantums:          big.NewInt(-100_000_000),
			expectedSubaccounts: []satypes.Subaccount{
				{
					Id:              &constants.Carl_Num0,
					AssetYieldIndex: big.NewRat(0, 1).String(),
				},
				{
					Id: &constants.Dave_Num0,
					AssetPositions: keepertest.CreateTDaiAssetPosition(
						big.NewInt(100_000_000_000 - 54_999_000_000),
					),
					AssetYieldIndex: big.NewRat(0, 1).String(),
				},
			},
			expectedFills: []types.MatchPerpetualDeleveraging_Fill{
				{
					OffsettingSubaccountId: constants.Dave_Num0,
					FillAmount:             100_000_000,
				},
			},
			expectedQuantumsRemaining: new(big.Int),
			expectedOpenInterest:      new(big.Int), // fully deleveraged
		},
		"Can get multiple offsetting subaccounts": {
			subaccounts: []satypes.Subaccount{
				constants.Carl_Num0_1BTC_Short_54999USD,
				{
					Id: &constants.Dave_Num0,
					AssetPositions: []*satypes.AssetPosition{
						&constants.TDai_Asset_50_000,
					},
					PerpetualPositions: []*satypes.PerpetualPosition{
						{
							PerpetualId: 0,
							Quantums:    dtypes.NewInt(50_000_000), // 0.5 BTC
						},
					},
					AssetYieldIndex: big.NewRat(0, 1).String(),
				},
				{
					Id: &constants.Dave_Num1,
					AssetPositions: []*satypes.AssetPosition{
						&constants.TDai_Asset_50_000,
					},
					PerpetualPositions: []*satypes.PerpetualPosition{
						{
							PerpetualId: 0,
							Quantums:    dtypes.NewInt(50_000_000), // 0.5 BTC
						},
					},
					AssetYieldIndex: big.NewRat(0, 1).String(),
				},
			},
			liquidatedSubaccountId: constants.Carl_Num0,
			perpetualId:            0,
			deltaQuantums:          big.NewInt(100_000_000),
			expectedSubaccounts: []satypes.Subaccount{
				{
					Id:              &constants.Carl_Num0,
					AssetYieldIndex: big.NewRat(0, 1).String(),
				},
				{
					Id: &constants.Dave_Num0,
					// TNC of liquidated subaccount is $4,999, which means the bankruptcy price
					// to close 0.5 BTC short is $27,499.5 and we close both positions at this price.
					AssetPositions: keepertest.CreateTDaiAssetPosition(
						big.NewInt(50_000_000_000 + 27_499_500_000),
					),
					AssetYieldIndex: big.NewRat(0, 1).String(),
				},
				{
					Id: &constants.Dave_Num1,
					// TNC of liquidated subaccount is $4,999, which means the bankruptcy price
					// to close 0.5 BTC short is $27,499.5 and we close both positions at this price.
					AssetPositions: keepertest.CreateTDaiAssetPosition(
						big.NewInt(50_000_000_000 + 27_499_500_000),
					),
					AssetYieldIndex: big.NewRat(0, 1).String(),
				},
			},
			expectedFills: []types.MatchPerpetualDeleveraging_Fill{
				{
					OffsettingSubaccountId: constants.Dave_Num0,
					FillAmount:             50_000_000,
				},
				{
					OffsettingSubaccountId: constants.Dave_Num1,
					FillAmount:             50_000_000,
				},
			},
			expectedQuantumsRemaining: new(big.Int),
			expectedOpenInterest:      new(big.Int), // fully deleveraged
		},
		"Skips subaccounts with positions on the same side": {
			subaccounts: []satypes.Subaccount{
				constants.Carl_Num0_1BTC_Short_54999USD,
				constants.Carl_Num1_1BTC_Short,
				constants.Dave_Num0_1BTC_Long_50000USD,
			},
			liquidatedSubaccountId: constants.Carl_Num0,
			perpetualId:            0,
			deltaQuantums:          big.NewInt(100_000_000),
			expectedSubaccounts: []satypes.Subaccount{
				{
					Id:              &constants.Carl_Num0,
					AssetYieldIndex: big.NewRat(0, 1).String(),
				},
				{
					Id:                 constants.Carl_Num1_1BTC_Short.Id,
					AssetPositions:     constants.Carl_Num1_1BTC_Short.AssetPositions,
					PerpetualPositions: constants.Carl_Num1_1BTC_Short.PerpetualPositions,
					MarginEnabled:      constants.Carl_Num1_1BTC_Short.MarginEnabled,
					AssetYieldIndex:    big.NewRat(0, 1).String(),
				},
				{
					Id: &constants.Dave_Num0,
					// TNC of liquidated subaccount is $4,999, which means the bankruptcy price
					// to close 1 BTC short is $54,999 and we close both positions at this price.
					AssetPositions: keepertest.CreateTDaiAssetPosition(
						big.NewInt(50_000_000_000 + 54_999_000_000),
					),
					AssetYieldIndex: big.NewRat(0, 1).String(),
				},
			},
			expectedFills: []types.MatchPerpetualDeleveraging_Fill{
				{
					OffsettingSubaccountId: constants.Dave_Num0,
					FillAmount:             100_000_000,
				},
			},
			expectedQuantumsRemaining: new(big.Int),
			expectedOpenInterest:      new(big.Int), // fully deleveraged
		},
		"Skips subaccounts with no open position for the given perpetual": {
			subaccounts: []satypes.Subaccount{
				constants.Carl_Num0_1BTC_Short_54999USD,
				constants.Dave_Num1_1ETH_Long_50000USD, // ETH
				constants.Dave_Num0_1BTC_Long_50000USD,
			},
			liquidatedSubaccountId: constants.Carl_Num0,
			perpetualId:            0,
			deltaQuantums:          big.NewInt(100_000_000),
			expectedSubaccounts: []satypes.Subaccount{
				{
					Id:              &constants.Carl_Num0,
					AssetYieldIndex: big.NewRat(0, 1).String(),
				},
				{
					Id:                 constants.Dave_Num1_1ETH_Long_50000USD.Id,
					AssetPositions:     constants.Dave_Num1_1ETH_Long_50000USD.AssetPositions,
					PerpetualPositions: constants.Dave_Num1_1ETH_Long_50000USD.PerpetualPositions,
					MarginEnabled:      constants.Dave_Num1_1ETH_Long_50000USD.MarginEnabled,
					AssetYieldIndex:    big.NewRat(0, 1).String(),
				},
				{
					Id: &constants.Dave_Num0,
					// TNC of liquidated subaccount is $4,999, which means the bankruptcy price
					// to close 1 BTC short is $54,999 and we close both positions at this price.
					AssetPositions: keepertest.CreateTDaiAssetPosition(
						big.NewInt(50_000_000_000 + 54_999_000_000),
					),
					AssetYieldIndex: big.NewRat(0, 1).String(),
				},
			},
			expectedFills: []types.MatchPerpetualDeleveraging_Fill{
				{
					OffsettingSubaccountId: constants.Dave_Num0,
					FillAmount:             100_000_000,
				},
			},
			expectedQuantumsRemaining: new(big.Int),
			expectedOpenInterest:      new(big.Int), // fully deleveraged
		},
		"Skips subaccounts with non-overlapping bankruptcy prices": {
			subaccounts: []satypes.Subaccount{
				constants.Carl_Num0_1BTC_Short_50000USD,
				constants.Dave_Num0_1BTC_Long_50001USD_Short,
				constants.Dave_Num1_1BTC_Long_50000USD,
			},
			liquidatedSubaccountId: constants.Carl_Num0,
			perpetualId:            0,
			deltaQuantums:          big.NewInt(100_000_000),
			expectedSubaccounts: []satypes.Subaccount{
				{
					Id:              &constants.Carl_Num0,
					AssetYieldIndex: big.NewRat(0, 1).String(),
				},
				{
					Id:                 constants.Dave_Num0_1BTC_Long_50001USD_Short.Id,
					AssetPositions:     constants.Dave_Num0_1BTC_Long_50001USD_Short.AssetPositions,
					PerpetualPositions: constants.Dave_Num0_1BTC_Long_50001USD_Short.PerpetualPositions,
					MarginEnabled:      constants.Dave_Num0_1BTC_Long_50001USD_Short.MarginEnabled,
					AssetYieldIndex:    big.NewRat(0, 1).String(),
				},
				{
					Id: &constants.Dave_Num1,
					// TNC of liquidated subaccount is $0, which means the bankruptcy price
					// to close 1 BTC short is $50,000 and we close both positions at this price.
					AssetPositions: keepertest.CreateTDaiAssetPosition(
						big.NewInt(50_000_000_000 + 50_000_000_000),
					),
					AssetYieldIndex: big.NewRat(0, 1).String(),
				},
			},
			expectedFills: []types.MatchPerpetualDeleveraging_Fill{
				{
					OffsettingSubaccountId: constants.Dave_Num1,
					FillAmount:             100_000_000,
				},
			},
			expectedQuantumsRemaining: new(big.Int),
			expectedOpenInterest:      new(big.Int), // fully deleveraged
		},
		"Returns an error if not enough subaccounts to fully deleverage liquidated subaccount's position": {
			subaccounts: []satypes.Subaccount{
				constants.Carl_Num0_1BTC_Short_50000USD,
				constants.Dave_Num0_1BTC_Long_50001USD_Short,
			},
			liquidatedSubaccountId:    constants.Carl_Num0,
			perpetualId:               0,
			deltaQuantums:             big.NewInt(100_000_000),
			expectedSubaccounts:       nil,
			expectedFills:             []types.MatchPerpetualDeleveraging_Fill{},
			expectedQuantumsRemaining: big.NewInt(100_000_000),
			expectedOpenInterest:      big.NewInt(100_000_000),
		},
		"Can offset subaccount with multiple positions, first position is offset leaving TNC constant": {
			subaccounts: []satypes.Subaccount{
				constants.Carl_Num0_1BTC_Short_1ETH_Long_47000USD,
				constants.Dave_Num0_1BTC_Long_50000USD,
			},
			liquidatedSubaccountId: constants.Carl_Num0,
			perpetualId:            0,
			deltaQuantums:          big.NewInt(100_000_000),
			expectedSubaccounts: []satypes.Subaccount{
				// Carl's BTC short position is offset by Dave's BTC long position at $50,000 leaving
				// his ETH long position untouched and dropping his asset position to -$3000.
				{
					Id: &constants.Carl_Num0,
					PerpetualPositions: []*satypes.PerpetualPosition{
						{
							PerpetualId:  1,
							Quantums:     dtypes.NewInt(1_000_000_000), // 1 ETH
							FundingIndex: dtypes.NewInt(0),
							YieldIndex:   big.NewRat(0, 1).String(),
						},
					},
					AssetPositions: keepertest.CreateTDaiAssetPosition(
						big.NewInt(-3_000_000_000),
					),
					AssetYieldIndex: big.NewRat(0, 1).String(),
				},
				{
					Id: &constants.Dave_Num0,
					AssetPositions: keepertest.CreateTDaiAssetPosition(
						big.NewInt(50_000_000_000 + 50_000_000_000),
					),
					AssetYieldIndex: big.NewRat(0, 1).String(),
				},
			},
			expectedFills: []types.MatchPerpetualDeleveraging_Fill{
				{
					OffsettingSubaccountId: constants.Dave_Num0,
					FillAmount:             100_000_000,
				},
			},
			expectedQuantumsRemaining: big.NewInt(0),
			expectedOpenInterest:      new(big.Int), // fully deleveraged
		},
	}

	for name, tc := range tests {
		t.Run(name, func(t *testing.T) {
			memClob := memclob.NewMemClobPriceTimePriority(false)
			mockIndexerEventManager := &mocks.IndexerEventManager{}
			bankMock := &mocks.BankKeeper{}
			ks := keepertest.NewClobKeepersTestContext(t, memClob, bankMock, mockIndexerEventManager)
			ks.RatelimitKeeper.SetAssetYieldIndex(ks.Ctx, big.NewRat(0, 1))

			bankMock.On(
				"GetBalance",
				mock.Anything,
				authtypes.NewModuleAddress(ratelimittypes.TDaiPoolAccount),
				constants.TDai.Denom,
			).Return(sdk.NewCoin(constants.TDai.Denom, sdkmath.NewIntFromBigInt(new(big.Int).SetUint64(1_000_000_000_000))))

			// Create the default markets.
			keepertest.CreateTestMarkets(t, ks.Ctx, ks.PricesKeeper)

			// Create liquidity tiers.
			keepertest.CreateTestLiquidityTiers(t, ks.Ctx, ks.PerpetualsKeeper)

			err := keepertest.CreateTDaiAsset(ks.Ctx, ks.AssetsKeeper)
			require.NoError(t, err)

			perps := []perptypes.Perpetual{
				constants.BtcUsd_100PercentMarginRequirement,
				constants.EthUsd_100PercentMarginRequirement,
			}
			for _, p := range perps {
				_, err := ks.PerpetualsKeeper.CreatePerpetual(
					ks.Ctx,
					p.Params.Id,
					p.Params.Ticker,
					p.Params.MarketId,
					p.Params.AtomicResolution,
					p.Params.DefaultFundingPpm,
					p.Params.LiquidityTier,
					p.Params.MarketType,
<<<<<<< HEAD
					p.YieldIndex,
=======
					p.Params.DangerIndexPpm,
>>>>>>> 17fc528a
				)
				require.NoError(t, err)
			}

			perptest.SetUpDefaultPerpOIsForTest(
				t,
				ks.Ctx,
				ks.PerpetualsKeeper,
				perps,
			)

			clobPairs := []types.ClobPair{
				constants.ClobPair_Btc,
				constants.ClobPair_Eth,
			}
			for i, clobPair := range clobPairs {
				mockIndexerEventManager.On("AddTxnEvent",
					ks.Ctx,
					indexerevents.SubtypePerpetualMarket,
					indexerevents.PerpetualMarketEventVersion,
					indexer_manager.GetBytes(
						indexerevents.NewPerpetualMarketCreateEvent(
							clobPair.MustGetPerpetualId(),
							clobPair.Id,
							perps[i].Params.Ticker,
							perps[i].Params.MarketId,
							clobPair.Status,
							clobPair.QuantumConversionExponent,
							perps[i].Params.AtomicResolution,
							clobPair.SubticksPerTick,
							clobPair.StepBaseQuantums,
							perps[i].Params.LiquidityTier,
							perps[i].Params.MarketType,
							perps[i].Params.DangerIndexPpm,
						),
					),
				).Once().Return()

				_, err = ks.ClobKeeper.CreatePerpetualClobPair(
					ks.Ctx,
					clobPair.Id,
					clobPair.MustGetPerpetualId(),
					satypes.BaseQuantums(clobPair.StepBaseQuantums),
					clobPair.QuantumConversionExponent,
					clobPair.SubticksPerTick,
					clobPair.Status,
				)
				require.NoError(t, err)
			}

			for _, subaccount := range tc.subaccounts {
				ks.SubaccountsKeeper.SetSubaccount(ks.Ctx, subaccount)
			}

			ks.BlockTimeKeeper.SetPreviousBlockInfo(ks.Ctx, &blocktimetypes.BlockInfo{
				Timestamp: time.Unix(5, 0),
			})
			// check that an event is emitted per fill
			for _, fill := range tc.expectedFills {
				fillAmount := new(big.Int).SetUint64(fill.FillAmount)
				if tc.deltaQuantums.Sign() < 0 {
					fillAmount = new(big.Int).Neg(fillAmount)
				}
				bankruptcyPriceQuoteQuantums, err := ks.ClobKeeper.GetBankruptcyPriceInQuoteQuantums(
					ks.Ctx,
					tc.liquidatedSubaccountId,
					tc.perpetualId,
					fillAmount,
				)
				require.NoError(t, err)
				mockIndexerEventManager.On("AddTxnEvent",
					ks.Ctx,
					indexerevents.SubtypeDeleveraging,
					indexerevents.DeleveragingEventVersion,
					indexer_manager.GetBytes(
						indexerevents.NewDeleveragingEvent(
							tc.liquidatedSubaccountId,
							fill.OffsettingSubaccountId,
							tc.perpetualId,
							satypes.BaseQuantums(fill.FillAmount),
							satypes.BaseQuantums(bankruptcyPriceQuoteQuantums.Uint64()),
							tc.deltaQuantums.Sign() > 0,
							false,
						),
					),
				).Return()
			}

			positions := clobtest.GetOpenPositionsFromSubaccounts(tc.subaccounts)
			ks.ClobKeeper.DaemonDeleveragingInfo.UpdateSubaccountsWithPositions(positions)
			fills, deltaQuantumsRemaining := ks.ClobKeeper.OffsetSubaccountPerpetualPosition(
				ks.Ctx,
				tc.liquidatedSubaccountId,
				tc.perpetualId,
				tc.deltaQuantums,
				false, // TODO, add tests where final settlement is true
			)
			require.Equal(t, tc.expectedFills, fills)
			require.True(t, tc.expectedQuantumsRemaining.Cmp(deltaQuantumsRemaining) == 0)

			for _, subaccount := range tc.expectedSubaccounts {
				require.Equal(t, subaccount, ks.SubaccountsKeeper.GetSubaccount(ks.Ctx, *subaccount.Id))
			}

			if tc.expectedOpenInterest != nil {
				gotPerp, err := ks.PerpetualsKeeper.GetPerpetual(ks.Ctx, tc.perpetualId)
				require.NoError(t, err)
				require.Zero(t,
					tc.expectedOpenInterest.Cmp(gotPerp.OpenInterest.BigInt()),
					"expected open interest %s, got %s",
					tc.expectedOpenInterest.String(),
					gotPerp.OpenInterest.String(),
				)
			}
		})
	}
}

func TestProcessDeleveraging(t *testing.T) {
	tests := map[string]struct {
		// Setup.
		liquidatedSubaccount satypes.Subaccount
		offsettingSubaccount satypes.Subaccount
		deltaQuantums        *big.Int

		// Expectations.
		expectedLiquidatedSubaccount satypes.Subaccount
		expectedOffsettingSubaccount satypes.Subaccount
		expectedErr                  error
	}{
		// Categorizing subaccounts into four groups:
		// 1. Well-collateralized
		// 2. Liquidatable, but TNC > 0
		// 3. Liquidatable, TNC == 0
		// 4. Liquidatable, TNC < 0
		//
		// Here, we construct table tests for only 3x4 permutations of the above groups
		// since liquidatedSubaccount shouldn't be well-collateralized.
		"Liquidated: under-collateralized, TNC > 0, offsetting: well-collateralized": {
			liquidatedSubaccount: constants.Carl_Num0_1BTC_Short_54999USD,
			offsettingSubaccount: constants.Dave_Num0_1BTC_Long_50000USD,
			deltaQuantums:        big.NewInt(100_000_000), // 1 BTC

			expectedLiquidatedSubaccount: satypes.Subaccount{
				Id:              &constants.Carl_Num0,
				AssetYieldIndex: big.NewRat(0, 1).String(),
			},
			expectedOffsettingSubaccount: satypes.Subaccount{
				Id: &constants.Dave_Num0,
				// TNC of liquidated subaccount is $4,999, which means the bankruptcy price
				// to close 1 BTC short is $54,999 and we close both positions at this price.
				AssetPositions: keepertest.CreateTDaiAssetPosition(
					big.NewInt(50_000_000_000 + 54_999_000_000),
				),
				AssetYieldIndex: big.NewRat(0, 1).String(),
			},
		},
		"Liquidated: under-collateralized, TNC > 0, offsetting: under-collateralized, TNC > 0": {
			liquidatedSubaccount: constants.Carl_Num0_1BTC_Short_54999USD,
			offsettingSubaccount: constants.Dave_Num0_1BTC_Long_45001USD_Short,
			deltaQuantums:        big.NewInt(100_000_000), // 1 BTC

			expectedLiquidatedSubaccount: satypes.Subaccount{
				Id:              &constants.Carl_Num0,
				AssetYieldIndex: big.NewRat(0, 1).String(),
			},
			expectedOffsettingSubaccount: satypes.Subaccount{
				Id: &constants.Dave_Num0,
				// TNC of liquidated subaccount is $4,999, which means the bankruptcy price
				// to close 1 BTC short is $54,999 and we close both positions at this price.
				AssetPositions: keepertest.CreateTDaiAssetPosition(
					big.NewInt(-45_001_000_000 + 54_999_000_000),
				),
				AssetYieldIndex: big.NewRat(0, 1).String(),
			},
		},
		"Liquidated: under-collateralized, TNC > 0, offsetting: under-collateralized, TNC == 0": {
			liquidatedSubaccount: constants.Carl_Num0_1BTC_Short_54999USD,
			offsettingSubaccount: constants.Dave_Num0_1BTC_Long_50000USD_Short,
			deltaQuantums:        big.NewInt(100_000_000), // 1 BTC

			expectedLiquidatedSubaccount: satypes.Subaccount{
				Id:              &constants.Carl_Num0,
				AssetYieldIndex: big.NewRat(0, 1).String(),
			},
			expectedOffsettingSubaccount: satypes.Subaccount{
				Id: &constants.Dave_Num0,
				// TNC of liquidated subaccount is $4,999, which means the bankruptcy price
				// to close 1 BTC short is $54,999 and we close both positions at this price.
				AssetPositions: keepertest.CreateTDaiAssetPosition(
					big.NewInt(-50_000_000_000 + 54_999_000_000),
				),
				AssetYieldIndex: big.NewRat(0, 1).String(),
			},
		},
		"Liquidated: under-collateralized, TNC > 0, offsetting: under-collateralized, TNC < 0": {
			liquidatedSubaccount: constants.Carl_Num0_1BTC_Short_54999USD,
			offsettingSubaccount: constants.Dave_Num0_1BTC_Long_50001USD_Short,
			deltaQuantums:        big.NewInt(100_000_000), // 1 BTC

			expectedLiquidatedSubaccount: satypes.Subaccount{
				Id:              &constants.Carl_Num0,
				AssetYieldIndex: big.NewRat(0, 1).String(),
			},
			expectedOffsettingSubaccount: satypes.Subaccount{
				Id: &constants.Dave_Num0,
				// TNC of liquidated subaccount is $4,999, which means the bankruptcy price
				// to close 1 BTC short is $54,999 and we close both positions at this price.
				AssetPositions: keepertest.CreateTDaiAssetPosition(
					big.NewInt(-50_001_000_000 + 54_999_000_000),
				),
				AssetYieldIndex: big.NewRat(0, 1).String(),
			},
		},
		"Liquidated: under-collateralized, TNC == 0, offsetting: well-collateralized": {
			liquidatedSubaccount: constants.Carl_Num0_1BTC_Short_50000USD,
			offsettingSubaccount: constants.Dave_Num0_1BTC_Long_50000USD,
			deltaQuantums:        big.NewInt(100_000_000), // 1 BTC

			expectedLiquidatedSubaccount: satypes.Subaccount{
				Id:              &constants.Carl_Num0,
				AssetYieldIndex: big.NewRat(0, 1).String(),
			},
			expectedOffsettingSubaccount: satypes.Subaccount{
				Id: &constants.Dave_Num0,
				// TNC of liquidated subaccount is $0, which means the bankruptcy price
				// to close 1 BTC short is $50,000 and we close both positions at this price.
				AssetPositions: keepertest.CreateTDaiAssetPosition(
					big.NewInt(50_000_000_000 + 50_000_000_000),
				),
				AssetYieldIndex: big.NewRat(0, 1).String(),
			},
		},
		"Liquidated: under-collateralized, TNC == 0, offsetting: under-collateralized, TNC > 0": {
			liquidatedSubaccount: constants.Carl_Num0_1BTC_Short_50000USD,
			offsettingSubaccount: constants.Dave_Num0_1BTC_Long_45001USD_Short,
			deltaQuantums:        big.NewInt(100_000_000), // 1 BTC

			expectedLiquidatedSubaccount: satypes.Subaccount{
				Id:              &constants.Carl_Num0,
				AssetYieldIndex: big.NewRat(0, 1).String(),
			},
			expectedOffsettingSubaccount: satypes.Subaccount{
				Id: &constants.Dave_Num0,
				// TNC of liquidated subaccount is $0, which means the bankruptcy price
				// to close 1 BTC short is $50,000 and we close both positions at this price.
				AssetPositions: keepertest.CreateTDaiAssetPosition(
					big.NewInt(-45_001_000_000 + 50_000_000_000),
				),
				AssetYieldIndex: big.NewRat(0, 1).String(),
			},
		},
		"Liquidated: under-collateralized, TNC == 0, offsetting: under-collateralized, TNC == 0": {
			liquidatedSubaccount: constants.Carl_Num0_1BTC_Short_50000USD,
			offsettingSubaccount: constants.Dave_Num0_1BTC_Long_50000USD_Short,
			deltaQuantums:        big.NewInt(100_000_000), // 1 BTC

			expectedLiquidatedSubaccount: satypes.Subaccount{
				Id:              &constants.Carl_Num0,
				AssetYieldIndex: big.NewRat(0, 1).String(),
			},
			expectedOffsettingSubaccount: satypes.Subaccount{
				Id: &constants.Dave_Num0,
				// TNC of liquidated subaccount is $0, which means the bankruptcy price
				// to close 1 BTC short is $50,000 and we close both positions at this price.
				// TDai of this suabccount is -$50,000 + $50,000 = $0.
				AssetYieldIndex: big.NewRat(0, 1).String(),
			},
		},
		"Liquidated: under-collateralized, TNC == 0, offsetting: under-collateralized, TNC < 0": {
			liquidatedSubaccount: constants.Carl_Num0_1BTC_Short_50000USD,
			offsettingSubaccount: constants.Dave_Num0_1BTC_Long_50001USD_Short,
			deltaQuantums:        big.NewInt(100_000_000), // 1 BTC

			// TNC of liquidated subaccount is $0, which means the bankruptcy price
			// to close 1 BTC short is $50,000.
			// TNC of offsetting subaccount is $-1, which means the bankruptcy price
			// to close 1 BTC long is $50,001.
			// Since the bankruptcy prices do not overlap,
			// i.e. bankruptcy price of long > bankruptcy price of short,
			// state transitions aren't valid.
			expectedErr: satypes.ErrFailedToUpdateSubaccounts,
		},
		"Liquidated: under-collateralized, TNC < 0, offsetting: well-collateralized": {
			liquidatedSubaccount: constants.Carl_Num0_1BTC_Short_49999USD,
			offsettingSubaccount: constants.Dave_Num0_1BTC_Long_50000USD,
			deltaQuantums:        big.NewInt(100_000_000), // 1 BTC

			expectedLiquidatedSubaccount: satypes.Subaccount{
				Id:              &constants.Carl_Num0,
				AssetYieldIndex: big.NewRat(0, 1).String(),
			},
			expectedOffsettingSubaccount: satypes.Subaccount{
				Id: &constants.Dave_Num0,
				// TNC of liquidated subaccount is $-1, which means the bankruptcy price
				// to close 1 BTC short is $49,999 and we close both positions at this price.
				AssetPositions: keepertest.CreateTDaiAssetPosition(
					big.NewInt(50_000_000_000 + 49_999_000_000),
				),
				AssetYieldIndex: big.NewRat(0, 1).String(),
			},
		},
		"Liquidated: under-collateralized, TNC < 0, offsetting: under-collateralized, TNC > 0": {
			liquidatedSubaccount: constants.Carl_Num0_1BTC_Short_49999USD,
			offsettingSubaccount: constants.Dave_Num0_1BTC_Long_45001USD_Short,
			deltaQuantums:        big.NewInt(100_000_000), // 1 BTC

			expectedLiquidatedSubaccount: satypes.Subaccount{
				Id:              &constants.Carl_Num0,
				AssetYieldIndex: big.NewRat(0, 1).String(),
			},
			expectedOffsettingSubaccount: satypes.Subaccount{
				Id: &constants.Dave_Num0,
				// TNC of liquidated subaccount is $-1, which means the bankruptcy price
				// to close 1 BTC short is $49,999 and we close both positions at this price.
				AssetPositions: keepertest.CreateTDaiAssetPosition(
					big.NewInt(-45_001_000_000 + 49_999_000_000),
				),
				AssetYieldIndex: big.NewRat(0, 1).String(),
			},
		},
		"Liquidated: under-collateralized, TNC < 0, offsetting: under-collateralized, TNC == 0": {
			liquidatedSubaccount: constants.Carl_Num0_1BTC_Short_49999USD,
			offsettingSubaccount: constants.Dave_Num0_1BTC_Long_50000USD_Short,
			deltaQuantums:        big.NewInt(100_000_000), // 1 BTC

			// TNC of liquidated subaccount is $-1, which means the bankruptcy price
			// to close 1 BTC short is $49,999.
			// TNC of offsetting subaccount is $0, which means the bankruptcy price
			// to close 1 BTC long is $50,000.
			// Since the bankruptcy prices do not overlap,
			// i.e. bankruptcy price of long > bankruptcy price of short,
			// state transitions aren't valid.
			expectedErr: satypes.ErrFailedToUpdateSubaccounts,
		},
		"Liquidated: under-collateralized, TNC < 0, offsetting: under-collateralized, TNC < 0": {
			liquidatedSubaccount: constants.Carl_Num0_1BTC_Short_49999USD,
			offsettingSubaccount: constants.Dave_Num0_1BTC_Long_50001USD_Short,
			deltaQuantums:        big.NewInt(100_000_000), // 1 BTC

			// TNC of liquidated subaccount is $-1, which means the bankruptcy price
			// to close 1 BTC short is $49,999.
			// TNC of offsetting subaccount is $-1, which means the bankruptcy price
			// to close 1 BTC long is $50,001.
			// Since the bankruptcy prices do not overlap,
			// i.e. bankruptcy price of long > bankruptcy price of short, state transitions aren't valid.
			expectedErr: satypes.ErrFailedToUpdateSubaccounts,
		},
		`Liquidated: under-collateralized, TNC > 0, offsetting: well-collateralized -
		can deleverage a partial position`: {
			liquidatedSubaccount: constants.Carl_Num0_1BTC_Short_54999USD,
			offsettingSubaccount: constants.Dave_Num0_1BTC_Long_50000USD,
			deltaQuantums:        big.NewInt(10_000_000), // 0.1 BTC

			expectedLiquidatedSubaccount: satypes.Subaccount{
				Id: &constants.Carl_Num0,
				AssetPositions: keepertest.CreateTDaiAssetPosition(
					big.NewInt(54_999_000_000 - 5_499_900_000),
				),
				PerpetualPositions: []*satypes.PerpetualPosition{
					{
						PerpetualId:  0,
						Quantums:     dtypes.NewInt(-90_000_000), // -0.9 BTC
						FundingIndex: dtypes.ZeroInt(),
						YieldIndex:   big.NewRat(0, 1).String(),
					},
				},
				AssetYieldIndex: big.NewRat(0, 1).String(),
			},
			expectedOffsettingSubaccount: satypes.Subaccount{
				Id: &constants.Dave_Num0,
				AssetPositions: keepertest.CreateTDaiAssetPosition(
					// TNC of liquidated subaccount is $4,999, which means the bankruptcy price
					// to close 0.1 BTC short is $5,499.9 and we close both positions at this price.
					big.NewInt(50_000_000_000 + 5_499_900_000),
				),
				PerpetualPositions: []*satypes.PerpetualPosition{
					{
						PerpetualId:  0,
						Quantums:     dtypes.NewInt(90_000_000), // 0.9 BTC
						FundingIndex: dtypes.ZeroInt(),
						YieldIndex:   big.NewRat(0, 1).String(),
					},
				},
				AssetYieldIndex: big.NewRat(0, 1).String(),
			},
		},
		`Liquidated: under-collateralized, TNC < 0, offsetting: under-collateralized, TNC < 0 -
		can not deleverage paritial positions`: {
			liquidatedSubaccount: constants.Carl_Num0_1BTC_Short_49999USD,
			offsettingSubaccount: constants.Dave_Num0_1BTC_Long_50001USD_Short,
			deltaQuantums:        big.NewInt(10_000_000), // 0.1 BTC

			// TNC of liquidated subaccount is $-1, which means the bankruptcy price
			// to close 1 BTC short is $49,999.
			// TNC of offsetting subaccount is $-1, which means the bankruptcy price
			// to close 1 BTC long is $50,001.
			// Since the bankruptcy prices do not overlap,
			// i.e. bankruptcy price of long > bankruptcy price of short,
			// state transitions aren't valid.
			expectedErr: satypes.ErrFailedToUpdateSubaccounts,
		},
		`Liquidated: under-collateralized, TNC > 0, offsetting: well-collatearlized -
		can deleverage when there are multiple positions`: {
			liquidatedSubaccount: satypes.Subaccount{
				Id: &constants.Carl_Num0,
				AssetPositions: []*satypes.AssetPosition{
					{
						AssetId:  0,
						Quantums: dtypes.NewInt(80_800_000_000), // $80,800
					},
				},
				PerpetualPositions: []*satypes.PerpetualPosition{
					{
						PerpetualId: 0,
						Quantums:    dtypes.NewInt(-100_000_000), // -1 BTC
					},
					{
						PerpetualId: 1,
						Quantums:    dtypes.NewInt(-10_000_000_000), // -10 ETH
					},
				},
				AssetYieldIndex: big.NewRat(0, 1).String(),
			},
			offsettingSubaccount: constants.Dave_Num0_1BTC_Long_50000USD,
			deltaQuantums:        big.NewInt(100_000_000), // 1 BTC

			expectedLiquidatedSubaccount: satypes.Subaccount{
				Id: &constants.Carl_Num0,
				AssetPositions: keepertest.CreateTDaiAssetPosition(
					// TNC of liquidated subaccount is $800, MMR(BTC) = $5,000, MMR(ETH) = $3,000,
					// which means the bankruptcy price to close 1 BTC short is $50,500
					// and we close both positions at this price.
					big.NewInt(80_800_000_000 - 50_500_000_000),
				),
				PerpetualPositions: []*satypes.PerpetualPosition{
					{
						PerpetualId:  1,
						Quantums:     dtypes.NewInt(-10_000_000_000), // -10 ETH
						FundingIndex: dtypes.ZeroInt(),
						YieldIndex:   big.NewRat(0, 1).String(),
					},
				},
				AssetYieldIndex: big.NewRat(0, 1).String(),
			},
			expectedOffsettingSubaccount: satypes.Subaccount{
				Id: &constants.Dave_Num0,
				AssetPositions: keepertest.CreateTDaiAssetPosition(
					big.NewInt(50_000_000_000 + 50_500_000_000),
				),
				AssetYieldIndex: big.NewRat(0, 1).String(),
			},
		},
		"Fails when deltaQuantums is invalid with respect to liquidated subaccounts's position side": {
			liquidatedSubaccount: constants.Carl_Num0_1BTC_Short_54999USD,
			offsettingSubaccount: constants.Dave_Num0_1BTC_Long_50000USD,
			deltaQuantums:        big.NewInt(-100_000_000), // -1 BTC

			expectedErr: types.ErrInvalidPerpetualPositionSizeDelta,
		},
		"Fails when deltaQuantums is invalid with respect to liquidated subaccounts's position size": {
			liquidatedSubaccount: constants.Carl_Num0_1BTC_Short_54999USD,
			offsettingSubaccount: constants.Dave_Num0_1BTC_Long_50000USD,
			deltaQuantums:        big.NewInt(500_000_000), // 5 BTC

			expectedErr: types.ErrInvalidPerpetualPositionSizeDelta,
		},
		"Fails when deltaQuantums is invalid with respect to offsetting subaccounts's position side": {
			liquidatedSubaccount: constants.Carl_Num0_1BTC_Short_54999USD,
			offsettingSubaccount: constants.Carl_Num1_1BTC_Short,
			deltaQuantums:        big.NewInt(100_000_000), // 1 BTC

			expectedErr: types.ErrInvalidPerpetualPositionSizeDelta,
		},
		"Fails when deltaQuantums is invalid with respect to offsetting subaccounts's position size": {
			liquidatedSubaccount: constants.Carl_Num0_1BTC_Short_54999USD,
			offsettingSubaccount: constants.Dave_Num0_01BTC_Long_50000USD,
			deltaQuantums:        big.NewInt(100_000_000), // 1 BTC

			expectedErr: types.ErrInvalidPerpetualPositionSizeDelta,
		},
	}

	for name, tc := range tests {
		t.Run(name, func(t *testing.T) {
			memClob := memclob.NewMemClobPriceTimePriority(false)
			mockIndexerEventManager := &mocks.IndexerEventManager{}
			bankMock := &mocks.BankKeeper{}
			ks := keepertest.NewClobKeepersTestContext(t, memClob, bankMock, mockIndexerEventManager)
			ks.RatelimitKeeper.SetAssetYieldIndex(ks.Ctx, big.NewRat(0, 1))

			bankMock.On(
				"GetBalance",
				mock.Anything,
				authtypes.NewModuleAddress(ratelimittypes.TDaiPoolAccount),
				constants.TDai.Denom,
			).Return(sdk.NewCoin(constants.TDai.Denom, sdkmath.NewIntFromBigInt(new(big.Int).SetUint64(1_000_000_000_000))))

			// Create the default markets.
			keepertest.CreateTestMarkets(t, ks.Ctx, ks.PricesKeeper)

			// Create liquidity tiers.
			keepertest.CreateTestLiquidityTiers(t, ks.Ctx, ks.PerpetualsKeeper)

			err := keepertest.CreateTDaiAsset(ks.Ctx, ks.AssetsKeeper)
			require.NoError(t, err)

			testPerps := []perptypes.Perpetual{
				constants.BtcUsd_20PercentInitial_10PercentMaintenance,
				constants.EthUsd_20PercentInitial_10PercentMaintenance,
			}
			for _, p := range testPerps {
				_, err := ks.PerpetualsKeeper.CreatePerpetual(
					ks.Ctx,
					p.Params.Id,
					p.Params.Ticker,
					p.Params.MarketId,
					p.Params.AtomicResolution,
					p.Params.DefaultFundingPpm,
					p.Params.LiquidityTier,
					p.Params.MarketType,
<<<<<<< HEAD
					p.YieldIndex,
=======
					p.Params.DangerIndexPpm,
>>>>>>> 17fc528a
				)
				require.NoError(t, err)
			}

			perptest.SetUpDefaultPerpOIsForTest(
				t,
				ks.Ctx,
				ks.PerpetualsKeeper,
				testPerps,
			)

			ks.SubaccountsKeeper.SetSubaccount(ks.Ctx, tc.liquidatedSubaccount)
			ks.SubaccountsKeeper.SetSubaccount(ks.Ctx, tc.offsettingSubaccount)

			bankruptcyPriceQuoteQuantums := new(big.Int)
			if tc.expectedErr == nil {
				bankruptcyPriceQuoteQuantums, err = ks.ClobKeeper.GetBankruptcyPriceInQuoteQuantums(
					ks.Ctx,
					*tc.liquidatedSubaccount.GetId(),
					uint32(0),
					tc.deltaQuantums,
				)
				require.NoError(t, err)

				mockIndexerEventManager.On("AddTxnEvent",
					ks.Ctx,
					indexerevents.SubtypeDeleveraging,
					indexerevents.DeleveragingEventVersion,
					indexer_manager.GetBytes(
						indexerevents.NewDeleveragingEvent(
							*tc.liquidatedSubaccount.GetId(),
							*tc.offsettingSubaccount.GetId(),
							uint32(0),
							satypes.BaseQuantums(new(big.Int).Abs(tc.deltaQuantums).Uint64()),
							satypes.BaseQuantums(bankruptcyPriceQuoteQuantums.Uint64()),
							tc.deltaQuantums.Sign() > 0,
							false,
						),
					),
				).Return()
			}
			err = ks.ClobKeeper.ProcessDeleveraging(
				ks.Ctx,
				*tc.liquidatedSubaccount.GetId(),
				*tc.offsettingSubaccount.GetId(),
				uint32(0),
				tc.deltaQuantums,
				bankruptcyPriceQuoteQuantums,
			)
			if tc.expectedErr == nil {
				require.NoError(t, err)

				actualLiquidated := ks.SubaccountsKeeper.GetSubaccount(ks.Ctx, *tc.liquidatedSubaccount.GetId())
				require.Equal(
					t,
					tc.expectedLiquidatedSubaccount,
					actualLiquidated,
				)

				actualOffsetting := ks.SubaccountsKeeper.GetSubaccount(ks.Ctx, *tc.offsettingSubaccount.GetId())
				require.Equal(
					t,
					tc.expectedOffsettingSubaccount,
					actualOffsetting,
				)
			} else {
				require.ErrorContains(t, err, tc.expectedErr.Error())
			}
		})
	}
}

// Note that final settlement matches piggyback off of the deleveraging operation. Because of this
// the pair of subaccounts offsetting each other are still referred to as "liquidated subaccount" and
// "offsetting subaccount" in the test cases below.
func TestProcessDeleveragingAtOraclePrice(t *testing.T) {
	tests := map[string]struct {
		// Setup.
		liquidatedSubaccount satypes.Subaccount
		offsettingSubaccount satypes.Subaccount
		deltaQuantums        *big.Int

		// Expectations.
		expectedLiquidatedSubaccount satypes.Subaccount
		expectedOffsettingSubaccount satypes.Subaccount
		expectedErr                  error
	}{
		"Liquidated: well-collateralized, offsetting: well-collateralized": {
			liquidatedSubaccount: constants.Carl_Num0_1BTC_Short_100000USD,
			offsettingSubaccount: constants.Dave_Num0_1BTC_Long_50000USD,
			deltaQuantums:        big.NewInt(100_000_000), // 1 BTC

			expectedLiquidatedSubaccount: satypes.Subaccount{
				Id: &constants.Carl_Num0,
				AssetPositions: keepertest.CreateTDaiAssetPosition(
					big.NewInt(100_000_000_000 - 50_000_000_000),
				),
				AssetYieldIndex: big.NewRat(0, 1).String(),
			},
			expectedOffsettingSubaccount: satypes.Subaccount{
				Id: &constants.Dave_Num0,
				AssetPositions: keepertest.CreateTDaiAssetPosition(
					big.NewInt(50_000_000_000 + 50_000_000_000),
				),
				AssetYieldIndex: big.NewRat(0, 1).String(),
			},
		},
		"Liquidated: well-collateralized, offsetting: under-collateralized, TNC > 0": {
			liquidatedSubaccount: constants.Dave_Num0_1BTC_Long_50000USD,
			offsettingSubaccount: constants.Carl_Num0_1BTC_Short_54999USD,
			deltaQuantums:        big.NewInt(-100_000_000), // 1 BTC

			expectedLiquidatedSubaccount: satypes.Subaccount{
				Id: &constants.Dave_Num0,
				AssetPositions: keepertest.CreateTDaiAssetPosition(
					big.NewInt(50_000_000_000 + 50_000_000_000),
				),
				AssetYieldIndex: big.NewRat(0, 1).String(),
			},
			expectedOffsettingSubaccount: satypes.Subaccount{
				Id: &constants.Carl_Num0,
				AssetPositions: keepertest.CreateTDaiAssetPosition(
					big.NewInt(54_999_000_000 - 50_000_000_000),
				),
				AssetYieldIndex: big.NewRat(0, 1).String(),
			},
		},
		"Liquidated: well-collateralized, offsetting: under-collateralized, TNC == 0": {
			liquidatedSubaccount: constants.Carl_Num0_1BTC_Short_100000USD,
			offsettingSubaccount: constants.Dave_Num0_1BTC_Long_50000USD_Short,
			deltaQuantums:        big.NewInt(100_000_000), // 1 BTC

			expectedLiquidatedSubaccount: satypes.Subaccount{
				Id: &constants.Carl_Num0,
				AssetPositions: keepertest.CreateTDaiAssetPosition(
					big.NewInt(100_000_000_000 - 50_000_000_000),
				),
				AssetYieldIndex: big.NewRat(0, 1).String(),
			},
			expectedOffsettingSubaccount: satypes.Subaccount{
				Id:              &constants.Dave_Num0,
				AssetYieldIndex: big.NewRat(0, 1).String(),
			},
		},
		"Liquidated: well-collateralized, offsetting: under-collateralized, TNC < 0": {
			liquidatedSubaccount: constants.Carl_Num0_1BTC_Short_100000USD,
			offsettingSubaccount: constants.Dave_Num0_1BTC_Long_50001USD_Short,
			deltaQuantums:        big.NewInt(100_000_000), // 1 BTC

			// Negative TNC account closing at oracle price is an invalid state transition.
			expectedErr: satypes.ErrFailedToUpdateSubaccounts,
		},
		"Liquidated: under-collateralized, TNC > 0, offsetting: well-collateralized": {
			liquidatedSubaccount: constants.Carl_Num0_1BTC_Short_54999USD,
			offsettingSubaccount: constants.Dave_Num0_1BTC_Long_50000USD,
			deltaQuantums:        big.NewInt(100_000_000), // 1 BTC

			expectedLiquidatedSubaccount: satypes.Subaccount{
				Id: &constants.Carl_Num0,
				AssetPositions: keepertest.CreateTDaiAssetPosition(
					big.NewInt(54_999_000_000 - 50_000_000_000),
				),
				AssetYieldIndex: big.NewRat(0, 1).String(),
			},
			expectedOffsettingSubaccount: satypes.Subaccount{
				Id: &constants.Dave_Num0,
				AssetPositions: keepertest.CreateTDaiAssetPosition(
					big.NewInt(50_000_000_000 + 50_000_000_000),
				),
				AssetYieldIndex: big.NewRat(0, 1).String(),
			},
		},
		"Liquidated: under-collateralized, TNC == 0, offsetting: under-collateralized, TNC < 0": {
			liquidatedSubaccount: constants.Carl_Num0_1BTC_Short_50000USD,
			offsettingSubaccount: constants.Dave_Num0_1BTC_Long_50001USD_Short,
			deltaQuantums:        big.NewInt(100_000_000), // 1 BTC

			// Negative TNC account closing at oracle price is an invalid state transition.
			expectedErr: satypes.ErrFailedToUpdateSubaccounts,
		},
		"Liquidated: under-collateralized, TNC < 0, offsetting: under-collateralized, TNC > 0": {
			liquidatedSubaccount: constants.Carl_Num0_1BTC_Short_49999USD,
			offsettingSubaccount: constants.Dave_Num0_1BTC_Long_45001USD_Short,
			deltaQuantums:        big.NewInt(100_000_000), // 1 BTC

			// Negative TNC account closing at oracle price is an invalid state transition.
			expectedErr: satypes.ErrFailedToUpdateSubaccounts,
		},
		"Liquidated: under-collateralized, TNC < 0, offsetting: well-collateralized": {
			liquidatedSubaccount: constants.Carl_Num0_1BTC_Short_49999USD,
			offsettingSubaccount: constants.Dave_Num0_1BTC_Long_50000USD,
			deltaQuantums:        big.NewInt(100_000_000), // 1 BTC

			// Negative TNC account closing at oracle price is an invalid state transition.
			expectedErr: satypes.ErrFailedToUpdateSubaccounts,
		},
	}

	for name, tc := range tests {
		t.Run(name, func(t *testing.T) {
			memClob := memclob.NewMemClobPriceTimePriority(false)
			mockIndexerEventManager := &mocks.IndexerEventManager{}
			bankMock := &mocks.BankKeeper{}
			ks := keepertest.NewClobKeepersTestContext(t, memClob, bankMock, mockIndexerEventManager)
			ks.RatelimitKeeper.SetAssetYieldIndex(ks.Ctx, big.NewRat(0, 1))

			bankMock.On(
				"GetBalance",
				mock.Anything,
				authtypes.NewModuleAddress(ratelimittypes.TDaiPoolAccount),
				constants.TDai.Denom,
			).Return(sdk.NewCoin(constants.TDai.Denom, sdkmath.NewIntFromBigInt(new(big.Int).SetUint64(1_000_000_000_000))))

			// Create the default markets.
			keepertest.CreateTestMarkets(t, ks.Ctx, ks.PricesKeeper)

			// Create liquidity tiers.
			keepertest.CreateTestLiquidityTiers(t, ks.Ctx, ks.PerpetualsKeeper)

			err := keepertest.CreateTDaiAsset(ks.Ctx, ks.AssetsKeeper)
			require.NoError(t, err)

			testPerps := []perptypes.Perpetual{
				constants.BtcUsd_20PercentInitial_10PercentMaintenance,
				constants.EthUsd_20PercentInitial_10PercentMaintenance,
			}
			for _, p := range testPerps {
				_, err := ks.PerpetualsKeeper.CreatePerpetual(
					ks.Ctx,
					p.Params.Id,
					p.Params.Ticker,
					p.Params.MarketId,
					p.Params.AtomicResolution,
					p.Params.DefaultFundingPpm,
					p.Params.LiquidityTier,
					p.Params.MarketType,
<<<<<<< HEAD
					p.YieldIndex,
=======
					p.Params.DangerIndexPpm,
>>>>>>> 17fc528a
				)
				require.NoError(t, err)
			}

			perptest.SetUpDefaultPerpOIsForTest(
				t,
				ks.Ctx,
				ks.PerpetualsKeeper,
				testPerps,
			)

			ks.SubaccountsKeeper.SetSubaccount(ks.Ctx, tc.liquidatedSubaccount)
			ks.SubaccountsKeeper.SetSubaccount(ks.Ctx, tc.offsettingSubaccount)

			fillPriceQuoteQuantums, err := ks.PerpetualsKeeper.GetNetNotional(
				ks.Ctx,
				uint32(0),
				tc.deltaQuantums,
			)
			fillPriceQuoteQuantums.Neg(fillPriceQuoteQuantums)
			require.NoError(t, err)

			if tc.expectedErr == nil {
				mockIndexerEventManager.On("AddTxnEvent",
					ks.Ctx,
					indexerevents.SubtypeDeleveraging,
					indexerevents.DeleveragingEventVersion,
					indexer_manager.GetBytes(
						indexerevents.NewDeleveragingEvent(
							*tc.liquidatedSubaccount.GetId(),
							*tc.offsettingSubaccount.GetId(),
							uint32(0),
							satypes.BaseQuantums(new(big.Int).Abs(tc.deltaQuantums).Uint64()),
							satypes.BaseQuantums(fillPriceQuoteQuantums.Uint64()),
							tc.deltaQuantums.Sign() > 0,
							false,
						),
					),
				).Return()
			}
			err = ks.ClobKeeper.ProcessDeleveraging(
				ks.Ctx,
				*tc.liquidatedSubaccount.GetId(),
				*tc.offsettingSubaccount.GetId(),
				uint32(0),
				tc.deltaQuantums,
				fillPriceQuoteQuantums,
			)
			if tc.expectedErr == nil {
				require.NoError(t, err)

				actualLiquidated := ks.SubaccountsKeeper.GetSubaccount(ks.Ctx, *tc.liquidatedSubaccount.GetId())
				require.Equal(
					t,
					tc.expectedLiquidatedSubaccount,
					actualLiquidated,
				)

				actualOffsetting := ks.SubaccountsKeeper.GetSubaccount(ks.Ctx, *tc.offsettingSubaccount.GetId())
				require.Equal(
					t,
					tc.expectedOffsettingSubaccount,
					actualOffsetting,
				)
			} else {
				require.ErrorContains(t, err, tc.expectedErr.Error())
			}
		})
	}
}

func TestProcessDeleveraging_Rounding(t *testing.T) {
	tests := map[string]struct {
		// Setup.
		liquidatedSubaccount satypes.Subaccount
		offsettingSubaccount satypes.Subaccount
		deltaQuantums        *big.Int

		// Expectations.
		expectedErr error
	}{
		// Rounding tests.
		"Can deleverage short positions correctly after rounding": {
			liquidatedSubaccount: constants.Carl_Num0_1BTC_Short_54999USD,
			offsettingSubaccount: constants.Dave_Num0_1BTC_Long_50000USD,
			deltaQuantums:        big.NewInt(49_999_991),
		},
		"Can deleverage long position correctly after rounding": {
			liquidatedSubaccount: constants.Dave_Num0_1BTC_Long_45001USD_Short,
			offsettingSubaccount: constants.Carl_Num0_1BTC_Short_100000USD,
			deltaQuantums:        big.NewInt(-49_999_991),
		},
		"Can deleverage short positions correctly after rounding - negative TNC": {
			liquidatedSubaccount: satypes.Subaccount{
				Id: &constants.Carl_Num0,
				AssetPositions: []*satypes.AssetPosition{
					{
						AssetId:  0,
						Quantums: dtypes.NewInt(45_001_000_000), // $45,001, TNC = -$4,999
					},
				},
				PerpetualPositions: []*satypes.PerpetualPosition{
					{
						PerpetualId: 0,
						Quantums:    dtypes.NewInt(-100_000_000), // -1 BTC
					},
				},
			},
			offsettingSubaccount: constants.Dave_Num0_1BTC_Long_50000USD,
			deltaQuantums:        big.NewInt(49_999_991),
		},
		"Can deleverage long positions correctly after rounding - negative TNC": {
			liquidatedSubaccount: satypes.Subaccount{
				Id: &constants.Dave_Num0,
				AssetPositions: []*satypes.AssetPosition{
					{
						AssetId:  0,
						Quantums: dtypes.NewInt(-50_000_000_000 - 4_999_000_000),
					},
				},
				PerpetualPositions: []*satypes.PerpetualPosition{
					{
						PerpetualId: 0,
						Quantums:    dtypes.NewInt(100_000_000),
					},
				},
			},
			offsettingSubaccount: constants.Carl_Num0_1BTC_Short_100000USD,
			deltaQuantums:        big.NewInt(-49_999_991),
		},
	}

	for name, tc := range tests {
		t.Run(name, func(t *testing.T) {
			memClob := memclob.NewMemClobPriceTimePriority(false)
			mockIndexerEventManager := &mocks.IndexerEventManager{}
			bankMock := &mocks.BankKeeper{}
			ks := keepertest.NewClobKeepersTestContext(t, memClob, bankMock, mockIndexerEventManager)
			ks.RatelimitKeeper.SetAssetYieldIndex(ks.Ctx, big.NewRat(0, 1))

			bankMock.On(
				"GetBalance",
				mock.Anything,
				authtypes.NewModuleAddress(ratelimittypes.TDaiPoolAccount),
				constants.TDai.Denom,
			).Return(sdk.NewCoin(constants.TDai.Denom, sdkmath.NewIntFromBigInt(new(big.Int).SetUint64(1_000_000_000_000))))

			// Create the default markets.
			keepertest.CreateTestMarkets(t, ks.Ctx, ks.PricesKeeper)
			require.NoError(
				t,
				ks.PricesKeeper.UpdateSpotAndPnlMarketPrices(ks.Ctx, &pricestypes.MarketPriceUpdate{
					MarketId:  uint32(0),
					SpotPrice: 4_999_999_937, // Set the price to some large prime number.
					PnlPrice:  4_999_999_937, // Set the price to some large prime number.
				}),
			)

			// Create liquidity tiers.
			keepertest.CreateTestLiquidityTiers(t, ks.Ctx, ks.PerpetualsKeeper)

			err := keepertest.CreateTDaiAsset(ks.Ctx, ks.AssetsKeeper)
			require.NoError(t, err)

			testPerps := []perptypes.Perpetual{
				constants.BtcUsd_20PercentInitial_10PercentMaintenance,
				constants.EthUsd_20PercentInitial_10PercentMaintenance,
			}
			for _, p := range testPerps {
				_, err := ks.PerpetualsKeeper.CreatePerpetual(
					ks.Ctx,
					p.Params.Id,
					p.Params.Ticker,
					p.Params.MarketId,
					p.Params.AtomicResolution,
					p.Params.DefaultFundingPpm,
					p.Params.LiquidityTier,
					p.Params.MarketType,
<<<<<<< HEAD
					p.YieldIndex,
=======
					p.Params.DangerIndexPpm,
>>>>>>> 17fc528a
				)
				require.NoError(t, err)
			}

			perptest.SetUpDefaultPerpOIsForTest(
				t,
				ks.Ctx,
				ks.PerpetualsKeeper,
				testPerps,
			)

			ks.SubaccountsKeeper.SetSubaccount(ks.Ctx, tc.liquidatedSubaccount)
			ks.SubaccountsKeeper.SetSubaccount(ks.Ctx, tc.offsettingSubaccount)
			bankruptcyPriceQuoteQuantums, err := ks.ClobKeeper.GetBankruptcyPriceInQuoteQuantums(
				ks.Ctx,
				*tc.liquidatedSubaccount.GetId(),
				uint32(0),
				tc.deltaQuantums,
			)
			require.NoError(t, err)

			if tc.expectedErr == nil {
				mockIndexerEventManager.On("AddTxnEvent",
					ks.Ctx,
					indexerevents.SubtypeDeleveraging,
					indexerevents.DeleveragingEventVersion,
					indexer_manager.GetBytes(
						indexerevents.NewDeleveragingEvent(
							*tc.liquidatedSubaccount.GetId(),
							*tc.offsettingSubaccount.GetId(),
							uint32(0),
							satypes.BaseQuantums(new(big.Int).Abs(tc.deltaQuantums).Uint64()),
							satypes.BaseQuantums(bankruptcyPriceQuoteQuantums.Uint64()),
							tc.deltaQuantums.Sign() > 0,
							false,
						),
					),
				).Return()
			}
			err = ks.ClobKeeper.ProcessDeleveraging(
				ks.Ctx,
				*tc.liquidatedSubaccount.GetId(),
				*tc.offsettingSubaccount.GetId(),
				uint32(0),
				tc.deltaQuantums,
				bankruptcyPriceQuoteQuantums,
			)
			if tc.expectedErr == nil {
				require.NoError(t, err)
			} else {
				require.ErrorContains(t, err, tc.expectedErr.Error())
			}
		})
	}
}<|MERGE_RESOLUTION|>--- conflicted
+++ resolved
@@ -93,11 +93,7 @@
 		"panics when asset not found in state": {
 			assets:        []assettypes.Asset{},
 			perpetualId:   0,
-<<<<<<< HEAD
-			expectedError: errors.New("GetInsuranceFundBalance: TDai asset not found in state"),
-=======
-			expectedError: errors.New("GetInsuranceFundBalanceInQuoteQuantums: Usdc asset not found in state"),
->>>>>>> 17fc528a
+			expectedError: errors.New("GetInsuranceFundBalanceInQuoteQuantums: TDai asset not found in state"),
 		},
 	}
 
@@ -412,11 +408,8 @@
 					perpetual.Params.DefaultFundingPpm,
 					perpetual.Params.LiquidityTier,
 					perpetual.Params.MarketType,
-<<<<<<< HEAD
+					perpetual.Params.DangerIndexPpm,
 					perpetual.YieldIndex,
-=======
-					perpetual.Params.DangerIndexPpm,
->>>>>>> 17fc528a
 				)
 				require.NoError(t, err)
 			}
@@ -844,11 +837,8 @@
 					p.Params.DefaultFundingPpm,
 					p.Params.LiquidityTier,
 					p.Params.MarketType,
-<<<<<<< HEAD
+					p.Params.DangerIndexPpm,
 					p.YieldIndex,
-=======
-					p.Params.DangerIndexPpm,
->>>>>>> 17fc528a
 				)
 				require.NoError(t, err)
 			}
@@ -1370,11 +1360,8 @@
 					p.Params.DefaultFundingPpm,
 					p.Params.LiquidityTier,
 					p.Params.MarketType,
-<<<<<<< HEAD
+					p.Params.DangerIndexPpm,
 					p.YieldIndex,
-=======
-					p.Params.DangerIndexPpm,
->>>>>>> 17fc528a
 				)
 				require.NoError(t, err)
 			}
@@ -1611,11 +1598,8 @@
 					p.Params.DefaultFundingPpm,
 					p.Params.LiquidityTier,
 					p.Params.MarketType,
-<<<<<<< HEAD
+					p.Params.DangerIndexPpm,
 					p.YieldIndex,
-=======
-					p.Params.DangerIndexPpm,
->>>>>>> 17fc528a
 				)
 				require.NoError(t, err)
 			}
@@ -1794,11 +1778,8 @@
 					p.Params.DefaultFundingPpm,
 					p.Params.LiquidityTier,
 					p.Params.MarketType,
-<<<<<<< HEAD
+					p.Params.DangerIndexPpm,
 					p.YieldIndex,
-=======
-					p.Params.DangerIndexPpm,
->>>>>>> 17fc528a
 				)
 				require.NoError(t, err)
 			}
