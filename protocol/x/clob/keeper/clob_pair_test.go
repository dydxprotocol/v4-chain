--- conflicted
+++ resolved
@@ -32,64 +32,6 @@
 // Prevent strconv unused error
 var _ = strconv.IntSize
 
-<<<<<<< HEAD
-func createNClobPair(
-	keeper *keeper.Keeper,
-	ctx sdk.Context,
-	n int,
-	mockIndexerEventManager *mocks.IndexerEventManager,
-) []types.ClobPair {
-	items := make([]types.ClobPair, n)
-	for i := range items {
-		items[i].Id = uint32(i)
-		items[i].Metadata = &types.ClobPair_PerpetualClobMetadata{
-			PerpetualClobMetadata: &types.PerpetualClobMetadata{
-				PerpetualId: 0,
-			},
-		}
-		items[i].SubticksPerTick = 5
-		items[i].StepBaseQuantums = 5
-		items[i].Status = types.ClobPair_STATUS_ACTIVE
-
-		// PerpetualMarketCreateEvents are emitted when initializing the genesis state, so we need to mock
-		// the indexer event manager to expect these events.
-		mockIndexerEventManager.On("AddTxnEvent",
-			ctx,
-			indexerevents.SubtypePerpetualMarket,
-			indexer_manager.GetB64EncodedEventMessage(
-				indexerevents.NewPerpetualMarketCreateEvent(
-					clobtest.MustPerpetualId(items[i]),
-					items[i].Id,
-					constants.Perpetuals_DefaultGenesisState.Perpetuals[0].Params.Ticker,
-					constants.Perpetuals_DefaultGenesisState.Perpetuals[0].Params.MarketId,
-					items[i].Status,
-					items[i].QuantumConversionExponent,
-					constants.Perpetuals_DefaultGenesisState.Perpetuals[0].Params.AtomicResolution,
-					items[i].SubticksPerTick,
-					items[i].StepBaseQuantums,
-					constants.Perpetuals_DefaultGenesisState.Perpetuals[0].Params.LiquidityTier,
-				),
-			),
-		).Return()
-
-		_, err := keeper.CreatePerpetualClobPair(
-			ctx,
-			items[i].Id,
-			clobtest.MustPerpetualId(items[i]),
-			satypes.BaseQuantums(items[i].StepBaseQuantums),
-			items[i].QuantumConversionExponent,
-			items[i].SubticksPerTick,
-			items[i].Status,
-		)
-		if err != nil {
-			panic(err)
-		}
-	}
-	return items
-}
-
-=======
->>>>>>> 4602bdc1
 func TestCreatePerpetualClobPair_MultiplePerpetual(t *testing.T) {
 	memClob := memclob.NewMemClobPriceTimePriority(false)
 	mockIndexerEventManager := &mocks.IndexerEventManager{}
