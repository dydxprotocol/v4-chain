package keeper_test

import (
	"fmt"
	"strconv"
	"testing"

	indexerevents "github.com/dydxprotocol/v4-chain/protocol/indexer/events"
	"github.com/dydxprotocol/v4-chain/protocol/indexer/indexer_manager"

	"github.com/cosmos/cosmos-sdk/codec"
	codectypes "github.com/cosmos/cosmos-sdk/codec/types"
	"github.com/cosmos/cosmos-sdk/store/prefix"
	sdk "github.com/cosmos/cosmos-sdk/types"
	"github.com/dydxprotocol/v4-chain/protocol/mocks"
	clobtest "github.com/dydxprotocol/v4-chain/protocol/testutil/clob"
	"github.com/dydxprotocol/v4-chain/protocol/testutil/constants"
	keepertest "github.com/dydxprotocol/v4-chain/protocol/testutil/keeper"
	"github.com/dydxprotocol/v4-chain/protocol/testutil/nullify"
	"github.com/dydxprotocol/v4-chain/protocol/x/clob/keeper"
	"github.com/dydxprotocol/v4-chain/protocol/x/clob/memclob"
	"github.com/dydxprotocol/v4-chain/protocol/x/clob/types"
	"github.com/dydxprotocol/v4-chain/protocol/x/perpetuals"
	"github.com/dydxprotocol/v4-chain/protocol/x/prices"
	satypes "github.com/dydxprotocol/v4-chain/protocol/x/subaccounts/types"
	"github.com/stretchr/testify/require"
)

// Prevent strconv unused error
var _ = strconv.IntSize

func createNClobPair(
	keeper *keeper.Keeper,
	ctx sdk.Context,
	n int,
	mockIndexerEventManager *mocks.IndexerEventManager,
) []types.ClobPair {
	items := make([]types.ClobPair, n)
	for i := range items {
		items[i].Id = uint32(i)
		items[i].Metadata = &types.ClobPair_PerpetualClobMetadata{
			PerpetualClobMetadata: &types.PerpetualClobMetadata{
				PerpetualId: 0,
			},
		}
		items[i].SubticksPerTick = 5
		items[i].StepBaseQuantums = 5
		items[i].Status = types.ClobPairStatus_ACTIVE

		// PerpetualMarketCreateEvents are emitted when initializing the genesis state, so we need to mock
		// the indexer event manager to expect these events.
		mockIndexerEventManager.On("AddTxnEvent",
			ctx,
			indexerevents.SubtypePerpetualMarket,
			indexer_manager.GetB64EncodedEventMessage(
				indexerevents.NewPerpetualMarketCreateEvent(
					clobtest.MustPerpetualId(items[i]),
					items[i].Id,
					constants.Perpetuals_DefaultGenesisState.Perpetuals[0].Params.Ticker,
					constants.Perpetuals_DefaultGenesisState.Perpetuals[0].Params.MarketId,
					items[i].Status,
					items[i].QuantumConversionExponent,
					constants.Perpetuals_DefaultGenesisState.Perpetuals[0].Params.AtomicResolution,
					items[i].SubticksPerTick,
					items[i].MinOrderBaseQuantums,
					items[i].StepBaseQuantums,
					constants.Perpetuals_DefaultGenesisState.Perpetuals[0].Params.LiquidityTier,
				),
			),
		).Return()

		_, err := keeper.CreatePerpetualClobPair(
			ctx,
			items[i].Id,
			clobtest.MustPerpetualId(items[i]),
			satypes.BaseQuantums(items[i].MinOrderBaseQuantums),
			satypes.BaseQuantums(items[i].StepBaseQuantums),
			items[i].QuantumConversionExponent,
			items[i].SubticksPerTick,
			items[i].Status,
		)
		if err != nil {
			panic(err)
		}
	}
	return items
}

func TestCreatePerpetualClobPair_MultiplePerpetual(t *testing.T) {
	memClob := memclob.NewMemClobPriceTimePriority(false)
	mockIndexerEventManager := &mocks.IndexerEventManager{}
	ks := keepertest.NewClobKeepersTestContext(t, memClob, &mocks.BankKeeper{}, mockIndexerEventManager)

	prices.InitGenesis(ks.Ctx, *ks.PricesKeeper, constants.Prices_DefaultGenesisState)
	perpetuals.InitGenesis(ks.Ctx, *ks.PerpetualsKeeper, constants.Perpetuals_DefaultGenesisState)

	clobPairs := []types.ClobPair{
		constants.ClobPair_Btc,
		constants.ClobPair_Btc2,
	}

	for _, clobPair := range clobPairs {
		mockIndexerEventManager.On("AddTxnEvent",
			ks.Ctx,
			indexerevents.SubtypePerpetualMarket,
			indexer_manager.GetB64EncodedEventMessage(
				indexerevents.NewPerpetualMarketCreateEvent(
					clobPair.MustGetPerpetualId(),
					clobPair.Id,
					constants.Perpetuals_DefaultGenesisState.Perpetuals[0].Params.Ticker,
					constants.Perpetuals_DefaultGenesisState.Perpetuals[0].Params.MarketId,
					clobPair.Status,
					clobPair.QuantumConversionExponent,
					constants.Perpetuals_DefaultGenesisState.Perpetuals[0].Params.AtomicResolution,
					clobPair.SubticksPerTick,
					clobPair.MinOrderBaseQuantums,
					clobPair.StepBaseQuantums,
					constants.Perpetuals_DefaultGenesisState.Perpetuals[0].Params.LiquidityTier,
				),
			),
		).Once().Return()
		//nolint: errcheck
		ks.ClobKeeper.CreatePerpetualClobPair(
			ks.Ctx,
			clobPair.Id,
			clobtest.MustPerpetualId(clobPair),
			satypes.BaseQuantums(clobPair.MinOrderBaseQuantums),
			satypes.BaseQuantums(clobPair.StepBaseQuantums),
			clobPair.QuantumConversionExponent,
			clobPair.SubticksPerTick,
			clobPair.Status,
		)
	}

	require.Equal(
		t,
		ks.ClobKeeper.PerpetualIdToClobPairId,
		map[uint32][]types.ClobPairId{
			0: {constants.ClobPair_Btc.GetClobPairId(), constants.ClobPair_Btc2.GetClobPairId()},
		},
	)
}

func TestCreatePerpetualClobPair_FailsWithDuplicateClobPairId(t *testing.T) {
	memClob := memclob.NewMemClobPriceTimePriority(false)
	mockIndexerEventManager := &mocks.IndexerEventManager{}
	ks := keepertest.NewClobKeepersTestContext(
		t,
		memClob,
		&mocks.BankKeeper{},
		mockIndexerEventManager,
	)
	prices.InitGenesis(ks.Ctx, *ks.PricesKeeper, constants.Prices_DefaultGenesisState)
	perpetuals.InitGenesis(ks.Ctx, *ks.PerpetualsKeeper, constants.Perpetuals_DefaultGenesisState)

	// Read a new `ClobPair` and make sure it does not exist.
	_, err := ks.ClobKeeper.GetClobPairIdForPerpetual(ks.Ctx, 1)
	require.ErrorIs(t, err, types.ErrNoClobPairForPerpetual)

	// Write `ClobPair` to state, but don't call `keeper.createOrderbook`.
	registry := codectypes.NewInterfaceRegistry()
	cdc := codec.NewProtoCodec(registry)
	store := prefix.NewStore(ks.Ctx.KVStore(ks.StoreKey), types.KeyPrefix(types.ClobPairKeyPrefix))

	// Write clob pair to state with clob pair id 0.
	b := cdc.MustMarshal(&constants.ClobPair_Btc)
	store.Set(types.ClobPairKey(
		types.ClobPairId(constants.ClobPair_Btc.Id),
	), b)

	clobPair := *clobtest.GenerateClobPair()

	mockIndexerEventManager.On("AddTxnEvent",
		ks.Ctx,
		indexerevents.SubtypePerpetualMarket,
		indexer_manager.GetB64EncodedEventMessage(
			indexerevents.NewPerpetualMarketCreateEvent(
				clobPair.MustGetPerpetualId(),
				clobPair.Id,
				constants.Perpetuals_DefaultGenesisState.Perpetuals[0].Params.Ticker,
				constants.Perpetuals_DefaultGenesisState.Perpetuals[0].Params.MarketId,
				clobPair.Status,
				clobPair.QuantumConversionExponent,
				constants.Perpetuals_DefaultGenesisState.Perpetuals[0].Params.AtomicResolution,
				clobPair.SubticksPerTick,
				clobPair.MinOrderBaseQuantums,
				clobPair.StepBaseQuantums,
				constants.Perpetuals_DefaultGenesisState.Perpetuals[0].Params.LiquidityTier,
			),
		),
	).Once().Return()

	_, err = ks.ClobKeeper.CreatePerpetualClobPair(
		ks.Ctx,
		clobPair.Id,
		clobtest.MustPerpetualId(clobPair),
		satypes.BaseQuantums(clobPair.MinOrderBaseQuantums),
		satypes.BaseQuantums(clobPair.StepBaseQuantums),
		clobPair.QuantumConversionExponent,
		clobPair.SubticksPerTick,
		clobPair.Status,
	)

	require.ErrorIs(
		t,
		err,
		types.ErrClobPairAlreadyExists,
	)
}

func TestCreatePerpetualClobPair(t *testing.T) {
	tests := map[string]struct {
		// CLOB pair.
		clobPair types.ClobPair

		// Expectations.
		expectedErr string
	}{
		"CLOB pair is valid": {
			clobPair: *clobtest.GenerateClobPair(),
		},
		"CLOB pair is invalid when the perpetual ID does not match an existing perpetual in the store": {
			clobPair: *clobtest.GenerateClobPair(clobtest.WithPerpetualMetadata(
				&types.ClobPair_PerpetualClobMetadata{
					PerpetualClobMetadata: &types.PerpetualClobMetadata{
						PerpetualId: 1000000,
					},
				},
			)),
			expectedErr: "has invalid perpetual.",
		},
		"CLOB pair is invalid when the step size is 0": {
			clobPair:    *clobtest.GenerateClobPair(clobtest.WithStepBaseQuantums(0)),
			expectedErr: "invalid ClobPair parameter: StepBaseQuantums must be > 0.",
		},
		"CLOB pair is invalid when the subticks per tick is 0": {
			clobPair:    *clobtest.GenerateClobPair(clobtest.WithSubticksPerTick(0)),
			expectedErr: "invalid ClobPair parameter: SubticksPerTick must be > 0.",
		},
		"CLOB pair is invalid when the status is unspecified": {
			clobPair:    *clobtest.GenerateClobPair(clobtest.WithStatus(types.ClobPairStatus_UNSPECIFIED)),
			expectedErr: "has unsupported status STATUS_UNSPECIFIED",
		},
		"CLOB pair status is not supported": {
			clobPair: *clobtest.GenerateClobPair(
				clobtest.WithStatus(types.ClobPairStatus_UNSPECIFIED),
			),
			expectedErr: "has unsupported status STATUS_PAUSED",
		},
	}
	for name, tc := range tests {
		t.Run(name, func(t *testing.T) {
			// Boilerplate setup.
			memClob := memclob.NewMemClobPriceTimePriority(false)
			mockIndexerEventManager := &mocks.IndexerEventManager{}
			ks := keepertest.NewClobKeepersTestContext(t, memClob, &mocks.BankKeeper{}, mockIndexerEventManager)

			prices.InitGenesis(ks.Ctx, *ks.PricesKeeper, constants.Prices_DefaultGenesisState)
			perpetuals.InitGenesis(ks.Ctx, *ks.PerpetualsKeeper, constants.Perpetuals_DefaultGenesisState)
			// PerpetualMarketCreateEvents are emitted when initializing the genesis state, so we need to mock
			// the indexer event manager to expect these events.
			if tc.expectedErr == "" {
				perpetualId := clobtest.MustPerpetualId(tc.clobPair)
				perpetual := constants.Perpetuals_DefaultGenesisState.Perpetuals[perpetualId]
				mockIndexerEventManager.On("AddTxnEvent",
					ks.Ctx,
					indexerevents.SubtypePerpetualMarket,
					indexer_manager.GetB64EncodedEventMessage(
						indexerevents.NewPerpetualMarketCreateEvent(
							perpetualId,
							perpetualId,
							perpetual.Params.Ticker,
							perpetual.Params.MarketId,
							tc.clobPair.Status,
							tc.clobPair.QuantumConversionExponent,
							perpetual.Params.AtomicResolution,
							tc.clobPair.SubticksPerTick,
							tc.clobPair.MinOrderBaseQuantums,
							tc.clobPair.StepBaseQuantums,
							perpetual.Params.LiquidityTier,
						),
					),
				).Return()
			}

			// Perform the method under test.
			createdClobPair, actualErr := ks.ClobKeeper.CreatePerpetualClobPair(
				ks.Ctx,
				tc.clobPair.Id,
				clobtest.MustPerpetualId(tc.clobPair),
				satypes.BaseQuantums(tc.clobPair.MinOrderBaseQuantums),
				satypes.BaseQuantums(tc.clobPair.StepBaseQuantums),
				tc.clobPair.QuantumConversionExponent,
				tc.clobPair.SubticksPerTick,
				tc.clobPair.Status,
			)
			storedClobPair, found := ks.ClobKeeper.GetClobPair(ks.Ctx, types.ClobPairId(tc.clobPair.Id))

			if tc.expectedErr == "" {
				// A valid CLOB pair should not raise any validation errors.
				require.NoError(t, actualErr)

				// The CLOB pair returned should be identical to the test case.
				require.Equal(t, tc.clobPair, createdClobPair)

				// The CLOB pair should be able to be retrieved from the store.
				require.True(t, found)
				require.NotNil(t, storedClobPair)

				// The stored CLOB pair should be identical to the test case.
				require.Equal(t, tc.clobPair, storedClobPair)
			} else {
				// The create method should have returned a validation error matching the test case.
				require.Error(t, actualErr)
				require.ErrorContains(t, actualErr, tc.expectedErr)

				// The CLOB pair should not be able to be found in the store.
				require.False(t, found)
			}
		})
	}
}

func TestCreateMultipleClobPairs(t *testing.T) {
	type CreationExpectation struct {
		// CLOB pair.
		clobPair types.ClobPair

		// Expectations.
		expectedErr string
	}
	tests := map[string]struct {
		// The CLOB pairs to attempt to make.
		clobPairs []CreationExpectation

		// The expected number of created CLOB pairs.
		expectedNumClobPairs uint32

		// The expected mapping of ID -> CLOB pair.
		expectedStoredClobPairs map[types.ClobPairId]types.ClobPair
	}{
		"Successfully makes multiple CLOB pairs": {
			clobPairs: []CreationExpectation{
				{clobPair: constants.ClobPair_Btc},
				{clobPair: constants.ClobPair_Eth},
			},
			expectedNumClobPairs: 2,
			expectedStoredClobPairs: map[types.ClobPairId]types.ClobPair{
				0: constants.ClobPair_Btc,
				1: constants.ClobPair_Eth,
			},
		},
		"Can create a CLOB pair and then fail validation": {
			clobPairs: []CreationExpectation{
				{clobPair: constants.ClobPair_Btc},
				{
<<<<<<< HEAD
					clobPair:    *clobtest.GenerateClobPair(clobtest.WithStatus(types.ClobPairStatus_UNSPECIFIED)),
=======
					clobPair: *clobtest.GenerateClobPair(
						clobtest.WithStatus(types.ClobPair_STATUS_UNSPECIFIED),
						clobtest.WithId(99999), // unused id
					),
>>>>>>> c9675b2e
					expectedErr: "has unsupported status STATUS_UNSPECIFIED",
				},
			},
			expectedNumClobPairs: 1,
			expectedStoredClobPairs: map[types.ClobPairId]types.ClobPair{
				0: constants.ClobPair_Btc,
			},
		},
		"Can create a CLOB pair after failing to create one": {
			clobPairs: []CreationExpectation{
				{
					clobPair:    *clobtest.GenerateClobPair(clobtest.WithStatus(types.ClobPairStatus_UNSPECIFIED)),
					expectedErr: "has unsupported status STATUS_UNSPECIFIED",
				},
				{clobPair: constants.ClobPair_Btc},
			},
			expectedNumClobPairs: 1,
			expectedStoredClobPairs: map[types.ClobPairId]types.ClobPair{
				0: constants.ClobPair_Btc,
			},
		},
		"Can alternate between passing/failing CLOB pair validation with no issues": {
			clobPairs: []CreationExpectation{
				{clobPair: constants.ClobPair_Btc},
				{
<<<<<<< HEAD
					clobPair:    *clobtest.GenerateClobPair(clobtest.WithStatus(types.ClobPairStatus_UNSPECIFIED)),
=======
					clobPair: *clobtest.GenerateClobPair(
						clobtest.WithStatus(types.ClobPair_STATUS_UNSPECIFIED),
						clobtest.WithId(99999), // unused id
					),
>>>>>>> c9675b2e
					expectedErr: "has unsupported status STATUS_UNSPECIFIED",
				},
				{clobPair: constants.ClobPair_Eth},
			},
			expectedNumClobPairs: 2,
			expectedStoredClobPairs: map[types.ClobPairId]types.ClobPair{
				0: constants.ClobPair_Btc,
				1: constants.ClobPair_Eth,
			},
		},
	}
	for name, tc := range tests {
		t.Run(name, func(t *testing.T) {
			// Boilerplate setup.
			memClob := memclob.NewMemClobPriceTimePriority(false)
			mockIndexerEventManager := &mocks.IndexerEventManager{}
			ks := keepertest.NewClobKeepersTestContext(t, memClob, &mocks.BankKeeper{}, mockIndexerEventManager)

			prices.InitGenesis(ks.Ctx, *ks.PricesKeeper, constants.Prices_DefaultGenesisState)
			perpetuals.InitGenesis(ks.Ctx, *ks.PerpetualsKeeper, constants.Perpetuals_DefaultGenesisState)

			// Perform the method under test.
			for _, make := range tc.clobPairs {
				if make.expectedErr == "" {
					perpetualId := clobtest.MustPerpetualId(make.clobPair)
					perpetual := constants.Perpetuals_DefaultGenesisState.Perpetuals[perpetualId]
					mockIndexerEventManager.On("AddTxnEvent",
						ks.Ctx,
						indexerevents.SubtypePerpetualMarket,
						indexer_manager.GetB64EncodedEventMessage(
							indexerevents.NewPerpetualMarketCreateEvent(
								perpetualId,
								perpetualId,
								perpetual.Params.Ticker,
								perpetual.Params.MarketId,
								make.clobPair.Status,
								make.clobPair.QuantumConversionExponent,
								perpetual.Params.AtomicResolution,
								make.clobPair.SubticksPerTick,
								make.clobPair.MinOrderBaseQuantums,
								make.clobPair.StepBaseQuantums,
								perpetual.Params.LiquidityTier,
							),
						),
					).Return()
				}

				_, err := ks.ClobKeeper.CreatePerpetualClobPair(
					ks.Ctx,
					make.clobPair.Id,
					clobtest.MustPerpetualId(make.clobPair),
					satypes.BaseQuantums(make.clobPair.MinOrderBaseQuantums),
					satypes.BaseQuantums(make.clobPair.StepBaseQuantums),
					make.clobPair.QuantumConversionExponent,
					make.clobPair.SubticksPerTick,
					make.clobPair.Status,
				)
				if make.expectedErr == "" {
					require.NoError(t, err)
				} else {
					require.Error(t, err)
					require.ErrorContains(t, err, make.expectedErr)
				}
			}

			for key, expectedClobPair := range tc.expectedStoredClobPairs {
				actual, found := ks.ClobKeeper.GetClobPair(ks.Ctx, key)
				require.True(t, found)
				require.Equal(t, expectedClobPair, actual)
			}

			_, found := ks.ClobKeeper.GetClobPair(ks.Ctx, types.ClobPairId(tc.expectedNumClobPairs))
			require.False(t, found)
		})
	}
}

func TestInitMemClobOrderbooks(t *testing.T) {
	memClob := memclob.NewMemClobPriceTimePriority(false)
	ks := keepertest.NewClobKeepersTestContext(
		t,
		memClob,
		&mocks.BankKeeper{},
		&mocks.IndexerEventManager{},
	)

	// Read a new `ClobPair` and make sure it does not exist.
	_, err := ks.ClobKeeper.GetClobPairIdForPerpetual(ks.Ctx, 1)
	require.ErrorIs(t, err, types.ErrNoClobPairForPerpetual)

	// Write multiple `ClobPairs` to state, but don't call `MemClob.CreateOrderbook`.
	store := prefix.NewStore(ks.Ctx.KVStore(ks.StoreKey), types.KeyPrefix(types.ClobPairKeyPrefix))
	registry := codectypes.NewInterfaceRegistry()
	cdc := codec.NewProtoCodec(registry)

	b := cdc.MustMarshal(&constants.ClobPair_Eth)
	store.Set(types.ClobPairKey(
		types.ClobPairId(constants.ClobPair_Eth.Id),
	), b)

	b = cdc.MustMarshal(&constants.ClobPair_Btc)
	store.Set(types.ClobPairKey(
		types.ClobPairId(constants.ClobPair_Btc.Id),
	), b)

	// Read the new `ClobPairs` and make sure they do not exist.
	_, err = ks.ClobKeeper.GetClobPairIdForPerpetual(ks.Ctx, 1)
	require.ErrorIs(t, err, types.ErrNoClobPairForPerpetual)

	// Initialize the `ClobPairs` from Keeper state.
	ks.ClobKeeper.InitMemClobOrderbooks(ks.Ctx)

	// Read the new `ClobPairs` and make sure they exist.
	_, err = ks.ClobKeeper.GetClobPairIdForPerpetual(ks.Ctx, 0)
	require.NoError(t, err)

	_, err = ks.ClobKeeper.GetClobPairIdForPerpetual(ks.Ctx, 1)
	require.NoError(t, err)
}

func TestClobPairGet(t *testing.T) {
	memClob := memclob.NewMemClobPriceTimePriority(false)
	mockIndexerEventManager := &mocks.IndexerEventManager{}
	ks := keepertest.NewClobKeepersTestContext(t, memClob, &mocks.BankKeeper{}, mockIndexerEventManager)
	prices.InitGenesis(ks.Ctx, *ks.PricesKeeper, constants.Prices_DefaultGenesisState)
	perpetuals.InitGenesis(ks.Ctx, *ks.PerpetualsKeeper, constants.Perpetuals_DefaultGenesisState)
	items := createNClobPair(ks.ClobKeeper, ks.Ctx, 10, mockIndexerEventManager)
	for _, item := range items {
		rst, found := ks.ClobKeeper.GetClobPair(ks.Ctx,
			types.ClobPairId(item.Id),
		)
		require.True(t, found)
		require.Equal(t,
			nullify.Fill(&item), //nolint:staticcheck
			nullify.Fill(&rst),  //nolint:staticcheck
		)
	}
}
func TestClobPairRemove(t *testing.T) {
	memClob := memclob.NewMemClobPriceTimePriority(false)
	mockIndexerEventManager := &mocks.IndexerEventManager{}
	ks := keepertest.NewClobKeepersTestContext(t, memClob, &mocks.BankKeeper{}, mockIndexerEventManager)
	prices.InitGenesis(ks.Ctx, *ks.PricesKeeper, constants.Prices_DefaultGenesisState)
	perpetuals.InitGenesis(ks.Ctx, *ks.PerpetualsKeeper, constants.Perpetuals_DefaultGenesisState)
	items := createNClobPair(ks.ClobKeeper, ks.Ctx, 10, mockIndexerEventManager)
	for _, item := range items {
		ks.ClobKeeper.RemoveClobPair(ks.Ctx,
			types.ClobPairId(item.Id),
		)
		_, found := ks.ClobKeeper.GetClobPair(ks.Ctx,
			types.ClobPairId(item.Id),
		)
		require.False(t, found)
	}
}

func TestClobPairGetAll(t *testing.T) {
	memClob := memclob.NewMemClobPriceTimePriority(false)
	mockIndexerEventManager := &mocks.IndexerEventManager{}
	ks := keepertest.NewClobKeepersTestContext(t, memClob, &mocks.BankKeeper{}, mockIndexerEventManager)
	prices.InitGenesis(ks.Ctx, *ks.PricesKeeper, constants.Prices_DefaultGenesisState)
	perpetuals.InitGenesis(ks.Ctx, *ks.PerpetualsKeeper, constants.Perpetuals_DefaultGenesisState)
	items := createNClobPair(ks.ClobKeeper, ks.Ctx, 10, mockIndexerEventManager)
	require.ElementsMatch(t,
		nullify.Fill(items), //nolint:staticcheck
		nullify.Fill(ks.ClobKeeper.GetAllClobPair(ks.Ctx)), //nolint:staticcheck
	)
}

func TestSetClobPairStatus(t *testing.T) {
	testCases := map[string]struct {
		setup         func(t *testing.T, ks keepertest.ClobKeepersTestContext, manager *mocks.IndexerEventManager)
		status        types.ClobPairStatus
		expectedErr   string
		expectedPanic string
	}{
		"Succeeds with valid status transition": {
			setup: func(t *testing.T, ks keepertest.ClobKeepersTestContext, mockIndexerEventManager *mocks.IndexerEventManager) {
				// write a clob pair to the store with status initializing
				registry := codectypes.NewInterfaceRegistry()
				cdc := codec.NewProtoCodec(registry)
				store := prefix.NewStore(ks.Ctx.KVStore(ks.StoreKey), types.KeyPrefix(types.ClobPairKeyPrefix))

				clobPair := constants.ClobPair_Btc
				clobPair.Status = types.ClobPairStatus_INITIALIZING
				b := cdc.MustMarshal(&clobPair)
				store.Set(types.ClobPairKey(
					types.ClobPairId(clobPair.Id),
				), b)
			},
			status: types.ClobPairStatus_ACTIVE,
		},
		"Panics with missing clob pair": {
			setup: func(t *testing.T, ks keepertest.ClobKeepersTestContext, mockIndexerEventManager *mocks.IndexerEventManager) {
			},
			status:        types.ClobPairStatus_ACTIVE,
			expectedPanic: "mustGetClobPair: ClobPair with id 0 not found",
		},
		"Errors with unsupported transition to supported status": {
			setup: func(t *testing.T, ks keepertest.ClobKeepersTestContext, mockIndexerEventManager *mocks.IndexerEventManager) {
				clobPair := constants.ClobPair_Btc
				mockIndexerEventManager.On("AddTxnEvent",
					ks.Ctx,
					indexerevents.SubtypePerpetualMarket,
					indexer_manager.GetB64EncodedEventMessage(
						indexerevents.NewPerpetualMarketCreateEvent(
							0,
							0,
							constants.Perpetuals_DefaultGenesisState.Perpetuals[0].Params.Ticker,
							constants.Perpetuals_DefaultGenesisState.Perpetuals[0].Params.MarketId,
							clobPair.Status,
							clobPair.QuantumConversionExponent,
							constants.Perpetuals_DefaultGenesisState.Perpetuals[0].Params.AtomicResolution,
							clobPair.SubticksPerTick,
							clobPair.MinOrderBaseQuantums,
							clobPair.StepBaseQuantums,
							constants.Perpetuals_DefaultGenesisState.Perpetuals[0].Params.LiquidityTier,
						),
					),
				).Once().Return()

				_, err := ks.ClobKeeper.CreatePerpetualClobPair(
					ks.Ctx,
					clobPair.Id,
					clobtest.MustPerpetualId(clobPair),
					satypes.BaseQuantums(clobPair.MinOrderBaseQuantums),
					satypes.BaseQuantums(clobPair.StepBaseQuantums),
					clobPair.QuantumConversionExponent,
					clobPair.SubticksPerTick,
					clobPair.Status,
				)
				require.NoError(t, err)
			},
			status:      types.ClobPairStatus_INITIALIZING,
			expectedErr: "Cannot transition from status STATUS_ACTIVE to status STATUS_INITIALIZING",
		},
		"Errors with unsupported transition to unsupported status": {
			setup: func(t *testing.T, ks keepertest.ClobKeepersTestContext, mockIndexerEventManager *mocks.IndexerEventManager) {
				clobPair := constants.ClobPair_Btc
				mockIndexerEventManager.On("AddTxnEvent",
					ks.Ctx,
					indexerevents.SubtypePerpetualMarket,
					indexer_manager.GetB64EncodedEventMessage(
						indexerevents.NewPerpetualMarketCreateEvent(
							0,
							0,
							constants.Perpetuals_DefaultGenesisState.Perpetuals[0].Params.Ticker,
							constants.Perpetuals_DefaultGenesisState.Perpetuals[0].Params.MarketId,
							clobPair.Status,
							clobPair.QuantumConversionExponent,
							constants.Perpetuals_DefaultGenesisState.Perpetuals[0].Params.AtomicResolution,
							clobPair.SubticksPerTick,
							clobPair.MinOrderBaseQuantums,
							clobPair.StepBaseQuantums,
							constants.Perpetuals_DefaultGenesisState.Perpetuals[0].Params.LiquidityTier,
						),
					),
				).Once().Return()

				_, err := ks.ClobKeeper.CreatePerpetualClobPair(
					ks.Ctx,
					clobPair.Id,
					clobtest.MustPerpetualId(clobPair),
					satypes.BaseQuantums(clobPair.MinOrderBaseQuantums),
					satypes.BaseQuantums(clobPair.StepBaseQuantums),
					clobPair.QuantumConversionExponent,
					clobPair.SubticksPerTick,
					clobPair.Status,
				)
				require.NoError(t, err)
			},
			status:      types.ClobPairStatus(100),
			expectedErr: "Cannot transition from status STATUS_ACTIVE to status 100",
		},
	}

	for name, tc := range testCases {
		t.Run(name, func(t *testing.T) {
			memClob := memclob.NewMemClobPriceTimePriority(false)
			mockIndexerEventManager := &mocks.IndexerEventManager{}
			ks := keepertest.NewClobKeepersTestContext(t, memClob, &mocks.BankKeeper{}, mockIndexerEventManager)
			prices.InitGenesis(ks.Ctx, *ks.PricesKeeper, constants.Prices_DefaultGenesisState)
			perpetuals.InitGenesis(ks.Ctx, *ks.PerpetualsKeeper, constants.Perpetuals_DefaultGenesisState)

			tc.setup(t, ks, mockIndexerEventManager)

			if tc.expectedPanic != "" {
				require.PanicsWithValue(
					t,
					tc.expectedPanic,
					func() {
						err := ks.ClobKeeper.SetClobPairStatus(ks.Ctx, 0, tc.status)
						require.NoError(t, err)
					},
				)
			} else {
				err := ks.ClobKeeper.SetClobPairStatus(ks.Ctx, 0, tc.status)

				if tc.expectedErr != "" {
					require.ErrorContains(t, err, tc.expectedErr)
				} else {
					require.NoError(t, err)
				}
			}
		})
	}
}

func TestGetClobPairIdForPerpetual_Success(t *testing.T) {
	memClob := memclob.NewMemClobPriceTimePriority(false)
	ks := keepertest.NewClobKeepersTestContext(t, memClob, &mocks.BankKeeper{}, &mocks.IndexerEventManager{})

	ks.ClobKeeper.PerpetualIdToClobPairId = map[uint32][]types.ClobPairId{
		0: {types.ClobPairId(0)},
	}

	clobPairId, err := ks.ClobKeeper.GetClobPairIdForPerpetual(ks.Ctx, 0)
	require.NoError(t, err)
	require.Equal(t, types.ClobPairId(0), clobPairId)
}

func TestGetClobPairIdForPerpetual_ErrorNoClobPair(t *testing.T) {
	memClob := memclob.NewMemClobPriceTimePriority(false)
	ks := keepertest.NewClobKeepersTestContext(t, memClob, &mocks.BankKeeper{}, &mocks.IndexerEventManager{})

	_, err := ks.ClobKeeper.GetClobPairIdForPerpetual(ks.Ctx, 0)
	require.EqualError(
		t,
		err,
		"Perpetual ID 0 has no associated CLOB pairs: The provided perpetual ID "+
			"does not have any associated CLOB pairs",
	)
}

func TestGetClobPairIdForPerpetual_PanicsEmptyClobPair(t *testing.T) {
	memClob := memclob.NewMemClobPriceTimePriority(false)
	ks := keepertest.NewClobKeepersTestContext(t, memClob, &mocks.BankKeeper{}, &mocks.IndexerEventManager{})

	ks.ClobKeeper.PerpetualIdToClobPairId = map[uint32][]types.ClobPairId{
		0: {},
	}

	require.PanicsWithValue(
		t,
		"GetClobPairIdForPerpetual: Perpetual ID was created without a CLOB pair ID.",
		func() {
			if _, err := ks.ClobKeeper.GetClobPairIdForPerpetual(ks.Ctx, 0); err != nil {
				fmt.Printf("function should panic, not have error %+v", err)
			}
		},
	)
}

func TestGetClobPairIdForPerpetual_PanicsMultipleClobPairIds(t *testing.T) {
	memClob := memclob.NewMemClobPriceTimePriority(false)
	ks := keepertest.NewClobKeepersTestContext(t, memClob, &mocks.BankKeeper{}, &mocks.IndexerEventManager{})

	ks.ClobKeeper.PerpetualIdToClobPairId = map[uint32][]types.ClobPairId{
		0: {types.ClobPairId(0), types.ClobPairId(1)},
	}

	require.PanicsWithValue(
		t,
		"GetClobPairIdForPerpetual: Perpetual ID was created with multiple CLOB pair IDs.",
		func() {
			if _, err := ks.ClobKeeper.GetClobPairIdForPerpetual(ks.Ctx, 0); err != nil {
				fmt.Printf("function should panic, not have error %+v", err)
			}
		},
	)
}<|MERGE_RESOLUTION|>--- conflicted
+++ resolved
@@ -354,14 +354,10 @@
 			clobPairs: []CreationExpectation{
 				{clobPair: constants.ClobPair_Btc},
 				{
-<<<<<<< HEAD
-					clobPair:    *clobtest.GenerateClobPair(clobtest.WithStatus(types.ClobPairStatus_UNSPECIFIED)),
-=======
 					clobPair: *clobtest.GenerateClobPair(
-						clobtest.WithStatus(types.ClobPair_STATUS_UNSPECIFIED),
+						clobtest.WithStatus(types.ClobPairStatus_UNSPECIFIED),
 						clobtest.WithId(99999), // unused id
 					),
->>>>>>> c9675b2e
 					expectedErr: "has unsupported status STATUS_UNSPECIFIED",
 				},
 			},
@@ -387,14 +383,10 @@
 			clobPairs: []CreationExpectation{
 				{clobPair: constants.ClobPair_Btc},
 				{
-<<<<<<< HEAD
-					clobPair:    *clobtest.GenerateClobPair(clobtest.WithStatus(types.ClobPairStatus_UNSPECIFIED)),
-=======
 					clobPair: *clobtest.GenerateClobPair(
-						clobtest.WithStatus(types.ClobPair_STATUS_UNSPECIFIED),
+						clobtest.WithStatus(types.ClobPairStatus_UNSPECIFIED),
 						clobtest.WithId(99999), // unused id
 					),
->>>>>>> c9675b2e
 					expectedErr: "has unsupported status STATUS_UNSPECIFIED",
 				},
 				{clobPair: constants.ClobPair_Eth},
