--- conflicted
+++ resolved
@@ -151,21 +151,9 @@
 			placedShortTermOrders[order.GetOrderId()] = order
 		case *types.InternalOperation_OrderRemoval:
 			orderRemoval := castedOperation.OrderRemoval
-<<<<<<< HEAD
+
 			if err := k.PersistOrderRemovalToState(ctx, orderRemoval); err != nil {
 				return nil
-=======
-
-			// Order removals are always for stateful orders that must exist.
-			orderIdToRemove := orderRemoval.GetOrderId()
-			_, found := k.GetLongTermOrderPlacement(ctx, orderIdToRemove)
-			if !found {
-				return errorsmod.Wrapf(
-					types.ErrStatefulOrderDoesNotExist,
-					"Stateful order id %+v does not exist in state.",
-					orderIdToRemove,
-				)
->>>>>>> 68cea103
 			}
 		case *types.InternalOperation_PreexistingStatefulOrder:
 			// When we fetch operations to propose, preexisting stateful orders are not included
@@ -274,7 +262,7 @@
 			subaccountOpenOrders,
 		)
 		if successPerSubaccountUpdate[orderIdToRemove.SubaccountId].IsSuccess() {
-			return sdkerrors.Wrapf(
+			return errorsmod.Wrapf(
 				types.ErrInvalidOrderRemoval,
 				"Order Removal (%+v) invalid. Order passes collateralization check.",
 				*orderRemoval,
@@ -282,7 +270,7 @@
 		}
 	case types.OrderRemoval_REMOVAL_REASON_INVALID_REDUCE_ONLY:
 		if !orderToRemove.IsReduceOnly() {
-			return sdkerrors.Wrapf(
+			return errorsmod.Wrapf(
 				types.ErrInvalidOrderRemoval,
 				"Order Removal (%+v) invalid. Order must be reduce only.",
 				*orderRemoval,
@@ -302,7 +290,7 @@
 		newPositionSize := new(big.Int).Add(currentPositionSize, orderQuantumsToFill)
 		orderChangedSide := currentPositionSize.Sign()*newPositionSize.Sign() == -1
 		if !orderFillWouldIncreasePositionSize && !orderChangedSide {
-			return sdkerrors.Wrapf(
+			return errorsmod.Wrapf(
 				types.ErrInvalidOrderRemoval,
 				"Order Removal (%+v) invalid. Order fill must increase position size or change side.",
 				*orderRemoval,
@@ -315,7 +303,7 @@
 	case types.OrderRemoval_REMOVAL_REASON_CONDITIONAL_IOC_WOULD_REST_ON_BOOK:
 	case types.OrderRemoval_REMOVAL_REASON_FULLY_FILLED:
 	default:
-		return sdkerrors.Wrapf(
+		return errorsmod.Wrapf(
 			types.ErrInvalidOrderRemoval,
 			"PersistOrderRemovalToState: Unrecognized order removal type for order removal: %+v",
 			orderIdToRemove,
