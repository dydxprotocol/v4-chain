package keeper

import (
	"fmt"
	"math/big"
	"time"

	errorsmod "cosmossdk.io/errors"

	"github.com/cosmos/cosmos-sdk/telemetry"
	sdk "github.com/cosmos/cosmos-sdk/types"
	indexerevents "github.com/dydxprotocol/v4-chain/protocol/indexer/events"
	"github.com/dydxprotocol/v4-chain/protocol/indexer/indexer_manager"
	indexershared "github.com/dydxprotocol/v4-chain/protocol/indexer/shared"
	"github.com/dydxprotocol/v4-chain/protocol/lib"
	"github.com/dydxprotocol/v4-chain/protocol/lib/log"
	"github.com/dydxprotocol/v4-chain/protocol/lib/metrics"
	"github.com/dydxprotocol/v4-chain/protocol/x/clob/types"
	satypes "github.com/dydxprotocol/v4-chain/protocol/x/subaccounts/types"
)

// fetchOrdersInvolvedInOpQueue fetches all OrderIds involved in an operations
// queue's matches + short term order placements and returns them as a set.
func fetchOrdersInvolvedInOpQueue(
	operations []types.InternalOperation,
) (orderIdSet map[types.OrderId]struct{}) {
	orderIdSet = make(map[types.OrderId]struct{})
	for _, operation := range operations {
		if shortTermOrderPlacement := operation.GetShortTermOrderPlacement(); shortTermOrderPlacement != nil {
			orderId := shortTermOrderPlacement.GetOrder().OrderId
			orderIdSet[orderId] = struct{}{}
		}
		if clobMatch := operation.GetMatch(); clobMatch != nil {
			orderIdSetForClobMatch := clobMatch.GetAllOrderIds()
			orderIdSet = lib.MergeMaps(orderIdSet, orderIdSetForClobMatch)
		}
	}
	return orderIdSet
}

// ProcessProposerOperations updates on-chain state given an []OperationRaw operations queue
// representing matches that occurred in the previous block. It performs validation on an operations
// queue. If all validation passes, the operations queue is written to state.
// The following operations are written to state:
// - Order Matches, Liquidation Matches, Deleveraging Matches
func (k Keeper) ProcessProposerOperations(
	ctx sdk.Context,
	rawOperations []types.OperationRaw,
) error {
	// This function should be only run in DeliverTx mode.
	lib.AssertDeliverTxMode(ctx)
	defer telemetry.ModuleMeasureSince(types.ModuleName, time.Now(), metrics.ProcessOperations)

	// Stateless validation of RawOperations and transforms them into InternalOperations to be used internally by memclob.
	operations, err := types.ValidateAndTransformRawOperations(ctx, rawOperations, k.txDecoder, k.antehandler)
	if err != nil {
		return errorsmod.Wrapf(types.ErrInvalidMsgProposedOperations, "Error: %+v", err)
	}

	log.DebugLog(ctx, "Processing operations queue",
		log.OperationsQueue, types.GetInternalOperationsQueueTextString(operations))

	// Write results of the operations queue to state. Performs stateful validation as well.
	if err := k.ProcessInternalOperations(ctx, operations); err != nil {
		return err
	}

	// Collect the list of order ids filled and set the field in the `ProcessProposerMatchesEvents` object.
	processProposerMatchesEvents := k.GenerateProcessProposerMatchesEvents(ctx, operations)

	// Remove fully filled orders from state.
	for _, orderId := range processProposerMatchesEvents.OrderIdsFilledInLastBlock {
		if orderId.IsShortTermOrder() {
			continue
		}

		orderPlacement, placementExists := k.GetLongTermOrderPlacement(ctx, orderId)
		if placementExists {
			fillAmountExists, orderStateFillAmount, _ := k.GetOrderFillAmount(ctx, orderId)
			if !fillAmountExists {
				panic("ProcessProposerOperations: Order fill amount does not exist in state")
			}
			if orderStateFillAmount > orderPlacement.Order.GetBaseQuantums() {
				panic("ProcessProposerOperations: Order fill amount exceeds order amount")
			}

			// If the order is fully filled, remove it from state.
			if orderStateFillAmount == orderPlacement.Order.GetBaseQuantums() {
				k.MustRemoveStatefulOrder(ctx, orderId)
				telemetry.IncrCounterWithLabels(
					[]string{types.ModuleName, metrics.ProcessOperations, metrics.StatefulOrderRemoved, metrics.Count},
					1,
					append(
						orderPlacement.Order.GetOrderLabels(),
						metrics.GetLabelForStringValue(metrics.RemovalReason, types.OrderRemoval_REMOVAL_REASON_FULLY_FILLED.String()),
					),
				)

				processProposerMatchesEvents.RemovedStatefulOrderIds = append(
					processProposerMatchesEvents.RemovedStatefulOrderIds,
					orderId,
				)
			}
		}
	}

	// Update the memstore with list of orderIds filled during this block.
	// During commit, all orders that have been fully filled during this block will be removed from the memclob.
	k.MustSetProcessProposerMatchesEvents(
		ctx,
		processProposerMatchesEvents,
	)

	// Emit stats about the proposed operations.
	operationsStats := types.StatMsgProposedOperations(rawOperations)
	operationsStats.EmitStats(metrics.DeliverTx)

	return nil
}

// ProcessInternalOperations takes in an InternalOperations slice and writes all relevant
// operations to state. This function assumes that the operations have passed all stateless validation.
// This function will perform stateful validation as it processes operations.
// The following operations modify state:
// - Order Matches, Liquidation Matches, Deleveraging Matches
// - Order Removals

// Function will panic if:
// - any orderId referenced in clobMatch cannot be found.
// - any orderId referenced in order removal operations cannot be found.
func (k Keeper) ProcessInternalOperations(
	ctx sdk.Context,
	operations []types.InternalOperation,
) error {
	// Collect all the short-term orders placed for subsequent lookups.
	// All short term orders in this map have passed validation.
	placedShortTermOrders := make(map[types.OrderId]types.Order, 0)

	// Write the matches to state if all stateful validation passes.
	for _, operation := range operations {
		if err := k.validateInternalOperationAgainstClobPairStatus(ctx, operation); err != nil {
			return err
		}

		switch castedOperation := operation.Operation.(type) {
		case *types.InternalOperation_Match:
			affiliatesWhitelistMap, err := k.affiliatesKeeper.GetAffiliateWhitelistMap(ctx)
			if err != nil {
				return errorsmod.Wrapf(
					err,
					"ProcessInternalOperations: Failed to get affiliates whitelist map",
				)
			}
			clobMatch := castedOperation.Match
			if err := k.PersistMatchToState(ctx, clobMatch, placedShortTermOrders, affiliatesWhitelistMap); err != nil {
				return errorsmod.Wrapf(
					err,
					"ProcessInternalOperations: Failed to process clobMatch: %+v",
					clobMatch,
				)
			}
		case *types.InternalOperation_ShortTermOrderPlacement:
			order := castedOperation.ShortTermOrderPlacement.GetOrder()
			if err := k.PerformStatefulOrderValidation(
				ctx,
				&order,
				lib.MustConvertIntegerToUint32(ctx.BlockHeight()),
				false,
			); err != nil {
				return err
			}
			placedShortTermOrders[order.GetOrderId()] = order
		case *types.InternalOperation_OrderRemoval:
			orderRemoval := castedOperation.OrderRemoval

			if err := k.PersistOrderRemovalToState(ctx, *orderRemoval); err != nil {
				return errorsmod.Wrapf(
					types.ErrInvalidOrderRemoval,
					"Order Removal (%+v) invalid. Error: %+v",
					*orderRemoval,
					err,
				)
			}
		case *types.InternalOperation_PreexistingStatefulOrder:
			// When we fetch operations to propose, preexisting stateful orders are not included
			// in the operations queue.
			panic(
				fmt.Sprintf(
					"ProcessInternalOperations: Preexisting Stateful Orders should not exist in operations queue: %+v",
					castedOperation.PreexistingStatefulOrder,
				),
			)
		default:
			panic(
				fmt.Sprintf(
					"ProcessInternalOperations: Unrecognized operation type for operation: %+v",
					operation.GetInternalOperationTextString(),
				),
			)
		}
	}
	return nil
}

// PersistMatchToState takes in an ClobMatch and writes the match to state. A map of orderId
// to Order is required to fetch the whole Order object for short term orders.
func (k Keeper) PersistMatchToState(
	ctx sdk.Context,
	clobMatch *types.ClobMatch,
	ordersMap map[types.OrderId]types.Order,
	affiliatesWhitelistMap map[string]uint32,
) error {
	switch castedMatch := clobMatch.Match.(type) {
	case *types.ClobMatch_MatchOrders:
		if err := k.PersistMatchOrdersToState(ctx, castedMatch.MatchOrders, ordersMap, affiliatesWhitelistMap); err != nil {
			return err
		}
	case *types.ClobMatch_MatchPerpetualLiquidation:
		if err := k.PersistMatchLiquidationToState(
			ctx,
			castedMatch.MatchPerpetualLiquidation,
			ordersMap,
			affiliatesWhitelistMap,
		); err != nil {
			return err
		}
	case *types.ClobMatch_MatchPerpetualDeleveraging:
		if err := k.PersistMatchDeleveragingToState(
			ctx,
			castedMatch.MatchPerpetualDeleveraging,
		); err != nil {
			return err
		}
	default:
		panic(
			fmt.Sprintf(
				"PersistMatchToState: Unrecognized operation type for match: %+v",
				clobMatch,
			),
		)
	}
	return nil
}

// statUnverifiedOrderRemoval increments the unverified order removal counter
// and the base quantums counter for the order to be removed.
func (k Keeper) statUnverifiedOrderRemoval(
	ctx sdk.Context,
	orderRemoval types.OrderRemoval,
) {
	proposerConsAddress := sdk.ConsAddress(ctx.BlockHeader().ProposerAddress)
	telemetry.IncrCounterWithLabels(
		[]string{types.ModuleName, metrics.ProcessOperations, metrics.UnverifiedStatefulOrderRemoval, metrics.Count},
		1,
		[]metrics.Label{
			metrics.GetLabelForStringValue(metrics.RemovalReason, orderRemoval.GetRemovalReason().String()),
			metrics.GetLabelForStringValue(metrics.Proposer, proposerConsAddress.String()),
		},
	)
}

// PersistOrderRemovalToState takes in an OrderRemoval, statefully validates it according to
// RemovalReason, and writes the removal to state.
func (k Keeper) PersistOrderRemovalToState(
	ctx sdk.Context,
	orderRemoval types.OrderRemoval,
) error {
	lib.AssertDeliverTxMode(ctx)
	orderIdToRemove := orderRemoval.GetOrderId()
	orderIdToRemove.MustBeStatefulOrder()

	// Order removals are always for long-term orders which must exist or conditional orders
	// which must be triggered.
	orderToRemove, err := k.FetchOrderFromOrderId(ctx, orderIdToRemove, nil)
	if err != nil {
		return err
	}

	// Statefully validate that the removal reason is valid.
	switch removalReason := orderRemoval.RemovalReason; removalReason {
	case types.OrderRemoval_REMOVAL_REASON_UNDERCOLLATERALIZED:
		k.statUnverifiedOrderRemoval(ctx, orderRemoval)
		// TODO (CLOB-877) - These validations are commented out because margin requirements can be non-linear.
		// For the collateralization check, use the remaining amount of the order that is resting on the book.
		// remainingAmount, hasRemainingAmount := k.MemClob.GetOrderRemainingAmount(ctx, orderToRemove)
		// if !hasRemainingAmount {
		// 	return types.ErrOrderFullyFilled
		// }

		// pendingOpenOrder := types.PendingOpenOrder{
		// 	RemainingQuantums: remainingAmount,
		// 	IsBuy:             orderToRemove.IsBuy(),
		// 	Subticks:          orderToRemove.GetOrderSubticks(),
		// 	ClobPairId:        orderToRemove.GetClobPairId(),
		// }

		// // Temporarily construct the subaccountOpenOrders with a single PendingOpenOrder.
		// subaccountOpenOrders := map[satypes.SubaccountId][]types.PendingOpenOrder{
		// 	orderIdToRemove.SubaccountId: {
		// 		pendingOpenOrder,
		// 	},
		// }

		// // TODO(DEC-1896): AddOrderToOrderbookSubaccountUpdatesCheck should accept a single PendingOpenOrder as a
		// // parameter rather than the subaccountOpenOrders map.
		// _, successPerSubaccountUpdate := k.AddOrderToOrderbookSubaccountUpdatesCheck(
		// 	ctx,
		// 	orderToRemove.GetClobPairId(),
		// 	subaccountOpenOrders,
		// )
		// if successPerSubaccountUpdate[orderIdToRemove.SubaccountId].IsSuccess() {
		// 	return errorsmod.Wrapf(
		// 		types.ErrInvalidOrderRemoval,
		// 		"Order Removal (%+v) invalid. Order passes collateralization check.",
		// 		orderRemoval,
		// 	)
		// }
	case types.OrderRemoval_REMOVAL_REASON_POST_ONLY_WOULD_CROSS_MAKER_ORDER:
		// TODO(CLOB-877)
		k.statUnverifiedOrderRemoval(ctx, orderRemoval)

		// The order should be post-only
		if orderToRemove.TimeInForce != types.Order_TIME_IN_FORCE_POST_ONLY {
			return errorsmod.Wrap(
				types.ErrUnexpectedTimeInForce,
				"Order is not post-only.",
			)
		}
	case types.OrderRemoval_REMOVAL_REASON_INVALID_SELF_TRADE:
		// TODO(CLOB-877)
		k.statUnverifiedOrderRemoval(ctx, orderRemoval)
	case types.OrderRemoval_REMOVAL_REASON_CONDITIONAL_FOK_COULD_NOT_BE_FULLY_FILLED:
		// TODO(CLOB-877)
		k.statUnverifiedOrderRemoval(ctx, orderRemoval)

		// The order should be FOK
		if orderToRemove.TimeInForce != types.Order_TIME_IN_FORCE_FILL_OR_KILL {
			return errorsmod.Wrap(
				types.ErrUnexpectedTimeInForce,
				"Order is not fill-or-kill.",
			)
		}

		// The order should not be fully filled.
		_, hasRemainingAmount := k.MemClob.GetOrderRemainingAmount(ctx, orderToRemove)
		if !hasRemainingAmount {
			return errorsmod.Wrap(
				types.ErrOrderFullyFilled,
				"Fill-or-kill order is fully filled.",
			)
		}
	case types.OrderRemoval_REMOVAL_REASON_CONDITIONAL_IOC_WOULD_REST_ON_BOOK:
		// TODO(CLOB-877)
		k.statUnverifiedOrderRemoval(ctx, orderRemoval)

		// The order should be IOC.
		if orderToRemove.TimeInForce != types.Order_TIME_IN_FORCE_IOC {
			return errorsmod.Wrap(
				types.ErrUnexpectedTimeInForce,
				"Order is not immediate-or-cancel.",
			)
		}

		// The order should not be fully filled.
		_, hasRemainingAmount := k.MemClob.GetOrderRemainingAmount(ctx, orderToRemove)
		if !hasRemainingAmount {
			return errorsmod.Wrapf(
				types.ErrOrderFullyFilled,
				"Immediate-or-cancel order is fully filled.",
			)
		}
	case types.OrderRemoval_REMOVAL_REASON_FULLY_FILLED:
		// Order removal reason fully filled is only used within indexer services.
		// Fully filled orders are removed from the protocol after persisting the operations queue
		// to state, instead of through the operations queue.
		return errorsmod.Wrapf(
			types.ErrInvalidOrderRemovalReason,
			"Order removal reason fully filled should not be part of the operations queue.",
		)
	// TODO - uncomment when reduce only orders are enabled. Order Removals of this type will fail ValidateBasic.
	// case types.OrderRemoval_REMOVAL_REASON_INVALID_REDUCE_ONLY:
	// 	if !orderToRemove.IsReduceOnly() {
	// 		return errorsmod.Wrapf(
	// 			types.ErrInvalidOrderRemoval,
	// 			"Order Removal (%+v) invalid. Order must be reduce only.",
	// 			orderRemoval,
	// 		)
	// 	}

	// 	// The reduce-only order must increase or change the side of the position to trigger removal.
	// 	currentPositionSize := k.GetStatePosition(
	// 		ctx,
	// 		orderIdToRemove.SubaccountId,
	// 		orderToRemove.GetClobPairId(),
	// 	)
	// 	orderQuantumsToFill := orderToRemove.GetBigQuantums()

	// 	orderFillWouldIncreasePositionSize := orderQuantumsToFill.Sign() == currentPositionSize.Sign()

	// 	newPositionSize := new(big.Int).Add(currentPositionSize, orderQuantumsToFill)
	// 	orderChangedSide := currentPositionSize.Sign()*newPositionSize.Sign() == -1
	// 	if !orderFillWouldIncreasePositionSize && !orderChangedSide {
	// 		return errorsmod.Wrapf(
	// 			types.ErrInvalidOrderRemoval,
	// 			"Order Removal (%+v) invalid. Order fill must increase position size or change side.",
	// 			orderRemoval,
	// 		)
	// 	}
	case types.OrderRemoval_REMOVAL_REASON_VIOLATES_ISOLATED_SUBACCOUNT_CONSTRAINTS:
		// TODO(CLOB-877)
		k.statUnverifiedOrderRemoval(ctx, orderRemoval)
	default:
		return errorsmod.Wrapf(
			types.ErrInvalidOrderRemovalReason,
			"PersistOrderRemovalToState: Unrecognized order removal type",
		)
	}

	// Remove the stateful order from state.
	k.MustRemoveStatefulOrder(ctx, orderIdToRemove)

	// Emit an on-chain indexer event for Stateful Order Removal.
	k.GetIndexerEventManager().AddTxnEvent(
		ctx,
		indexerevents.SubtypeStatefulOrder,
		indexerevents.StatefulOrderEventVersion,
		indexer_manager.GetBytes(
			indexerevents.NewStatefulOrderRemovalEvent(
				orderIdToRemove,
				indexershared.ConvertOrderRemovalReasonToIndexerOrderRemovalReason(
					orderRemoval.RemovalReason,
				),
			),
		),
	)

	telemetry.IncrCounterWithLabels(
		[]string{types.ModuleName, metrics.ProcessOperations, metrics.StatefulOrderRemoved, metrics.Count},
		1,
		append(
			orderIdToRemove.GetOrderIdLabels(),
			metrics.GetLabelForStringValue(metrics.RemovalReason, orderRemoval.GetRemovalReason().String()),
		),
	)
	return nil
}

// PersistMatchOrdersToState writes a MatchOrders object to state and emits an onchain
// indexer event for the match.
func (k Keeper) PersistMatchOrdersToState(
	ctx sdk.Context,
	matchOrders *types.MatchOrders,
	ordersMap map[types.OrderId]types.Order,
	affiliatesWhitelistMap map[string]uint32,
) error {
	takerOrderId := matchOrders.GetTakerOrderId()
	// Fetch the taker order from either short term orders or state
	takerOrder, err := k.FetchOrderFromOrderId(ctx, takerOrderId, ordersMap)
	if err != nil {
		return err
	}

	// Taker order cannot be post only.
	if takerOrder.GetTimeInForce() == types.Order_TIME_IN_FORCE_POST_ONLY {
		return errorsmod.Wrapf(
			types.ErrInvalidMatchOrder,
			"Taker order %+v cannot be post only.",
			takerOrder.GetOrderTextString(),
		)
	}

	if takerOrder.RequiresImmediateExecution() {
		_, fillAmount, _ := k.GetOrderFillAmount(ctx, takerOrder.OrderId)
		if fillAmount != 0 {
			return errorsmod.Wrapf(
				types.ErrImmediateExecutionOrderAlreadyFilled,
				"Order %s",
				takerOrder.GetOrderTextString(),
			)
		}
	}

	makerOrders := make([]types.Order, 0)
	makerFills := matchOrders.GetFills()
	for _, makerFill := range makerFills {
		// Fetch the maker order from either short term orders or state.
		makerOrder, err := k.FetchOrderFromOrderId(ctx, makerFill.MakerOrderId, ordersMap)
		if err != nil {
			return err
		}

		matchWithOrders := types.MatchWithOrders{
			TakerOrder: &takerOrder,
			MakerOrder: &makerOrder,
			FillAmount: satypes.BaseQuantums(makerFill.GetFillAmount()),
		}
		makerOrders = append(makerOrders, makerOrder)

<<<<<<< HEAD
		_, _, _, err = k.ProcessSingleMatch(ctx, &matchWithOrders, affiliatesWhitelistMap)
=======
		_, _, _, affiliateRevSharesQuoteQuantums, err := k.ProcessSingleMatch(ctx, &matchWithOrders)
>>>>>>> f70540d6
		if err != nil {
			return err
		}

		// Send on-chain update for the match. The events are stored in a TransientStore which should be rolled-back
		// if the branched state is discarded, so batching is not necessary.

		makerExists, totalFilledMaker, _ := k.GetOrderFillAmount(ctx, matchWithOrders.MakerOrder.MustGetOrder().OrderId)
		takerExists, totalFilledTaker, _ := k.GetOrderFillAmount(ctx, matchWithOrders.TakerOrder.MustGetOrder().OrderId)
		if !makerExists {
			panic(
				fmt.Sprintf("PersistMatchOrdersToState: Order fill amount not found for maker order: %+v",
					matchWithOrders.MakerOrder.MustGetOrder().OrderId,
				),
			)
		}
		if !takerExists {
			panic(
				fmt.Sprintf("PersistMatchOrdersToState: Order fill amount not found for taker order: %+v",
					matchWithOrders.TakerOrder.MustGetOrder().OrderId,
				),
			)
		}
		k.GetIndexerEventManager().AddTxnEvent(
			ctx,
			indexerevents.SubtypeOrderFill,
			indexerevents.OrderFillEventVersion,
			indexer_manager.GetBytes(
				indexerevents.NewOrderFillEvent(
					matchWithOrders.MakerOrder.MustGetOrder(),
					matchWithOrders.TakerOrder.MustGetOrder(),
					matchWithOrders.FillAmount,
					matchWithOrders.MakerFee,
					matchWithOrders.TakerFee,
					totalFilledMaker,
					totalFilledTaker,
					affiliateRevSharesQuoteQuantums,
				),
			),
		)
	}

	// if GRPC streaming is on, emit a generated clob match to stream.
	if streamingManager := k.GetFullNodeStreamingManager(); streamingManager.Enabled() {
		// Note: GenerateStreamOrderbookFill doesn't rely on MemClob state.
		streamOrderbookFill := k.MemClob.GenerateStreamOrderbookFill(
			ctx,
			types.ClobMatch{
				Match: &types.ClobMatch_MatchOrders{
					MatchOrders: matchOrders,
				},
			},
			&takerOrder,
			makerOrders,
		)

		k.GetFullNodeStreamingManager().StageFinalizeBlockFill(
			ctx,
			streamOrderbookFill,
		)
	}

	return nil
}

// PersistMatchLiquidationToState writes a MatchPerpetualLiquidation event and updates the keeper transient store.
// It also performs stateful validation on the matchLiquidations object.
func (k Keeper) PersistMatchLiquidationToState(
	ctx sdk.Context,
	matchLiquidation *types.MatchPerpetualLiquidation,
	ordersMap map[types.OrderId]types.Order,
	affiliatesWhitelistMap map[string]uint32,
) error {
	// If the subaccount is not liquidatable, do nothing.
	if err := k.EnsureIsLiquidatable(ctx, matchLiquidation.Liquidated); err != nil {
		return err
	}

	takerOrder, err := k.GetLiquidationOrderForPerpetual(
		ctx,
		matchLiquidation.Liquidated,
		matchLiquidation.PerpetualId,
	)
	if err != nil {
		return err
	}

	// Perform stateless validation on the liquidation order.
	if err := k.ValidateLiquidationOrderAgainstProposedLiquidation(ctx, takerOrder, matchLiquidation); err != nil {
		return err
	}

	makerOrders := make([]types.Order, 0)
	for _, fill := range matchLiquidation.GetFills() {
		// Fetch the maker order from either short term orders or state.
		makerOrder, err := k.FetchOrderFromOrderId(ctx, fill.MakerOrderId, ordersMap)
		if err != nil {
			return err
		}
		makerOrders = append(makerOrders, makerOrder)

		matchWithOrders := types.MatchWithOrders{
			MakerOrder: &makerOrder,
			TakerOrder: takerOrder,
			FillAmount: satypes.BaseQuantums(fill.FillAmount),
		}

		// Write the position updates and state fill amounts for this match.
		// Note stateless validation on the constructed `matchWithOrders` is performed within this function.
		_, _, _, affiliateRevSharesQuoteQuantums, err := k.ProcessSingleMatch(
			ctx,
			&matchWithOrders,
			affiliatesWhitelistMap,
		)
		if err != nil {
			return err
		}

		makerExists, totalFilledMaker, _ := k.GetOrderFillAmount(ctx, matchWithOrders.MakerOrder.MustGetOrder().OrderId)
		if !makerExists {
			panic(
				fmt.Sprintf("PersistMatchLiquidationToState: Order fill amount not found for maker order: %+v",
					matchWithOrders.MakerOrder.MustGetOrder().OrderId,
				),
			)
		}

		// Send on-chain update for the liquidation. The events are stored in a TransientStore which should be rolled-back
		// if the branched state is discarded, so batching is not necessary.
		k.GetIndexerEventManager().AddTxnEvent(
			ctx,
			indexerevents.SubtypeOrderFill,
			indexerevents.OrderFillEventVersion,
			indexer_manager.GetBytes(
				indexerevents.NewLiquidationOrderFillEvent(
					matchWithOrders.MakerOrder.MustGetOrder(),
					matchWithOrders.TakerOrder,
					matchWithOrders.FillAmount,
					matchWithOrders.MakerFee,
					matchWithOrders.TakerFee,
					totalFilledMaker,
					affiliateRevSharesQuoteQuantums,
				),
			),
		)
	}

	// Update the keeper transient store if-and-only-if the liquidation is valid.
	k.MustUpdateSubaccountPerpetualLiquidated(
		ctx,
		matchLiquidation.Liquidated,
		matchLiquidation.PerpetualId,
	)

	// if GRPC streaming is on, emit a generated clob match to stream.
	if streamingManager := k.GetFullNodeStreamingManager(); streamingManager.Enabled() {
		streamOrderbookFill := k.MemClob.GenerateStreamOrderbookFill(
			ctx,
			types.ClobMatch{
				Match: &types.ClobMatch_MatchPerpetualLiquidation{
					MatchPerpetualLiquidation: matchLiquidation,
				},
			},
			takerOrder,
			makerOrders,
		)
		k.GetFullNodeStreamingManager().StageFinalizeBlockFill(
			ctx,
			streamOrderbookFill,
		)
	}
	return nil
}

// PersistMatchDeleveragingToState writes a MatchPerpetualDeleveraging object to state.
// This function returns an error if:
// - CanDeleverageSubaccount returns false for both boolean return values, indicating the
// subaccount failed deleveraging validation.
// - The IsFinalSettlement flag on the operation does not match the expected value based on collateralization
// and market status.
// - OffsetSubaccountPerpetualPosition returns an error.
// - The generated fills do not match the fills in the Operations object.
// TODO(CLOB-654) Verify deleveraging is triggered by unmatched liquidation orders and for the correct amount.
func (k Keeper) PersistMatchDeleveragingToState(
	ctx sdk.Context,
	matchDeleveraging *types.MatchPerpetualDeleveraging,
) error {
	liquidatedSubaccountId := matchDeleveraging.GetLiquidated()
	perpetualId := matchDeleveraging.GetPerpetualId()

	// Validate that the provided subaccount can be deleveraged.
	shouldDeleverageAtBankruptcyPrice, shouldDeleverageAtOraclePrice, err := k.CanDeleverageSubaccount(
		ctx,
		liquidatedSubaccountId,
		perpetualId,
	)
	if err != nil {
		panic(
			fmt.Sprintf(
				"PersistMatchDeleveragingToState: Failed to determine if subaccount can be deleveraged. "+
					"SubaccountId %+v, error %+v",
				liquidatedSubaccountId,
				err,
			),
		)
	}

	if !shouldDeleverageAtBankruptcyPrice && !shouldDeleverageAtOraclePrice {
		// TODO(CLOB-853): Add more verbose error logging about why deleveraging failed validation.
		return errorsmod.Wrapf(
			types.ErrInvalidDeleveragedSubaccount,
			"Subaccount %+v failed deleveraging validation",
			liquidatedSubaccountId,
		)
	}

	if matchDeleveraging.IsFinalSettlement != shouldDeleverageAtOraclePrice {
		// Throw error if the isFinalSettlement flag does not match the expected value. This prevents misuse or lack
		// of use of the isFinalSettlement flag. The isFinalSettlement flag should be set to true if-and-only-if the
		// subaccount has non-negative TNC and the market is in final settlement. Otherwise, it must be false.
		return errorsmod.Wrapf(
			types.ErrDeleveragingIsFinalSettlementFlagMismatch,
			"MatchPerpetualDeleveraging %+v has isFinalSettlement flag (%v), expected (%v)",
			matchDeleveraging,
			matchDeleveraging.IsFinalSettlement,
			shouldDeleverageAtOraclePrice,
		)
	}

	liquidatedSubaccount := k.subaccountsKeeper.GetSubaccount(ctx, liquidatedSubaccountId)
	position, exists := liquidatedSubaccount.GetPerpetualPositionForId(perpetualId)
	if !exists {
		return errorsmod.Wrapf(
			types.ErrNoOpenPositionForPerpetual,
			"Subaccount %+v does not have an open position for perpetual %+v",
			liquidatedSubaccountId,
			perpetualId,
		)
	}
	deltaBaseQuantumsIsNegative := position.GetIsLong()

	// If there are zero-fill deleveraging operations, this is a sentinel value to indicate a subaccount could not be
	// liquidated or deleveraged and still has negative equity. Mark the current block number in state to indicate a
	// negative TNC subaccount was seen.
	if len(matchDeleveraging.GetFills()) == 0 {
		if !shouldDeleverageAtBankruptcyPrice {
			return errorsmod.Wrapf(
				types.ErrZeroFillDeleveragingForNonNegativeTncSubaccount,
				fmt.Sprintf(
					"PersistMatchDeleveragingToState: zero-fill deleveraging operation included for subaccount %+v"+
						" and perpetual %d but subaccount isn't negative TNC",
					liquidatedSubaccountId,
					perpetualId,
				),
			)
		}

		metrics.IncrCountMetricWithLabels(
			types.ModuleName,
			metrics.SubaccountsNegativeTncSubaccountSeen,
			metrics.GetLabelForIntValue(metrics.PerpetualId, int(perpetualId)),
			metrics.GetLabelForBoolValue(metrics.IsLong, position.GetIsLong()),
			metrics.GetLabelForBoolValue(metrics.DeliverTx, true),
		)
		if err = k.subaccountsKeeper.SetNegativeTncSubaccountSeenAtBlock(
			ctx,
			perpetualId,
			lib.MustConvertIntegerToUint32(ctx.BlockHeight()),
		); err != nil {
			return err
		}
		return nil
	}

	for _, fill := range matchDeleveraging.GetFills() {
		deltaBaseQuantums := new(big.Int).SetUint64(fill.FillAmount)
		if deltaBaseQuantumsIsNegative {
			deltaBaseQuantums.Neg(deltaBaseQuantums)
		}

		deltaQuoteQuantums, err := k.getDeleveragingQuoteQuantumsDelta(
			ctx,
			perpetualId,
			liquidatedSubaccountId,
			deltaBaseQuantums,
			matchDeleveraging.IsFinalSettlement,
		)
		if err != nil {
			return err
		}

		if err := k.ProcessDeleveraging(
			ctx,
			liquidatedSubaccountId,
			fill.OffsettingSubaccountId,
			perpetualId,
			deltaBaseQuantums,
			deltaQuoteQuantums,
		); err != nil {
			return errorsmod.Wrapf(
				types.ErrInvalidDeleveragingFill,
				"Failed to process deleveraging fill: %+v. liquidatedSubaccountId: %+v, "+
					"perpetualId: %v, deltaBaseQuantums: %v, deltaQuoteQuantums: %v, error: %v",
				fill,
				liquidatedSubaccountId,
				perpetualId,
				deltaBaseQuantums,
				deltaQuoteQuantums,
				err,
			)
		}

		// Send on-chain update for the deleveraging. The events are stored in a TransientStore which should be rolled-back
		// if the branched state is discarded, so batching is not necessary.
		k.GetIndexerEventManager().AddTxnEvent(
			ctx,
			indexerevents.SubtypeDeleveraging,
			indexerevents.DeleveragingEventVersion,
			indexer_manager.GetBytes(
				indexerevents.NewDeleveragingEvent(
					liquidatedSubaccountId,
					fill.OffsettingSubaccountId,
					perpetualId,
					satypes.BaseQuantums(new(big.Int).Abs(deltaBaseQuantums).Uint64()),
					satypes.BaseQuantums(deltaQuoteQuantums.Uint64()),
					deltaBaseQuantums.Sign() > 0,
					matchDeleveraging.IsFinalSettlement,
				),
			),
		)
		// if GRPC streaming is on, emit a generated clob match to stream.
		if streamingManager := k.GetFullNodeStreamingManager(); streamingManager.Enabled() {
			streamOrderbookFill := types.StreamOrderbookFill{
				ClobMatch: &types.ClobMatch{
					Match: &types.ClobMatch_MatchPerpetualDeleveraging{
						MatchPerpetualDeleveraging: matchDeleveraging,
					},
				},
			}
			k.SendOrderbookFillUpdates(
				ctx,
				[]types.StreamOrderbookFill{
					streamOrderbookFill,
				},
			)
		}
	}

	return nil
}

// GenerateProcessProposerMatchesEvents generates a `ProcessProposerMatchesEvents` object from
// an operations queue.
// Currently, it sets the `OrderIdsFilledInLastBlock` field and the `BlockHeight` field.
// This function expects the proposed operations to be valid, and does not verify that the `GoodTilBlockTime`
// of order replacement and cancellation is greater than the `GoodTilBlockTime` of the existing order.
func (k Keeper) GenerateProcessProposerMatchesEvents(
	ctx sdk.Context,
	operations []types.InternalOperation,
) types.ProcessProposerMatchesEvents {
	// Seen set for filled order ids
	seenOrderIdsFilledInLastBlock := make(map[types.OrderId]struct{}, 0)
	seenOrderIdsRemovedInLastBlock := make(map[types.OrderId]struct{}, 0)

	// Collect all filled order ids in this block.
	for _, operation := range operations {
		if operationMatch := operation.GetMatch(); operationMatch != nil {
			if matchOrders := operationMatch.GetMatchOrders(); matchOrders != nil {
				// For match order, add taker order id to `seenOrderIdsFilledInLastBlock`
				takerOrderId := matchOrders.GetTakerOrderId()
				seenOrderIdsFilledInLastBlock[takerOrderId] = struct{}{}
				// For each fill of a match order, add maker order id to `seenOrderIdsFilledInLastBlock`
				for _, fill := range matchOrders.GetFills() {
					makerOrderId := fill.GetMakerOrderId()
					seenOrderIdsFilledInLastBlock[makerOrderId] = struct{}{}
				}
			}
			// For each fill of a perpetual liquidation match, add maker order id to `seenOrderIdsFilledInLastBlock`
			if perpLiquidationMatch := operationMatch.GetMatchPerpetualLiquidation(); perpLiquidationMatch != nil {
				for _, fill := range perpLiquidationMatch.GetFills() {
					makerOrderId := fill.GetMakerOrderId()
					seenOrderIdsFilledInLastBlock[makerOrderId] = struct{}{}
				}
			}
		} else if operationRemoval := operation.GetOrderRemoval(); operationRemoval != nil {
			// For order removal, add order id to `seenOrderIdsRemovedInLastBlock`
			orderId := operationRemoval.GetOrderId()
			seenOrderIdsRemovedInLastBlock[orderId] = struct{}{}
		}
	}

	// Sort for deterministic ordering when writing to memstore.
	filledOrderIds := lib.GetSortedKeys[types.SortedOrders](seenOrderIdsFilledInLastBlock)
	removedOrderIds := lib.GetSortedKeys[types.SortedOrders](seenOrderIdsRemovedInLastBlock)

	// ConditionalOrderIdsTriggeredInLastBlock to be populated in EndBlocker.
	// ExpiredOrderId to be populated in the EndBlocker.
	return types.ProcessProposerMatchesEvents{
		ExpiredStatefulOrderIds:                 []types.OrderId{},
		OrderIdsFilledInLastBlock:               filledOrderIds,
		RemovedStatefulOrderIds:                 removedOrderIds,
		ConditionalOrderIdsTriggeredInLastBlock: []types.OrderId{},
		BlockHeight:                             lib.MustConvertIntegerToUint32(ctx.BlockHeight()),
	}
}<|MERGE_RESOLUTION|>--- conflicted
+++ resolved
@@ -496,11 +496,7 @@
 		}
 		makerOrders = append(makerOrders, makerOrder)
 
-<<<<<<< HEAD
-		_, _, _, err = k.ProcessSingleMatch(ctx, &matchWithOrders, affiliatesWhitelistMap)
-=======
-		_, _, _, affiliateRevSharesQuoteQuantums, err := k.ProcessSingleMatch(ctx, &matchWithOrders)
->>>>>>> f70540d6
+		_, _, _, affiliateRevSharesQuoteQuantums, err := k.ProcessSingleMatch(ctx, &matchWithOrders, affiliatesWhitelistMap)
 		if err != nil {
 			return err
 		}
