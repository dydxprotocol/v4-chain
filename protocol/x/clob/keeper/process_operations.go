package keeper

import (
	"fmt"
	"math/big"
	"time"

	errorsmod "cosmossdk.io/errors"

	gometrics "github.com/armon/go-metrics"
	"github.com/cosmos/cosmos-sdk/telemetry"
	sdk "github.com/cosmos/cosmos-sdk/types"
	indexerevents "github.com/dydxprotocol/v4-chain/protocol/indexer/events"
	"github.com/dydxprotocol/v4-chain/protocol/indexer/indexer_manager"
	indexershared "github.com/dydxprotocol/v4-chain/protocol/indexer/shared"
	"github.com/dydxprotocol/v4-chain/protocol/lib"
	"github.com/dydxprotocol/v4-chain/protocol/lib/metrics"
	"github.com/dydxprotocol/v4-chain/protocol/x/clob/types"
	satypes "github.com/dydxprotocol/v4-chain/protocol/x/subaccounts/types"
)

// ProcessProposerOperations updates on-chain state given an []OperationRaw operations queue
// representing matches that occurred in the previous block. It performs validation on an operations
// queue. If all validation passes, the operations queue is written to state.
// The following operations are written to state:
// - Order Matches, Liquidation Matches, Deleveraging Matches
func (k Keeper) ProcessProposerOperations(
	ctx sdk.Context,
	rawOperations []types.OperationRaw,
) error {
	// This function should be only run in DeliverTx mode.
	lib.AssertDeliverTxMode(ctx)
	defer telemetry.ModuleMeasureSince(types.ModuleName, time.Now(), metrics.ProcessOperations)

	// Stateless validation of RawOperations and transforms them into InternalOperations to be used internally by memclob.
	operations, err := types.ValidateAndTransformRawOperations(ctx, rawOperations, k.txDecoder, k.antehandler)
	if err != nil {
		return errorsmod.Wrapf(types.ErrInvalidMsgProposedOperations, "Error: %+v", err)
	}

	k.Logger(ctx).Debug(
		"Processing operations queue",
		"operationsQueue",
		types.GetInternalOperationsQueueTextString(operations),
		"block",
		ctx.BlockHeight(),
	)

	// Write results of the operations queue to state. Performs stateful validation as well.
	if err := k.ProcessInternalOperations(ctx, operations); err != nil {
		return err
	}

	// Collect the list of order ids filled and set the field in the `ProcessProposerMatchesEvents` object.
	processProposerMatchesEvents := k.GenerateProcessProposerMatchesEvents(ctx, operations)

	// Remove fully filled orders from state.
	for _, orderId := range processProposerMatchesEvents.OrderIdsFilledInLastBlock {
		if orderId.IsShortTermOrder() {
			continue
		}

		orderPlacement, placementExists := k.GetLongTermOrderPlacement(ctx, orderId)
		if placementExists {
			fillAmountExists, orderStateFillAmount, _ := k.GetOrderFillAmount(ctx, orderId)
			if !fillAmountExists {
				panic("ProcessProposerOperations: Order fill amount does not exist in state")
			}
			if orderStateFillAmount > orderPlacement.Order.GetBaseQuantums() {
				panic("ProcessProposerOperations: Order fill amount exceeds order amount")
			}

			// If the order is fully filled, remove it from state.
			if orderStateFillAmount == orderPlacement.Order.GetBaseQuantums() {
				k.MustRemoveStatefulOrder(ctx, orderId)
				telemetry.IncrCounterWithLabels(
					[]string{types.ModuleName, metrics.ProcessOperations, metrics.StatefulOrderRemoved, metrics.Count},
					1,
					append(
						orderPlacement.Order.GetOrderLabels(),
						metrics.GetLabelForStringValue(metrics.RemovalReason, types.OrderRemoval_REMOVAL_REASON_FULLY_FILLED.String()),
					),
				)

				processProposerMatchesEvents.RemovedStatefulOrderIds = append(
					processProposerMatchesEvents.RemovedStatefulOrderIds,
					orderId,
				)
			}
		}
	}

	// Update the memstore with list of orderIds filled during this block.
	// During commit, all orders that have been fully filled during this block will be removed from the memclob.
	k.MustSetProcessProposerMatchesEvents(
		ctx,
		processProposerMatchesEvents,
	)

	// Emit stats about the proposed operations.
	operationsStats := types.StatMsgProposedOperations(rawOperations)
	operationsStats.EmitStats(metrics.DeliverTx)

	return nil
}

// ProcessInternalOperations takes in an InternalOperations slice and writes all relevant
// operations to state. This function assumes that the operations have passed all stateless validation.
// This function will perform stateful validation as it processes operations.
// The following operations modify state:
// - Order Matches, Liquidation Matches, Deleveraging Matches
// - Order Removals

// Function will panic if:
// - any orderId referenced in clobMatch cannot be found.
// - any orderId referenced in order removal operations cannot be found.
func (k Keeper) ProcessInternalOperations(
	ctx sdk.Context,
	operations []types.InternalOperation,
) error {
	// Collect all the short-term orders placed for subsequent lookups.
	// All short term orders in this map have passed validation.
	placedShortTermOrders := make(map[types.OrderId]types.Order, 0)

	// Write the matches to state if all stateful validation passes.
	for _, operation := range operations {
		if err := k.validateInternalOperationAgainstClobPairStatus(ctx, operation); err != nil {
			return err
		}

		switch castedOperation := operation.Operation.(type) {
		case *types.InternalOperation_Match:
			clobMatch := castedOperation.Match
			if err := k.PersistMatchToState(ctx, clobMatch, placedShortTermOrders); err != nil {
				return errorsmod.Wrapf(
					err,
					"ProcessInternalOperations: Failed to process clobMatch: %+v",
					clobMatch,
				)
			}
		case *types.InternalOperation_ShortTermOrderPlacement:
			order := castedOperation.ShortTermOrderPlacement.GetOrder()
			if err := k.PerformStatefulOrderValidation(
				ctx,
				&order,
				lib.MustConvertIntegerToUint32(ctx.BlockHeight()),
				false,
			); err != nil {
				return err
			}
			placedShortTermOrders[order.GetOrderId()] = order
		case *types.InternalOperation_OrderRemoval:
			orderRemoval := castedOperation.OrderRemoval

			if err := k.PersistOrderRemovalToState(ctx, *orderRemoval); err != nil {
				return errorsmod.Wrapf(
					types.ErrInvalidOrderRemoval,
					"Order Removal (%+v) invalid. Error: %+v",
					*orderRemoval,
					err,
				)
			}
<<<<<<< HEAD

			k.MustRemoveStatefulOrder(ctx, orderIdToRemove)

			// Emit an on-chain indexer event for Stateful Order Removal.
			k.GetIndexerEventManager().AddTxnEvent(
				ctx,
				indexerevents.SubtypeStatefulOrder,
				indexer_manager.GetB64EncodedEventMessage(
					indexerevents.NewStatefulOrderRemovalEvent(
						orderIdToRemove,
						indexershared.ConvertOrderRemovalReasonToIndexerOrderRemovalReason(
							orderRemoval.RemovalReason,
						),
					),
				),
				indexerevents.StatefulOrderEventVersion,
			)

			telemetry.IncrCounterWithLabels(
				[]string{types.ModuleName, metrics.ProcessOperations, metrics.StatefulOrderRemoved, metrics.Count},
				1,
				append(
					orderIdToRemove.GetOrderIdLabels(),
					metrics.GetLabelForStringValue(metrics.RemovalReason, orderRemoval.GetRemovalReason().String()),
				),
			)
=======
>>>>>>> 89fb11e7
		case *types.InternalOperation_PreexistingStatefulOrder:
			// When we fetch operations to propose, preexisting stateful orders are not included
			// in the operations queue.
			panic(
				fmt.Sprintf(
					"ProcessInternalOperations: Preexisting Stateful Orders should not exist in operations queue: %+v",
					castedOperation.PreexistingStatefulOrder,
				),
			)
		default:
			panic(
				fmt.Sprintf(
					"ProcessInternalOperations: Unrecognized operation type for operation: %+v",
					operation.GetInternalOperationTextString(),
				),
			)
		}
	}
	return nil
}

// PersistMatchToState takes in an ClobMatch and writes the match to state. A map of orderId
// to Order is required to fetch the whole Order object for short term orders.
func (k Keeper) PersistMatchToState(
	ctx sdk.Context,
	clobMatch *types.ClobMatch,
	ordersMap map[types.OrderId]types.Order,
) error {
	switch castedMatch := clobMatch.Match.(type) {
	case *types.ClobMatch_MatchOrders:
		if err := k.PersistMatchOrdersToState(ctx, castedMatch.MatchOrders, ordersMap); err != nil {
			return err
		}
	case *types.ClobMatch_MatchPerpetualLiquidation:
		if err := k.PersistMatchLiquidationToState(
			ctx,
			castedMatch.MatchPerpetualLiquidation,
			ordersMap,
		); err != nil {
			return err
		}
	case *types.ClobMatch_MatchPerpetualDeleveraging:
		if err := k.PersistMatchDeleveragingToState(
			ctx,
			castedMatch.MatchPerpetualDeleveraging,
		); err != nil {
			return err
		}
	default:
		panic(
			fmt.Sprintf(
				"PersistMatchToState: Unrecognized operation type for match: %+v",
				clobMatch,
			),
		)
	}
	return nil
}

// statUnverifiedOrderRemoval increments the unverified order removal counter
// and the base quantums counter for the order to be removed.
func (k Keeper) statUnverifiedOrderRemoval(
	ctx sdk.Context,
	orderRemoval types.OrderRemoval,
	orderToRemove types.Order,
) {
	proposerConsAddress := sdk.ConsAddress(ctx.BlockHeader().ProposerAddress)
	telemetry.IncrCounterWithLabels(
		[]string{types.ModuleName, metrics.ProcessOperations, metrics.UnverifiedStatefulOrderRemoval, metrics.Count},
		1,
		append(
			orderRemoval.OrderId.GetOrderIdLabels(),
			metrics.GetLabelForStringValue(metrics.RemovalReason, orderRemoval.GetRemovalReason().String()),
			metrics.GetLabelForStringValue(metrics.Proposer, proposerConsAddress.String()),
		),
	)
	telemetry.IncrCounterWithLabels(
		[]string{types.ModuleName, metrics.ProcessOperations, metrics.UnverifiedStatefulOrderRemoval, metrics.BaseQuantums},
		float32(orderToRemove.Quantums),
		append(
			orderRemoval.OrderId.GetOrderIdLabels(),
			metrics.GetLabelForStringValue(metrics.RemovalReason, orderRemoval.GetRemovalReason().String()),
			metrics.GetLabelForStringValue(metrics.Proposer, proposerConsAddress.String()),
		),
	)
}

// PersistOrderRemovalToState takes in an OrderRemoval, statefully validates it according to
// RemovalReason, and writes the removal to state.
func (k Keeper) PersistOrderRemovalToState(
	ctx sdk.Context,
	orderRemoval types.OrderRemoval,
) error {
	orderIdToRemove := orderRemoval.GetOrderId()
	orderIdToRemove.MustBeStatefulOrder()

	// Order removals are always for long-term orders which must exist or conditional orders
	// which must be triggered.
	orderToRemove, err := k.FetchOrderFromOrderId(ctx, orderIdToRemove, make(map[types.OrderId]types.Order, 0))
	if err != nil {
		return err
	}

	// Statefully validate that the removal reason is valid.
	switch removalReason := orderRemoval.RemovalReason; removalReason {
	case types.OrderRemoval_REMOVAL_REASON_UNDERCOLLATERALIZED:
		// For the collateralization check, use the remaining amount of the order that is resting on the book.
		remainingAmount, hasRemainingAmount := k.MemClob.GetOrderRemainingAmount(ctx, orderToRemove)
		if !hasRemainingAmount {
			return types.ErrOrderFullyFilled
		}

		pendingOpenOrder := types.PendingOpenOrder{
			RemainingQuantums: remainingAmount,
			IsBuy:             orderToRemove.IsBuy(),
			Subticks:          orderToRemove.GetOrderSubticks(),
			ClobPairId:        orderToRemove.GetClobPairId(),
		}

		// Temporarily construct the subaccountOpenOrders with a single PendingOpenOrder.
		subaccountOpenOrders := map[satypes.SubaccountId][]types.PendingOpenOrder{
			orderIdToRemove.SubaccountId: {
				pendingOpenOrder,
			},
		}

		// TODO(DEC-1896): AddOrderToOrderbookCollatCheck should accept a single PendingOpenOrder as a
		// parameter rather than the subaccountOpenOrders map.
		_, successPerSubaccountUpdate := k.AddOrderToOrderbookCollatCheck(
			ctx,
			orderToRemove.GetClobPairId(),
			subaccountOpenOrders,
		)
		if successPerSubaccountUpdate[orderIdToRemove.SubaccountId].IsSuccess() {
			return errorsmod.Wrapf(
				types.ErrInvalidOrderRemoval,
				"Order Removal (%+v) invalid. Order passes collateralization check.",
				orderRemoval,
			)
		}
	// TODO - uncomment when reduce only orders are enabled. Order Removals of this type will fail ValidateBasic.
	// case types.OrderRemoval_REMOVAL_REASON_INVALID_REDUCE_ONLY:
	// 	if !orderToRemove.IsReduceOnly() {
	// 		return errorsmod.Wrapf(
	// 			types.ErrInvalidOrderRemoval,
	// 			"Order Removal (%+v) invalid. Order must be reduce only.",
	// 			orderRemoval,
	// 		)
	// 	}

	// 	// The reduce-only order must increase or change the side of the position to trigger removal.
	// 	currentPositionSize := k.GetStatePosition(
	// 		ctx,
	// 		orderIdToRemove.SubaccountId,
	// 		orderToRemove.GetClobPairId(),
	// 	)
	// 	orderQuantumsToFill := orderToRemove.GetBigQuantums()

	// 	orderFillWouldIncreasePositionSize := orderQuantumsToFill.Sign() == currentPositionSize.Sign()

	// 	newPositionSize := new(big.Int).Add(currentPositionSize, orderQuantumsToFill)
	// 	orderChangedSide := currentPositionSize.Sign()*newPositionSize.Sign() == -1
	// 	if !orderFillWouldIncreasePositionSize && !orderChangedSide {
	// 		return errorsmod.Wrapf(
	// 			types.ErrInvalidOrderRemoval,
	// 			"Order Removal (%+v) invalid. Order fill must increase position size or change side.",
	// 			orderRemoval,
	// 		)
	// 	}
	case types.OrderRemoval_REMOVAL_REASON_POST_ONLY_WOULD_CROSS_MAKER_ORDER:
		// TODO (CLOB-877)
		k.statUnverifiedOrderRemoval(ctx, orderRemoval, orderToRemove)

		// The order should be post-only
		if orderToRemove.TimeInForce != types.Order_TIME_IN_FORCE_POST_ONLY {
			return errorsmod.Wrap(
				types.ErrUnexpectedTimeInForce,
				"Order is not post-only.",
			)
		}
	case types.OrderRemoval_REMOVAL_REASON_INVALID_SELF_TRADE:
		// TODO (CLOB-877)
		k.statUnverifiedOrderRemoval(ctx, orderRemoval, orderToRemove)
	case types.OrderRemoval_REMOVAL_REASON_CONDITIONAL_FOK_COULD_NOT_BE_FULLY_FILLED:
		// TODO (CLOB-877)
		k.statUnverifiedOrderRemoval(ctx, orderRemoval, orderToRemove)

		// The order should be FOK
		if orderToRemove.TimeInForce != types.Order_TIME_IN_FORCE_FILL_OR_KILL {
			return errorsmod.Wrap(
				types.ErrUnexpectedTimeInForce,
				"Order is not fill-or-kill.",
			)
		}

		// The order should not be fully filled.
		_, hasRemainingAmount := k.MemClob.GetOrderRemainingAmount(ctx, orderToRemove)
		if !hasRemainingAmount {
			return errorsmod.Wrap(
				types.ErrOrderFullyFilled,
				"Fill-or-kill order is fully filled.",
			)
		}
	case types.OrderRemoval_REMOVAL_REASON_CONDITIONAL_IOC_WOULD_REST_ON_BOOK:
		// TODO (CLOB-877)
		k.statUnverifiedOrderRemoval(ctx, orderRemoval, orderToRemove)

		// The order should be IOC.
		if orderToRemove.TimeInForce != types.Order_TIME_IN_FORCE_IOC {
			return errorsmod.Wrap(
				types.ErrUnexpectedTimeInForce,
				"Order is not immediate-or-cancel.",
			)
		}

		// The order should not be fully filled.
		_, hasRemainingAmount := k.MemClob.GetOrderRemainingAmount(ctx, orderToRemove)
		if !hasRemainingAmount {
			return errorsmod.Wrapf(
				types.ErrOrderFullyFilled,
				"Immediate-or-cancel order is fully filled.",
			)
		}
	case types.OrderRemoval_REMOVAL_REASON_FULLY_FILLED:
		// The order should be fully filled.
		remainingAmount, hasRemainingAmount := k.MemClob.GetOrderRemainingAmount(ctx, orderToRemove)
		if hasRemainingAmount {
			return errorsmod.Wrapf(
				types.ErrOrderHasRemainingSize,
				"Fill amount (%+v) and total size (%+v).",
				remainingAmount,
				orderToRemove.GetBaseQuantums(),
			)
		}
	default:
		return errorsmod.Wrapf(
			types.ErrInvalidOrderRemovalReason,
			"PersistOrderRemovalToState: Unrecognized order removal type",
		)
	}

	// Remove the stateful order from state.
	k.MustRemoveStatefulOrder(ctx, orderIdToRemove)

	// Emit an on-chain indexer event for Stateful Order Removal.
	k.GetIndexerEventManager().AddTxnEvent(
		ctx,
		indexerevents.SubtypeStatefulOrder,
		indexer_manager.GetB64EncodedEventMessage(
			indexerevents.NewStatefulOrderRemovalEvent(
				orderIdToRemove,
				indexershared.ConvertOrderRemovalReasonToIndexerOrderRemovalReason(
					orderRemoval.RemovalReason,
				),
			),
		),
	)

	telemetry.IncrCounterWithLabels(
		[]string{types.ModuleName, metrics.ProcessOperations, metrics.StatefulOrderRemoved, metrics.Count},
		1,
		append(
			orderIdToRemove.GetOrderIdLabels(),
			metrics.GetLabelForStringValue(metrics.RemovalReason, orderRemoval.GetRemovalReason().String()),
		),
	)
	return nil
}

// PersistMatchOrdersToState writes a MatchOrders object to state and emits an onchain
// indexer event for the match.
func (k Keeper) PersistMatchOrdersToState(
	ctx sdk.Context,
	matchOrders *types.MatchOrders,
	ordersMap map[types.OrderId]types.Order,
) error {
	takerOrderId := matchOrders.GetTakerOrderId()
	// Fetch the taker order from either short term orders or state
	takerOrder, err := k.FetchOrderFromOrderId(ctx, takerOrderId, ordersMap)
	if err != nil {
		return err
	}

	// Taker order cannot be post only.
	if takerOrder.GetTimeInForce() == types.Order_TIME_IN_FORCE_POST_ONLY {
		return errorsmod.Wrapf(
			types.ErrInvalidMatchOrder,
			"Taker order %+v cannot be post only.",
			takerOrder.GetOrderTextString(),
		)
	}

	makerFills := matchOrders.GetFills()

	for _, makerFill := range makerFills {
		// Fetch the maker order and statefully validate fill.
		makerOrder, err := k.StatefulValidateMakerFill(ctx, &makerFill, ordersMap, &takerOrder)
		if err != nil {
			return err
		}

		matchWithOrders := types.MatchWithOrders{
			TakerOrder: &takerOrder,
			MakerOrder: &makerOrder,
			FillAmount: satypes.BaseQuantums(makerFill.GetFillAmount()),
		}

		_, _, _, _, err = k.ProcessSingleMatch(ctx, &matchWithOrders)
		if err != nil {
			return err
		}

		// Send on-chain update for the match. The events are stored in a TransientStore which should be rolled-back
		// if the branched state is discarded, so batching is not necessary.

		makerExists, totalFilledMaker, _ := k.GetOrderFillAmount(ctx, matchWithOrders.MakerOrder.MustGetOrder().OrderId)
		takerExists, totalFilledTaker, _ := k.GetOrderFillAmount(ctx, matchWithOrders.TakerOrder.MustGetOrder().OrderId)
		if !makerExists {
			panic(
				fmt.Sprintf("PersistMatchOrdersToState: Order fill amount not found for maker order: %+v",
					matchWithOrders.MakerOrder.MustGetOrder().OrderId,
				),
			)
		}
		if !takerExists {
			panic(
				fmt.Sprintf("PersistMatchOrdersToState: Order fill amount not found for taker order: %+v",
					matchWithOrders.TakerOrder.MustGetOrder().OrderId,
				),
			)
		}
		k.GetIndexerEventManager().AddTxnEvent(
			ctx,
			indexerevents.SubtypeOrderFill,
			indexer_manager.GetB64EncodedEventMessage(
				indexerevents.NewOrderFillEvent(
					matchWithOrders.MakerOrder.MustGetOrder(),
					matchWithOrders.TakerOrder.MustGetOrder(),
					matchWithOrders.FillAmount,
					matchWithOrders.MakerFee,
					matchWithOrders.TakerFee,
					totalFilledMaker,
					totalFilledTaker,
				),
			),
			indexerevents.OrderFillEventVersion,
		)
	}

	return nil
}

// PersistMatchLiquidationToState writes a MatchPerpetualLiquidation event and updates the keeper transient store.
// It also performs stateful validation on the matchLiquidations object.
func (k Keeper) PersistMatchLiquidationToState(
	ctx sdk.Context,
	matchLiquidation *types.MatchPerpetualLiquidation,
	ordersMap map[types.OrderId]types.Order,
) error {
	takerOrder, err := k.MaybeGetLiquidationOrder(ctx, matchLiquidation.Liquidated)
	if err != nil {
		return err
	}

	// Perform stateless validation on the liquidation order.
	if err := k.ValidateLiquidationOrderAgainstProposedLiquidation(ctx, takerOrder, matchLiquidation); err != nil {
		return err
	}

	for _, fill := range matchLiquidation.GetFills() {
		// Fetch the maker order and statefully validate fill.
		makerOrder, err := k.StatefulValidateMakerFill(ctx, &fill, ordersMap, nil)
		if err != nil {
			return err
		}

		matchWithOrders := types.MatchWithOrders{
			MakerOrder: &makerOrder,
			TakerOrder: takerOrder,
			FillAmount: satypes.BaseQuantums(fill.FillAmount),
		}

		if err := matchWithOrders.Validate(); err != nil {
			return err
		}

		// Write the position updates and state fill amounts for this match.
		_, _, _, _, err = k.ProcessSingleMatch(
			ctx,
			&matchWithOrders,
		)
		if err != nil {
			return err
		}

		makerExists, totalFilledMaker, _ := k.GetOrderFillAmount(ctx, matchWithOrders.MakerOrder.MustGetOrder().OrderId)
		if !makerExists {
			panic(
				fmt.Sprintf("PersistMatchLiquidationToState: Order fill amount not found for maker order: %+v",
					matchWithOrders.MakerOrder.MustGetOrder().OrderId,
				),
			)
		}
		// Send on-chain update for the liquidation. The events are stored in a TransientStore which should be rolled-back
		// if the branched state is discarded, so batching is not necessary.
		k.GetIndexerEventManager().AddTxnEvent(
			ctx,
			indexerevents.SubtypeOrderFill,
			indexer_manager.GetB64EncodedEventMessage(
				indexerevents.NewLiquidationOrderFillEvent(
					matchWithOrders.MakerOrder.MustGetOrder(),
					matchWithOrders.TakerOrder,
					matchWithOrders.FillAmount,
					matchWithOrders.MakerFee,
					matchWithOrders.TakerFee,
					totalFilledMaker,
				),
			),
			indexerevents.OrderFillEventVersion,
		)
	}

	// Update the keeper transient store if-and-only-if the liquidation is valid.
	k.MustUpdateSubaccountPerpetualLiquidated(
		ctx,
		matchLiquidation.Liquidated,
		matchLiquidation.PerpetualId,
	)
	return nil
}

// PersistMatchDeleveragingToState writes a MatchPerpetualDeleveraging object to state.
// This function returns an error if:
// - CanDeleverageSubaccount returns false, indicating the subaccount failed deleveraging validation.
// - OffsetSubaccountPerpetualPosition returns an error.
// - The generated fills do not match the fills in the Operations object.
// TODO(CLOB-654) Verify deleveraging is triggered by unmatched liquidation orders and for the correct amount.
func (k Keeper) PersistMatchDeleveragingToState(
	ctx sdk.Context,
	matchDeleveraging *types.MatchPerpetualDeleveraging,
) error {
	liquidatedSubaccountId := matchDeleveraging.GetLiquidated()

	// Validate that the provided subaccount can be deleveraged.
	if canDeleverageSubaccount, err := k.CanDeleverageSubaccount(ctx, liquidatedSubaccountId); err != nil {
		panic(
			fmt.Sprintf(
				"PersistMatchDeleveragingToState: Failed to determine if subaccount can be deleveraged. "+
					"SubaccountId %+v, error %+v",
				liquidatedSubaccountId,
				err,
			),
		)
	} else if !canDeleverageSubaccount {
		// TODO(CLOB-853): Add more verbose error logging about why deleveraging failed validation.
		return errorsmod.Wrapf(
			types.ErrInvalidDeleveragedSubaccount,
			"Subaccount %+v failed deleveraging validation",
			liquidatedSubaccountId,
		)
	}

	perpetualId := matchDeleveraging.GetPerpetualId()

	liquidatedSubaccount := k.subaccountsKeeper.GetSubaccount(ctx, liquidatedSubaccountId)
	position, exists := liquidatedSubaccount.GetPerpetualPositionForId(perpetualId)
	if !exists {
		return errorsmod.Wrapf(
			types.ErrNoOpenPositionForPerpetual,
			"Subaccount %+v does not have an open position for perpetual %+v",
			liquidatedSubaccountId,
			perpetualId,
		)
	}
	deltaQuantumsIsNegative := position.GetIsLong()

	telemetry.IncrCounterWithLabels(
		[]string{types.ModuleName, metrics.Deleveraging, metrics.DeltaQuoteQuantums},
		1,
		[]gometrics.Label{
			metrics.GetLabelForBoolValue(metrics.Positive, !deltaQuantumsIsNegative),
		},
	)

	for _, fill := range matchDeleveraging.GetFills() {
		deltaQuantums := new(big.Int).SetUint64(fill.FillAmount)
		if deltaQuantumsIsNegative {
			deltaQuantums.Neg(deltaQuantums)
		}

		if err := k.ProcessDeleveraging(
			ctx,
			liquidatedSubaccountId,
			fill.OffsettingSubaccountId,
			perpetualId,
			deltaQuantums,
		); err != nil {
			return errorsmod.Wrapf(
				types.ErrInvalidDeleveragingFill,
				"Failed to process deleveraging fill: %+v. liquidatedSubaccountId: %+v, "+
					"perpetualId: %v, deltaQuantums: %v, error: %v",
				fill,
				liquidatedSubaccountId,
				perpetualId,
				deltaQuantums,
				err,
			)
		}
	}

	return nil
}

// GenerateProcessProposerMatchesEvents generates a `ProcessProposerMatchesEvents` object from
// an operations queue.
// Currently, it sets the `OrderIdsFilledInLastBlock` field and the `BlockHeight` field.
// This function expects the proposed operations to be valid, and does not verify that the `GoodTilBlockTime`
// of order replacement and cancellation is greater than the `GoodTilBlockTime` of the existing order.
func (k Keeper) GenerateProcessProposerMatchesEvents(
	ctx sdk.Context,
	operations []types.InternalOperation,
) types.ProcessProposerMatchesEvents {
	// Seen set for filled order ids
	seenOrderIdsFilledInLastBlock := make(map[types.OrderId]struct{}, 0)
	seenOrderIdsRemovedInLastBlock := make(map[types.OrderId]struct{}, 0)

	// Collect all filled order ids in this block.
	for _, operation := range operations {
		if operationMatch := operation.GetMatch(); operationMatch != nil {
			if matchOrders := operationMatch.GetMatchOrders(); matchOrders != nil {
				// For match order, add taker order id to `seenOrderIdsFilledInLastBlock`
				takerOrderId := matchOrders.GetTakerOrderId()
				seenOrderIdsFilledInLastBlock[takerOrderId] = struct{}{}
				// For each fill of a match order, add maker order id to `seenOrderIdsFilledInLastBlock`
				for _, fill := range matchOrders.GetFills() {
					makerOrderId := fill.GetMakerOrderId()
					seenOrderIdsFilledInLastBlock[makerOrderId] = struct{}{}
				}
			}
			// For each fill of a perpetual liquidation match, add maker order id to `seenOrderIdsFilledInLastBlock`
			if perpLiquidationMatch := operationMatch.GetMatchPerpetualLiquidation(); perpLiquidationMatch != nil {
				for _, fill := range perpLiquidationMatch.GetFills() {
					makerOrderId := fill.GetMakerOrderId()
					seenOrderIdsFilledInLastBlock[makerOrderId] = struct{}{}
				}
			}
		} else if operationRemoval := operation.GetOrderRemoval(); operationRemoval != nil {
			// For order removal, add order id to `seenOrderIdsRemovedInLastBlock`
			orderId := operationRemoval.GetOrderId()
			seenOrderIdsRemovedInLastBlock[orderId] = struct{}{}
		}
	}

	// Sort for deterministic ordering when writing to memstore.
	filledOrderIds := lib.GetSortedKeys[types.SortedOrders](seenOrderIdsFilledInLastBlock)
	removedOrderIds := lib.GetSortedKeys[types.SortedOrders](seenOrderIdsRemovedInLastBlock)

	// PlacedLongTermOrderIds to be populated in MsgHandler for MsgPlaceOrder.
	// PlacedConditionalOrderIds to be populated in MsgHandler for MsgPlaceOrder.
	// ConditionalOrderIdsTriggeredInLastBlock to be populated in EndBlocker.
	// ExpiredOrderId to be populated in the EndBlocker.
	// PlacedStatefulCancellation to be populated in MsgHandler for MsgCancelOrder.
	return types.ProcessProposerMatchesEvents{
		PlacedLongTermOrderIds:                  []types.OrderId{},
		ExpiredStatefulOrderIds:                 []types.OrderId{},
		OrderIdsFilledInLastBlock:               filledOrderIds,
		PlacedStatefulCancellationOrderIds:      []types.OrderId{},
		RemovedStatefulOrderIds:                 removedOrderIds,
		PlacedConditionalOrderIds:               []types.OrderId{},
		ConditionalOrderIdsTriggeredInLastBlock: []types.OrderId{},
		BlockHeight:                             lib.MustConvertIntegerToUint32(ctx.BlockHeight()),
	}
}<|MERGE_RESOLUTION|>--- conflicted
+++ resolved
@@ -160,35 +160,6 @@
 					err,
 				)
 			}
-<<<<<<< HEAD
-
-			k.MustRemoveStatefulOrder(ctx, orderIdToRemove)
-
-			// Emit an on-chain indexer event for Stateful Order Removal.
-			k.GetIndexerEventManager().AddTxnEvent(
-				ctx,
-				indexerevents.SubtypeStatefulOrder,
-				indexer_manager.GetB64EncodedEventMessage(
-					indexerevents.NewStatefulOrderRemovalEvent(
-						orderIdToRemove,
-						indexershared.ConvertOrderRemovalReasonToIndexerOrderRemovalReason(
-							orderRemoval.RemovalReason,
-						),
-					),
-				),
-				indexerevents.StatefulOrderEventVersion,
-			)
-
-			telemetry.IncrCounterWithLabels(
-				[]string{types.ModuleName, metrics.ProcessOperations, metrics.StatefulOrderRemoved, metrics.Count},
-				1,
-				append(
-					orderIdToRemove.GetOrderIdLabels(),
-					metrics.GetLabelForStringValue(metrics.RemovalReason, orderRemoval.GetRemovalReason().String()),
-				),
-			)
-=======
->>>>>>> 89fb11e7
 		case *types.InternalOperation_PreexistingStatefulOrder:
 			// When we fetch operations to propose, preexisting stateful orders are not included
 			// in the operations queue.
@@ -445,6 +416,7 @@
 				),
 			),
 		),
+		indexerevents.StatefulOrderEventVersion,
 	)
 
 	telemetry.IncrCounterWithLabels(
