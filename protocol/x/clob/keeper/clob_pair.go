--- conflicted
+++ resolved
@@ -107,11 +107,7 @@
 				perpetual.Params.LiquidityTier,
 				perpetual.Params.MarketType,
 				perpetual.Params.DangerIndexPpm,
-<<<<<<< HEAD
-				lib.UintToString(perpetual.Params.IsolatedMarketMaxCumulativeInsuranceFundDeltaPerBlock),
-=======
 				fmt.Sprintf("%d", perpetual.Params.IsolatedMarketMaxCumulativeInsuranceFundDeltaPerBlock),
->>>>>>> 8c3ee5ac
 			),
 		),
 	)
