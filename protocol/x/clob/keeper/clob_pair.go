--- conflicted
+++ resolved
@@ -118,32 +118,6 @@
 		)
 	}
 
-<<<<<<< HEAD
-	if clobPair.MakerFeePpm > types.MaxFeePpm || clobPair.TakerFeePpm > types.MaxFeePpm {
-		return sdkerrors.Wrapf(
-			types.ErrInvalidClobPairParameter,
-			"invalid ClobPair parameter: MakerFeePpm (%v) and TakerFeePpm (%v) must both be <= MaxFeePpm (%v).",
-			clobPair.MakerFeePpm,
-			clobPair.TakerFeePpm,
-			types.MaxFeePpm,
-		)
-	}
-
-	// TODO(DEC-1549): Revisit the decision to allow MakerFeePpm == TakerFeePpm.
-	// DEC-133 was initially slated to set TakerFeePpm > MakerFeePpm, but NoFee constants used in many tests prevented it.
-	if clobPair.MakerFeePpm > clobPair.TakerFeePpm {
-		return sdkerrors.Wrapf(
-			types.ErrInvalidClobPairParameter,
-			"invalid ClobPair parameter: MakerFeePpm (%v) must be <= TakerFeePpm (%v).",
-			clobPair.MakerFeePpm,
-			clobPair.TakerFeePpm,
-		)
-=======
-	if clobPair.Status == types.ClobPair_STATUS_UNSPECIFIED {
-		return sdkerrors.Wrap(types.ErrInvalidClobPairParameter, "invalid ClobPair parameter: Status must be specified.")
->>>>>>> f1bb0d69
-	}
-
 	return nil
 }
 
