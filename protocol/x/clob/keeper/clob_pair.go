package keeper

import (
	"fmt"
	"sort"

	"github.com/cosmos/cosmos-sdk/store/prefix"
	sdk "github.com/cosmos/cosmos-sdk/types"
	sdkerrors "github.com/cosmos/cosmos-sdk/types/errors"
	indexerevents "github.com/dydxprotocol/v4-chain/protocol/indexer/events"
	"github.com/dydxprotocol/v4-chain/protocol/indexer/indexer_manager"
	"github.com/dydxprotocol/v4-chain/protocol/lib"
	"github.com/dydxprotocol/v4-chain/protocol/x/clob/types"
	satypes "github.com/dydxprotocol/v4-chain/protocol/x/subaccounts/types"
)

// CreatePerpetualClobPair creates a new perpetual CLOB pair in the store.
// Additionally, it creates an order book matching the ID of the newly created CLOB pair.
//
// An error will occur if any of the fields fail validation (see validateClobPair for details),
// or if the `perpetualId` cannot be found.
// In the event of an error, the store will not be updated nor will a matching order book be created.
//
// Returns the newly created CLOB pair and an error if one occurs.
func (k Keeper) CreatePerpetualClobPair(
	ctx sdk.Context,
	clobPairId uint32,
	perpetualId uint32,
	minOrderBaseQuantums satypes.BaseQuantums,
	stepSizeBaseQuantums satypes.BaseQuantums,
	quantumConversionExponent int32,
	subticksPerTick uint32,
	status types.ClobPair_Status,
) (types.ClobPair, error) {
	// If the desired CLOB pair ID is already in use, return an error.
	if clobPair, exists := k.GetClobPair(ctx, types.ClobPairId(clobPairId)); exists {
		return types.ClobPair{}, sdkerrors.Wrapf(
			types.ErrClobPairAlreadyExists,
			"id=%v, existing clob pair=%v",
			clobPairId,
			clobPair,
		)
	}

	clobPair := types.ClobPair{
		Metadata: &types.ClobPair_PerpetualClobMetadata{
			PerpetualClobMetadata: &types.PerpetualClobMetadata{
				PerpetualId: perpetualId,
			},
		},
		Id:                        clobPairId,
		StepBaseQuantums:          stepSizeBaseQuantums.ToUint64(),
		QuantumConversionExponent: quantumConversionExponent,
		SubticksPerTick:           subticksPerTick,
		Status:                    status,
	}
	if err := k.validateClobPair(ctx, &clobPair); err != nil {
		return clobPair, err
	}
	perpetual, err := k.perpetualsKeeper.GetPerpetual(ctx, perpetualId)
	if err != nil {
		return clobPair, err
	}

	k.createClobPair(ctx, clobPair)
	k.GetIndexerEventManager().AddTxnEvent(
		ctx,
		indexerevents.SubtypePerpetualMarket,
		indexer_manager.GetB64EncodedEventMessage(
			indexerevents.NewPerpetualMarketCreateEvent(
				perpetualId,
				clobPairId,
				perpetual.Params.Ticker,
				perpetual.Params.MarketId,
				status,
				quantumConversionExponent,
				perpetual.Params.AtomicResolution,
				subticksPerTick,
				minOrderBaseQuantums.ToUint64(),
				stepSizeBaseQuantums.ToUint64(),
				perpetual.Params.LiquidityTier,
			),
		),
	)

	return clobPair, nil
}

// validateClobPair validates a CLOB pair's fields are suitable for CLOB pair creation.
//
// - Metadata:
//   - Must be a perpetual CLOB pair with a perpetualId matching a perpetual in the store.
//
// - Status:
//   - Must be a supported status.
//
// - StepBaseQuantums:
//   - Must be greater than zero.
//
// - SubticksPerTick:
//   - Must be greater than zero.
func (k Keeper) validateClobPair(ctx sdk.Context, clobPair *types.ClobPair) error {
	if !types.IsSupportedClobPairStatus(clobPair.Status) {
		return sdkerrors.Wrapf(
			types.ErrInvalidClobPairParameter,
			"CLOB pair (%+v) has unsupported status %+v",
			clobPair,
			clobPair.Status,
		)
	}

	// TODO(DEC-1535): update this validation when we implement "spot"/"asset" clob pairs.
	switch clobPair.Metadata.(type) {
	case *types.ClobPair_PerpetualClobMetadata:
		perpetualId, err := clobPair.GetPerpetualId()
		if err != nil {
			return sdkerrors.Wrapf(
				err,
				"CLOB pair (%+v) has invalid perpetual.",
				clobPair,
			)
		}
		// Validate the perpetual referenced by the CLOB pair exists.
		if _, err := k.perpetualsKeeper.GetPerpetual(ctx, perpetualId); err != nil {
			return sdkerrors.Wrapf(
				err,
				"CLOB pair (%+v) has invalid perpetual.",
				clobPair,
			)
		}
	default:
		return sdkerrors.Wrapf(
			types.ErrInvalidClobPairParameter,
			// TODO(DEC-1535): update this error message when we implement "spot"/"asset" clob pairs.
			"CLOB pair (%+v) is not a perpetual CLOB.",
			clobPair,
		)
	}

	if clobPair.StepBaseQuantums <= 0 {
		return sdkerrors.Wrapf(
			types.ErrInvalidClobPairParameter,
			"invalid ClobPair parameter: StepBaseQuantums must be > 0. Got %v",
			clobPair.StepBaseQuantums,
		)
	}

	// Since a subtick will be calculated as (1 tick/SubticksPerTick), the denominator cannot be 0
	// and negative numbers do not make sense.
	if clobPair.SubticksPerTick <= 0 {
		return sdkerrors.Wrapf(
			types.ErrInvalidClobPairParameter,
			"invalid ClobPair parameter: SubticksPerTick must be > 0. Got %v",
			clobPair.SubticksPerTick,
		)
	}

	return nil
}

// createOrderbook creates a new orderbook in the memclob and stores the perpetualId to clobPairId mapping
// in memory on the keeper.
func (k Keeper) createOrderbook(ctx sdk.Context, clobPair types.ClobPair) {
	// Create the corresponding orderbook in the memclob.
	k.MemClob.CreateOrderbook(ctx, clobPair)

	// If this `ClobPair` is for a perpetual, add the `clobPairId` to the list of CLOB pair IDs
	// that facilitate trading of this perpetual.
	if perpetualClobMetadata := clobPair.GetPerpetualClobMetadata(); perpetualClobMetadata != nil {
		perpetualId := perpetualClobMetadata.PerpetualId
		clobPairIds, exists := k.PerpetualIdToClobPairId[perpetualId]
		if !exists {
			clobPairIds = make([]types.ClobPairId, 0)
		}
		k.PerpetualIdToClobPairId[perpetualId] = append(
			clobPairIds,
			clobPair.GetClobPairId(),
		)
	}
}

// createClobPair creates a new `ClobPair` in the store and creates the corresponding orderbook in the memclob.
// This function returns an error if a value for the ClobPair's id already exists in state.
func (k Keeper) createClobPair(ctx sdk.Context, clobPair types.ClobPair) {
	// Validate the given clob pair id is not already in use.
	if _, exists := k.GetClobPair(ctx, clobPair.GetClobPairId()); exists {
		panic(
			fmt.Sprintf(
				"ClobPair with id %+v already exists in state",
				clobPair.GetClobPairId(),
			),
		)
	}

	// Write the `ClobPair` to state.
	k.setClobPair(ctx, clobPair)

	// Create the corresponding orderbook in the memclob.
	k.createOrderbook(ctx, clobPair)
}

// setClobPair sets a specific `ClobPair` in the store from its index.
func (k Keeper) setClobPair(ctx sdk.Context, clobPair types.ClobPair) {
	b := k.cdc.MustMarshal(&clobPair)
	store := prefix.NewStore(ctx.KVStore(k.storeKey), types.KeyPrefix(types.ClobPairKeyPrefix))
	// Write the `ClobPair` to state.
	store.Set(types.ClobPairKey(clobPair.GetClobPairId()), b)
}

// InitMemClobOrderbooks initializes the memclob with `ClobPair`s from state.
// This is called during app initialization in `app.go`, before any ABCI calls are received.
func (k Keeper) InitMemClobOrderbooks(ctx sdk.Context) {
	clobPairs := k.GetAllClobPairs(ctx)
	for _, clobPair := range clobPairs {
		// Create the corresponding orderbook in the memclob.
		k.createOrderbook(
			ctx,
			clobPair,
		)
	}
}

// GetClobPairIdForPerpetual gets the first CLOB pair ID associated with the provided perpetual ID.
// It returns an error if there are no CLOB pair IDs associated with the perpetual ID.
func (k Keeper) GetClobPairIdForPerpetual(
	ctx sdk.Context,
	perpetualId uint32,
) (
	clobPairId types.ClobPairId,
	err error,
) {
	clobPairIds, exists := k.PerpetualIdToClobPairId[perpetualId]
	if !exists {
		return 0, sdkerrors.Wrapf(
			types.ErrNoClobPairForPerpetual,
			"Perpetual ID %d has no associated CLOB pairs",
			perpetualId,
		)
	}

	if len(clobPairIds) == 0 {
		panic("GetClobPairIdForPerpetual: Perpetual ID was created without a CLOB pair ID.")
	}

	if len(clobPairIds) > 1 {
		panic("GetClobPairIdForPerpetual: Perpetual ID was created with multiple CLOB pair IDs.")
	}

	return clobPairIds[0], nil
}

// GetClobPair returns a clobPair from its index
func (k Keeper) GetClobPair(
	ctx sdk.Context,
	id types.ClobPairId,

) (val types.ClobPair, found bool) {
	store := prefix.NewStore(ctx.KVStore(k.storeKey), types.KeyPrefix(types.ClobPairKeyPrefix))

	b := store.Get(types.ClobPairKey(
		id,
	))
	if b == nil {
		return val, false
	}

	k.cdc.MustUnmarshal(b, &val)
	return val, true
}

// RemoveClobPair removes a clobPair from the store
func (k Keeper) RemoveClobPair(
	ctx sdk.Context,
	id types.ClobPairId,

) {
	store := prefix.NewStore(ctx.KVStore(k.storeKey), types.KeyPrefix(types.ClobPairKeyPrefix))
	store.Delete(types.ClobPairKey(
		id,
	))
}

// GetAllClobPairs returns all clobPair, sorted by ClobPair id.
func (k Keeper) GetAllClobPairs(ctx sdk.Context) (list []types.ClobPair) {
	store := prefix.NewStore(ctx.KVStore(k.storeKey), types.KeyPrefix(types.ClobPairKeyPrefix))
	iterator := sdk.KVStorePrefixIterator(store, []byte{})

	defer iterator.Close()

	for ; iterator.Valid(); iterator.Next() {
		var val types.ClobPair
		k.cdc.MustUnmarshal(iterator.Value(), &val)
		list = append(list, val)
	}

	sort.Slice(list, func(i, j int) bool {
		return list[i].Id < list[j].Id
	})

	return
}

// validateOrderAgainstClobPairStatus returns an error if placing the provided
// order would conflict with the clob pair's current status.
func (k Keeper) validateOrderAgainstClobPairStatus(
	ctx sdk.Context,
	order types.Order,
	clobPair types.ClobPair,
) error {
	if !types.IsSupportedClobPairStatus(clobPair.Status) {
		// Validation should only be called against ClobPairs in state, implying we have a ClobPair with
		// an unsupported status in state.
		panic(
			fmt.Sprintf(
				"validateOrderAgainstClobPairStatus: clob pair status %v is not supported",
				clobPair.Status,
			),
		)
	}

	switch clobPair.Status {
	case types.ClobPair_STATUS_INITIALIZING:
		// Reject stateful orders. Short-term orders expire within the ShortBlockWindow, ensuring
		// stale short term order expiration. Stateful orders are rejected to prevent long-term orders
		// from controlling the price at which new orders can be placed. This is necessary when all orders
		// are post-only.
		if order.IsStatefulOrder() {
			return sdkerrors.Wrapf(
				types.ErrOrderConflictsWithClobPairStatus,
				"Order %+v must not be stateful for clob pair with status %+v",
				order,
				clobPair.Status,
			)
		}

		// Reject non-post-only orders. During the initializing phase we only allow post-only orders.
		// This allows liquidity to build around the oracle price without any real trading happening.
		if order.TimeInForce != types.Order_TIME_IN_FORCE_POST_ONLY {
			return sdkerrors.Wrapf(
				types.ErrOrderConflictsWithClobPairStatus,
				"Order %+v must be post-only for clob pair with status %+v",
				order,
				clobPair.Status,
			)
		}

		// Reject orders on the wrong side of the market. This is to ensure liquidity is building around
		// the oracle price. For instance without this check a user could place an ask far below the oracle
		// price, thereby preventing any bids at or above the specified price of the ask.
		currentOraclePriceSubticksRat := k.GetOraclePriceSubticksRat(ctx, clobPair)
		currentOraclePriceSubticks := lib.BigRatRound(currentOraclePriceSubticksRat, false).Uint64()
		// Throw error if order is a buy and order subticks is greater than oracle price subticks
		if order.IsBuy() && order.Subticks > currentOraclePriceSubticks {
			return sdkerrors.Wrapf(
				types.ErrOrderConflictsWithClobPairStatus,
				"Order subticks %+v must be less than or equal to oracle price subticks %+v for clob pair with status %+v",
				order.Subticks,
				currentOraclePriceSubticks,
				clobPair.Status,
			)
		}
		// Throw error if order is a sell and order subticks is less than oracle price subticks
		if !order.IsBuy() && order.Subticks < currentOraclePriceSubticks {
			return sdkerrors.Wrapf(
				types.ErrOrderConflictsWithClobPairStatus,
				"Order subticks %+v must be greater than or equal to oracle price subticks %+v for clob pair with status %+v",
				order.Subticks,
				currentOraclePriceSubticks,
				clobPair.Status,
			)
		}
	}

	return nil
}

// mustGetClobPair fetches a ClobPair from state given its id.
// This function panics if the ClobPair is not found.
func (k Keeper) mustGetClobPair(
	ctx sdk.Context,
	clobPairId types.ClobPairId,
) types.ClobPair {
	clobPair, found := k.GetClobPair(ctx, clobPairId)
	if !found {
		panic(
			fmt.Sprintf(
				"mustGetClobPair: ClobPair with id %+v not found",
				clobPairId,
			),
		)
	}
	return clobPair
}

// SetClobPairStatus fetches a ClobPair by id and sets its
// Status property equal to the provided ClobPair_Status. This function returns
// an error if the proposed status transition is not supported.
func (k Keeper) SetClobPairStatus(
	ctx sdk.Context,
	clobPairId types.ClobPairId,
	clobPairStatus types.ClobPair_Status,
) error {
	clobPair := k.mustGetClobPair(ctx, clobPairId)

	if !types.IsSupportedClobPairStatusTransition(clobPair.Status, clobPairStatus) {
		return sdkerrors.Wrapf(
			types.ErrInvalidClobPairStatusTransition,
			"Cannot transition from status %+v to status %+v",
			clobPair.Status,
			clobPairStatus,
		)
	}

	clobPair.Status = clobPairStatus
	if err := k.validateClobPair(ctx, &clobPair); err != nil {
		return err
	}

	k.setClobPair(ctx, clobPair)

	return nil
}

<<<<<<< HEAD
// IsPerpetualClobPairInitializing returns true if the ClobPair associated with the provided perpetual id is
// has the initializing status.
func (k Keeper) IsPerpetualClobPairInitializing(
	ctx sdk.Context,
	perpetualId uint32,
) (bool, error) {
	clobPairId, err := k.GetClobPairIdForPerpetual(ctx, perpetualId)
	if err != nil {
		return false, err
	}

	clobPair, found := k.GetClobPair(ctx, clobPairId)
	if !found {
		return false, sdkerrors.Wrapf(
			types.ErrInvalidClob,
			"GetPerpetualClobPairStatus: did not find clob pair with id = %d",
			clobPairId,
		)
	}

	return clobPair.Status == types.ClobPair_STATUS_INITIALIZING, nil
=======
// getInternalOperationClobPairId returns the ClobPairId associated with the operation. This function
// will panic if called for a PreexistingStatefulOrder internal operation since this operation type
// should never be included in MsgProposedOperations.
func (k Keeper) getInternalOperationClobPairId(
	ctx sdk.Context,
	internalOperation types.InternalOperation,
) (
	clobPairId types.ClobPairId,
	err error,
) {
	switch castedOperation := internalOperation.Operation.(type) {
	case *types.InternalOperation_Match:
		switch castedMatch := castedOperation.Match.Match.(type) {
		case *types.ClobMatch_MatchOrders:
			clobPairId = types.ClobPairId(castedMatch.MatchOrders.TakerOrderId.ClobPairId)
		case *types.ClobMatch_MatchPerpetualLiquidation:
			clobPairId = types.ClobPairId(castedMatch.MatchPerpetualLiquidation.ClobPairId)
		case *types.ClobMatch_MatchPerpetualDeleveraging:
			clobPairId, err = k.GetClobPairIdForPerpetual(
				ctx,
				castedMatch.MatchPerpetualDeleveraging.PerpetualId,
			)
		}
	case *types.InternalOperation_ShortTermOrderPlacement:
		clobPairId = types.ClobPairId(castedOperation.ShortTermOrderPlacement.Order.OrderId.ClobPairId)
	case *types.InternalOperation_OrderRemoval:
		clobPairId = types.ClobPairId(castedOperation.OrderRemoval.OrderId.ClobPairId)
	case *types.InternalOperation_PreexistingStatefulOrder:
		// this helper is only used in ProcessOperations (DeliverTx) which should not contain
		// this operation type, so panic.
		panic(
			"getInternalOperationClobPairId: should never be called for preexisting stateful order " +
				"internal operations",
		)
	default:
		panic(
			fmt.Sprintf(
				"getInternalOperationClobPairId: Unrecognized operation type for operation: %+v",
				internalOperation.GetInternalOperationTextString(),
			),
		)
	}

	return clobPairId, err
}

// validateInternalOperationAgainstClobPairStatus validates that an internal
// operation is valid for its associated ClobPair's current status. This function will panic if the
// ClobPair cannot be found or if the ClobPair's status is not supported.
// Returns an error if one is encountered during validation.
func (k Keeper) validateInternalOperationAgainstClobPairStatus(
	ctx sdk.Context,
	internalOperation types.InternalOperation,
) error {
	clobPairId, err := k.getInternalOperationClobPairId(ctx, internalOperation)
	if err != nil {
		return err
	}

	// Fail if the ClobPair cannot be found.
	clobPair, found := k.GetClobPair(ctx, clobPairId)
	if !found {
		return sdkerrors.Wrapf(
			types.ErrInvalidClob,
			"CLOB pair ID %d not found in state",
			clobPairId,
		)
	}

	// Verify ClobPair fetched from state has a supported status.
	if !types.IsSupportedClobPairStatus(clobPair.Status) {
		panic(
			"validateInternalOperationAgainstClobPairStatus: ClobPair's status is not supported",
		)
	}

	// Branch validation logic for supported statuses requiring validation.
	switch clobPair.Status {
	case types.ClobPair_STATUS_INITIALIZING:
		// All operations are invalid for initializing clob pairs.
		return sdkerrors.Wrapf(
			types.ErrOperationConflictsWithClobPairStatus,
			"Operation %s invalid for ClobPair with id %d with status %s",
			internalOperation.GetInternalOperationTextString(),
			clobPairId,
			types.ClobPair_STATUS_INITIALIZING,
		)
	}

	return nil
>>>>>>> 7e2e3c33
}<|MERGE_RESOLUTION|>--- conflicted
+++ resolved
@@ -421,29 +421,6 @@
 	return nil
 }
 
-<<<<<<< HEAD
-// IsPerpetualClobPairInitializing returns true if the ClobPair associated with the provided perpetual id is
-// has the initializing status.
-func (k Keeper) IsPerpetualClobPairInitializing(
-	ctx sdk.Context,
-	perpetualId uint32,
-) (bool, error) {
-	clobPairId, err := k.GetClobPairIdForPerpetual(ctx, perpetualId)
-	if err != nil {
-		return false, err
-	}
-
-	clobPair, found := k.GetClobPair(ctx, clobPairId)
-	if !found {
-		return false, sdkerrors.Wrapf(
-			types.ErrInvalidClob,
-			"GetPerpetualClobPairStatus: did not find clob pair with id = %d",
-			clobPairId,
-		)
-	}
-
-	return clobPair.Status == types.ClobPair_STATUS_INITIALIZING, nil
-=======
 // getInternalOperationClobPairId returns the ClobPairId associated with the operation. This function
 // will panic if called for a PreexistingStatefulOrder internal operation since this operation type
 // should never be included in MsgProposedOperations.
@@ -534,5 +511,27 @@
 	}
 
 	return nil
->>>>>>> 7e2e3c33
+}
+
+// IsPerpetualClobPairInitializing returns true if the ClobPair associated with the provided perpetual id is
+// has the initializing status.
+func (k Keeper) IsPerpetualClobPairInitializing(
+	ctx sdk.Context,
+	perpetualId uint32,
+) (bool, error) {
+	clobPairId, err := k.GetClobPairIdForPerpetual(ctx, perpetualId)
+	if err != nil {
+		return false, err
+	}
+
+	clobPair, found := k.GetClobPair(ctx, clobPairId)
+	if !found {
+		return false, sdkerrors.Wrapf(
+			types.ErrInvalidClob,
+			"GetPerpetualClobPairStatus: did not find clob pair with id = %d",
+			clobPairId,
+		)
+	}
+
+	return clobPair.Status == types.ClobPair_STATUS_INITIALIZING, nil
 }