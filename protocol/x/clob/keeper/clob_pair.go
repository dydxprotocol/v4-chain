package keeper

import (
	"fmt"
	"sort"

	gogotypes "github.com/cosmos/gogoproto/types"

	storetypes "cosmossdk.io/store/types"

	errorsmod "cosmossdk.io/errors"

	"cosmossdk.io/store/prefix"
	sdk "github.com/cosmos/cosmos-sdk/types"
	indexerevents "github.com/dydxprotocol/v4-chain/protocol/indexer/events"
	"github.com/dydxprotocol/v4-chain/protocol/indexer/indexer_manager"
	"github.com/dydxprotocol/v4-chain/protocol/lib"
	"github.com/dydxprotocol/v4-chain/protocol/x/clob/types"
	satypes "github.com/dydxprotocol/v4-chain/protocol/x/subaccounts/types"
)

// getClobPairStore returns a prefix store where the ClobPair objects are stored.
func (k Keeper) getClobPairStore(
	ctx sdk.Context,
) prefix.Store {
	return prefix.NewStore(ctx.KVStore(k.storeKey), []byte(types.ClobPairKeyPrefix))
}

// clobPairKey returns the store key to retrieve a ClobPair by id.
func clobPairKey(
	id types.ClobPairId,
) []byte {
	return lib.Uint32ToKey(id.ToUint32())
}

// CreatePerpetualClobPair creates a new perpetual CLOB pair in the store.
// Additionally, it creates an order book matching the ID of the newly created CLOB pair.
//
// An error will occur if any of the fields fail validation (see validateClobPair for details),
// or if the `perpetualId` cannot be found.
// In the event of an error, the store will not be updated nor will a matching order book be created.
//
// Returns the newly created CLOB pair and an error if one occurs.
func (k Keeper) CreatePerpetualClobPair(
	ctx sdk.Context,
	clobPairId uint32,
	perpetualId uint32,
	stepSizeBaseQuantums satypes.BaseQuantums,
	quantumConversionExponent int32,
	subticksPerTick uint32,
	status types.ClobPair_Status,
) (types.ClobPair, error) {
	// If the desired CLOB pair ID is already in use, return an error.
	if clobPair, exists := k.GetClobPair(ctx, types.ClobPairId(clobPairId)); exists {
		return types.ClobPair{}, errorsmod.Wrapf(
			types.ErrClobPairAlreadyExists,
			"id=%v, existing clob pair=%v",
			clobPairId,
			clobPair,
		)
	}

	// Verify the perpetual ID is not already associated with an existing CLOB pair.
	if clobPairId, found := k.PerpetualIdToClobPairId[perpetualId]; found {
		return types.ClobPair{}, errorsmod.Wrapf(
			types.ErrPerpetualAssociatedWithExistingClobPair,
			"perpetual id=%v, existing clob pair id=%v",
			perpetualId,
			clobPairId,
		)
	}

	clobPair := types.ClobPair{
		Metadata: &types.ClobPair_PerpetualClobMetadata{
			PerpetualClobMetadata: &types.PerpetualClobMetadata{
				PerpetualId: perpetualId,
			},
		},
		Id:                        clobPairId,
		StepBaseQuantums:          stepSizeBaseQuantums.ToUint64(),
		QuantumConversionExponent: quantumConversionExponent,
		SubticksPerTick:           subticksPerTick,
		Status:                    status,
	}
	if err := k.validateClobPair(ctx, &clobPair); err != nil {
		return clobPair, err
	}
	perpetual, err := k.perpetualsKeeper.GetPerpetual(ctx, perpetualId)
	if err != nil {
		return clobPair, err
	}

	k.createClobPair(ctx, clobPair)
	k.GetIndexerEventManager().AddTxnEvent(
		ctx,
		indexerevents.SubtypePerpetualMarket,
		indexerevents.PerpetualMarketEventVersion,
		indexer_manager.GetBytes(
			indexerevents.NewPerpetualMarketCreateEvent(
				perpetualId,
				clobPairId,
				perpetual.Params.Ticker,
				perpetual.Params.MarketId,
				status,
				quantumConversionExponent,
				perpetual.Params.AtomicResolution,
				subticksPerTick,
				stepSizeBaseQuantums.ToUint64(),
				perpetual.Params.LiquidityTier,
				perpetual.Params.MarketType,
			),
		),
	)

	return clobPair, nil
}

// validateClobPair validates a CLOB pair's fields are suitable for CLOB pair creation.
//
// Stateful Validation:
//   - Must be a perpetual CLOB pair with a perpetualId matching a perpetual in the store.
//
// Stateless Validation
//   - `clobPair.Validate()` returns no error.
func (k Keeper) validateClobPair(ctx sdk.Context, clobPair *types.ClobPair) error {
	if err := clobPair.Validate(); err != nil {
		return err
	}

	// TODO(DEC-1535): update this validation when we implement "spot"/"asset" clob pairs.
	switch clobPair.Metadata.(type) {
	case *types.ClobPair_PerpetualClobMetadata:
		perpetualId, err := clobPair.GetPerpetualId()
		if err != nil {
			return errorsmod.Wrapf(
				err,
				"CLOB pair (%+v) has invalid perpetual.",
				clobPair,
			)
		}
		// Validate the perpetual referenced by the CLOB pair exists.
		if _, err := k.perpetualsKeeper.GetPerpetual(ctx, perpetualId); err != nil {
			return errorsmod.Wrapf(
				err,
				"CLOB pair (%+v) has invalid perpetual.",
				clobPair,
			)
		}
	default:
		return errorsmod.Wrapf(
			types.ErrInvalidClobPairParameter,
			// TODO(DEC-1535): update this error message when we implement "spot"/"asset" clob pairs.
			"CLOB pair (%+v) is not a perpetual CLOB.",
			clobPair,
		)
	}
	return nil
}

// maybeCreateOrderbook creates a new orderbook in the memclob.
func (k Keeper) maybeCreateOrderbook(ctx sdk.Context, clobPair types.ClobPair) {
	// Create the corresponding orderbook in the memclob.
	k.MemClob.MaybeCreateOrderbook(clobPair)
}

// createOrderbook creates a new orderbook in the memclob.
func (k Keeper) createOrderbook(ctx sdk.Context, clobPair types.ClobPair) {
	// Create the corresponding orderbook in the memclob.
	k.MemClob.CreateOrderbook(clobPair)
}

// createClobPair creates a new `ClobPair` in the store and creates the corresponding orderbook in the memclob.
// This function returns an error if a value for the ClobPair's id already exists in state.
func (k Keeper) createClobPair(ctx sdk.Context, clobPair types.ClobPair) {
	// Validate the given clob pair id is not already in use.
	if _, exists := k.GetClobPair(ctx, clobPair.GetClobPairId()); exists {
		panic(
			fmt.Sprintf(
				"ClobPair with id %+v already exists in state",
				clobPair.GetClobPairId(),
			),
		)
	}

	// Write the `ClobPair` to state.
	k.setClobPair(ctx, clobPair)

	// Create the corresponding orderbook in the memclob.
	k.createOrderbook(ctx, clobPair)

	// Create the mapping between clob pair and perpetual.
	k.SetClobPairIdForPerpetual(ctx, clobPair)
}

// setClobPair sets a specific `ClobPair` in the store from its index.
func (k Keeper) setClobPair(ctx sdk.Context, clobPair types.ClobPair) {
	store := k.getClobPairStore(ctx)
	b := k.cdc.MustMarshal(&clobPair)
	store.Set(clobPairKey(clobPair.GetClobPairId()), b)
}

// InitMemClobOrderbooks initializes the memclob with `ClobPair`s from state.
func (k Keeper) InitMemClobOrderbooks(ctx sdk.Context) {
	clobPairs := k.GetAllClobPairs(ctx)
	for _, clobPair := range clobPairs {
		// Create the corresponding orderbook in the memclob.
		k.maybeCreateOrderbook(
			ctx,
			clobPair,
		)
	}
}

// HydrateClobPairAndPerpetualMapping hydrates the in-memory mapping between clob pair and perpetual.
func (k Keeper) HydrateClobPairAndPerpetualMapping(ctx sdk.Context) {
	clobPairs := k.GetAllClobPairs(ctx)
	for _, clobPair := range clobPairs {
		// Create the corresponding mapping between clob pair and perpetual.
		k.SetClobPairIdForPerpetual(
			ctx,
			clobPair,
		)
	}
}

// SetClobPairIdForPerpetual sets the mapping between clob pair and perpetual.
func (k Keeper) SetClobPairIdForPerpetual(ctx sdk.Context, clobPair types.ClobPair) {
	// If this `ClobPair` is for a perpetual, add the `clobPairId` to the list of CLOB pair IDs
	// that facilitate trading of this perpetual.
	if perpetualClobMetadata := clobPair.GetPerpetualClobMetadata(); perpetualClobMetadata != nil {
		perpetualId := perpetualClobMetadata.PerpetualId
		clobPairIds, exists := k.PerpetualIdToClobPairId[perpetualId]
		if !exists {
			clobPairIds = make([]types.ClobPairId, 0)
		}

		for _, clobPairId := range clobPairIds {
			if clobPairId == clobPair.GetClobPairId() {
				// The mapping already exists, so return.
				return
			}
		}

		k.PerpetualIdToClobPairId[perpetualId] = append(
			clobPairIds,
			clobPair.GetClobPairId(),
		)
	}
}

// GetClobPairIdForPerpetual gets the first CLOB pair ID associated with the provided perpetual ID.
// It returns an error if there are no CLOB pair IDs associated with the perpetual ID.
func (k Keeper) GetClobPairIdForPerpetual(
	ctx sdk.Context,
	perpetualId uint32,
) (
	clobPairId types.ClobPairId,
	err error,
) {
	clobPairIds, exists := k.PerpetualIdToClobPairId[perpetualId]
	if !exists {
		return 0, errorsmod.Wrapf(
			types.ErrNoClobPairForPerpetual,
			"Perpetual ID %d has no associated CLOB pairs",
			perpetualId,
		)
	}

	if len(clobPairIds) == 0 {
		panic("GetClobPairIdForPerpetual: Perpetual ID was created without a CLOB pair ID.")
	}

	if len(clobPairIds) > 1 {
		panic("GetClobPairIdForPerpetual: Perpetual ID was created with multiple CLOB pair IDs.")
	}

	return clobPairIds[0], nil
}

// GetClobPair returns a clobPair from its index
func (k Keeper) GetClobPair(
	ctx sdk.Context,
	id types.ClobPairId,
) (val types.ClobPair, found bool) {
	store := k.getClobPairStore(ctx)

	b := store.Get(clobPairKey(id))
	if b == nil {
		return val, false
	}

	k.cdc.MustUnmarshal(b, &val)
	return val, true
}

// RemoveClobPair removes a clobPair from the store
func (k Keeper) RemoveClobPair(
	ctx sdk.Context,
	id types.ClobPairId,
) {
	store := k.getClobPairStore(ctx)
	store.Delete(clobPairKey(id))
}

// GetAllClobPairs returns all clobPair, sorted by ClobPair id.
func (k Keeper) GetAllClobPairs(ctx sdk.Context) (list []types.ClobPair) {
	store := k.getClobPairStore(ctx)

	iterator := storetypes.KVStorePrefixIterator(store, []byte{})
	defer iterator.Close()

	for ; iterator.Valid(); iterator.Next() {
		var val types.ClobPair
		k.cdc.MustUnmarshal(iterator.Value(), &val)
		list = append(list, val)
	}

	sort.Slice(list, func(i, j int) bool {
		return list[i].Id < list[j].Id
	})

	return
}

// validateLiquidationAgainstClobPairStatus returns an error if placing the provided
// liquidation order would conflict with the clob pair's current status.
func (k Keeper) validateLiquidationAgainstClobPairStatus(
	ctx sdk.Context,
	liquidationOrder types.LiquidationOrder,
) error {
	clobPair, found := k.GetClobPair(ctx, liquidationOrder.GetClobPairId())
	if !found {
		return errorsmod.Wrapf(
			types.ErrInvalidClob,
			"Clob %v is not a valid clob",
			liquidationOrder.GetClobPairId(),
		)
	}

	if !types.IsSupportedClobPairStatus(clobPair.Status) {
		panic(
			fmt.Sprintf(
				"validateLiquidationAgainstClobPairStatus: clob pair status %v is not supported",
				clobPair.Status,
			),
		)
	}

	if clobPair.Status != types.ClobPair_STATUS_ACTIVE {
		return errorsmod.Wrapf(
			types.ErrLiquidationConflictsWithClobPairStatus,
			"Liquidation order %+v cannot be placed for clob pair with status %+v",
			liquidationOrder,
			clobPair.Status,
		)
	}

	return nil
}

// validateOrderAgainstClobPairStatus returns an error if placing the provided
// order would conflict with the clob pair's current status.
func (k Keeper) validateOrderAgainstClobPairStatus(
	ctx sdk.Context,
	order types.Order,
	clobPair types.ClobPair,
) error {
	if !types.IsSupportedClobPairStatus(clobPair.Status) {
		// Validation should only be called against ClobPairs in state, implying we have a ClobPair with
		// an unsupported status in state.
		panic(
			fmt.Sprintf(
				"validateOrderAgainstClobPairStatus: clob pair status %v is not supported",
				clobPair.Status,
			),
		)
	}

	switch clobPair.Status {
	case types.ClobPair_STATUS_INITIALIZING:
		// Reject stateful orders. Short-term orders expire within the ShortBlockWindow, ensuring
		// stale short term order expiration. Stateful orders are rejected to prevent long-term orders
		// from controlling the price at which new orders can be placed. This is necessary when all orders
		// are post-only.
		if order.IsStatefulOrder() {
			return errorsmod.Wrapf(
				types.ErrOrderConflictsWithClobPairStatus,
				"Order %+v must not be stateful for clob pair with status %+v",
				order,
				clobPair.Status,
			)
		}

		// Reject non-post-only orders. During the initializing phase we only allow post-only orders.
		// This allows liquidity to build around the oracle price without any real trading happening.
		if order.TimeInForce != types.Order_TIME_IN_FORCE_POST_ONLY {
			return errorsmod.Wrapf(
				types.ErrOrderConflictsWithClobPairStatus,
				"Order %+v must be post-only for clob pair with status %+v",
				order,
				clobPair.Status,
			)
		}

		// Reject orders on the wrong side of the market. This is to ensure liquidity is building around
		// the oracle price. For instance without this check a user could place an ask far below the oracle
		// price, thereby preventing any bids at or above the specified price of the ask.
		currentOraclePriceSubticksRat := k.GetOraclePriceSubticksRat(ctx, clobPair)
		currentOraclePriceSubticks := lib.BigRatRound(currentOraclePriceSubticksRat, false).Uint64()
		// Throw error if order is a buy and order subticks is greater than oracle price subticks
		if order.IsBuy() && order.Subticks > currentOraclePriceSubticks {
			return errorsmod.Wrapf(
				types.ErrOrderConflictsWithClobPairStatus,
				"Order subticks %+v must be less than or equal to oracle price subticks %+v for clob pair with status %+v",
				order.Subticks,
				currentOraclePriceSubticks,
				clobPair.Status,
			)
		}
		// Throw error if order is a sell and order subticks is less than oracle price subticks
		if !order.IsBuy() && order.Subticks < currentOraclePriceSubticks {
			return errorsmod.Wrapf(
				types.ErrOrderConflictsWithClobPairStatus,
				"Order subticks %+v must be greater than or equal to oracle price subticks %+v for clob pair with status %+v",
				order.Subticks,
				currentOraclePriceSubticks,
				clobPair.Status,
			)
		}
	case types.ClobPair_STATUS_FINAL_SETTLEMENT:
		return errorsmod.Wrapf(
			types.ErrOrderConflictsWithClobPairStatus,
			"Order %+v disallowed, trading is disabled for clob pair with status %+v",
			order,
			clobPair.Status,
		)
	}

	return nil
}

// mustGetClobPair fetches a ClobPair from state given its id.
// This function panics if the ClobPair is not found.
func (k Keeper) mustGetClobPair(
	ctx sdk.Context,
	clobPairId types.ClobPairId,
) types.ClobPair {
	clobPair, found := k.GetClobPair(ctx, clobPairId)
	if !found {
		panic(
			fmt.Sprintf(
				"mustGetClobPair: ClobPair with id %+v not found",
				clobPairId,
			),
		)
	}
	return clobPair
}

// mustGetClobPairForPerpetualId fetches a ClobPair from state given a perpetual id.
// This function panics if the ClobPair is not found.
func (k Keeper) mustGetClobPairForPerpetualId(
	ctx sdk.Context,
	perpetualId uint32,
) types.ClobPair {
	clobPairId, err := k.GetClobPairIdForPerpetual(ctx, perpetualId)
	if err != nil {
		panic(err)
	}
	return k.mustGetClobPair(ctx, clobPairId)
}

// UpdateClobPair overwrites a ClobPair in state and sends an update to the indexer.
// This function returns an error if the update includes an unsupported transition
// for the ClobPair's status.
func (k Keeper) UpdateClobPair(
	ctx sdk.Context,
	clobPair types.ClobPair,
) error {
	oldClobPair, found := k.GetClobPair(ctx, types.ClobPairId(clobPair.Id))
	if !found {
		return errorsmod.Wrapf(
			types.ErrInvalidClobPairUpdate,
			"UpdateClobPair: ClobPair with id %d not found in state",
			clobPair.Id,
		)
	}

	// Note, only perpetual clob pairs are currently supported. Neither the old nor the
	// new clob pair should be spot.
	perpetualId, err := clobPair.GetPerpetualId()
	if err != nil {
		return errorsmod.Wrap(
			types.ErrInvalidClobPairUpdate,
			err.Error(),
		)
	}
	oldPerpetualId, err := oldClobPair.GetPerpetualId()
	if err != nil {
		return errorsmod.Wrap(
			types.ErrInvalidClobPairUpdate,
			err.Error(),
		)
	}
	if perpetualId != oldPerpetualId {
		return errorsmod.Wrap(
			types.ErrInvalidClobPairUpdate,
			"UpdateClobPair: cannot update ClobPair perpetual id",
		)
	}
	if clobPair.StepBaseQuantums != oldClobPair.StepBaseQuantums {
		return errorsmod.Wrapf(
			types.ErrInvalidClobPairUpdate,
			"UpdateClobPair: cannot update ClobPair step base quantums",
		)
	}
	if clobPair.SubticksPerTick != oldClobPair.SubticksPerTick {
		return errorsmod.Wrapf(
			types.ErrInvalidClobPairUpdate,
			"UpdateClobPair: cannot update ClobPair subticks per tick",
		)
	}
	if clobPair.QuantumConversionExponent != oldClobPair.QuantumConversionExponent {
		return errorsmod.Wrapf(
			types.ErrInvalidClobPairUpdate,
			"UpdateClobPair: cannot update ClobPair quantum conversion exponent",
		)
	}

	oldStatus := oldClobPair.Status
	newStatus := clobPair.Status
	if !types.IsSupportedClobPairStatusTransition(oldStatus, newStatus) {
		return errorsmod.Wrapf(
			types.ErrInvalidClobPairStatusTransition,
			"Cannot transition from status %+v to status %+v",
			oldStatus,
			newStatus,
		)
	}

	if err := k.validateClobPair(ctx, &clobPair); err != nil {
		return err
	}

	k.setClobPair(ctx, clobPair)

	// Send UpdateClobPair to indexer.
	k.GetIndexerEventManager().AddTxnEvent(
		ctx,
		indexerevents.SubtypeUpdateClobPair,
		indexerevents.UpdateClobPairEventVersion,
		indexer_manager.GetBytes(
			indexerevents.NewUpdateClobPairEvent(
				clobPair.GetClobPairId(),
				clobPair.Status,
				clobPair.QuantumConversionExponent,
				types.SubticksPerTick(clobPair.GetSubticksPerTick()),
				satypes.BaseQuantums(clobPair.GetStepBaseQuantums()),
			),
		),
	)

	// If newly transitioning to final settlement, enter final settlement.
	if newStatus == types.ClobPair_STATUS_FINAL_SETTLEMENT && oldStatus != newStatus {
		k.mustTransitionToFinalSettlement(ctx, clobPair.GetClobPairId())
	}

	return nil
}

// getInternalOperationClobPairId returns the ClobPairId associated with the operation. This function
// will panic if called for a PreexistingStatefulOrder internal operation since this operation type
// should never be included in MsgProposedOperations.
func (k Keeper) getInternalOperationClobPairId(
	ctx sdk.Context,
	internalOperation types.InternalOperation,
) (
	clobPairId types.ClobPairId,
	err error,
) {
	switch castedOperation := internalOperation.Operation.(type) {
	case *types.InternalOperation_Match:
		switch castedMatch := castedOperation.Match.Match.(type) {
		case *types.ClobMatch_MatchOrders:
			clobPairId = types.ClobPairId(castedMatch.MatchOrders.TakerOrderId.ClobPairId)
		case *types.ClobMatch_MatchPerpetualLiquidation:
			clobPairId = types.ClobPairId(castedMatch.MatchPerpetualLiquidation.ClobPairId)
		case *types.ClobMatch_MatchPerpetualDeleveraging:
			clobPairId, err = k.GetClobPairIdForPerpetual(
				ctx,
				castedMatch.MatchPerpetualDeleveraging.PerpetualId,
			)
		}
	case *types.InternalOperation_ShortTermOrderPlacement:
		clobPairId = types.ClobPairId(castedOperation.ShortTermOrderPlacement.Order.OrderId.ClobPairId)
	case *types.InternalOperation_OrderRemoval:
		clobPairId = types.ClobPairId(castedOperation.OrderRemoval.OrderId.ClobPairId)
	case *types.InternalOperation_PreexistingStatefulOrder:
		// this helper is only used in ProcessOperations (DeliverTx) which should not contain
		// this operation type, so panic.
		panic(
			"getInternalOperationClobPairId: should never be called for preexisting stateful order " +
				"internal operations",
		)
	default:
		panic(
			fmt.Sprintf(
				"getInternalOperationClobPairId: Unrecognized operation type for operation: %+v",
				internalOperation.GetInternalOperationTextString(),
			),
		)
	}

	return clobPairId, err
}

// validateInternalOperationAgainstClobPairStatus validates that an internal
// operation is valid for its associated ClobPair's current status. This function will panic if the
// ClobPair cannot be found or if the ClobPair's status is not supported.
// Returns an error if one is encountered during validation.
func (k Keeper) validateInternalOperationAgainstClobPairStatus(
	ctx sdk.Context,
	internalOperation types.InternalOperation,
) error {
	clobPairId, err := k.getInternalOperationClobPairId(ctx, internalOperation)
	if err != nil {
		return err
	}

	// Fail if the ClobPair cannot be found.
	clobPair, found := k.GetClobPair(ctx, clobPairId)
	if !found {
		return errorsmod.Wrapf(
			types.ErrInvalidClob,
			"CLOB pair ID %d not found in state",
			clobPairId,
		)
	}

	// Verify ClobPair fetched from state has a supported status.
	if !types.IsSupportedClobPairStatus(clobPair.Status) {
		panic(
			"validateInternalOperationAgainstClobPairStatus: ClobPair's status is not supported",
		)
	}

	// Branch validation logic for supported statuses requiring validation.
	switch clobPair.Status {
	case types.ClobPair_STATUS_INITIALIZING:
		// All operations are invalid for initializing clob pairs.
		return errorsmod.Wrapf(
			types.ErrOperationConflictsWithClobPairStatus,
			"Operation %s invalid for ClobPair with id %d with status %s",
			internalOperation.GetInternalOperationTextString(),
			clobPairId,
			types.ClobPair_STATUS_INITIALIZING,
		)
	case types.ClobPair_STATUS_FINAL_SETTLEMENT:
		// Only allow deleveraging events. This allows the protocol to close out open
		// positions in the market. All other operations are not allowed.
		if match := internalOperation.GetMatch(); match != nil && match.GetMatchPerpetualDeleveraging() != nil {
			return nil
		}
		return errorsmod.Wrapf(
			types.ErrOperationConflictsWithClobPairStatus,
			"Operation %s invalid for ClobPair with id %d with status %s",
			internalOperation.GetInternalOperationTextString(),
			clobPairId,
			types.ClobPair_STATUS_FINAL_SETTLEMENT,
		)
	}

	return nil
}

// IsPerpetualClobPairActive returns true if the ClobPair associated with the provided perpetual id
// has the active status. Returns an error if the ClobPair cannot be found.
func (k Keeper) IsPerpetualClobPairActive(
	ctx sdk.Context,
	perpetualId uint32,
) (bool, error) {
	clobPairId, err := k.GetClobPairIdForPerpetual(ctx, perpetualId)
	if err != nil {
		return false, err
	}

	clobPair, found := k.GetClobPair(ctx, clobPairId)
	if !found {
		return false, errorsmod.Wrapf(
			types.ErrInvalidClob,
			"IsPerpetualClobPairActive: did not find clob pair with id = %d",
			clobPairId,
		)
	}

	return clobPair.Status == types.ClobPair_STATUS_ACTIVE, nil
}

<<<<<<< HEAD
// TODO(OTE-415): Add unit test for this function.
func (k Keeper) GetPerpetualClobDetails(
	ctx sdk.Context,
	clobPairId types.ClobPairId,
) (*types.QueryPerpetualClobDetails, error) {
	clobPair, found := k.GetClobPair(ctx, clobPairId)
	if !found {
		return nil, errorsmod.Wrapf(
			types.ErrInvalidClob,
			"GetPerpetualClobDetails: did not find clob pair with id = %d",
			clobPairId,
		)
	}
	perpetualId, err := clobPair.GetPerpetualId()
	if err != nil {
		return nil, errorsmod.Wrap(
			types.ErrInvalidClob,
			err.Error(),
		)
	}
	perpetual, err := k.perpetualsKeeper.GetPerpetual(ctx, perpetualId)
	if err != nil {
		return nil, errorsmod.Wrap(
			types.ErrInvalidClob,
			err.Error(),
		)
	}
	return &types.QueryPerpetualClobDetails{
		ClobPair:  clobPair,
		Perpetual: perpetual,
	}, nil
=======
// GetNextClobPairID returns the next clob pair id to be used from the module store
func (k Keeper) GetNextClobPairID(ctx sdk.Context) uint32 {
	store := ctx.KVStore(k.storeKey)
	b := store.Get([]byte(types.NextClobPairIDKey))
	var result gogotypes.UInt32Value
	k.cdc.MustUnmarshal(b, &result)
	return result.Value
}

// SetNextClobPairID sets the next clob pair id to be used
func (k Keeper) SetNextClobPairID(ctx sdk.Context, nextID uint32) {
	store := ctx.KVStore(k.storeKey)
	value := gogotypes.UInt32Value{Value: nextID}
	store.Set([]byte(types.NextClobPairIDKey), k.cdc.MustMarshal(&value))
}

// AcquireNextClobPairID returns the next clob pair id to be used and increments
// the next clob pair id
func (k Keeper) AcquireNextClobPairID(ctx sdk.Context) uint32 {
	nextID := k.GetNextClobPairID(ctx)
	// if clob pair id already exists, increment until we find one that doesn't
	maxAttempts, attempts := 1000, 0
	for {
		_, found := k.GetClobPair(ctx, types.ClobPairId(nextID))
		if !found {
			break
		}
		nextID++

		// panic if we've tried too many times and are stuck in a loop
		attempts++
		if attempts >= maxAttempts {
			panic("Exceeded maximum attempts to find a unique clob pair id")
		}
	}

	k.SetNextClobPairID(ctx, nextID+1)
	return nextID
>>>>>>> c2b655f3
}<|MERGE_RESOLUTION|>--- conflicted
+++ resolved
@@ -696,7 +696,6 @@
 	return clobPair.Status == types.ClobPair_STATUS_ACTIVE, nil
 }
 
-<<<<<<< HEAD
 // TODO(OTE-415): Add unit test for this function.
 func (k Keeper) GetPerpetualClobDetails(
 	ctx sdk.Context,
@@ -728,7 +727,8 @@
 		ClobPair:  clobPair,
 		Perpetual: perpetual,
 	}, nil
-=======
+}
+
 // GetNextClobPairID returns the next clob pair id to be used from the module store
 func (k Keeper) GetNextClobPairID(ctx sdk.Context) uint32 {
 	store := ctx.KVStore(k.storeKey)
@@ -767,5 +767,4 @@
 
 	k.SetNextClobPairID(ctx, nextID+1)
 	return nextID
->>>>>>> c2b655f3
 }