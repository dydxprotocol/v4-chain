package keeper_test

import (
	"context"
	"errors"
<<<<<<< HEAD
	"math/big"
=======
	"fmt"
>>>>>>> 8c3ee5ac
	"testing"
	"time"

	sdkmath "cosmossdk.io/math"
	"github.com/StreamFinance-Protocol/stream-chain/protocol/dtypes"
	indexerevents "github.com/StreamFinance-Protocol/stream-chain/protocol/indexer/events"
	"github.com/StreamFinance-Protocol/stream-chain/protocol/indexer/indexer_manager"
	"github.com/StreamFinance-Protocol/stream-chain/protocol/lib"
	"github.com/StreamFinance-Protocol/stream-chain/protocol/mocks"
	clobtest "github.com/StreamFinance-Protocol/stream-chain/protocol/testutil/clob"
	"github.com/StreamFinance-Protocol/stream-chain/protocol/testutil/constants"
	keepertest "github.com/StreamFinance-Protocol/stream-chain/protocol/testutil/keeper"
	blocktimetypes "github.com/StreamFinance-Protocol/stream-chain/protocol/x/blocktime/types"
	"github.com/StreamFinance-Protocol/stream-chain/protocol/x/clob/keeper"
	"github.com/StreamFinance-Protocol/stream-chain/protocol/x/clob/types"
	ratelimittypes "github.com/StreamFinance-Protocol/stream-chain/protocol/x/ratelimit/types"
	satypes "github.com/StreamFinance-Protocol/stream-chain/protocol/x/subaccounts/types"
	sdk "github.com/cosmos/cosmos-sdk/types"
	authtypes "github.com/cosmos/cosmos-sdk/x/auth/types"
	"github.com/stretchr/testify/mock"
	"github.com/stretchr/testify/require"
)

func TestPlaceOrder_PanicIfShortTermOrder(t *testing.T) {
	msgPlaceOrder := types.MsgPlaceOrder{Order: constants.Order_Alice_Num0_Id0_Clob0_Buy10_Price10_GTB16}
	require.Panicsf(
		t,
		func() {
			msgServer := keeper.NewMsgServerImpl(nil)
			//nolint: errcheck
			msgServer.PlaceOrder(context.Background(), &msgPlaceOrder)
		},
		"MustBeStatefulOrder: called with non-stateful order ID (%+v)",
		msgPlaceOrder.Order.OrderId,
	)
}

func TestPlaceOrder_Error(t *testing.T) {
	tests := map[string]struct {
		StatefulOrders              []types.Order
		StatefulOrderPlacement      types.Order
		PlacedStatefulCancellations []types.OrderId
		RemovedOrderIds             []types.OrderId
		ExpectedError               error
	}{
		"Returns an error when validation fails": {
			StatefulOrderPlacement: constants.LongTermOrder_Alice_Num0_Id0_Clob0_Buy5_Price10_GTBT5,
			ExpectedError:          types.ErrTimeExceedsGoodTilBlockTime,
		},
		"Returns an error when collateralization check fails": {
			StatefulOrderPlacement: constants.LongTermOrder_Alice_Num0_Id1_Clob0_Buy1BTC_Price50000_GTBT15,
			ExpectedError:          types.ErrStatefulOrderCollateralizationCheckFailed,
		},
		"Returns an error when equity tier check fails": {
			// Bob has TNC of $0.
			StatefulOrderPlacement: constants.LongTermOrder_Bob_Num0_Id2_Clob0_Buy15_Price5_GTBT10,
			ExpectedError:          types.ErrOrderWouldExceedMaxOpenOrdersEquityTierLimit,
		},
		"Returns an error when order replacement is attempted": {
			StatefulOrders: []types.Order{
				constants.LongTermOrder_Alice_Num0_Id0_Clob0_Buy5_Price10_GTBT15,
			},
			StatefulOrderPlacement: constants.LongTermOrder_Alice_Num0_Id0_Clob0_Buy5_Price10_GTBT15,
			ExpectedError:          types.ErrStatefulOrderAlreadyExists,
		},
		"Returns an error when order has already been cancelled": {
			StatefulOrderPlacement: constants.LongTermOrder_Alice_Num0_Id0_Clob0_Buy5_Price10_GTBT15,
			PlacedStatefulCancellations: []types.OrderId{
				constants.LongTermOrder_Alice_Num0_Id0_Clob0_Buy5_Price10_GTBT15.OrderId,
			},
			ExpectedError: types.ErrStatefulOrderPreviouslyCancelled,
		},
		"Returns an error when order has already been removed": {
			StatefulOrderPlacement: constants.LongTermOrder_Alice_Num0_Id0_Clob0_Buy5_Price10_GTBT15,
			RemovedOrderIds: []types.OrderId{
				constants.LongTermOrder_Alice_Num0_Id0_Clob0_Buy5_Price10_GTBT15.OrderId,
			},
			ExpectedError: types.ErrStatefulOrderPreviouslyRemoved,
		},
	}

	// Run tests.
	for name, tc := range tests {
		t.Run(name, func(t *testing.T) {
			// Initialize mocks, context, msgServer.
			memClob := &mocks.MemClob{}
			memClob.On("SetClobKeeper", mock.Anything).Return()
			memClob.On("CreateOrderbook", mock.Anything, mock.Anything, mock.Anything)
			indexerEventManager := &mocks.IndexerEventManager{}

			bankMock := &mocks.BankKeeper{}
			bankMock.On(
				"GetBalance",
				mock.Anything,
				authtypes.NewModuleAddress(ratelimittypes.TDaiPoolAccount),
				constants.TDai.Denom,
			).Return(sdk.NewCoin(constants.TDai.Denom, sdkmath.NewIntFromBigInt(new(big.Int).SetUint64(1_000_000_000_000))))

			ks := keepertest.NewClobKeepersTestContext(t, memClob, bankMock, indexerEventManager)
			ks.RatelimitKeeper.SetAssetYieldIndex(ks.Ctx, big.NewRat(1, 1))

			msgServer := keeper.NewMsgServerImpl(ks.ClobKeeper)

			mockLogger := &mocks.Logger{}
			mockLogger.On("With",
				mock.Anything, mock.Anything, mock.Anything, mock.Anything,
				mock.Anything, mock.Anything, mock.Anything, mock.Anything,
				mock.Anything, mock.Anything, mock.Anything, mock.Anything,
			).Return(mockLogger)
			if errors.Is(tc.ExpectedError, types.ErrStatefulOrderCollateralizationCheckFailed) {
				mockLogger.On("Info",
					mock.Anything,
					mock.Anything,
					mock.AnythingOfType("*errors.wrappedError"),
				).Return()
			} else {
				mockLogger.On("Error",
					"Error placing order",
					mock.Anything,
					mock.Anything,
				).Return()
			}
			ks.Ctx = ks.Ctx.WithLogger(mockLogger)

			require.NoError(t, keepertest.CreateTDaiAsset(ks.Ctx, ks.AssetsKeeper))
			// Create test markets.
			keepertest.CreateTestMarkets(t, ks.Ctx, ks.PricesKeeper)

			// Create liquidity tiers.
			keepertest.CreateTestLiquidityTiers(t, ks.Ctx, ks.PerpetualsKeeper)

			require.NoError(t, ks.FeeTiersKeeper.SetPerpetualFeeParams(ks.Ctx, constants.PerpetualFeeParams))

			// Create Perpetual.
			perpetual := constants.BtcUsd_100PercentMarginRequirement
			_, err := ks.PerpetualsKeeper.CreatePerpetual(
				ks.Ctx,
				perpetual.Params.Id,
				perpetual.Params.Ticker,
				perpetual.Params.MarketId,
				perpetual.Params.AtomicResolution,
				perpetual.Params.DefaultFundingPpm,
				perpetual.Params.LiquidityTier,
				perpetual.Params.MarketType,
				perpetual.Params.DangerIndexPpm,
				perpetual.Params.IsolatedMarketMaxCumulativeInsuranceFundDeltaPerBlock,
				perpetual.YieldIndex,
			)
			require.NoError(t, err)

			//Set up the Alice subaccount and the equity tiers for limit and stateful orders
			ks.SubaccountsKeeper.SetSubaccount(ks.Ctx, constants.Alice_Num0_10_000USD)

			err = ks.ClobKeeper.InitializeEquityTierLimit(
				ks.Ctx,
				types.EquityTierLimitConfiguration{
					ShortTermOrderEquityTiers: []types.EquityTierLimit{
						{
							UsdTncRequired: dtypes.NewInt(20_000_000),
							Limit:          5,
						},
					},
					StatefulOrderEquityTiers: []types.EquityTierLimit{
						{
							UsdTncRequired: dtypes.NewInt(20_000_000),
							Limit:          5,
						},
					},
				},
			)
			require.NoError(t, err)

			// Create ClobPair.
			clobPair := constants.ClobPair_Btc
			// PerpetualMarketCreateEvents are emitted when initializing the genesis state, so we need to mock
			// the indexer event manager to expect these events.
			indexerEventManager.On("AddTxnEvent",
				ks.Ctx,
				indexerevents.SubtypePerpetualMarket,
				indexerevents.PerpetualMarketEventVersion,
				indexer_manager.GetBytes(
					indexerevents.NewPerpetualMarketCreateEvent(
						clobtest.MustPerpetualId(clobPair),
						clobPair.Id,
						perpetual.Params.Ticker,
						perpetual.Params.MarketId,
						clobPair.Status,
						clobPair.QuantumConversionExponent,
						perpetual.Params.AtomicResolution,
						clobPair.SubticksPerTick,
						clobPair.StepBaseQuantums,
						perpetual.Params.LiquidityTier,
						perpetual.Params.MarketType,
						perpetual.Params.DangerIndexPpm,
<<<<<<< HEAD
						lib.UintToString(perpetual.Params.IsolatedMarketMaxCumulativeInsuranceFundDeltaPerBlock),
=======
						fmt.Sprintf("%d", perpetual.Params.IsolatedMarketMaxCumulativeInsuranceFundDeltaPerBlock),
>>>>>>> 8c3ee5ac
					),
				),
			).Once().Return()
			_, err = ks.ClobKeeper.CreatePerpetualClobPair(
				ks.Ctx,
				clobPair.Id,
				clobtest.MustPerpetualId(clobPair),
				satypes.BaseQuantums(clobPair.StepBaseQuantums),
				clobPair.QuantumConversionExponent,
				clobPair.SubticksPerTick,
				clobPair.Status,
			)
			require.NoError(t, err)

			ctx := ks.Ctx.WithBlockHeight(6)
			ctx = ctx.WithBlockTime(time.Unix(int64(6), 0))
			ks.BlockTimeKeeper.SetPreviousBlockInfo(ctx, &blocktimetypes.BlockInfo{
				Height:    6,
				Timestamp: time.Unix(int64(6), 0),
			})

			for _, order := range tc.StatefulOrders {
				ks.ClobKeeper.SetLongTermOrderPlacement(ctx, order, 5)
				ks.ClobKeeper.MustAddOrderToStatefulOrdersTimeSlice(
					ctx,
					order.MustGetUnixGoodTilBlockTime(),
					order.GetOrderId(),
				)
			}

			processProposerMatchesEvents := types.ProcessProposerMatchesEvents{
				BlockHeight:                        6,
				PlacedStatefulCancellationOrderIds: tc.PlacedStatefulCancellations,
				RemovedStatefulOrderIds:            tc.RemovedOrderIds,
			}
			ks.ClobKeeper.MustSetProcessProposerMatchesEvents(
				ctx,
				processProposerMatchesEvents,
			)

			// Run MsgHandler for placement.
			_, err = msgServer.PlaceOrder(ctx, &types.MsgPlaceOrder{Order: tc.StatefulOrderPlacement})
			require.ErrorIs(t, err, tc.ExpectedError)

			mockLogger.AssertExpectations(t)
		})
	}
}

func TestPlaceOrder_Success(t *testing.T) {
	tests := map[string]struct {
		StatefulOrderPlacement types.Order
		Subaccounts            []satypes.Subaccount
	}{
		"Succeeds with long term order": {
			StatefulOrderPlacement: constants.LongTermOrder_Alice_Num0_Id0_Clob0_Buy5_Price10_GTBT5.MustGetOrder(),
			Subaccounts: []satypes.Subaccount{
				{
					Id: &constants.Alice_Num0,
					AssetPositions: []*satypes.AssetPosition{
						&constants.TDai_Asset_100_000,
					},
				},
			},
		},
		"Succeeds with conditional order": {
			StatefulOrderPlacement: constants.ConditionalOrder_Alice_Num0_Id0_Clob0_Buy5_Price10_GTBT15_StopLoss20,
			Subaccounts: []satypes.Subaccount{
				{
					Id: &constants.Alice_Num0,
					AssetPositions: []*satypes.AssetPosition{
						&constants.TDai_Asset_100_000,
					},
				},
			},
		},
	}

	// Run tests.
	for name, tc := range tests {
		t.Run(name, func(t *testing.T) {
			// Initialize mocks, context, msgServer.
			memClob := &mocks.MemClob{}
			memClob.On("SetClobKeeper", mock.Anything).Return()
			memClob.On("CreateOrderbook", mock.Anything, mock.Anything, mock.Anything)
			indexerEventManager := &mocks.IndexerEventManager{}

			bankMock := &mocks.BankKeeper{}
			bankMock.On(
				"GetBalance",
				mock.Anything,
				authtypes.NewModuleAddress(ratelimittypes.TDaiPoolAccount),
				constants.TDai.Denom,
			).Return(sdk.NewCoin(constants.TDai.Denom, sdkmath.NewIntFromBigInt(new(big.Int).SetUint64(1_000_000_000_000))))

			ks := keepertest.NewClobKeepersTestContext(t, memClob, bankMock, indexerEventManager)
			ks.RatelimitKeeper.SetAssetYieldIndex(ks.Ctx, big.NewRat(1, 1))

			msgServer := keeper.NewMsgServerImpl(ks.ClobKeeper)

			require.NoError(t, keepertest.CreateTDaiAsset(ks.Ctx, ks.AssetsKeeper))

			ctx := ks.Ctx.WithBlockHeight(2)
			ctx = ctx.WithBlockTime(time.Unix(int64(2), 0))
			ks.BlockTimeKeeper.SetPreviousBlockInfo(ctx, &blocktimetypes.BlockInfo{
				Height:    2,
				Timestamp: time.Unix(int64(2), 0),
			})

			// Create test markets.
			keepertest.CreateTestMarkets(t, ctx, ks.PricesKeeper)

			// Create all subaccounts.
			for _, subaccount := range tc.Subaccounts {
				ks.SubaccountsKeeper.SetSubaccount(ctx, subaccount)
			}

			// Create liquidity tiers.
			keepertest.CreateTestLiquidityTiers(t, ctx, ks.PerpetualsKeeper)

			require.NoError(t, ks.FeeTiersKeeper.SetPerpetualFeeParams(ctx, constants.PerpetualFeeParams))

			// Create Perpetual.
			perpetual := constants.BtcUsd_100PercentMarginRequirement
			_, err := ks.PerpetualsKeeper.CreatePerpetual(
				ctx,
				perpetual.Params.Id,
				perpetual.Params.Ticker,
				perpetual.Params.MarketId,
				perpetual.Params.AtomicResolution,
				perpetual.Params.DefaultFundingPpm,
				perpetual.Params.LiquidityTier,
				perpetual.Params.MarketType,
				perpetual.Params.DangerIndexPpm,
				perpetual.Params.IsolatedMarketMaxCumulativeInsuranceFundDeltaPerBlock,
				perpetual.YieldIndex,
			)
			require.NoError(t, err)

			// Create ClobPair.
			clobPair := constants.ClobPair_Btc
			indexerEventManager.On("AddTxnEvent",
				ctx,
				indexerevents.SubtypePerpetualMarket,
				indexerevents.PerpetualMarketEventVersion,
				indexer_manager.GetBytes(
					indexerevents.NewPerpetualMarketCreateEvent(
						0,
						0,
						perpetual.Params.Ticker,
						perpetual.Params.MarketId,
						clobPair.Status,
						clobPair.QuantumConversionExponent,
						perpetual.Params.AtomicResolution,
						clobPair.SubticksPerTick,
						clobPair.StepBaseQuantums,
						perpetual.Params.LiquidityTier,
						perpetual.Params.MarketType,
						perpetual.Params.DangerIndexPpm,
<<<<<<< HEAD
						lib.UintToString(perpetual.Params.IsolatedMarketMaxCumulativeInsuranceFundDeltaPerBlock),
=======
						fmt.Sprintf("%d", perpetual.Params.IsolatedMarketMaxCumulativeInsuranceFundDeltaPerBlock),
>>>>>>> 8c3ee5ac
					),
				),
			).Once().Return()
			_, err = ks.ClobKeeper.CreatePerpetualClobPair(
				ctx,
				clobPair.Id,
				clobtest.MustPerpetualId(clobPair),
				satypes.BaseQuantums(clobPair.StepBaseQuantums),
				clobPair.QuantumConversionExponent,
				clobPair.SubticksPerTick,
				clobPair.Status,
			)
			require.NoError(t, err)

			// Setup IndexerEventManager mock.
			if tc.StatefulOrderPlacement.IsConditionalOrder() {
				indexerEventManager.On(
					"AddTxnEvent",
					ctx,
					indexerevents.SubtypeStatefulOrder,
					indexerevents.StatefulOrderEventVersion,
					indexer_manager.GetBytes(
						indexerevents.NewConditionalOrderPlacementEvent(
							tc.StatefulOrderPlacement,
						),
					),
				).Return().Once()
			} else {
				indexerEventManager.On(
					"AddTxnEvent",
					ctx,
					indexerevents.SubtypeStatefulOrder,
					indexerevents.StatefulOrderEventVersion,
					indexer_manager.GetBytes(
						indexerevents.NewLongTermOrderPlacementEvent(
							tc.StatefulOrderPlacement,
						),
					),
				).Return().Once()
			}

			// Add BlockHeight to `ProcessProposerMatchesEvents`. This is normally done in `BeginBlock`.
			ks.ClobKeeper.MustSetProcessProposerMatchesEvents(
				ctx,
				types.ProcessProposerMatchesEvents{
					BlockHeight: lib.MustConvertIntegerToUint32(2),
				},
			)

			// Run MsgHandler for placement.
			_, err = msgServer.PlaceOrder(ctx, &types.MsgPlaceOrder{Order: tc.StatefulOrderPlacement})
			require.NoError(t, err)

			// Ensure stateful order placement exists in state.
			_, found := ks.ClobKeeper.GetLongTermOrderPlacement(ctx, tc.StatefulOrderPlacement.GetOrderId())
			require.True(t, found)

			// Ensure placement exists in `ProcessProposerMatchesEvents`.
			events := ks.ClobKeeper.GetProcessProposerMatchesEvents(ctx)
			var placements []types.OrderId
			if tc.StatefulOrderPlacement.IsConditionalOrder() {
				placements = events.GetPlacedConditionalOrderIds()
			} else {
				placements = events.GetPlacedLongTermOrderIds()
			}
			require.Len(t, placements, 1)
			require.Equal(t, placements[0], tc.StatefulOrderPlacement.OrderId)

			// Run mock assertions.
			indexerEventManager.AssertExpectations(t)
		})
	}
}<|MERGE_RESOLUTION|>--- conflicted
+++ resolved
@@ -3,11 +3,8 @@
 import (
 	"context"
 	"errors"
-<<<<<<< HEAD
+	"fmt"
 	"math/big"
-=======
-	"fmt"
->>>>>>> 8c3ee5ac
 	"testing"
 	"time"
 
@@ -202,11 +199,7 @@
 						perpetual.Params.LiquidityTier,
 						perpetual.Params.MarketType,
 						perpetual.Params.DangerIndexPpm,
-<<<<<<< HEAD
-						lib.UintToString(perpetual.Params.IsolatedMarketMaxCumulativeInsuranceFundDeltaPerBlock),
-=======
 						fmt.Sprintf("%d", perpetual.Params.IsolatedMarketMaxCumulativeInsuranceFundDeltaPerBlock),
->>>>>>> 8c3ee5ac
 					),
 				),
 			).Once().Return()
@@ -366,11 +359,7 @@
 						perpetual.Params.LiquidityTier,
 						perpetual.Params.MarketType,
 						perpetual.Params.DangerIndexPpm,
-<<<<<<< HEAD
-						lib.UintToString(perpetual.Params.IsolatedMarketMaxCumulativeInsuranceFundDeltaPerBlock),
-=======
 						fmt.Sprintf("%d", perpetual.Params.IsolatedMarketMaxCumulativeInsuranceFundDeltaPerBlock),
->>>>>>> 8c3ee5ac
 					),
 				),
 			).Once().Return()
