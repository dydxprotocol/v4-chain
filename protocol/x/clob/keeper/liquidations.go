package keeper

import (
	"errors"
	"math"
	"math/big"
	"time"

	errorsmod "cosmossdk.io/errors"

	"github.com/StreamFinance-Protocol/stream-chain/protocol/dtypes"
	"github.com/StreamFinance-Protocol/stream-chain/protocol/lib"
	"github.com/StreamFinance-Protocol/stream-chain/protocol/lib/log"
	"github.com/StreamFinance-Protocol/stream-chain/protocol/lib/metrics"
	assetstypes "github.com/StreamFinance-Protocol/stream-chain/protocol/x/assets/types"
	"github.com/StreamFinance-Protocol/stream-chain/protocol/x/clob/heap"
	"github.com/StreamFinance-Protocol/stream-chain/protocol/x/clob/types"
	perpkeeper "github.com/StreamFinance-Protocol/stream-chain/protocol/x/perpetuals/keeper"
	pricestypes "github.com/StreamFinance-Protocol/stream-chain/protocol/x/prices/types"
	satypes "github.com/StreamFinance-Protocol/stream-chain/protocol/x/subaccounts/types"
	"github.com/cosmos/cosmos-sdk/telemetry"
	sdk "github.com/cosmos/cosmos-sdk/types"
)

// LiquidateSubaccountsAgainstOrderbook takes a list of subaccount IDs and liquidates them against
// the orderbook. It will liquidate as many subaccounts as possible up to the maximum number of
// liquidations per block. Subaccounts are selected with a pseudo-randomly generated offset. A slice
// of subaccounts to deleverage is returned from this function, derived from liquidation orders that
// failed to fill.
func (k Keeper) LiquidateSubaccountsAgainstOrderbook(
	ctx sdk.Context,
	subaccountIds *heap.LiquidationPriorityHeap,
) (
	subaccountsToDeleverage []heap.SubaccountToDeleverage,
	err error,
) {

	lib.AssertCheckTxMode(ctx)

	defer telemetry.MeasureSince(
		time.Now(),
		types.ModuleName,
		metrics.ClobLiquidateSubaccountsAgainstOrderbook,
		metrics.Latency,
	)

	metrics.AddSample(
		metrics.LiquidationsLiquidatableSubaccountIdsCount,
		float32(subaccountIds.Len()),
	)
	startGetLiquidationOrders := time.Now()

	if subaccountIds.Len() == 0 {
		return nil, nil
	}
	subaccountsToDeleverage, err = k.LiquidateSubaccountsAgainstOrderbookInternal(ctx, subaccountIds, heap.NewLiquidationPriorityHeap())
	if err != nil {
		return nil, err
	}

	telemetry.MeasureSince(
		startGetLiquidationOrders,
		types.ModuleName,
		metrics.LiquidateSubaccounts_PlaceLiquidations,
		metrics.Latency,
	)
	metrics.SetGaugeWithLabels(
		metrics.ClobSubaccountsRequiringDeleveragingCount,
		float32(len(subaccountsToDeleverage)),
	)

	return subaccountsToDeleverage, nil
}

// LiquidateSubaccountsAgainstOrderbookInternal is a helper function that performs the core logic of
// liquidating subaccounts against the orderbook.
func (k Keeper) LiquidateSubaccountsAgainstOrderbookInternal(
	ctx sdk.Context,
	subaccountIds *heap.LiquidationPriorityHeap,
	isolatedPositionsPriorityHeap *heap.LiquidationPriorityHeap,
) (
	subaccountsToDeleverage []heap.SubaccountToDeleverage,
	err error,
) {
	numIsolatedLiquidations := 0
	for i := 0; i < int(k.Flags.MaxLiquidationAttemptsPerBlock); i++ {

		subaccount, subaccountId := k.GetNextSubaccountToLiquidate(ctx, subaccountIds, isolatedPositionsPriorityHeap, &numIsolatedLiquidations)
		if subaccountId == nil {
			break
		}

		// will always have at least one perpetual position
		isIsolated, err := k.perpetualsKeeper.IsIsolatedPerpetual(ctx, subaccount.PerpetualPositions[0].PerpetualId)
		if err != nil {
			return nil, err
		}
		if isIsolated {
			if numIsolatedLiquidations < int(k.Flags.MaxIsolatedLiquidationAttemptsPerBlock) {
				numIsolatedLiquidations++
			} else {
				isolatedPositionsPriorityHeap.AddSubaccount(subaccountId.SubaccountId, subaccountId.Priority)
				i--
				continue
			}
		}

		// Generate a new liquidation order with the appropriate order size from the sorted subaccount ids.
		liquidationOrder, err := k.MaybeGetLiquidationOrder(ctx, subaccountId.SubaccountId)
		if err == types.ErrNoPerpetualPositionsToLiquidate {
			i--
			continue
		} else if err != nil {
			return nil, err
		}

		optimisticallyFilledQuantums, _, err := k.PlacePerpetualLiquidation(ctx, *liquidationOrder)
		// Exception for liquidation which conflicts with clob pair status. This is expected for liquidations generated
		// for subaccounts with open positions in final settlement markets.
		if err != nil {
			if !errors.Is(err, types.ErrLiquidationConflictsWithClobPairStatus) {
				return nil, err
			} else {
				i--
				continue
			}
		}

		err = k.handleLiquidationOrderPlacementResult(ctx, liquidationOrder, optimisticallyFilledQuantums, &subaccountsToDeleverage, subaccountIds)
		if err != nil {
			return nil, err
		}
	}

	return subaccountsToDeleverage, nil
}

func (k Keeper) GetNextSubaccountToLiquidate(
	ctx sdk.Context,
	subaccountIds *heap.LiquidationPriorityHeap,
	isolatedPositionsPriorityHeap *heap.LiquidationPriorityHeap,
	numIsolatedLiquidations *int,
) (
	subaccount satypes.Subaccount,
	subaccountId *heap.LiquidationPriority,
) {
	// If we have exceeded the max numIsolatedLiquidations and there are no more non-isolated subaccounts to liquidate
	if subaccountIds.Len() == 0 {
		if isolatedPositionsPriorityHeap.Len() > 0 {
			*subaccountIds = *isolatedPositionsPriorityHeap
			*isolatedPositionsPriorityHeap = *heap.NewLiquidationPriorityHeap()
			*numIsolatedLiquidations = -1000000
		} else {
			return satypes.Subaccount{}, nil
		}
	}

	subaccountId = subaccountIds.PopLowestPriority()
	subaccount = k.subaccountsKeeper.GetSubaccount(ctx, subaccountId.SubaccountId)

	return subaccount, subaccountId
}

func (k Keeper) handleLiquidationOrderPlacementResult(
	ctx sdk.Context,
	liquidationOrder *types.LiquidationOrder,
	optimisticallyFilledQuantums satypes.BaseQuantums,
	subaccountsToDeleverage *[]heap.SubaccountToDeleverage,
	subaccountIds *heap.LiquidationPriorityHeap,
) error {
	if optimisticallyFilledQuantums == 0 {
		*subaccountsToDeleverage = append(*subaccountsToDeleverage, heap.SubaccountToDeleverage{
			SubaccountId: liquidationOrder.GetSubaccountId(),
			PerpetualId:  liquidationOrder.MustGetLiquidatedPerpetualId(),
		})
		return nil
	}

	return k.insertIntoLiquidationHeapIfUnhealthy(ctx, liquidationOrder.GetSubaccountId(), subaccountIds)
}

func (k Keeper) insertIntoLiquidationHeapIfUnhealthy(
	ctx sdk.Context,
	subaccountId satypes.SubaccountId,
	subaccountIds *heap.LiquidationPriorityHeap,
) error {
	subaccount := k.subaccountsKeeper.GetSubaccount(ctx, subaccountId)
	isLiquidatable, priority, err := k.GetSubaccountPriority(ctx, subaccount)
	if err != nil {
		return err
	}

	if isLiquidatable {
		subaccountIds.AddSubaccount(subaccountId, priority)
	}

	return nil
}

func (k Keeper) GetSubaccountPriority(
	ctx sdk.Context,
	subaccount satypes.Subaccount,
) (
	isLiquidatable bool,
	priority *big.Float,
	err error,
) {

	_, marketPricesMap, perpetualsMap, liquidityTiersMap := k.FetchInformationForLiquidations(ctx)

	isLiquidatable, _, priority, err = k.GetSubaccountCollateralizationInfo(ctx, subaccount, marketPricesMap, perpetualsMap, liquidityTiersMap)

	return isLiquidatable, priority, err

}

// MaybeGetLiquidationOrder takes a subaccount ID and returns a liquidation order that can be used to
// liquidate the subaccount.
// The account is assumed to be liquidatable
func (k Keeper) MaybeGetLiquidationOrder(
	ctx sdk.Context,
	subaccountId satypes.SubaccountId,
) (
	liquidationOrder *types.LiquidationOrder,
	err error,
) {

	defer telemetry.ModuleMeasureSince(
		types.ModuleName,
		time.Now(),
		metrics.ConstructLiquidationOrder,
	)

	// The subaccount is liquidatable. Get the perpetual position and position size to liquidate.
	perpetualId, err := k.GetBestPerpetualPositionToLiquidate(ctx, subaccountId)
	if err != nil {
		return nil, err
	}

	return k.GetLiquidationOrderForPerpetual(ctx, subaccountId, perpetualId)
}

func (k Keeper) GetLiquidationOrderForPerpetual(
	ctx sdk.Context,
	subaccountId satypes.SubaccountId,
	perpetualId uint32,
) (
	liquidationOrder *types.LiquidationOrder,
	err error,
) {
	clobPair := k.mustGetClobPairForPerpetualId(ctx, perpetualId)
	orderQuantums, err := k.GetNegativePositionSize(ctx, subaccountId, perpetualId)
	if err != nil {
		return nil, err
	}
	isPositionLong := orderQuantums.Sign() == -1

	liquidationPrice, err := k.getLiquidationPrice(ctx, subaccountId, perpetualId, orderQuantums, isPositionLong, clobPair)
	if err != nil {
		return nil, err
	}

	liquidationOrder = types.NewLiquidationOrder(
		subaccountId,
		clobPair,
		!isPositionLong,
		satypes.BaseQuantums(orderQuantums.Abs(orderQuantums).Uint64()),
		liquidationPrice,
	)
	return liquidationOrder, nil
}

// PlacePerpetualLiquidation places an IOC liquidation order onto the book that results in fills of type
// `PerpetualLiquidation`. This function will return an error if attempting to place a liquidation order
// in a non-active market.
func (k Keeper) PlacePerpetualLiquidation(
	ctx sdk.Context,
	liquidationOrder types.LiquidationOrder,
) (
	orderSizeOptimisticallyFilledFromMatchingQuantums satypes.BaseQuantums,
	orderStatus types.OrderStatus,
	err error,
) {
	lib.AssertCheckTxMode(ctx)

	defer telemetry.ModuleMeasureSince(
		types.ModuleName,
		time.Now(),
		metrics.PlacePerpetualLiquidation,
	)

	if err := k.validateLiquidationAgainstClobPairStatus(ctx, liquidationOrder); err != nil {
		return 0, 0, err
	}

	orderSizeOptimisticallyFilledFromMatchingQuantums, orderStatus, offchainUpdates, err := k.MemClob.PlacePerpetualLiquidation(ctx, liquidationOrder)
	if err != nil {
		return 0, 0, err
	}

	perpetualId := liquidationOrder.MustGetLiquidatedPerpetualId()
	k.MustUpdateSubaccountPerpetualLiquidated(ctx, liquidationOrder.GetSubaccountId(), perpetualId)

	k.handleLiquidationMetrics(ctx, liquidationOrder, orderSizeOptimisticallyFilledFromMatchingQuantums, perpetualId)
	k.SendOffchainMessages(offchainUpdates, nil, metrics.SendPlacePerpetualLiquidationOffchainUpdates)
	return orderSizeOptimisticallyFilledFromMatchingQuantums, orderStatus, err
}

func (k Keeper) handleLiquidationMetrics(
	ctx sdk.Context,
	liquidationOrder types.LiquidationOrder,
	orderSizeOptimisticallyFilledFromMatchingQuantums satypes.BaseQuantums,
	perpetualId uint32,
) {

	labels := []metrics.Label{
		metrics.GetLabelForIntValue(metrics.PerpetualId, int(perpetualId)),
	}
	if liquidationOrder.IsBuy() {
		labels = append(labels, metrics.GetLabelForStringValue(metrics.OrderSide, metrics.Buy))
	} else {
		labels = append(labels, metrics.GetLabelForStringValue(metrics.OrderSide, metrics.Sell))
	}

	// Record the percent filled of the liquidation as a distribution.
	percentFilled, _ := new(big.Float).Quo(
		new(big.Float).SetUint64(orderSizeOptimisticallyFilledFromMatchingQuantums.ToUint64()),
		new(big.Float).SetUint64(liquidationOrder.GetBaseQuantums().ToUint64()),
	).Float32()

	metrics.AddSampleWithLabels(
		metrics.LiquidationsPercentFilledDistribution,
		percentFilled,
		labels...,
	)

	if orderSizeOptimisticallyFilledFromMatchingQuantums == 0 {
		labels = append(labels, metrics.GetLabelForStringValue(metrics.Status, metrics.Unfilled))
	} else if orderSizeOptimisticallyFilledFromMatchingQuantums == liquidationOrder.GetBaseQuantums() {
		labels = append(labels, metrics.GetLabelForStringValue(metrics.Status, metrics.FullyFilled))
	} else {
		labels = append(labels, metrics.GetLabelForStringValue(metrics.Status, metrics.PartiallyFilled))
	}
	// Stat the number of liquidation orders placed.
	telemetry.IncrCounterWithLabels(
		[]string{metrics.Liquidations, metrics.PlacePerpetualLiquidation, metrics.Count},
		1,
		labels,
	)

	// Stat the volume of liquidation orders placed.
	if totalQuoteQuantums, err := k.perpetualsKeeper.GetNetNotional(
		ctx,
		perpetualId,
		liquidationOrder.GetBaseQuantums().ToBigInt(),
	); err == nil {
		metrics.IncrCounterWithLabels(
			metrics.LiquidationsPlacePerpetualLiquidationQuoteQuantums,
			metrics.GetMetricValueFromBigInt(totalQuoteQuantums),
			labels...,
		)

		metrics.AddSampleWithLabels(
			metrics.LiquidationsPlacePerpetualLiquidationQuoteQuantumsDistribution,
			metrics.GetMetricValueFromBigInt(totalQuoteQuantums),
			labels...,
		)
	}
}

// IsLiquidatable returns true if the subaccount is able to be liquidated; that is,
// if-and-only-if the maintenance margin requirement is non-zero and greater than the net collateral
// of the subaccount.
// If `GetNetCollateralAndMarginRequirements` returns an error, this function will return that
// error to the caller.
func (k Keeper) IsLiquidatable(
	ctx sdk.Context,
	subaccountId satypes.SubaccountId,
) (
	bool,
	error,
) {
	bigNetCollateral,
		_,
		bigMaintenanceMargin,
		err := k.subaccountsKeeper.GetNetCollateralAndMarginRequirements(
		ctx,
		satypes.Update{SubaccountId: subaccountId},
	)
	if err != nil {
		return false, err
	}

	return CanLiquidateSubaccount(bigNetCollateral, bigMaintenanceMargin), nil
}

// CanLiquidateSubaccount returns true if a subaccount is liquidatable given its total net collateral and
// maintenance margin requirement.
//
// The subaccount is liquidatable if both of the following are true:
// - The maintenance margin requirements are greater than zero (note that they can never be negative).
// - The maintenance margin requirements are greater than the subaccount's net collateral.
//
// Note that this is a stateless function.
func CanLiquidateSubaccount(
	bigNetCollateral *big.Int,
	bigMaintenanceMargin *big.Int,
) bool {
	return bigMaintenanceMargin.Sign() > 0 && bigMaintenanceMargin.Cmp(bigNetCollateral) == 1
}

func GetHealth(
	bigNetCollateral *big.Int,
	bigMaintenanceMargin *big.Int,
) *big.Float {
	// If net collateral is less than 0, return 0
	if bigNetCollateral.Sign() < 0 {
		return big.NewFloat(0)
	}

	// If maintenance margin is less than or equal to 0, return a large number
	if bigMaintenanceMargin.Sign() <= 0 {
		return big.NewFloat(math.MaxFloat64)
	}

	// Calculate the collateral/maintenance margin ratio
	health := new(big.Float).Quo(new(big.Float).SetInt(bigNetCollateral), new(big.Float).SetInt(bigMaintenanceMargin))

	return health
}

func CalculateLiquidationPriority(
	bigTotalNetCollateral *big.Int,
	bigTotalMaintenanceMargin *big.Int,
	bigWeightedMaintenanceMargin *big.Int,
) (
	liquidationPriority *big.Float,
) {

	if bigWeightedMaintenanceMargin.Sign() <= 0 {
		return big.NewFloat(math.MaxFloat64)
	}

	health := GetHealth(bigTotalNetCollateral, bigTotalMaintenanceMargin)
	return new(big.Float).Quo(health, new(big.Float).SetInt(bigWeightedMaintenanceMargin))
}

// EnsureIsLiquidatable returns an error if the subaccount is not liquidatable.
func (k Keeper) EnsureIsLiquidatable(
	ctx sdk.Context,
	subaccountId satypes.SubaccountId,
) (
	err error,
) {
	isLiquidatable, err := k.IsLiquidatable(ctx, subaccountId)
	if err != nil {
		return err
	}
	if !isLiquidatable {
		return errorsmod.Wrapf(
			types.ErrSubaccountNotLiquidatable,
			"SubaccountId %v is not liquidatable",
			subaccountId,
		)
	}
	return nil
}

// getLiquidationPrice returns the liquidation price for a given subaccount and perpetual.
// It calculates the most aggressive price between the bankruptcy price and the fillable price.
func (k Keeper) getLiquidationPrice(
	ctx sdk.Context,
	subaccountId satypes.SubaccountId,
	perpetualId uint32,
	orderQuantums *big.Int,
	isPositionLong bool,
	clobPair types.ClobPair,
) (
	liquidationPrice types.Subticks,
	err error,
) {

	bankruptcyPriceRat, err := k.GetBankruptcyPrice(ctx, subaccountId, perpetualId, orderQuantums)
	if err != nil {
		return 0, err
	}

	fillablePriceRat, err := k.GetFillablePrice(ctx, subaccountId, perpetualId)
	if err != nil {
		return 0, err
	}

	liquidationPriceRat := GetMostAggressivePrice(bankruptcyPriceRat, fillablePriceRat, isPositionLong)
	return k.ConvertLiquidationPriceToSubticks(ctx, liquidationPriceRat, isPositionLong, clobPair), nil
}

// For a long position (isLong == true), it returns the lower price.
// For a short position (isLong == false), it returns the higher price.
func GetMostAggressivePrice(bankruptcyPriceRat *big.Rat, fillablePriceRat *big.Rat, isLong bool) (liquidationPrice *big.Rat) {
	if (isLong && bankruptcyPriceRat.Cmp(fillablePriceRat) < 0) || (!isLong && bankruptcyPriceRat.Cmp(fillablePriceRat) > 0) {
		return bankruptcyPriceRat
	}
	return fillablePriceRat
}

// GetFillablePrice returns the fillable-price of a subaccount’s position. It returns a rational
// number to avoid rounding errors.
//
// The equation for calculating the fillable price is the following:
// `(PNNV - ABR * SMMR * PMMR) / PS`, where `ABR = BA * (1 - (TNC / TMMR))`.
// To calculate this, we must first fetch the following values:
//   - PS (The perpetual position size held by the subaccount, used for calculating the
//     position net notional value and maintenance margin requirement).
//   - PNNV (position net notional value).
//   - PMMR (position maintenance margin requirement).
//   - TNC (total net collateral).
//   - TMMR (total maintenance margin requirement).
//   - BA (bankruptcy adjustment PPM).
//   - SMMR (spread to maintenance margin ratio)
func (k Keeper) GetFillablePrice(
	ctx sdk.Context,
	subaccountId satypes.SubaccountId,
	perpetualId uint32,
) (
	fillablePrice *big.Rat,
	err error,
) {

	pnnvBig, pmmrBig, tncBig, tmmrBig, ba, smmr, bigPositionSizeQuantums, err := k.getFillablePriceCalculationInputs(ctx, subaccountId, perpetualId)
	if err != nil {
		return nil, err
	}

	fillablePrice = calculateFillablePrice(
		pnnvBig,
		pmmrBig,
		tncBig,
		tmmrBig,
		ba,
		smmr,
		bigPositionSizeQuantums,
	)

	if fillablePrice.Sign() < 0 {
		panic("GetFillablePrice: Calculated fillable price is negative")
	}

	return fillablePrice, nil
}

// calculateFillablePrice calculates the fillable price for a liquidation order.
// It uses the formula: (PNNV - ABR * SMMR * PMMR) / PS
func calculateFillablePrice(
	pnnvBig *big.Int,
	pmmrBig *big.Int,
	tncBig *big.Int,
	tmmrBig *big.Int,
	ba uint32,
	smmr uint32,
	bigPositionSizeQuantums *big.Int,
) (
	fillablePrice *big.Rat,
) {
	// Calculate ABR (Adjusted Bankruptcy Rating)
	adjustedBankruptcyRating := calculateAdjustedBankruptcyRating(tncBig, tmmrBig, ba)

	// Calculate SMMR * PMMR
	maxLiquidationSpreadQuoteQuantumsRat := lib.BigRatMulPpm(new(big.Rat).SetInt(pmmrBig), smmr)

	// Calculate ABR * SMMR * PMMR
	fillablePriceOracleDeltaQuoteQuantumsRat := new(big.Rat).Mul(adjustedBankruptcyRating, maxLiquidationSpreadQuoteQuantumsRat)

	// Calculate PNNV - (ABR * SMMR * PMMR)
	pnnvRat := new(big.Rat).SetInt(pnnvBig)
	fillablePriceQuoteQuantumsRat := new(big.Rat).Sub(pnnvRat, fillablePriceOracleDeltaQuoteQuantumsRat)

	// Calculate the fillable price by dividing by PS
	return new(big.Rat).Quo(fillablePriceQuoteQuantumsRat, new(big.Rat).SetInt(bigPositionSizeQuantums))
}

// It uses the formula: ABR = BA * (1 - (TNC / TMMR))
func calculateAdjustedBankruptcyRating(
	tncBig *big.Int,
	tmmrBig *big.Int,
	ba uint32,
) (
	adjustedBankruptcyRating *big.Rat,
) {
	// Calculate TNC / TMMR
	tncDivTmmrRat := new(big.Rat).SetFrac(tncBig, tmmrBig)

	// Calculate 1 - (TNC / TMMR)
	oneMinusTncDivTmmrRat := new(big.Rat).Sub(lib.BigRat1(), tncDivTmmrRat)

	// Calculate (1 - (TNC / TMMR)) * BA
	unboundedAbrRat := lib.BigRatMulPpm(oneMinusTncDivTmmrRat, ba)

	// Bound the ABR between 0 and 1
	return lib.BigRatClamp(unboundedAbrRat, lib.BigRat0(), lib.BigRat1())
}

// getFillablePriceCalculationInputs retrieves and calculates the necessary inputs for the fillable price calculation.
func (k Keeper) getFillablePriceCalculationInputs(
	ctx sdk.Context,
	subaccountId satypes.SubaccountId,
	perpetualId uint32,
) (
	pnnvBig *big.Int,
	pmmrBig *big.Int,
	tncBig *big.Int,
	tmmrBig *big.Int,
	ba uint32,
	smmr uint32,
	bigPositionSizeQuantums *big.Int,
	err error,
) {
	bigPositionSizeQuantums = k.getPositionSize(ctx, subaccountId, perpetualId)

	if bigPositionSizeQuantums.Sign() == 0 {
		return nil, nil, nil, nil, 0, 0, nil, types.ErrInvalidPerpetualPositionSizeDelta
	}

	pnnvBig, err = k.perpetualsKeeper.GetNetCollateral(ctx, perpetualId, bigPositionSizeQuantums)
	if err != nil {
		return nil, nil, nil, nil, 0, 0, nil, err
	}

	_, pmmrBig, err = k.perpetualsKeeper.GetMarginRequirements(ctx, perpetualId, bigPositionSizeQuantums)
	if err != nil {
		return nil, nil, nil, nil, 0, 0, nil, err
	}

	tncBig, _, tmmrBig, err = k.subaccountsKeeper.GetNetCollateralAndMarginRequirements(ctx, satypes.Update{SubaccountId: subaccountId})
	if err != nil {
		return nil, nil, nil, nil, 0, 0, nil, err
	}

	// Emit metrics for negative TNC
	if tncBig.Sign() < 0 {
		k.handleMetricsForNegativeTNC(ctx, subaccountId, perpetualId, tncBig)
	}

	liquidationsConfig := k.GetLiquidationsConfig(ctx)
	ba = liquidationsConfig.FillablePriceConfig.BankruptcyAdjustmentPpm
	smmr = liquidationsConfig.FillablePriceConfig.SpreadToMaintenanceMarginRatioPpm

	return pnnvBig, pmmrBig, tncBig, tmmrBig, ba, smmr, bigPositionSizeQuantums, nil
}

// handleMetricsForNegativeTNC handles metrics and logging for cases where a subaccount has negative TNC.
func (k Keeper) handleMetricsForNegativeTNC(
	ctx sdk.Context,
	subaccountId satypes.SubaccountId,
	perpetualId uint32,
	tncBig *big.Int,
) {
	callback := metrics.PrepareCheckState
	if !ctx.IsCheckTx() && !ctx.IsReCheckTx() {
		callback = metrics.DeliverTx
	}

	metrics.IncrCounterWithLabels(
		metrics.LiquidationsLiquidationMatchNegativeTNC,
		1,
		metrics.GetLabelForIntValue(
			metrics.PerpetualId,
			int(perpetualId),
		),
		metrics.GetLabelForStringValue(
			metrics.Callback,
			callback,
		),
	)

	ctx.Logger().Info(
		"GetFillablePrice: Subaccount has negative TNC. SubaccountId: %+v, TNC: %+v",
		subaccountId,
		tncBig,
	)
}

func (k Keeper) getPositionSize(
	ctx sdk.Context,
	subaccountId satypes.SubaccountId,
	perpetualId uint32,
) (
	bigPositionSizeQuantums *big.Int,
) {
	subaccount := k.subaccountsKeeper.GetSubaccount(ctx, subaccountId)
	position, _ := subaccount.GetPerpetualPositionForId(perpetualId)
	return position.GetBigQuantums()
}

// GetBankruptcyPrice calculates the bankruptcy price for a given subaccount's position in a perpetual.
// It returns the bankruptcy price as a big.Rat.
func (k Keeper) GetBankruptcyPrice(
	ctx sdk.Context,
	subaccountId satypes.SubaccountId,
	perpetualId uint32,
	orderQuantums *big.Int,
) (
	bankruptcyPrice *big.Rat,
	err error,
) {
	bankruptcyPriceQuoteQuantums, err := k.GetBankruptcyPriceInQuoteQuantums(ctx, subaccountId, perpetualId, orderQuantums)
	if err != nil {
		return nil, err
	}

	bankruptcyPriceQuoteQuantumsRat := new(big.Rat).SetInt(bankruptcyPriceQuoteQuantums)
	bankruptcyPrice = new(big.Rat).Quo(
		bankruptcyPriceQuoteQuantumsRat,
		new(big.Rat).Neg(new(big.Rat).SetInt(orderQuantums)),
	)

	return bankruptcyPrice, nil
}

// Returns the bankruptcy-price of a subaccount’s position delta in quote quantums.
// Note that the result `deltaQuoteQuantums` is signed and always rounded towards
// positive infinity so that closing the position at the rounded bankruptcy price
// does not require any insurance fund payment.
//
// Also note that this function does not check whether the given subaccount is liquidatable,
// but validates that the provided deltaQuantums is valid with respect to the current position size.
//
// The equation for calculating the bankruptcy price is the following:
// `-DNNV - (TNC * (abs(DMMR) / TMMR))`.
// To calculate this, we must first fetch the following values:
// - DNNV (delta position net notional value).
//   - Note that this is calculated from PNNV (position net notional value) and
//     PNNVAD (position net notional value after delta).
//
// - TNC (total net collateral).
// - DMMR (delta maintenance margin requirement).
// - TMMR (total maintenance margin requirement).
func (k Keeper) GetBankruptcyPriceInQuoteQuantums(
	ctx sdk.Context,
	subaccountId satypes.SubaccountId,
	perpetualId uint32,
	deltaQuantums *big.Int,
) (
	bankruptcyPriceQuoteQuantumsBig *big.Int,
	err error,
) {

	tncBig, tmmrBig, pnnvBig, pnnvadBig, pmmrBig, pmmradBig, err := k.getBankruptcyPriceCalculationInputs(ctx, subaccountId, perpetualId, deltaQuantums)
	if err != nil {
		return nil, err
	}

	bankruptcyPriceQuoteQuantumsBig = calculateBankruptcyPrice(pnnvBig, pnnvadBig, pmmrBig, pmmradBig, tncBig, tmmrBig)

	return bankruptcyPriceQuoteQuantumsBig, nil
}

func calculateBankruptcyPrice(
	pnnvBig *big.Int,
	pnnvadBig *big.Int,
	pmmrBig *big.Int,
	pmmradBig *big.Int,
	tncBig *big.Int,
	tmmrBig *big.Int,
) (
	bankruptcyPriceQuoteQuantumsBig *big.Int,
) {

	// `DNNV = PNNVAD - PNNV`, where `PNNVAD` is the perpetual's net notional
	// with a position size of `PS + deltaQuantums`.
	// Note that we are intentionally not calculating `DNNV` from `deltaQuantums`
	// directly to avoid rounding errors.
	dnnvBig := new(big.Int).Sub(pnnvadBig, pnnvBig)

	// `DMMR = PMMRAD - PMMR`, where `PMMRAD` is the perpetual's maintenance margin requirement
	// with a position size of `PS + deltaQuantums`.
	// Note that we cannot directly calculate `DMMR` from `deltaQuantums` because the maintenance
	// margin requirement function could be non-linear.
	dmmrBig := new(big.Int).Sub(pmmradBig, pmmrBig)
	if dmmrBig.Sign() == 1 {
		panic("calculateBankruptcyPrice: DMMR is positive")
	}

	// Calculate TNC * abs(DMMR) / TMMR
	tncMulDmmrBig := new(big.Int).Mul(tncBig, new(big.Int).Abs(dmmrBig))
	// This calculation is intentionally rounded down to negative infinity to ensure the
	// final result is rounded towards positive-infinity. This works because of the following:
	// - This is the only division in the equation.
	// - This calculation is subtracted from `-DNNV` to get the final result.
	// - The dividend `TNC * abs(DMMR)` is the only number that can be negative, and `Div` uses
	//   Euclidean division so even if `TNC < 0` this will still round towards negative infinity.
	quoteQuantumsBeforeBankruptcyBig := new(big.Int).Div(tncMulDmmrBig, tmmrBig)

	// Calculate -DNNV - (TNC * abs(DMMR) / TMMR)
	return new(big.Int).Sub(new(big.Int).Neg(dnnvBig), quoteQuantumsBeforeBankruptcyBig)
}

// getBankruptcyPriceCalculationInputs retrieves and calculates the necessary inputs for the bankruptcy price calculation.
func (k Keeper) getBankruptcyPriceCalculationInputs(
	ctx sdk.Context,
	subaccountId satypes.SubaccountId,
	perpetualId uint32,
	deltaQuantums *big.Int,
) (
	tncBig *big.Int,
	tmmrBig *big.Int,
	pnnvBig *big.Int,
	pnnvadBig *big.Int,
	pmmrBig *big.Int,
	pmmradBig *big.Int,
	err error,
) {
	tncBig, _, tmmrBig, err = k.subaccountsKeeper.GetNetCollateralAndMarginRequirements(ctx, satypes.Update{SubaccountId: subaccountId})
	if err != nil {
		return nil, nil, nil, nil, nil, nil, err
	}

	bigPositionSizeQuantums, err := k.getAndValidatePositionSize(ctx, subaccountId, perpetualId, deltaQuantums)
	if err != nil {
		return nil, nil, nil, nil, nil, nil, err
	}

	pnnvBig, err = k.perpetualsKeeper.GetNetNotional(
		ctx,
		perpetualId,
		bigPositionSizeQuantums,
	)
	if err != nil {
		return nil, nil, nil, nil, nil, nil, err
	}

	pnnvadBig, err = k.perpetualsKeeper.GetNetNotional(
		ctx,
		perpetualId,
		new(big.Int).Add(bigPositionSizeQuantums, deltaQuantums),
	)
	if err != nil {
		return nil, nil, nil, nil, nil, nil, err
	}

	_, pmmrBig, err = k.perpetualsKeeper.GetMarginRequirements(ctx, perpetualId, bigPositionSizeQuantums)
	if err != nil {
		return nil, nil, nil, nil, nil, nil, err
	}

	_, pmmradBig, err = k.perpetualsKeeper.GetMarginRequirements(
		ctx,
		perpetualId,
		new(big.Int).Add(
			bigPositionSizeQuantums,
			deltaQuantums,
		),
	)
	if err != nil {
		return nil, nil, nil, nil, nil, nil, err
	}

	return tncBig, tmmrBig, pnnvBig, pnnvadBig, pmmrBig, pmmradBig, nil
}

// getAndValidatePositionSize retrieves the position size for a given subaccount and perpetual,
// and validates it against the provided delta quantums.
func (k Keeper) getAndValidatePositionSize(
	ctx sdk.Context,
	subaccountId satypes.SubaccountId,
	perpetualId uint32,
	deltaQuantums *big.Int,
) (
	bigPositionSizeQuantums *big.Int,
	err error,
) {
	bigPositionSizeQuantums = k.getPositionSize(ctx, subaccountId, perpetualId)

	// Validate that the provided deltaQuantums is valid with respect to
	// the current position size.
	if bigPositionSizeQuantums.Sign()*deltaQuantums.Sign() != -1 || bigPositionSizeQuantums.CmpAbs(deltaQuantums) == -1 {
		return nil, errorsmod.Wrapf(
			types.ErrInvalidPerpetualPositionSizeDelta,
			"Position size delta %v is invalid for %v and perpetual %v, outstanding position size is %v",
			deltaQuantums,
			subaccountId,
			perpetualId,
			bigPositionSizeQuantums,
		)
	}

	return bigPositionSizeQuantums, nil
}

func (k Keeper) GetLiquidationInsuranceFundFeeAndRemainingAvailableCollateral(
	ctx sdk.Context,
	subaccountId satypes.SubaccountId,
	perpetualId uint32,
	isBuy bool,
	fillAmount uint64,
	subticks types.Subticks,
) (
	remainingQuoteQuantumsBig *big.Int,
	insuranceFundFeeQuoteQuantums *big.Int,
	err error,
) {
	// Verify that fill amount is not zero.
	if fillAmount == 0 {
		return nil, nil, errorsmod.Wrapf(
			types.ErrInvalidQuantumsForInsuranceFundDeltaCalculation,
			"FillAmount is zero for subaccount %v and perpetual %v.",
			subaccountId,
			perpetualId,
		)
	}

	positionChangeQuoteQuantums, bankruptcyPriceInQuoteQuantums, err := k.getPositionChangeAndBankruptcyQuoteQuantums(ctx, perpetualId, subaccountId, isBuy, fillAmount, subticks)
	if err != nil {
		return nil, nil, err
	}

	// Determine the delta between the quote quantums received from closing the position and the
	// bankruptcy price in quote quantums.
	bankruptcyDeltaQuoteQuantums := new(big.Int).Sub(positionChangeQuoteQuantums, bankruptcyPriceInQuoteQuantums)

	// If the insurance fund delta is less than or equal to zero, this means the insurance fund
	// needs to cover the difference between the quote quantums received from closing the position
	// and the bankruptcy price in quote quantums.
	if bankruptcyDeltaQuoteQuantums.Sign() <= 0 {
		return big.NewInt(0), bankruptcyDeltaQuoteQuantums, nil
	}

	insuranceFundFeeQuoteQuantums = k.getMaxInsuranceFundFee(ctx, positionChangeQuoteQuantums, bankruptcyDeltaQuoteQuantums)
	remainingQuoteQuantumsBig = new(big.Int).Sub(bankruptcyDeltaQuoteQuantums, insuranceFundFeeQuoteQuantums)

	return remainingQuoteQuantumsBig, insuranceFundFeeQuoteQuantums, nil

}

func (k Keeper) getMaxInsuranceFundFee(
	ctx sdk.Context,
	positionChangeQuoteQuantums *big.Int,
	bankruptcyDeltaQuoteQuantums *big.Int,
) (
	insuranceFundFeeQuoteQuantums *big.Int,
) {

	// The insurance fund delta is positive. We must read the liquidations config from state to
	// determine the max liquidation fee this user must pay.
	liquidationsConfig := k.GetLiquidationsConfig(ctx)

	// Calculate the max liquidation fee from the magnitude of quote quantums the subaccount
	// will receive from closing this position and the max liquidation fee PPM.
	maxLiquidationFeeQuoteQuantumsBig := lib.BigIntMulPpm(
		new(big.Int).Abs(positionChangeQuoteQuantums),
		liquidationsConfig.InsuranceFundFeePpm,
	)

	// The liquidation fee paid by the user is the minimum of the max liquidation fee and the
	// leftover collateral from liquidating the position.
	return lib.BigMin(
		maxLiquidationFeeQuoteQuantumsBig,
		bankruptcyDeltaQuoteQuantums,
	)
}

func (k Keeper) getPositionChangeAndBankruptcyQuoteQuantums(
	ctx sdk.Context,
	perpetualId uint32,
	subaccountId satypes.SubaccountId,
	isBuy bool,
	fillAmount uint64,
	subticks types.Subticks,
) (
	positionChangeQuoteQuantums *big.Int,
	bankruptcyPriceInQuoteQuantums *big.Int,
	err error,
) {

	clobPair := k.mustGetClobPairForPerpetualId(ctx, perpetualId)
	liquidationOrderQuantums := new(big.Int).SetUint64(fillAmount)
	positionChangeQuoteQuantums, err = getFillQuoteQuantums(clobPair, subticks, satypes.BaseQuantums(fillAmount))
	if err != nil {
		return nil, nil, err
	}

	// If the fill is a buy, the position was a short, so we will remove from the asset struct
	if isBuy {
		positionChangeQuoteQuantums.Neg(positionChangeQuoteQuantums)
	} else {
		liquidationOrderQuantums.Neg(liquidationOrderQuantums)
	}

	bankruptcyPriceInQuoteQuantums, err = k.GetBankruptcyPriceInQuoteQuantums(ctx, subaccountId, perpetualId, liquidationOrderQuantums)
	if err != nil {
		return nil, nil, err
	}

	return positionChangeQuoteQuantums, bankruptcyPriceInQuoteQuantums, nil
}

func (k Keeper) GetValidatorAndLiquidityFee(
	ctx sdk.Context,
	remainingQuoteQuantumsBig *big.Int,
) (
	validatorFeeQuoteQuantums *big.Int,
	liquidityFeeQuoteQuantums *big.Int,
	err error,
) {

	if remainingQuoteQuantumsBig.Cmp(big.NewInt(0)) < 0 {
		return nil, nil, errorsmod.Wrapf(
			types.ErrInvalidQuantumsForInsuranceFundDeltaCalculation,
			"Remaining quote quantums %v is negative",
			remainingQuoteQuantumsBig,
		)
	}

	if remainingQuoteQuantumsBig.Cmp(big.NewInt(0)) == 0 {
		return big.NewInt(0), big.NewInt(0), nil
	}

	liquidationsConfig := k.GetLiquidationsConfig(ctx)
	validatorFeeQuoteQuantums = lib.BigIntMulPpm(remainingQuoteQuantumsBig, liquidationsConfig.ValidatorFeePpm)
	liquidityFeeQuoteQuantums = lib.BigIntMulPpm(remainingQuoteQuantumsBig, liquidationsConfig.LiquidityFeePpm)

	err = k.validateValidatorAndLiquidityFee(remainingQuoteQuantumsBig, validatorFeeQuoteQuantums, liquidityFeeQuoteQuantums)
	if err != nil {
		return nil, nil, err
	}

	return validatorFeeQuoteQuantums, liquidityFeeQuoteQuantums, nil

}

func (k Keeper) validateValidatorAndLiquidityFee(
	remainingQuoteQuantumsBig *big.Int,
	validatorFeeQuoteQuantums *big.Int,
	liquidityFeeQuoteQuantums *big.Int,
) error {

	totalFees := new(big.Int).Add(validatorFeeQuoteQuantums, liquidityFeeQuoteQuantums)
	if totalFees.Cmp(remainingQuoteQuantumsBig) > 0 {
		return errorsmod.Wrapf(
			types.ErrInvalidQuantumsForInsuranceFundDeltaCalculation,
			"Total fees %v exceed remaining quote quantums %v",
			totalFees,
			remainingQuoteQuantumsBig,
		)
	}
	return nil
}

func (k Keeper) GetBestPerpetualPositionToLiquidate(
	ctx sdk.Context,
	subaccountId satypes.SubaccountId,
) (
	perpetualId uint32,
	err error,
) {

	subaccount := k.subaccountsKeeper.GetSubaccount(ctx, subaccountId)
	subaccountLiquidationInfo := k.GetSubaccountLiquidationInfo(ctx, subaccountId)

	bestPriority := big.NewFloat(-1)
	bestPerpetualId := uint32(0)

	if len(subaccount.PerpetualPositions) == 1 {
		if subaccountLiquidationInfo.HasPerpetualBeenLiquidatedForSubaccount(subaccount.PerpetualPositions[0].PerpetualId) {
			return 0, types.ErrNoPerpetualPositionsToLiquidate
		} else {
			return subaccount.PerpetualPositions[0].PerpetualId, nil
		}
	}

	for _, position := range subaccount.PerpetualPositions {
		err := k.SimulatePriorityWithClosedPosition(ctx, subaccount, subaccountLiquidationInfo, position, bestPriority, &bestPerpetualId)
		if err != nil {
			return 0, err
		}
	}

	if bestPriority.Sign() >= 0 {
		return bestPerpetualId, nil
	}
	return 0, types.ErrNoPerpetualPositionsToLiquidate
}

func (k Keeper) SimulatePriorityWithClosedPosition(
	ctx sdk.Context,
	subaccount satypes.Subaccount,
	subaccountLiquidationInfo types.SubaccountLiquidationInfo,
	position *satypes.PerpetualPosition,
	bestPriority *big.Float,
	bestPerpetualId *uint32,
) error {

	perpetual, err := k.perpetualsKeeper.GetPerpetual(ctx, position.PerpetualId)
	if err != nil {
		return err
	}
	price, err := k.pricesKeeper.GetMarketPrice(ctx, perpetual.Params.MarketId)
	if err != nil {
		return err
	}

	if !subaccountLiquidationInfo.HasPerpetualBeenLiquidatedForSubaccount(position.PerpetualId) {
		err := k.simulatePriorityWithClosedPosition(ctx, subaccount, position, price, bestPriority, bestPerpetualId)
		if err != nil {
			return err
		}
	}
	return nil
}

func deepCopySubaccount(subaccount satypes.Subaccount) satypes.Subaccount {

	copySubaccount := satypes.Subaccount{
<<<<<<< HEAD
		Id:                 subaccount.Id,
		AssetPositions:     make([]*satypes.AssetPosition, len(subaccount.AssetPositions)),
		PerpetualPositions: make([]*satypes.PerpetualPosition, len(subaccount.PerpetualPositions)),
		MarginEnabled:      subaccount.MarginEnabled,
		AssetYieldIndex:    subaccount.AssetYieldIndex,
=======
		Id:            subaccount.Id,
		MarginEnabled: subaccount.MarginEnabled,
>>>>>>> 99676d0c
	}

	// Deep copy AssetPositions if not nil
	if subaccount.AssetPositions != nil {
		copySubaccount.AssetPositions = make([]*satypes.AssetPosition, len(subaccount.AssetPositions))
		for i, ap := range subaccount.AssetPositions {
			newAp := *ap // Dereference and copy the AssetPosition
			copySubaccount.AssetPositions[i] = &newAp
		}
	}

	// Deep copy PerpetualPositions if not nil
	if subaccount.PerpetualPositions != nil {
		copySubaccount.PerpetualPositions = make([]*satypes.PerpetualPosition, len(subaccount.PerpetualPositions))
		for i, pp := range subaccount.PerpetualPositions {
			newPp := *pp // Dereference and copy the PerpetualPosition
			copySubaccount.PerpetualPositions[i] = &newPp
		}
	}

	return copySubaccount
}

func (k Keeper) simulatePriorityWithClosedPosition(
	ctx sdk.Context,
	subaccount satypes.Subaccount,
	position *satypes.PerpetualPosition,
	price pricestypes.MarketPrice,
	bestPriority *big.Float,
	bestPerpetualId *uint32,
) error {

	closedSubaccount := deepCopySubaccount(subaccount)

	closedSubaccount, err := k.SimulateClosePerpetualPosition(ctx, closedSubaccount, position, price)
	if err != nil {
		return err
	}

	_, priority, err := k.GetSubaccountPriority(ctx, closedSubaccount)
	if err != nil {
		return err
	}

	if priority.Cmp(bestPriority) > 0 {
		*bestPriority = *priority
		*bestPerpetualId = position.PerpetualId
	}
	return nil
}

func (k Keeper) SimulateClosePerpetualPosition(
	ctx sdk.Context,
	subaccount satypes.Subaccount,
	position *satypes.PerpetualPosition,
	price pricestypes.MarketPrice,
) (
	closedSubaccount satypes.Subaccount,
	err error,
) {

	RemovePerpetualPosition(&subaccount, position.PerpetualId)

	perpetual, err := k.perpetualsKeeper.GetPerpetual(ctx, position.PerpetualId)
	if err != nil {
		return satypes.Subaccount{}, err
	}
	bigNetCollateralQuoteQuantums := perpkeeper.GetNetNotionalInQuoteQuantums(perpetual, price, position.GetBigQuantums())

	err = UpdateUSDCPosition(&subaccount, bigNetCollateralQuoteQuantums)
	if err != nil {
		return satypes.Subaccount{}, err
	}
	return subaccount, nil
}

func UpdateUSDCPosition(subaccount *satypes.Subaccount, quantumsDelta *big.Int) (err error) {

	assetPosition := subaccount.AssetPositions[0]
	if assetPosition.AssetId != assetstypes.AssetTDai.Id {
		return errors.New("first asset position must be USDC")
	}

	assetPosition.Quantums = dtypes.NewIntFromBigInt(new(big.Int).Add(assetPosition.Quantums.BigInt(), quantumsDelta))

	if assetPosition.Quantums.BigInt().Sign() == 0 {
		subaccount.AssetPositions = []*satypes.AssetPosition{}
	} else {
		subaccount.AssetPositions = []*satypes.AssetPosition{assetPosition}
	}
	return nil
}

func RemovePerpetualPosition(subaccount *satypes.Subaccount, perpetualId uint32) {
	for i, pos := range subaccount.PerpetualPositions {
		if pos.PerpetualId == perpetualId {
			// Remove the position from the slice
			subaccount.PerpetualPositions = append(
				subaccount.PerpetualPositions[:i],
				subaccount.PerpetualPositions[i+1:]...,
			)
			return
		}
	}
}

// GetNegativePositionSize returns the number of base quantums needed to liquidate
func (k Keeper) GetNegativePositionSize(
	ctx sdk.Context,
	subaccountId satypes.SubaccountId,
	perpetualId uint32,
) (
	deltaQuantums *big.Int,
	err error,
) {
	subaccount := k.subaccountsKeeper.GetSubaccount(ctx, subaccountId)
	perpetualPosition, exists := subaccount.GetPerpetualPositionForId(perpetualId)
	if !exists {
		return nil,
			errorsmod.Wrapf(
				types.ErrNoPerpetualPositionsToLiquidate,
				"SubaccountId: %v, perpetualId: %d",
				subaccount.Id,
				perpetualId,
			)
	}

	return new(big.Int).Neg(perpetualPosition.GetBigQuantums()), nil
}

func (k Keeper) GetMaxQuantumsInsuranceDelta(
	ctx sdk.Context,
	perpetualId uint32,
) (
	bigMaxQuantumsInsuranceLost *big.Int,
	err error,
) {

	bigInsuranceFundLostBlockLimit, err := k.GetInsuranceFundDeltaBlockLimit(ctx, perpetualId)
	if err != nil {
		return nil, err
	}
	bigCurrentInsuranceFundLost, err := k.GetCumulativeInsuranceFundDelta(ctx, perpetualId)
	if err != nil {
		return nil, err
	}

	if bigCurrentInsuranceFundLost.Cmp(bigInsuranceFundLostBlockLimit) > 0 {
		return nil, errorsmod.Wrapf(
			types.ErrLiquidationExceedsMaxInsuranceLost,
			"Insurance lost exceeds block limit. Current insurance lost: %v, block limit: %v",
			bigCurrentInsuranceFundLost,
			bigInsuranceFundLostBlockLimit,
		)
	}

	return new(big.Int).Sub(bigInsuranceFundLostBlockLimit, bigCurrentInsuranceFundLost), nil
}

func (k Keeper) GetInsuranceFundDeltaBlockLimit(ctx sdk.Context, perpetualId uint32) (*big.Int, error) {
	isIsolated, err := k.perpetualsKeeper.IsIsolatedPerpetual(ctx, perpetualId)
	if err != nil {
		return big.NewInt(0), err
	}

	if isIsolated {
		perpetual, err := k.perpetualsKeeper.GetPerpetual(ctx, perpetualId)
		if err != nil {
			return big.NewInt(0), err
		}
		return new(big.Int).SetUint64(perpetual.Params.IsolatedMarketMaxCumulativeInsuranceFundDeltaPerBlock), nil
	}

	return new(big.Int).SetUint64(k.GetLiquidationsConfig(ctx).MaxCumulativeInsuranceFundDelta), nil
}

// ConvertLiquidationPriceToSubticks converts the liquidation price of a liquidation order to subticks.
// The returned subticks will be rounded to the nearest tick (such that
// `subticks % clobPair.SubticksPerTick == 0`). This function will round up for sells
// that close longs, and round down for buys that close shorts.
//
// Note the returned `subticks` will be bounded (inclusive) between `clobPair.SubticksPerTick` and
// `math.MaxUint64 - math.MaxUint64 % clobPair.SubticksPerTick` (the maximum `uint64` that is a
// multiple of `clobPair.SubticksPerTick`).
//
// If we are liquidating a long position with a sell order, then we round up to the nearest
// subtick (and vice versa for liquidating shorts).
func (k Keeper) ConvertLiquidationPriceToSubticks(
	ctx sdk.Context,
	liquidationPrice *big.Rat,
	isLiquidatingLong bool,
	clobPair types.ClobPair,
) (
	subticks types.Subticks,
) {
	// The liquidation price is invalid if it is negative.
	if liquidationPrice.Sign() < 0 {
		panic("ConvertLiquidationPriceToSubticks: liquidationPrice should not be negative")
	}

	// Assuming `liquidationPrice` is in units of `quote quantums / base quantum`,  then dividing by
	// `quote quantums / (base quantum * subtick)` will give the resulting units of subticks.
	subticksRat := new(big.Rat).Quo(
		liquidationPrice,
		getQuoteQuantumsPerBaseQuantumAndSubtickRat(clobPair),
	)

	// Round the subticks to the nearest `big.Int` in the correct direction.
	roundedSubticksBig := lib.BigRatRound(subticksRat, isLiquidatingLong)

	// Ensure `roundedSubticksBig % clobPair.SubticksPerTick == 0`, rounding in the correct
	// direction if necessary.
	roundedAlignedSubticksBig := lib.BigIntRoundToMultiple(
		roundedSubticksBig,
		new(big.Int).SetUint64(uint64(clobPair.SubticksPerTick)),
		isLiquidatingLong,
	)
	return boundSubticks(roundedAlignedSubticksBig, clobPair)
}

func boundSubticks(subticksBig *big.Int, clobPair types.ClobPair) types.Subticks {

	// Bound the result between `clobPair.SubticksPerTick` and
	// `math.MaxUint64 - math.MaxUint64 % clobPair.SubticksPerTick`.
	minSubticks := uint64(clobPair.SubticksPerTick)
	maxSubticks := uint64(math.MaxUint64 - (math.MaxUint64 % uint64(clobPair.SubticksPerTick)))
	boundedSubticks := lib.BigUint64Clamp(
		subticksBig,
		minSubticks,
		maxSubticks,
	)

	// Panic if the bounded subticks is zero or is not a multiple of `clobPair.SubticksPerTick`,
	// which would indicate the rounding or clamp logic failed.
	if boundedSubticks == 0 {
		panic("boundSubticks: Bounded subticks is 0.")
	} else if boundedSubticks%uint64(clobPair.SubticksPerTick) != 0 {
		panic("boundSubticks: Bounded subticks is not a multiple of SubticksPerTick.")
	}
	return types.Subticks(boundedSubticks)
}

func getQuoteQuantumsPerBaseQuantumAndSubtickRat(
	clobPair types.ClobPair,
) (
	quoteQuantumsPerBaseQuantumAndSubtickRat *big.Rat,
) {
	exponent := clobPair.QuantumConversionExponent
	absExponentiatedValueBig := lib.BigPow10(uint64(lib.AbsInt32(exponent)))
	quoteQuantumsPerBaseQuantumAndSubtickRat = new(big.Rat).SetInt(absExponentiatedValueBig)
	// If `exponent` is negative, invert the fraction to set the result to `1 / 10^exponent`.
	if exponent < 0 {
		quoteQuantumsPerBaseQuantumAndSubtickRat.Inv(quoteQuantumsPerBaseQuantumAndSubtickRat)
	}
	return quoteQuantumsPerBaseQuantumAndSubtickRat
}

func (k Keeper) validateMatchedLiquidationAndGetFees(
	ctx sdk.Context,
	order types.MatchableOrder,
	perpetualId uint32,
	fillAmount satypes.BaseQuantums,
	makerSubticks types.Subticks,
) (
	insuranceFundDelta *big.Int,
	validatorFeeQuoteQuantums *big.Int,
	liquidityFeeQuoteQuantums *big.Int,
	err error,
) {

	remainingQuoteQuantumsBig, insuranceFundDelta, err := k.GetLiquidationInsuranceFundFeeAndRemainingAvailableCollateral(ctx, order.GetSubaccountId(), perpetualId, order.IsBuy(), fillAmount.ToUint64(), makerSubticks)
	if err != nil {
		return nil, nil, nil, err
	}

	if err := k.validateLiquidationParams(ctx, order.GetSubaccountId(), perpetualId, insuranceFundDelta); err != nil {
		return nil, nil, nil, err
	}

	validatorFeeQuoteQuantums, liquidityFeeQuoteQuantums, err = k.GetValidatorAndLiquidityFee(ctx, remainingQuoteQuantumsBig)
	if err != nil {
		return nil, nil, nil, err
	}

	return insuranceFundDelta, validatorFeeQuoteQuantums, liquidityFeeQuoteQuantums, nil
}

func (k Keeper) validateLiquidationParams(
	ctx sdk.Context,
	subaccountId satypes.SubaccountId,
	perpetualId uint32,
	insuranceFundDelta *big.Int,
) (
	err error,
) {

	err = k.EnsurePerpetualNotAlreadyLiquidated(ctx, subaccountId, perpetualId)
	if err != nil {
		return err
	}

	err = k.CheckInsuranceFundLimits(ctx, perpetualId, insuranceFundDelta)
	if err != nil {
		return err
	}

	return k.verifyInsuranceFundHasSufficientBalance(ctx, perpetualId, insuranceFundDelta)
}

func (k Keeper) EnsurePerpetualNotAlreadyLiquidated(
	ctx sdk.Context,
	subaccountId satypes.SubaccountId,
	perpetualId uint32,
) error {
	subaccountLiquidationInfo := k.GetSubaccountLiquidationInfo(ctx, subaccountId)
	if subaccountLiquidationInfo.HasPerpetualBeenLiquidatedForSubaccount(perpetualId) {
		return errorsmod.Wrapf(
			types.ErrSubaccountHasLiquidatedPerpetual,
			"Subaccount %v and perpetual %v have already been liquidated within the last block",
			subaccountId,
			perpetualId,
		)
	}
	return nil
}

func (k Keeper) CheckInsuranceFundLimits(
	ctx sdk.Context,
	perpetualId uint32,
	insuranceFundDelta *big.Int,
) error {
	if insuranceFundDelta.Sign() == -1 {

		bigMaxQuantumsInsuranceLost, err := k.GetMaxQuantumsInsuranceDelta(ctx, perpetualId)
		if err != nil {
			return err
		}
		if insuranceFundDelta.CmpAbs(bigMaxQuantumsInsuranceLost) > 0 {
			return errorsmod.Wrapf(
				types.ErrLiquidationExceedsMaxInsuranceLost,
				"Max Insurance Lost: %v, Insurance Lost: %v",
				bigMaxQuantumsInsuranceLost,
				insuranceFundDelta,
			)
		}
	}
	return nil
}

func (k Keeper) verifyInsuranceFundHasSufficientBalance(
	ctx sdk.Context,
	perpetualId uint32,
	insuranceFundDelta *big.Int,
) error {

	if !k.IsValidInsuranceFundDelta(ctx, insuranceFundDelta, perpetualId) {
		log.DebugLog(ctx, "ProcessMatches: insurance fund has insufficient balance to process the liquidation.")
		return errorsmod.Wrapf(
			types.ErrInsuranceFundHasInsufficientFunds,
			"Insurance fund delta %v",
			insuranceFundDelta.String(),
		)
	}

	return nil
}<|MERGE_RESOLUTION|>--- conflicted
+++ resolved
@@ -1110,16 +1110,9 @@
 func deepCopySubaccount(subaccount satypes.Subaccount) satypes.Subaccount {
 
 	copySubaccount := satypes.Subaccount{
-<<<<<<< HEAD
-		Id:                 subaccount.Id,
-		AssetPositions:     make([]*satypes.AssetPosition, len(subaccount.AssetPositions)),
-		PerpetualPositions: make([]*satypes.PerpetualPosition, len(subaccount.PerpetualPositions)),
-		MarginEnabled:      subaccount.MarginEnabled,
-		AssetYieldIndex:    subaccount.AssetYieldIndex,
-=======
-		Id:            subaccount.Id,
-		MarginEnabled: subaccount.MarginEnabled,
->>>>>>> 99676d0c
+		Id:              subaccount.Id,
+		MarginEnabled:   subaccount.MarginEnabled,
+		AssetYieldIndex: subaccount.AssetYieldIndex,
 	}
 
 	// Deep copy AssetPositions if not nil
