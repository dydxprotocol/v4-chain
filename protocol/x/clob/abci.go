--- conflicted
+++ resolved
@@ -195,16 +195,12 @@
 	}
 
 	// 6. Get all potentially liquidatable subaccount IDs and attempt to liquidate them.
-<<<<<<< HEAD
-	subaccountIds := keeper.DaemonLiquidationInfo.GetLiquidatableSubaccountIds()
-	if err := keeper.LiquidateSubaccountsAgainstOrderbook(ctx, subaccountIds); err != nil {
-=======
-	liquidatableSubaccountIds := daemonLiquidationInfo.GetLiquidatableSubaccountIds()
+	liquidatableSubaccountIds := keeper.DaemonLiquidationInfo.GetLiquidatableSubaccountIds()
 	subaccountsToDeleverage, err := keeper.LiquidateSubaccountsAgainstOrderbook(ctx, liquidatableSubaccountIds)
 	if err != nil {
 		panic(err)
 	}
-	subaccountPositionInfo := daemonLiquidationInfo.GetSubaccountsWithPositions()
+	subaccountPositionInfo := keeper.DaemonLiquidationInfo.GetSubaccountsWithPositions()
 	// Add subaccounts with open positions in final settlement markets to the slice of subaccounts/perps
 	// to be deleveraged.
 	subaccountsToDeleverage = append(
@@ -219,7 +215,6 @@
 	// TODO(CLOB-1052) - decouple steps 6 and 7 by using DaemonLiquidationInfo.NegativeTncSubaccounts
 	// as the input for this function.
 	if err := keeper.DeleverageSubaccounts(ctx, subaccountsToDeleverage); err != nil {
->>>>>>> 781153c7
 		panic(err)
 	}
 
