--- conflicted
+++ resolved
@@ -199,8 +199,7 @@
 	}
 
 	// 6. Get all potentially liquidatable subaccount IDs and attempt to liquidate them.
-<<<<<<< HEAD
-	subaccountIds := liquidatableSubaccountIds.GetSubaccountIds()
+	subaccountIds := daemonLiquidationInfo.GetLiquidatableSubaccountIds()
 	subaccountsToDeleverage, err := keeper.LiquidateSubaccountsAgainstOrderbook(ctx, subaccountIds)
 	if err != nil {
 		panic(err)
@@ -227,10 +226,6 @@
 
 	// 7. Deleverage subaccounts.
 	if err := keeper.DeleverageSubaccounts(ctx, subaccountsToDeleverage); err != nil {
-=======
-	subaccountIds := daemonLiquidationInfo.GetLiquidatableSubaccountIds()
-	if err := keeper.LiquidateSubaccountsAgainstOrderbook(ctx, subaccountIds); err != nil {
->>>>>>> 316473cf
 		panic(err)
 	}
 
