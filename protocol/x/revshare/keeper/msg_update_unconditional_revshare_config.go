--- conflicted
+++ resolved
@@ -29,31 +29,17 @@
 		return nil, err
 	}
 
-	affiliateTiers, err := k.affiliatesKeeper.GetAllAffiliateTiers(ctx)
-	if err != nil {
-		return nil, err
-	}
-<<<<<<< HEAD
 	lowestTakerFee := k.feetiersKeeper.GetAffiliateRefereeLowestTakerFee(ctx)
 	lowestMakerFee := k.feetiersKeeper.GetLowestMakerFee(ctx)
 
 	marketMapperRevShareParams := k.GetMarketMapperRevenueShareParams(ctx)
 	if !k.ValidateRevShareSafety(
 		ctx,
-		affiliateTiers,
 		msg.Config,
 		marketMapperRevShareParams,
 		lowestTakerFee,
 		lowestMakerFee,
 	) {
-=======
-	affiliateWhitelist, err := k.affiliatesKeeper.GetAffiliateWhitelist(ctx)
-	if err != nil {
-		return nil, err
-	}
-	marketMapperRevShareParams := k.GetMarketMapperRevenueShareParams(ctx)
-	if !k.ValidateRevShareSafety(affiliateTiers, msg.Config, marketMapperRevShareParams, affiliateWhitelist) {
->>>>>>> dde22169
 		return nil, errorsmod.Wrapf(
 			types.ErrRevShareSafetyViolation,
 			"rev share safety violation",
