--- conflicted
+++ resolved
@@ -1323,11 +1323,7 @@
 			affiliateParameters, err := affiliatesKeeper.GetAffiliateParameters(ctx)
 			require.NoError(t, err)
 
-<<<<<<< HEAD
-			revSharesForFill, err := keeper.GetAllRevShares(ctx, tc.fill, affiliateOverridesMap, &affiliateParameters)
-=======
 			revSharesForFill, err := keeper.GetAllRevShares(ctx, tc.fill, affiliateOverridesMap, affiliateParameters)
->>>>>>> 0494e404
 
 			require.NoError(t, err)
 			require.Equal(t, tc.expectedRevSharesForFill, revSharesForFill)
@@ -1427,11 +1423,7 @@
 
 			keeper.CreateNewMarketRevShare(ctx, marketId)
 
-<<<<<<< HEAD
-			_, err := keeper.GetAllRevShares(ctx, fill, map[string]bool{}, nil)
-=======
 			_, err := keeper.GetAllRevShares(ctx, fill, map[string]bool{}, affiliatetypes.AffiliateParameters{})
->>>>>>> 0494e404
 
 			require.ErrorIs(t, err, tc.expectedError)
 		})
