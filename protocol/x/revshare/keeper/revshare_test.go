--- conflicted
+++ resolved
@@ -175,19 +175,13 @@
 
 func TestValidateRevShareSafety(t *testing.T) {
 	tests := map[string]struct {
-		affiliateTiers             affiliatetypes.AffiliateTiers
 		revShareConfig             types.UnconditionalRevShareConfig
 		marketMapperRevShareParams types.MarketMapperRevenueShareParams
-<<<<<<< HEAD
 		lowestTakerFee             int32
 		lowestMakerFee             int32
-=======
-		affiliateWhitelist         affiliatetypes.AffiliateWhitelist
->>>>>>> dde22169
 		expectedValid              bool
 	}{
 		"valid rev share config": {
-			affiliateTiers: affiliatetypes.DefaultAffiliateTiers,
 			revShareConfig: types.UnconditionalRevShareConfig{
 				Configs: []types.UnconditionalRevShareConfig_RecipientConfig{
 					{
@@ -201,145 +195,32 @@
 				RevenueSharePpm: 100_000, // 10%
 				ValidDays:       0,
 			},
-<<<<<<< HEAD
 			lowestTakerFee: 350,
 			lowestMakerFee: -110,
 			expectedValid:  true,
-=======
-			affiliateWhitelist: affiliatetypes.AffiliateWhitelist{
-				Tiers: []affiliatetypes.AffiliateWhitelist_Tier{
-					{
-						Addresses:        []string{constants.AliceAccAddress.String()},
-						TakerFeeSharePpm: 100_000, // 10%
-					},
-				},
-			},
-			expectedValid: true,
->>>>>>> dde22169
-		},
-		"invalid rev share config - sum of shares > 100%": {
-			affiliateTiers: affiliatetypes.DefaultAffiliateTiers,
+		},
+		"rev share safety violation: unconditional + marketmapper > 100%": {
 			revShareConfig: types.UnconditionalRevShareConfig{
 				Configs: []types.UnconditionalRevShareConfig_RecipientConfig{
 					{
 						Address:  constants.AliceAccAddress.String(),
-						SharePpm: 100_000, // 10%
-					},
-					{
-						Address:  constants.BobAccAddress.String(),
-						SharePpm: 810_000, // 81%
+						SharePpm: 600_000, // 60%
 					},
 				},
 			},
 			marketMapperRevShareParams: types.MarketMapperRevenueShareParams{
 				Address:         constants.AliceAccAddress.String(),
-				RevenueSharePpm: 100_000, // 10%
+				RevenueSharePpm: 500_000, // 50%
 				ValidDays:       0,
 			},
-<<<<<<< HEAD
 			lowestTakerFee: 350,
 			lowestMakerFee: -110,
 			expectedValid:  false,
-=======
-			affiliateWhitelist: affiliatetypes.AffiliateWhitelist{
-				Tiers: []affiliatetypes.AffiliateWhitelist_Tier{},
-			},
-			expectedValid: false,
->>>>>>> dde22169
-		},
-		"invalid rev share config - sum of shares + highest tier share > 100%": {
-			affiliateTiers: affiliatetypes.AffiliateTiers{
-				Tiers: []affiliatetypes.AffiliateTiers_Tier{
-					{
-						ReqReferredVolumeQuoteQuantums: 0,
-						ReqStakedWholeCoins:            0,
-						TakerFeeSharePpm:               50_000, // 5%
-					},
-					{
-						ReqReferredVolumeQuoteQuantums: 1_000_000_000_000, // 1 million USDC
-						ReqStakedWholeCoins:            200,               // 200 whole coins
-						TakerFeeSharePpm:               800_000,           // 80%
-					},
-				},
-			},
-			revShareConfig: types.UnconditionalRevShareConfig{
-				Configs: []types.UnconditionalRevShareConfig_RecipientConfig{
-					{
-						Address:  constants.AliceAccAddress.String(),
-						SharePpm: 100_000, // 10%
-					},
-					{
-						Address:  constants.BobAccAddress.String(),
-						SharePpm: 100_000, // 10%
-					},
-				},
-			},
-			marketMapperRevShareParams: types.MarketMapperRevenueShareParams{
-				Address:         constants.AliceAccAddress.String(),
-				RevenueSharePpm: 100_000, // 10%
-				ValidDays:       0,
-			},
-<<<<<<< HEAD
+		},
+		"rev share safety violation: affiliate and fees": {
 			lowestTakerFee: 350,
-			lowestMakerFee: -110,
+			lowestMakerFee: -220,
 			expectedValid:  false,
-		},
-		"invalid rev share config - violates safety condition": {
-			affiliateTiers: affiliatetypes.AffiliateTiers{
-				Tiers: []affiliatetypes.AffiliateTiers_Tier{
-					{
-						ReqReferredVolumeQuoteQuantums: 0,
-						ReqStakedWholeCoins:            0,
-						TakerFeeSharePpm:               450_000, // 45%
-					},
-				},
-			},
-=======
-			affiliateWhitelist: affiliatetypes.AffiliateWhitelist{},
-			expectedValid:      false,
-		},
-		"invalid rev share config - very high whitelist tier share exceeding 100%": {
-			affiliateTiers: affiliatetypes.DefaultAffiliateTiers,
->>>>>>> dde22169
-			revShareConfig: types.UnconditionalRevShareConfig{
-				Configs: []types.UnconditionalRevShareConfig_RecipientConfig{
-					{
-						Address:  constants.AliceAccAddress.String(),
-<<<<<<< HEAD
-						SharePpm: 100_000, // 10%
-					},
-					{
-						Address:  constants.BobAccAddress.String(),
-						SharePpm: 150_000, // 15%
-=======
-						SharePpm: 200_000, // 20%
->>>>>>> dde22169
-					},
-				},
-			},
-			marketMapperRevShareParams: types.MarketMapperRevenueShareParams{
-				Address:         constants.AliceAccAddress.String(),
-<<<<<<< HEAD
-				RevenueSharePpm: 100_000, // 10%
-				ValidDays:       0,
-			},
-			lowestTakerFee: 350,
-			lowestMakerFee: -110,
-			expectedValid:  false,
-=======
-				RevenueSharePpm: 200_000, // 20%
-				ValidDays:       0,
-			},
-			affiliateWhitelist: affiliatetypes.AffiliateWhitelist{
-				Tiers: []affiliatetypes.AffiliateWhitelist_Tier{
-					{
-						Addresses:        []string{constants.AliceAccAddress.String()},
-						TakerFeeSharePpm: 700_000, // 70%
-					},
-				},
-			},
-			expectedValid: false,
->>>>>>> dde22169
 		},
 	}
 
@@ -350,19 +231,11 @@
 			k := tApp.App.RevShareKeeper
 
 			valid := k.ValidateRevShareSafety(
-<<<<<<< HEAD
 				ctx,
-				tc.affiliateTiers,
 				tc.revShareConfig,
 				tc.marketMapperRevShareParams,
 				tc.lowestTakerFee,
 				tc.lowestMakerFee,
-=======
-				tc.affiliateTiers,
-				tc.revShareConfig,
-				tc.marketMapperRevShareParams,
-				tc.affiliateWhitelist,
->>>>>>> dde22169
 			)
 			require.Equal(t, tc.expectedValid, valid)
 		})
