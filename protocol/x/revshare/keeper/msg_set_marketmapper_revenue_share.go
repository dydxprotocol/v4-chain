package keeper

import (
	"context"

	errorsmod "cosmossdk.io/errors"
	govtypes "github.com/cosmos/cosmos-sdk/x/gov/types"

	sdk "github.com/cosmos/cosmos-sdk/types"
	"github.com/dydxprotocol/v4-chain/protocol/x/revshare/types"
)

func (k msgServer) SetMarketMapperRevenueShare(
	goCtx context.Context,
	msg *types.MsgSetMarketMapperRevenueShare,
) (*types.MsgSetMarketMapperRevenueShareResponse, error) {
	ctx := sdk.UnwrapSDKContext(goCtx)

	// Check if sender is authorized to set revenue share
	if !k.HasAuthority(msg.Authority) {
		return nil, errorsmod.Wrapf(
			govtypes.ErrInvalidSigner,
			"invalid authority %s",
			msg.Authority,
		)
	}

	unconditionalRevShareConfig, err := k.GetUnconditionalRevShareConfigParams(ctx)
	if err != nil {
		return nil, err
	}
	affiliateTiers, err := k.affiliatesKeeper.GetAllAffiliateTiers(ctx)
	if err != nil {
		return nil, err
	}
<<<<<<< HEAD
	lowestTakerFeePpm := k.feetiersKeeper.GetAffiliateRefereeLowestTakerFee(ctx)
	lowestMakerFeePpm := k.feetiersKeeper.GetLowestMakerFee(ctx)
	if !k.ValidateRevShareSafety(
		ctx,
		affiliateTiers,
		unconditionalRevShareConfig,
		msg.Params,
		lowestTakerFeePpm,
		lowestMakerFeePpm,
	) {
=======
	affiliateWhitelist, err := k.affiliatesKeeper.GetAffiliateWhitelist(ctx)
	if err != nil {
		return nil, err
	}

	if !k.ValidateRevShareSafety(affiliateTiers, unconditionalRevShareConfig, msg.Params, affiliateWhitelist) {
>>>>>>> dde22169
		return nil, errorsmod.Wrapf(
			types.ErrRevShareSafetyViolation,
			"rev share safety violation",
		)
	}

	// Set market mapper revenue share
	if err := k.SetMarketMapperRevenueShareParams(ctx, msg.Params); err != nil {
		return nil, err
	}

	return &types.MsgSetMarketMapperRevenueShareResponse{}, nil
}<|MERGE_RESOLUTION|>--- conflicted
+++ resolved
@@ -29,29 +29,17 @@
 	if err != nil {
 		return nil, err
 	}
-	affiliateTiers, err := k.affiliatesKeeper.GetAllAffiliateTiers(ctx)
-	if err != nil {
-		return nil, err
-	}
-<<<<<<< HEAD
+
 	lowestTakerFeePpm := k.feetiersKeeper.GetAffiliateRefereeLowestTakerFee(ctx)
 	lowestMakerFeePpm := k.feetiersKeeper.GetLowestMakerFee(ctx)
+
 	if !k.ValidateRevShareSafety(
 		ctx,
-		affiliateTiers,
 		unconditionalRevShareConfig,
 		msg.Params,
 		lowestTakerFeePpm,
 		lowestMakerFeePpm,
 	) {
-=======
-	affiliateWhitelist, err := k.affiliatesKeeper.GetAffiliateWhitelist(ctx)
-	if err != nil {
-		return nil, err
-	}
-
-	if !k.ValidateRevShareSafety(affiliateTiers, unconditionalRevShareConfig, msg.Params, affiliateWhitelist) {
->>>>>>> dde22169
 		return nil, errorsmod.Wrapf(
 			types.ErrRevShareSafetyViolation,
 			"rev share safety violation",
