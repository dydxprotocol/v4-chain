--- conflicted
+++ resolved
@@ -171,11 +171,7 @@
 	makerFees := fill.MakerFeeQuoteQuantums
 	netFees := big.NewInt(0).Add(takerFees, makerFees)
 
-<<<<<<< HEAD
-	affiliateRevShares, affiliateFeesShared, err := k.getAffiliateRevShares(ctx, fill)
-=======
-	affiliateRevShares, err := k.getAffiliateRevShares(ctx, fill, affiliatesWhitelistMap)
->>>>>>> cee80fc7
+	affiliateRevShares, affiliateFeesShared, err := k.getAffiliateRevShares(ctx, fill, affiliatesWhitelistMap)
 	if err != nil {
 		return types.RevSharesForFill{}, err
 	}
@@ -227,12 +223,8 @@
 func (k Keeper) getAffiliateRevShares(
 	ctx sdk.Context,
 	fill clobtypes.FillForProcess,
-<<<<<<< HEAD
+	affiliatesWhitelistMap map[string]uint32,
 ) ([]types.RevShare, *big.Int, error) {
-=======
-	affiliatesWhitelistMap map[string]uint32,
-) ([]types.RevShare, error) {
->>>>>>> cee80fc7
 	takerAddr := fill.TakerAddr
 	takerFee := fill.TakerFeeQuoteQuantums
 	if fill.MonthlyRollingTakerVolumeQuantums >= types.Max30dRefereeVolumeQuantums {
