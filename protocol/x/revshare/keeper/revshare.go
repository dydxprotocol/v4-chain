--- conflicted
+++ resolved
@@ -1,7 +1,6 @@
 package keeper
 
 import (
-	"math"
 	"math/big"
 
 	errorsmod "cosmossdk.io/errors"
@@ -124,47 +123,36 @@
 	store.Set([]byte(types.UnconditionalRevShareConfigKey), unconditionalRevShareConfigBytes)
 }
 
-// ValidateRevShareSafety roughly checks if the total rev share is valid using the formula below:
-// highest_affiliate_taker_share * (lowest_taker_fee_ppm /
-// (lowest_maker_fee_ppm + lowest_taker_fee_ppm))
-// + sum(unconditional_rev_shares) + market_mapper_rev_share < 100%
-// Note: lowest_maker_fee_ppm will be negative because of maker rebates. Which
-// will always have an absolute value less than lowest_taker_fee_ppm.
+// Check two conditions to ensure rev shares are safe.
+// 1. totalUnconditionalRevSharePpm + totalMarketMapperRevSharePpm < 100%
+// 2. highestAffilliateTierRevSharePpm/lib.OneMillion - lowest_taker_fee/lowest_maker_fee < 1
 func (k Keeper) ValidateRevShareSafety(
 	ctx sdk.Context,
-	affiliateTiers affiliatetypes.AffiliateTiers,
 	unconditionalRevShareConfig types.UnconditionalRevShareConfig,
 	marketMapperRevShareParams types.MarketMapperRevenueShareParams,
-<<<<<<< HEAD
 	lowestTakerFeePpm int32,
 	lowestMakerFeePpm int32,
-=======
-	affiliateWhitelist affiliatetypes.AffiliateWhitelist,
->>>>>>> dde22169
 ) bool {
-	highestAffilliateTierRevSharePpm := uint32(0)
-	if len(affiliateTiers.Tiers) > 0 {
-		highestAffilliateTierRevSharePpm = affiliateTiers.Tiers[len(affiliateTiers.Tiers)-1].TakerFeeSharePpm
-	}
-	for _, tier := range affiliateWhitelist.Tiers {
-		if tier.TakerFeeSharePpm > highestAffilliateTierRevSharePpm {
-			highestAffilliateTierRevSharePpm = tier.TakerFeeSharePpm
-		}
-	}
+	highestAffilliateTierRevSharePpm := affiliatetypes.AffiliatesRevSharePpmCap
+
 	totalUnconditionalRevSharePpm := uint32(0)
 	for _, recipientConfig := range unconditionalRevShareConfig.Configs {
 		totalUnconditionalRevSharePpm += recipientConfig.SharePpm
 	}
 	totalMarketMapperRevSharePpm := marketMapperRevShareParams.RevenueSharePpm
 
-<<<<<<< HEAD
-	totalRevSharePpm := totalUnconditionalRevSharePpm + totalMarketMapperRevSharePpm +
-		uint32(math.Ceil(float64(highestTierRevSharePpm)*(float64(
-			lowestTakerFeePpm)/float64(lowestMakerFeePpm+lowestTakerFeePpm))))
-=======
-	totalRevSharePpm := totalUnconditionalRevSharePpm + totalMarketMapperRevSharePpm + highestAffilliateTierRevSharePpm
->>>>>>> dde22169
-	return totalRevSharePpm < lib.OneMillion
+	// return false if totalUnconditionalRevSharePpm + totalMarketMapperRevSharePpm >= 100%
+	if totalUnconditionalRevSharePpm+totalMarketMapperRevSharePpm >= lib.OneMillion {
+		return false
+	}
+
+	// taker fee can never be 0. Adding a check to ensure lowest_taker_fee is not 0
+	if lowestTakerFeePpm == 0 || int32(highestAffilliateTierRevSharePpm)*
+		lowestTakerFeePpm-lowestMakerFeePpm*int32(lib.OneMillion) > int32(lib.OneMillion)*lowestTakerFeePpm {
+		return false
+	}
+
+	return true
 }
 
 func (k Keeper) GetAllRevShares(
