package types

import errorsmod "cosmossdk.io/errors"

var (
	ErrInvalidAddress = errorsmod.Register(
		ModuleName,
		1,
		"invalid address",
	)
	ErrInvalidRevenueSharePpm = errorsmod.Register(
		ModuleName,
		2,
		"invalid revenue share ppm",
	)
	ErrMarketMapperRevShareDetailsNotFound = errorsmod.Register(
		ModuleName,
		3,
		"MarketMapperRevShareDetails not found for marketId",
	)
	ErrInvalidRevShareConfig = errorsmod.Register(
		ModuleName,
		4,
		"invalid unconditional revshare config",
	)
	ErrRevShareSafetyViolation = errorsmod.Register(
		ModuleName,
		5,
		"rev shares greater than or equal to 100%",
	)
	ErrTotalFeesSharedExceedsNetFees = errorsmod.Register(
		ModuleName,
		6,
		"total fees shared exceeds net fees",
	)
	ErrAffiliateFeesSharedGreaterThanOrEqualToNetFees = errorsmod.Register(
		ModuleName,
		7,
		"affiliate fees shared greater than or equal to net fees",
	)
	ErrOrderRouterRevShareNotFound = errorsmod.Register(
		ModuleName,
		8,
		"order router rev share not found",
	)
<<<<<<< HEAD
	ErrInvalidRequest = errorsmod.Register(
		ModuleName,
		9,
		"invalid request",
=======
	ErrEmptyRequest = errorsmod.Register(
		ModuleName,
		9,
		"empty request",
>>>>>>> 401c5945
	)
)<|MERGE_RESOLUTION|>--- conflicted
+++ resolved
@@ -43,16 +43,9 @@
 		8,
 		"order router rev share not found",
 	)
-<<<<<<< HEAD
-	ErrInvalidRequest = errorsmod.Register(
-		ModuleName,
-		9,
-		"invalid request",
-=======
 	ErrEmptyRequest = errorsmod.Register(
 		ModuleName,
 		9,
 		"empty request",
->>>>>>> 401c5945
 	)
 )