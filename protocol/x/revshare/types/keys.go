--- conflicted
+++ resolved
@@ -11,11 +11,9 @@
 
 // State
 const (
-<<<<<<< HEAD
+	// Key for MarketMapperRevenueShareParams
+	MarketMapperRevenueShareParamsKey = "MarketMapperRevenueShareParams"
+
 	// Key prefix for storing MarketMapperRevShareDetails per market
 	MarketMapperRevSharePrefix = "MarketMapperRevShare:"
-=======
-	// Key for MarketMapperRevenueShareParams
-	MarketMapperRevenueShareParamsKey = "MarketMapperRevenueShareParams"
->>>>>>> cd75f2a8
 )