package types

const (
	// 50 million USDC
<<<<<<< HEAD
	Max30dRefereeVolumeQuantums = uint64(50_000_000_000_000)
=======
	MaxReferee30dVolumeForAffiliateShareQuantums = uint64(50_000_000_000_000)
>>>>>>> cc59dd22
)<|MERGE_RESOLUTION|>--- conflicted
+++ resolved
@@ -2,9 +2,5 @@
 
 const (
 	// 50 million USDC
-<<<<<<< HEAD
-	Max30dRefereeVolumeQuantums = uint64(50_000_000_000_000)
-=======
 	MaxReferee30dVolumeForAffiliateShareQuantums = uint64(50_000_000_000_000)
->>>>>>> cc59dd22
 )