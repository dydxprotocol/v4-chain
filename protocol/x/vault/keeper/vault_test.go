package keeper_test

import (
	"math/big"
	"testing"

	"github.com/cometbft/cometbft/types"
	"github.com/dydxprotocol/v4-chain/protocol/dtypes"
	testapp "github.com/dydxprotocol/v4-chain/protocol/testutil/app"
	"github.com/dydxprotocol/v4-chain/protocol/testutil/constants"
	testutil "github.com/dydxprotocol/v4-chain/protocol/testutil/util"
	affiliatetypes "github.com/dydxprotocol/v4-chain/protocol/x/affiliates/types"
	assettypes "github.com/dydxprotocol/v4-chain/protocol/x/assets/types"
	feetierstypes "github.com/dydxprotocol/v4-chain/protocol/x/feetiers/types"
	satypes "github.com/dydxprotocol/v4-chain/protocol/x/subaccounts/types"
	vaulttypes "github.com/dydxprotocol/v4-chain/protocol/x/vault/types"
	"github.com/stretchr/testify/require"
)

func TestDecommissionNonPositiveEquityVaults(t *testing.T) {
	tests := map[string]struct {
		/* --- Setup --- */
		// Vault IDs.
		vaultIds []vaulttypes.VaultId
		// Statuses of above vaults.
		statuses []vaulttypes.VaultStatus
		// Equities of above vaults.
		equities []*big.Int

		/* --- Expectations --- */
		// Whether the vaults are decommissioned.
		decommissioned []bool
	}{
		"Decommission no vault": {
			vaultIds: []vaulttypes.VaultId{
				constants.Vault_Clob0,
				constants.Vault_Clob1,
			},
			statuses: []vaulttypes.VaultStatus{
				vaulttypes.VaultStatus_VAULT_STATUS_QUOTING,
				vaulttypes.VaultStatus_VAULT_STATUS_STAND_BY,
			},
			equities: []*big.Int{
				big.NewInt(1),
				big.NewInt(1),
			},
			decommissioned: []bool{
				false,
				false,
			},
		},
		"Decommission one vault": {
			vaultIds: []vaulttypes.VaultId{
				constants.Vault_Clob0,
				constants.Vault_Clob1,
			},
			statuses: []vaulttypes.VaultStatus{
				vaulttypes.VaultStatus_VAULT_STATUS_STAND_BY,
				vaulttypes.VaultStatus_VAULT_STATUS_DEACTIVATED,
			},
			equities: []*big.Int{
				big.NewInt(1),
				big.NewInt(0),
			},
			decommissioned: []bool{
				false,
				true, // decommissioned as vault has 0 equity and is deactivated.
			},
		},
		"Decommission two vaults": {
			vaultIds: []vaulttypes.VaultId{
				constants.Vault_Clob0,
				constants.Vault_Clob1,
				constants.Vault_Clob7,
			},
			statuses: []vaulttypes.VaultStatus{
				vaulttypes.VaultStatus_VAULT_STATUS_DEACTIVATED,
				vaulttypes.VaultStatus_VAULT_STATUS_DEACTIVATED,
				vaulttypes.VaultStatus_VAULT_STATUS_CLOSE_ONLY,
			},
			equities: []*big.Int{
				big.NewInt(0),
				big.NewInt(-1),
				big.NewInt(-1),
			},
			decommissioned: []bool{
				true,
				true,
				false, // not decommissioned (even though equity is negative) bc status is not deactivated.
			},
		},
	}
	for name, tc := range tests {
		t.Run(name, func(t *testing.T) {
			// Initialize vaults with their equities.
			tApp := testapp.NewTestAppBuilder(t).WithGenesisDocFn(func() (genesis types.GenesisDoc) {
				genesis = testapp.DefaultGenesis()
				testapp.UpdateGenesisDocWithAppStateForModule(
					&genesis,
					func(genesisState *satypes.GenesisState) {
						subaccounts := []satypes.Subaccount{}
						for i, vaultId := range tc.vaultIds {
							if tc.equities[i].Sign() != 0 {
								subaccounts = append(
									subaccounts,
									satypes.Subaccount{
										Id: vaultId.ToSubaccountId(),
										AssetPositions: []*satypes.AssetPosition{
											testutil.CreateSingleAssetPosition(
												assettypes.AssetUsdc.Id,
												tc.equities[i],
											),
										},
									},
								)
							}
						}
						genesisState.Subaccounts = subaccounts
					},
				)
				return genesis
			}).Build()
			ctx := tApp.InitChain()
			k := tApp.App.VaultKeeper

			// Set statuses of vaults and add to vault address store.
			for i, vaultId := range tc.vaultIds {
				err := k.SetVaultParams(
					ctx,
					vaultId,
					vaulttypes.VaultParams{
						Status: tc.statuses[i],
					},
				)
				require.NoError(t, err)
				k.AddVaultToAddressStore(ctx, vaultId)
			}

			// Decommission all vaults.
			k.DecommissionNonPositiveEquityVaults(ctx)

			// Check that below are deleted for decommissioned vaults only:
			// - vault params
			// - vault address (from vault address store)
			// - most recent client IDs
			for i, decommissioned := range tc.decommissioned {
				_, exists := k.GetVaultParams(ctx, tc.vaultIds[i])
				require.Equal(t, !decommissioned, exists)
				require.Equal(
					t,
					!decommissioned,
					k.IsVault(ctx, tc.vaultIds[i].ToModuleAccountAddress()),
				)
				require.Empty(
					t,
					k.GetMostRecentClientIds(ctx, tc.vaultIds[i]),
				)
			}
		})
	}
}

func TestDecommissionVault(t *testing.T) {
	tests := map[string]struct {
		/* --- Setup --- */
		// Vault ID.
		vaultId vaulttypes.VaultId
		// Whether total shares exists.
		totalSharesExists bool
		// Owners.
		owners []string
	}{
		"Total shares doesn't exist, no owners": {
			vaultId: constants.Vault_Clob0,
		},
		"Total shares exists, no owners": {
			vaultId:           constants.Vault_Clob0,
			totalSharesExists: true,
		},
		"Total shares exists, one owner": {
			vaultId:           constants.Vault_Clob1,
			totalSharesExists: true,
			owners:            []string{constants.Alice_Num0.Owner},
		},
		"Total shares exists, two owners": {
			vaultId:           constants.Vault_Clob1,
			totalSharesExists: true,
			owners: []string{
				constants.Alice_Num0.Owner,
				constants.Bob_Num0.Owner,
			},
		},
	}
	for name, tc := range tests {
		t.Run(name, func(t *testing.T) {
			tApp := testapp.NewTestAppBuilder(t).Build()
			ctx := tApp.InitChain()
			k := tApp.App.VaultKeeper

			k.AddVaultToAddressStore(ctx, tc.vaultId)
			err := k.SetVaultParams(ctx, tc.vaultId, constants.VaultParams)
			require.NoError(t, err)

			// Decommission vault.
			k.DecommissionVault(ctx, tc.vaultId)

			// Check that vault address, vault params, and most recent client IDs are deleted.
			require.False(t, k.IsVault(ctx, tc.vaultId.ToModuleAccountAddress()))
			_, exists := k.GetVaultParams(ctx, tc.vaultId)
			require.False(t, exists)
			require.Empty(t, k.GetMostRecentClientIds(ctx, tc.vaultId))
		})
	}
}

func TestAddVaultToAddressStore(t *testing.T) {
	tests := map[string]struct {
		/* --- Setup --- */
		// Vault ID.
		vaultIds []vaulttypes.VaultId
	}{
		"Add 1 vault to vault address store": {
			vaultIds: []vaulttypes.VaultId{
				constants.Vault_Clob0,
			},
		},
		"Add 2 vaults to vault address store": {
			vaultIds: []vaulttypes.VaultId{
				constants.Vault_Clob0,
				constants.Vault_Clob1,
			},
		},
	}
	for name, tc := range tests {
		t.Run(name, func(t *testing.T) {
			tApp := testapp.NewTestAppBuilder(t).Build()
			ctx := tApp.InitChain()
			k := tApp.App.VaultKeeper

			// Add vaults to vault address store.
			for _, vaultId := range tc.vaultIds {
				k.AddVaultToAddressStore(ctx, vaultId)
			}

			// Verify that vault is added to address store.
			for _, vaultId := range tc.vaultIds {
				require.True(t, k.IsVault(ctx, vaultId.ToModuleAccountAddress()))
			}
		})
	}
}

func TestVaultIsBestFeeTier(t *testing.T) {
	// Initialize genesis with a positive-equity vault and fee tiers.
	tApp := testapp.NewTestAppBuilder(t).WithGenesisDocFn(func() (genesis types.GenesisDoc) {
		genesis = testapp.DefaultGenesis()
		testapp.UpdateGenesisDocWithAppStateForModule(
			&genesis,
			func(genesisState *vaulttypes.GenesisState) {
				genesisState.Vaults = []vaulttypes.Vault{
					{
						VaultId: constants.Vault_Clob0,
						VaultParams: vaulttypes.VaultParams{
							Status: vaulttypes.VaultStatus_VAULT_STATUS_QUOTING,
						},
					},
				}
				genesisState.OperatorParams = vaulttypes.OperatorParams{
					Operator: constants.AliceAccAddress.String(),
				}
			},
		)
		testapp.UpdateGenesisDocWithAppStateForModule(
			&genesis,
			func(genesisState *satypes.GenesisState) {
				genesisState.Subaccounts = []satypes.Subaccount{
					{
						Id: constants.Vault_Clob0.ToSubaccountId(),
						AssetPositions: []*satypes.AssetPosition{
							{
								AssetId:  assettypes.AssetUsdc.Id,
								Quantums: dtypes.NewInt(1),
							},
						},
					},
					{
						Id: &vaulttypes.MegavaultMainSubaccount,
						AssetPositions: []*satypes.AssetPosition{
							{
								AssetId:  assettypes.AssetUsdc.Id,
								Quantums: dtypes.NewInt(1),
							},
						},
					},
				}
			},
		)
		testapp.UpdateGenesisDocWithAppStateForModule(
			&genesis,
			func(genesisState *feetierstypes.GenesisState) {
				genesisState.Params = feetierstypes.PerpetualFeeParams{
					Tiers: []*feetierstypes.PerpetualFeeTier{
						{
							Name:        "1",
							TakerFeePpm: 33,
							MakerFeePpm: 3,
						},
						{
							Name:                      "2",
							AbsoluteVolumeRequirement: 1_000,
							TakerFeePpm:               22,
							MakerFeePpm:               2,
						},
						{
							Name:                           "3",
							AbsoluteVolumeRequirement:      1_000_000_000,
							MakerVolumeShareRequirementPpm: 500_000,
							TakerFeePpm:                    11,
							MakerFeePpm:                    1,
						},
					},
				}
			},
		)
		return genesis
	}).Build()
	ctx := tApp.InitChain()

	vaultClob0Address := constants.Vault_Clob0.ToModuleAccountAddress()
	vaultClob1Address := constants.Vault_Clob1.ToModuleAccountAddress()
	aliceAddress := constants.AliceAccAddress.String()

	require.NoError(t, tApp.App.AffiliatesKeeper.UpdateAffiliateParameters(
		ctx,
		&affiliatetypes.MsgUpdateAffiliateParameters{
			AffiliateParameters: affiliatetypes.AffiliateParameters{
				RefereeMinimumFeeTierIdx: 2,
			},
		},
	))

	// Vault in genesis state should be in best fee tier.
<<<<<<< HEAD
	takerFee := tApp.App.FeeTiersKeeper.GetPerpetualFeePpm(ctx, vaultClob0Address, true, uint32(1))
	require.Equal(t, int32(11), takerFee)
	makerFee := tApp.App.FeeTiersKeeper.GetPerpetualFeePpm(ctx, vaultClob0Address, false, uint32(1))
	require.Equal(t, int32(1), makerFee)

	// A regular user Alice should be in worst fee tier.
	takerFee = tApp.App.FeeTiersKeeper.GetPerpetualFeePpm(ctx, aliceAddress, true, uint32(1))
	require.Equal(t, int32(33), takerFee)
	makerFee = tApp.App.FeeTiersKeeper.GetPerpetualFeePpm(ctx, aliceAddress, false, uint32(1))
=======
	takerFee := tApp.App.FeeTiersKeeper.GetPerpetualFeePpm(ctx, vaultClob0Address, true, 2)
	require.Equal(t, int32(11), takerFee)
	makerFee := tApp.App.FeeTiersKeeper.GetPerpetualFeePpm(ctx, vaultClob0Address, false, 2)
	require.Equal(t, int32(1), makerFee)

	// A regular user Alice should be in worst fee tier.
	takerFee = tApp.App.FeeTiersKeeper.GetPerpetualFeePpm(ctx, aliceAddress, true, 2)
	require.Equal(t, int32(33), takerFee)
	makerFee = tApp.App.FeeTiersKeeper.GetPerpetualFeePpm(ctx, aliceAddress, false, 2)
>>>>>>> 1b536022
	require.Equal(t, int32(3), makerFee)

	// A newly allocated-to vault should be in best fee tier.
	checkTx_AllocateToVault := testapp.MustMakeCheckTx(
		ctx,
		tApp.App,
		testapp.MustMakeCheckTxOptions{
			AccAddressForSigning: constants.AliceAccAddress.String(),
			Gas:                  constants.TestGasLimit,
			FeeAmt:               constants.TestFeeCoins_5Cents,
		},
		&vaulttypes.MsgAllocateToVault{
			Authority:     constants.AliceAccAddress.String(),
			VaultId:       constants.Vault_Clob1,
			QuoteQuantums: dtypes.NewInt(1),
		},
	)
	checkTxResp := tApp.CheckTx(checkTx_AllocateToVault)
	require.Conditionf(t, checkTxResp.IsOK, "Expected CheckTx to succeed. Response: %+v", checkTxResp)

	ctx = tApp.AdvanceToBlock(
		uint32(ctx.BlockHeight())+1,
		testapp.AdvanceToBlockOptions{},
	)
<<<<<<< HEAD
	takerFee = tApp.App.FeeTiersKeeper.GetPerpetualFeePpm(ctx, vaultClob1Address, true, uint32(1))
	require.Equal(t, int32(11), takerFee)
	makerFee = tApp.App.FeeTiersKeeper.GetPerpetualFeePpm(ctx, vaultClob1Address, false, uint32(1))
=======
	takerFee = tApp.App.FeeTiersKeeper.GetPerpetualFeePpm(ctx, vaultClob1Address, true, 2)
	require.Equal(t, int32(11), takerFee)
	makerFee = tApp.App.FeeTiersKeeper.GetPerpetualFeePpm(ctx, vaultClob1Address, false, 2)
>>>>>>> 1b536022
	require.Equal(t, int32(1), makerFee)
}

func TestGetMegavaultEquity(t *testing.T) {
	tests := map[string]struct {
		/* --- Setup --- */
		// Equity of subaccount 0 of `megavault` module account.
		megavaultSaEquity *big.Int
		// Vaults
		vaults []vaulttypes.Vault
		// Equity of each vault above.
		vaultEquities []*big.Int

		/* --- Expectations --- */
		// Expected megavault equity.
		expectedMegavaultEquity *big.Int
	}{
		"Megavault subaccount with 1 equity, One quoting vault with 1 equity": {
			megavaultSaEquity: big.NewInt(1),
			vaults: []vaulttypes.Vault{
				{
					VaultId: constants.Vault_Clob0,
					VaultParams: vaulttypes.VaultParams{
						Status: vaulttypes.VaultStatus_VAULT_STATUS_QUOTING,
					},
				},
			},
			vaultEquities: []*big.Int{
				big.NewInt(1),
			},
			expectedMegavaultEquity: big.NewInt(2),
		},
		"Megavault subaccount with 94 equity, One quoting vault with 7 equity, One quoting vault with 0 equity,": {
			megavaultSaEquity: big.NewInt(94),
			vaults: []vaulttypes.Vault{
				{
					VaultId: constants.Vault_Clob0,
					VaultParams: vaulttypes.VaultParams{
						Status: vaulttypes.VaultStatus_VAULT_STATUS_QUOTING,
					},
				},
				{
					VaultId: constants.Vault_Clob1,
					VaultParams: vaulttypes.VaultParams{
						Status: vaulttypes.VaultStatus_VAULT_STATUS_QUOTING,
					},
				},
			},
			vaultEquities: []*big.Int{
				big.NewInt(7),
				big.NewInt(0),
			},
			expectedMegavaultEquity: big.NewInt(101),
		},
		"Megavault subaccount with 0 equity, One quoting vault with 123 equity, One stand-by vault with 6789 equity,": {
			megavaultSaEquity: big.NewInt(0),
			vaults: []vaulttypes.Vault{
				{
					VaultId: constants.Vault_Clob0,
					VaultParams: vaulttypes.VaultParams{
						Status: vaulttypes.VaultStatus_VAULT_STATUS_QUOTING,
					},
				},
				{
					VaultId: constants.Vault_Clob1,
					VaultParams: vaulttypes.VaultParams{
						Status: vaulttypes.VaultStatus_VAULT_STATUS_STAND_BY,
					},
				},
			},
			vaultEquities: []*big.Int{
				big.NewInt(123),
				big.NewInt(6_789),
			},
			expectedMegavaultEquity: big.NewInt(6_912),
		},
		"Megavault subaccount with 1000 equity, One quoting vault with 345 equity, One close-only vault with -1 equity,": {
			megavaultSaEquity: big.NewInt(1_000),
			vaults: []vaulttypes.Vault{
				{
					VaultId: constants.Vault_Clob0,
					VaultParams: vaulttypes.VaultParams{
						Status: vaulttypes.VaultStatus_VAULT_STATUS_QUOTING,
					},
				},
				{
					VaultId: constants.Vault_Clob1,
					VaultParams: vaulttypes.VaultParams{
						Status: vaulttypes.VaultStatus_VAULT_STATUS_CLOSE_ONLY,
					},
				},
			},
			vaultEquities: []*big.Int{
				big.NewInt(345),
				big.NewInt(-1),
			},
			expectedMegavaultEquity: big.NewInt(1_345),
		},
		"Megavault subaccount with 1000 equity, One quoting vault with 345 equity, One deactivated vault with -5 equity,": {
			megavaultSaEquity: big.NewInt(1_000),
			vaults: []vaulttypes.Vault{
				{
					VaultId: constants.Vault_Clob0,
					VaultParams: vaulttypes.VaultParams{
						Status: vaulttypes.VaultStatus_VAULT_STATUS_QUOTING,
					},
				},
				{
					VaultId: constants.Vault_Clob1,
					VaultParams: vaulttypes.VaultParams{
						Status: vaulttypes.VaultStatus_VAULT_STATUS_DEACTIVATED,
					},
				},
			},
			vaultEquities: []*big.Int{
				big.NewInt(345),
				big.NewInt(-5),
			},
			expectedMegavaultEquity: big.NewInt(1_345), // deactivated vault is not counted.
		},
	}
	for name, tc := range tests {
		t.Run(name, func(t *testing.T) {
			tApp := testapp.NewTestAppBuilder(t).WithGenesisDocFn(func() (genesis types.GenesisDoc) {
				genesis = testapp.DefaultGenesis()
				// Initialize equities of megavault main subaccount and vaults.
				testapp.UpdateGenesisDocWithAppStateForModule(
					&genesis,
					func(genesisState *satypes.GenesisState) {
						subaccounts := []satypes.Subaccount{
							{
								Id: &vaulttypes.MegavaultMainSubaccount,
								AssetPositions: []*satypes.AssetPosition{
									testutil.CreateSingleAssetPosition(
										0,
										tc.megavaultSaEquity,
									),
								},
							},
						}
						for i, vault := range tc.vaults {
							subaccounts = append(
								subaccounts,
								satypes.Subaccount{
									Id: vault.VaultId.ToSubaccountId(),
									AssetPositions: []*satypes.AssetPosition{
										testutil.CreateSingleAssetPosition(
											0,
											tc.vaultEquities[i],
										),
									},
								},
							)
						}
						genesisState.Subaccounts = subaccounts
					},
				)
				testapp.UpdateGenesisDocWithAppStateForModule(
					&genesis,
					func(genesisState *vaulttypes.GenesisState) {
						genesisState.Vaults = tc.vaults
					},
				)
				return genesis
			}).Build()
			ctx := tApp.InitChain()
			k := tApp.App.VaultKeeper

			megavaultEquity, err := k.GetMegavaultEquity(ctx)
			require.NoError(t, err)
			require.Equal(
				t,
				tc.expectedMegavaultEquity,
				megavaultEquity,
			)
		})
	}
}<|MERGE_RESOLUTION|>--- conflicted
+++ resolved
@@ -340,27 +340,15 @@
 	))
 
 	// Vault in genesis state should be in best fee tier.
-<<<<<<< HEAD
-	takerFee := tApp.App.FeeTiersKeeper.GetPerpetualFeePpm(ctx, vaultClob0Address, true, uint32(1))
+	takerFee := tApp.App.FeeTiersKeeper.GetPerpetualFeePpm(ctx, vaultClob0Address, true, 2, uint32(1))
 	require.Equal(t, int32(11), takerFee)
-	makerFee := tApp.App.FeeTiersKeeper.GetPerpetualFeePpm(ctx, vaultClob0Address, false, uint32(1))
+	makerFee := tApp.App.FeeTiersKeeper.GetPerpetualFeePpm(ctx, vaultClob0Address, false, 2, uint32(1))
 	require.Equal(t, int32(1), makerFee)
 
 	// A regular user Alice should be in worst fee tier.
-	takerFee = tApp.App.FeeTiersKeeper.GetPerpetualFeePpm(ctx, aliceAddress, true, uint32(1))
+	takerFee = tApp.App.FeeTiersKeeper.GetPerpetualFeePpm(ctx, aliceAddress, true, 2, uint32(1))
 	require.Equal(t, int32(33), takerFee)
-	makerFee = tApp.App.FeeTiersKeeper.GetPerpetualFeePpm(ctx, aliceAddress, false, uint32(1))
-=======
-	takerFee := tApp.App.FeeTiersKeeper.GetPerpetualFeePpm(ctx, vaultClob0Address, true, 2)
-	require.Equal(t, int32(11), takerFee)
-	makerFee := tApp.App.FeeTiersKeeper.GetPerpetualFeePpm(ctx, vaultClob0Address, false, 2)
-	require.Equal(t, int32(1), makerFee)
-
-	// A regular user Alice should be in worst fee tier.
-	takerFee = tApp.App.FeeTiersKeeper.GetPerpetualFeePpm(ctx, aliceAddress, true, 2)
-	require.Equal(t, int32(33), takerFee)
-	makerFee = tApp.App.FeeTiersKeeper.GetPerpetualFeePpm(ctx, aliceAddress, false, 2)
->>>>>>> 1b536022
+	makerFee = tApp.App.FeeTiersKeeper.GetPerpetualFeePpm(ctx, aliceAddress, false, 2, uint32(1))
 	require.Equal(t, int32(3), makerFee)
 
 	// A newly allocated-to vault should be in best fee tier.
@@ -385,15 +373,9 @@
 		uint32(ctx.BlockHeight())+1,
 		testapp.AdvanceToBlockOptions{},
 	)
-<<<<<<< HEAD
-	takerFee = tApp.App.FeeTiersKeeper.GetPerpetualFeePpm(ctx, vaultClob1Address, true, uint32(1))
+	takerFee = tApp.App.FeeTiersKeeper.GetPerpetualFeePpm(ctx, vaultClob1Address, true, 2, uint32(1))
 	require.Equal(t, int32(11), takerFee)
-	makerFee = tApp.App.FeeTiersKeeper.GetPerpetualFeePpm(ctx, vaultClob1Address, false, uint32(1))
-=======
-	takerFee = tApp.App.FeeTiersKeeper.GetPerpetualFeePpm(ctx, vaultClob1Address, true, 2)
-	require.Equal(t, int32(11), takerFee)
-	makerFee = tApp.App.FeeTiersKeeper.GetPerpetualFeePpm(ctx, vaultClob1Address, false, 2)
->>>>>>> 1b536022
+	makerFee = tApp.App.FeeTiersKeeper.GetPerpetualFeePpm(ctx, vaultClob1Address, false, 2, uint32(1))
 	require.Equal(t, int32(1), makerFee)
 }
 
