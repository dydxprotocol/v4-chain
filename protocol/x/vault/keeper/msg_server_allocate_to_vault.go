--- conflicted
+++ resolved
@@ -34,13 +34,9 @@
 		return nil, types.ErrClobPairNotFound
 	}
 
-<<<<<<< HEAD
-	// If vault doesn't exist, initialize it with `STAND_BY` status and add to vault address store.
-=======
 	// If vault doesn't exist:
 	// 1. initialize params with `STAND_BY` status.
 	// 2. add vault to address store.
->>>>>>> e2727fec
 	_, exists = k.Keeper.GetVaultParams(ctx, msg.VaultId)
 	if !exists {
 		err := k.Keeper.SetVaultParams(
