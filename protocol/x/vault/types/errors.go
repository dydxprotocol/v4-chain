package types

// DONTCOVER

import errorsmod "cosmossdk.io/errors"

var (
	ErrNegativeShares = errorsmod.Register(
		ModuleName,
		1,
		"Shares are negative",
	)
	ErrClobPairNotFound = errorsmod.Register(
		ModuleName,
		2,
		"ClobPair not found",
	)
	ErrMarketParamNotFound = errorsmod.Register(
		ModuleName,
		3,
		"MarketParam not found",
	)
	ErrInvalidDepositAmount = errorsmod.Register(
		ModuleName,
		4,
		"Deposit amount is invalid",
	)
	ErrNonPositiveEquity = errorsmod.Register(
		ModuleName,
		5,
		"Equity is non-positive",
	)
	ErrZeroDenominator = errorsmod.Register(
		ModuleName,
		6,
		"Denominator is zero",
	)
	ErrNilFraction = errorsmod.Register(
		ModuleName,
		7,
		"Fraction is nil",
	)
	ErrInvalidOrderSizePctPpm = errorsmod.Register(
		ModuleName,
		8,
		"OrderSizePctPpm must be strictly greater than 0",
	)
	ErrInvalidOrderExpirationSeconds = errorsmod.Register(
		ModuleName,
		9,
		"OrderExpirationSeconds must be strictly greater than 0",
	)
	ErrInvalidSpreadMinPpm = errorsmod.Register(
		ModuleName,
		10,
		"SpreadMinPpm must be strictly greater than 0",
	)
	ErrInvalidLayers = errorsmod.Register(
		ModuleName,
		11,
		"Layers must be less than or equal to MaxUint8",
	)
	ErrZeroSharesToMint = errorsmod.Register(
		ModuleName,
		12,
		"Cannot mint zero shares",
	)
	ErrInvalidActivationThresholdQuoteQuantums = errorsmod.Register(
		ModuleName,
		13,
		"ActivationThresholdQuoteQuantums must be non-negative",
	)
	ErrInvalidOrderSize = errorsmod.Register(
		ModuleName,
		14,
		"OrderSize is invalid",
	)
	ErrInvalidOwner = errorsmod.Register(
		ModuleName,
		15,
		"Owner is invalid",
	)
	ErrMismatchedTotalAndOwnerShares = errorsmod.Register(
		ModuleName,
		16,
		"TotalShares does not match sum of OwnerShares",
	)
	ErrZeroMarketPrice = errorsmod.Register(
		ModuleName,
		17,
		"MarketPrice is zero",
	)
	ErrOrdersAndOrderIdsDiffLen = errorsmod.Register(
		ModuleName,
		18,
		"Orders and OrderIds must have the same length",
	)
	ErrUnspecifiedVaultStatus = errorsmod.Register(
		ModuleName,
		19,
		"VaultStatus is unspecified",
	)
	ErrVaultParamsNotFound = errorsmod.Register(
		ModuleName,
		20,
		"VaultParams not found",
	)
	ErrEmptyOwnerAddress = errorsmod.Register(
		ModuleName,
		21,
		"Empty owner address",
	)
	ErrOwnerNotFound = errorsmod.Register(
		ModuleName,
		22,
		"Owner not found",
	)
	ErrLockedSharesExceedsOwnerShares = errorsmod.Register(
		ModuleName,
		23,
		"Locked shares exceeds owner shares",
	)
<<<<<<< HEAD
	ErrInvalidSkewFactor = errorsmod.Register(
		ModuleName,
		24,
		"Skew factor times order_size_pct must be less than 2 to avoid skewing over the spread",
=======
	ErrEmptyOperator = errorsmod.Register(
		ModuleName,
		24,
		"Empty operator address",
	)
	ErrInvalidSharesToWithdraw = errorsmod.Register(
		ModuleName,
		25,
		"Shares to withdraw must be positive and less than or equal to total shares",
	)
	ErrInvalidAuthority = errorsmod.Register(
		ModuleName,
		26,
		"Authority must be a module authority or operator",
>>>>>>> 486b2651
	)
)<|MERGE_RESOLUTION|>--- conflicted
+++ resolved
@@ -120,12 +120,6 @@
 		23,
 		"Locked shares exceeds owner shares",
 	)
-<<<<<<< HEAD
-	ErrInvalidSkewFactor = errorsmod.Register(
-		ModuleName,
-		24,
-		"Skew factor times order_size_pct must be less than 2 to avoid skewing over the spread",
-=======
 	ErrEmptyOperator = errorsmod.Register(
 		ModuleName,
 		24,
@@ -140,6 +134,9 @@
 		ModuleName,
 		26,
 		"Authority must be a module authority or operator",
->>>>>>> 486b2651
 	)
+  ErrInvalidSkewFactor = errorsmod.Register(
+		ModuleName,
+		27,
+		"Skew factor times order_size_pct must be less than 2 to avoid skewing over the spread",
 )