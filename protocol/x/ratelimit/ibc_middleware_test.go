--- conflicted
+++ resolved
@@ -1,10 +1,7 @@
 package ratelimit_test
 
 import (
-<<<<<<< HEAD
-=======
 	"strconv"
->>>>>>> 866b05e7
 	"testing"
 	"time"
 
