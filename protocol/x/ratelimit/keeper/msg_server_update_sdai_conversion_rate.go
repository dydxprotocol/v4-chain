--- conflicted
+++ resolved
@@ -47,24 +47,20 @@
 				)
 			}
 
-			if !initialized {
-				k.SetAssetYieldIndex(ctx, new(big.Rat).SetInt64(0))
-			}
+			if bigConversionRate.Cmp(conversionRate) == 0 {
 
-			k.SetSDAIPrice(ctx, conversionRate)
+				if !initialized {
+					k.SetAssetYieldIndex(ctx, new(big.Rat).SetInt64(0))
+				}
 
-<<<<<<< HEAD
+				k.SetSDAIPrice(ctx, conversionRate)
+
 				err = k.MintNewTDaiAndSetNewYieldIndex(ctx)
 				if err != nil {
 					return &types.MsgUpdateSDAIConversionRateResponse{}, err
 				}
-=======
-			k.MintNewTDaiAndSetNewYieldIndex(ctx)
->>>>>>> 5168ceb1
-
-			return &types.MsgUpdateSDAIConversionRateResponse{}, nil
+			}
 		}
-
 	}
 
 	return nil, errorsmod.Wrap(
