--- conflicted
+++ resolved
@@ -130,34 +130,6 @@
 	// If subaccount does exist in state, unmarshall and return the value.
 	k.cdc.MustUnmarshal(b, &val)
 	return val
-}
-
-func (k Keeper) GetStreamSubaccountUpdate(
-	ctx sdk.Context,
-	id types.SubaccountId,
-) (val types.StreamSubaccountUpdate) {
-	subaccount := k.GetSubaccount(ctx, id)
-	assetPositions := make([]*types.SubaccountAssetPosition, len(subaccount.AssetPositions))
-	for i, ap := range subaccount.AssetPositions {
-		assetPositions[i] = &types.SubaccountAssetPosition{
-			AssetId:  ap.AssetId,
-			Quantums: ap.Quantums.BigInt().Uint64(),
-		}
-	}
-	perpetualPositions := make([]*types.SubaccountPerpetualPosition, len(subaccount.PerpetualPositions))
-	for i, pp := range subaccount.PerpetualPositions {
-		perpetualPositions[i] = &types.SubaccountPerpetualPosition{
-			PerpetualId: pp.PerpetualId,
-			Quantums:    pp.Quantums.BigInt().Uint64(),
-		}
-	}
-
-	return types.StreamSubaccountUpdate{
-		SubaccountId:              &id,
-		UpdatedAssetPositions:     assetPositions,
-		UpdatedPerpetualPositions: perpetualPositions,
-		Snapshot:                  true,
-	}
 }
 
 // GetAllSubaccount returns all subaccount.
@@ -441,15 +413,6 @@
 
 		// if GRPC streaming is on, emit a generated subaccount update to stream.
 		if streamingManager := k.GetFullNodeStreamingManager(); streamingManager.Enabled() {
-<<<<<<< HEAD
-			subaccountUpdate := GenerateStreamSubaccountUpdate(u, fundingPayments)
-			k.SendSubaccountUpdates(
-				ctx,
-				[]types.StreamSubaccountUpdate{
-					subaccountUpdate,
-				},
-			)
-=======
 			if k.GetFullNodeStreamingManager().TracksSubaccountId(*u.SettledSubaccount.Id) {
 				subaccountUpdate := GenerateStreamSubaccountUpdate(u, fundingPayments)
 				k.SendSubaccountUpdates(
@@ -459,7 +422,6 @@
 					},
 				)
 			}
->>>>>>> 021e4e38
 		}
 
 		// Emit an event indicating a funding payment was paid / received for each settled funding
