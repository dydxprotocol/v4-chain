--- conflicted
+++ resolved
@@ -659,13 +659,8 @@
 		return nil, errors.New("could not convert the subaccount yield index to big.Rat")
 	}
 
-<<<<<<< HEAD
 	if generalYieldIndex.Cmp(currentYieldIndex) < 0 {
 		return nil, errors.New("general yield index is less than the current yield index")
-=======
-	if currentYieldIndex.Cmp(big.NewRat(0, 1)) == 0 {
-		return big.NewInt(0), nil
->>>>>>> f270ea8e
 	}
 
 	yieldIndexDifference := new(big.Rat).Sub(generalYieldIndex, currentYieldIndex)
@@ -710,17 +705,9 @@
 		return nil, errors.New("could not convert yield index of perp position to big.Rat")
 	}
 
-<<<<<<< HEAD
 	if generalYieldIndex.Cmp(currentYieldIndex) < 0 {
 		return nil, errors.New("general yield index is less than the current yield index")
 	}
-
-	yieldIndexDifference := new(big.Rat).Sub(generalYieldIndex, currentYieldIndex)
-=======
-	if currentYieldIndex.Cmp(big.NewRat(0, 1)) == 0 {
-		return big.NewInt(0), nil
-	}
->>>>>>> f270ea8e
 
 	yieldIndexDifference := new(big.Rat).Sub(generalYieldIndex, currentYieldIndex)
 	perpAmount := new(big.Rat).SetInt(perpPosition.GetBigQuantums())
