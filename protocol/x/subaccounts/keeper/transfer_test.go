--- conflicted
+++ resolved
@@ -1532,11 +1532,8 @@
 				tc.perpetual.Params.DefaultFundingPpm,
 				tc.perpetual.Params.LiquidityTier,
 				tc.perpetual.Params.MarketType,
-<<<<<<< HEAD
+				tc.perpetual.Params.DangerIndexPpm,
 				tc.perpetual.YieldIndex,
-=======
-				tc.perpetual.Params.DangerIndexPpm,
->>>>>>> 17fc528a
 			)
 			require.NoError(t, err)
 
