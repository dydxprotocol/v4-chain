package keeper_test

import (
	"math"
	"math/big"
	"strconv"
	"testing"

	sdkmath "cosmossdk.io/math"
	authtypes "github.com/cosmos/cosmos-sdk/x/auth/types"
	"github.com/dydxprotocol/v4-chain/protocol/lib"

	sdk "github.com/cosmos/cosmos-sdk/types"
	sdkerrors "github.com/cosmos/cosmos-sdk/types/errors"
	"github.com/dydxprotocol/v4-chain/protocol/dtypes"
	indexerevents "github.com/dydxprotocol/v4-chain/protocol/indexer/events"
	bank_testutil "github.com/dydxprotocol/v4-chain/protocol/testutil/bank"
	big_testutil "github.com/dydxprotocol/v4-chain/protocol/testutil/big"
	"github.com/dydxprotocol/v4-chain/protocol/testutil/constants"
	keepertest "github.com/dydxprotocol/v4-chain/protocol/testutil/keeper"
	"github.com/dydxprotocol/v4-chain/protocol/testutil/nullify"
	perptest "github.com/dydxprotocol/v4-chain/protocol/testutil/perpetuals"
	pricestest "github.com/dydxprotocol/v4-chain/protocol/testutil/prices"
	testutil "github.com/dydxprotocol/v4-chain/protocol/testutil/util"
	asstypes "github.com/dydxprotocol/v4-chain/protocol/x/assets/types"
	perptypes "github.com/dydxprotocol/v4-chain/protocol/x/perpetuals/types"
	pricestypes "github.com/dydxprotocol/v4-chain/protocol/x/prices/types"
	"github.com/dydxprotocol/v4-chain/protocol/x/subaccounts/keeper"
	"github.com/dydxprotocol/v4-chain/protocol/x/subaccounts/types"
	"github.com/stretchr/testify/require"
)

// Prevent strconv unused error
var _ = strconv.IntSize

func createNSubaccount(keeper *keeper.Keeper, ctx sdk.Context, n int, usdcBalance *big.Int) []types.Subaccount {
	items := make([]types.Subaccount, n)
	for i := range items {
		items[i].Id = &types.SubaccountId{
			Owner:  strconv.Itoa(i),
			Number: uint32(i),
		}
		items[i].AssetPositions = testutil.CreateUsdcAssetPositions(usdcBalance)

		keeper.SetSubaccount(ctx, items[i])
	}
	return items
}

// assertSubaccountUpdateEventsNotInIndexerBlock checks that no subaccount update events were
// included in the Indexer block kafka message
func assertSubaccountUpdateEventsNotInIndexerBlock(
	t *testing.T,
	k *keeper.Keeper,
	ctx sdk.Context,
) {
	subaccountUpdates := keepertest.GetSubaccountUpdateEventsFromIndexerBlock(ctx, k)
	require.Empty(t, subaccountUpdates)
}

// assertSubaccountUpdateEventsInIndexerBlock checks that the correct subaccount update events were
// included in the Indexer block kafka message, given details of the updates applied,
// the expected return values of the update subaccount function.
func assertSubaccountUpdateEventsInIndexerBlock(
	t *testing.T,
	k *keeper.Keeper,
	ctx sdk.Context,
	expectedErr error,
	expectedSuccess bool,
	updates []types.Update,
	expectedSuccessPerUpdates []types.UpdateResult,
	expectedUpdatedPerpetualPositions map[types.SubaccountId][]*types.PerpetualPosition,
	expectedSubaccoundIdToFundingPayments map[types.SubaccountId]map[uint32]dtypes.SerializableInt,
	expectedUpdatedAssetPositions map[types.SubaccountId][]*types.AssetPosition,
) {
	subaccountUpdates := keepertest.GetSubaccountUpdateEventsFromIndexerBlock(ctx, k)

	// No subaccount update events included in the case of an error or failure to update subaccounts.
	if expectedErr != nil || !expectedSuccess {
		require.Empty(t, subaccountUpdates)
		return
	}

	numSuccessfulUpdates := 0
	for idx := range updates {
		updateResult := expectedSuccessPerUpdates[idx]
		if updateResult != types.Success {
			continue
		}
		numSuccessfulUpdates += 1
	}

	// There should be exactly as many subaccount update events included as there were successful
	// subaccount updates.
	require.Len(t, subaccountUpdates, numSuccessfulUpdates)

	// For each update, verify that the expected SubaccountUpdateEvent is emitted.
	for _, update := range updates {
		expectedSubaccountUpdateEvent := indexerevents.NewSubaccountUpdateEvent(
			&update.SubaccountId,
			expectedUpdatedPerpetualPositions[update.SubaccountId],
			expectedUpdatedAssetPositions[update.SubaccountId],
			expectedSubaccoundIdToFundingPayments[update.SubaccountId],
		)

		for _, gotUpdate := range subaccountUpdates {
			if gotUpdate.SubaccountId.Owner == expectedSubaccountUpdateEvent.SubaccountId.Owner &&
				gotUpdate.SubaccountId.Number == expectedSubaccountUpdateEvent.SubaccountId.Number {
				require.Equal(t,
					expectedSubaccountUpdateEvent,
					gotUpdate,
				)
			}
		}
	}
}

func TestGetCollateralPool(t *testing.T) {
	tests := map[string]struct {
		// state
		perpetuals         []perptypes.Perpetual
		perpetualPositions []*types.PerpetualPosition

		expectedAddress sdk.AccAddress
	}{
		"collateral pool with cross margin markets": {
			perpetuals: []perptypes.Perpetual{
				constants.BtcUsd_SmallMarginRequirement,
			},
			perpetualPositions: []*types.PerpetualPosition{
				&constants.PerpetualPosition_OneBTCLong,
			},
			expectedAddress: authtypes.NewModuleAddress(types.ModuleName),
		},
		"collateral pool with isolated margin markets": {
			perpetuals: []perptypes.Perpetual{
				constants.IsoUsd_IsolatedMarket,
			},
			perpetualPositions: []*types.PerpetualPosition{
				{
					PerpetualId: constants.IsoUsd_IsolatedMarket.GetId(),
					Quantums:    dtypes.NewInt(100_000_000),
				},
			},
			expectedAddress: authtypes.NewModuleAddress(
				types.ModuleName + ":" + lib.UintToString(constants.IsoUsd_IsolatedMarket.GetId()),
			),
		},
		"collateral pool with no positions": {
			perpetualPositions: make([]*types.PerpetualPosition, 0),
			expectedAddress:    authtypes.NewModuleAddress(types.ModuleName),
		},
	}
	for name, tc := range tests {
		t.Run(
			name, func(t *testing.T) {
<<<<<<< HEAD
				ctx, keeper, pricesKeeper, perpetualsKeeper, _, _, assetsKeeper, _, _, _ := testutil.SubaccountsKeepers(
=======
				ctx, keeper, pricesKeeper, perpetualsKeeper, _, _, assetsKeeper, _, _ := keepertest.SubaccountsKeepers(
>>>>>>> 75829b30
					t,
					true,
				)

				keepertest.CreateTestMarkets(t, ctx, pricesKeeper)
				keepertest.CreateTestLiquidityTiers(t, ctx, perpetualsKeeper)

				require.NoError(t, keepertest.CreateUsdcAsset(ctx, assetsKeeper))
				for _, p := range tc.perpetuals {
					_, err := perpetualsKeeper.CreatePerpetual(
						ctx,
						p.Params.Id,
						p.Params.Ticker,
						p.Params.MarketId,
						p.Params.AtomicResolution,
						p.Params.DefaultFundingPpm,
						p.Params.LiquidityTier,
						p.Params.MarketType,
					)
					require.NoError(t, err)
				}

				subaccount := createNSubaccount(keeper, ctx, 1, big.NewInt(1_000))[0]
				subaccount.PerpetualPositions = tc.perpetualPositions
				keeper.SetSubaccount(ctx, subaccount)
				collateralPoolAddr, err := keeper.GetCollateralPoolForSubaccount(ctx, *subaccount.Id)
				require.NoError(t, err)
				require.Equal(t, tc.expectedAddress, collateralPoolAddr)
			},
		)
	}
}

func TestSubaccountGet(t *testing.T) {
<<<<<<< HEAD
	ctx, keeper, _, _, _, _, _, _, _, _ := testutil.SubaccountsKeepers(t, true)
=======
	ctx, keeper, _, _, _, _, _, _, _ := keepertest.SubaccountsKeepers(t, true)
>>>>>>> 75829b30
	items := createNSubaccount(keeper, ctx, 10, big.NewInt(1_000))
	for _, item := range items {
		rst := keeper.GetSubaccount(ctx,
			*item.Id,
		)
		require.Equal(t,
			nullify.Fill(&item), //nolint:staticcheck
			nullify.Fill(&rst),  //nolint:staticcheck
		)
	}
}

func TestSubaccountSet_Empty(t *testing.T) {
<<<<<<< HEAD
	ctx, keeper, _, _, _, _, _, _, _, _ := testutil.SubaccountsKeepers(t, true)
=======
	ctx, keeper, _, _, _, _, _, _, _ := keepertest.SubaccountsKeepers(t, true)
>>>>>>> 75829b30
	keeper.SetSubaccount(ctx, types.Subaccount{
		Id: &constants.Alice_Num0,
	})

	require.Len(t, keeper.GetAllSubaccount(ctx), 0)

	keeper.SetSubaccount(ctx, types.Subaccount{
		Id:             &constants.Alice_Num0,
		AssetPositions: testutil.CreateUsdcAssetPositions(big.NewInt(1_000)),
	})
	keeper.SetSubaccount(ctx, types.Subaccount{
		Id: &constants.Alice_Num0,
	})
	require.Len(t, keeper.GetAllSubaccount(ctx), 0)
}

func TestSubaccountGetNonExistent(t *testing.T) {
<<<<<<< HEAD
	ctx, keeper, _, _, _, _, _, _, _, _ := testutil.SubaccountsKeepers(t, true)
=======
	ctx, keeper, _, _, _, _, _, _, _ := keepertest.SubaccountsKeepers(t, true)
>>>>>>> 75829b30
	id := types.SubaccountId{
		Owner:  "non-existent",
		Number: uint32(123),
	}
	acct := keeper.GetSubaccount(ctx, id)
	require.Equal(t, &id, acct.Id)
	require.Equal(t, new(big.Int), acct.GetUsdcPosition())
	require.Empty(t, acct.AssetPositions)
	require.Empty(t, acct.PerpetualPositions)
	require.False(t, acct.MarginEnabled)
}

func TestGetAllSubaccount(t *testing.T) {
<<<<<<< HEAD
	ctx, keeper, _, _, _, _, _, _, _, _ := testutil.SubaccountsKeepers(t, true)
=======
	ctx, keeper, _, _, _, _, _, _, _ := keepertest.SubaccountsKeepers(t, true)
>>>>>>> 75829b30
	items := createNSubaccount(keeper, ctx, 10, big.NewInt(1_000))
	require.Equal(
		t,
		items,
		keeper.GetAllSubaccount(ctx),
	)
}

func TestForEachSubaccount(t *testing.T) {
	tests := map[string]struct {
		numSubaccountsInState int
		iterationCount        int
	}{
		"No subaccounts in state": {
			numSubaccountsInState: 0,
			iterationCount:        0,
		},
		"one subaccount in state, one iteration": {
			numSubaccountsInState: 1,
			iterationCount:        1,
		},
		"two subaccount in state, one iteration": {
			numSubaccountsInState: 2,
			iterationCount:        1,
		},
		"ten subaccount in state, one iteration": {
			numSubaccountsInState: 10,
			iterationCount:        1,
		},
		"ten subaccount in state, partial iteration": {
			numSubaccountsInState: 10,
			iterationCount:        8,
		},
		"ten subaccount in state, full iteration": {
			numSubaccountsInState: 10,
			iterationCount:        10,
		},
	}
	for name, tc := range tests {
		t.Run(name, func(t *testing.T) {
<<<<<<< HEAD
			ctx, keeper, _, _, _, _, _, _, _, _ := testutil.SubaccountsKeepers(t, true)
=======
			ctx, keeper, _, _, _, _, _, _, _ := keepertest.SubaccountsKeepers(t, true)
>>>>>>> 75829b30
			items := createNSubaccount(keeper, ctx, tc.numSubaccountsInState, big.NewInt(1_000))
			collectedSubaccounts := make([]types.Subaccount, 0)
			i := 0
			keeper.ForEachSubaccount(ctx, func(subaccount types.Subaccount) bool {
				i++
				collectedSubaccounts = append(collectedSubaccounts, subaccount)
				return i == tc.iterationCount
			})
			require.Equal(
				t,
				items[:tc.iterationCount],
				collectedSubaccounts,
			)
		})
	}
}

func TestUpdateSubaccounts(t *testing.T) {
	// default subaccount id, the first subaccount id generated when calling createNSubaccount
	defaultSubaccountId := types.SubaccountId{
		Owner:  "0",
		Number: 0,
	}

	tests := map[string]struct {
		// state
		perpetuals        []perptypes.Perpetual
		newFundingIndices []*big.Int // 1:1 mapped to perpetuals list
		assets            []*asstypes.Asset
		marketParamPrices []pricestypes.MarketParamPrice
		// If not specified, default to `CollatCheck`
		updateType                types.UpdateType
		additionalTestSubaccounts []types.Subaccount

		// subaccount state
		perpetualPositions []*types.PerpetualPosition
		assetPositions     []*types.AssetPosition

		// collateral pool state
		collateralPoolUsdcBalances map[string]int64

		// updates
		updates []types.Update

		// expectations
		expectedCollateralPoolUsdcBalances map[string]int64
		expectedQuoteBalance               *big.Int
		expectedPerpetualPositions         []*types.PerpetualPosition
		expectedAssetPositions             []*types.AssetPosition
		expectedSuccess                    bool
		expectedSuccessPerUpdate           []types.UpdateResult
		expectedErr                        error
		// List of expected open interest.
		// If not specified, this means OI is default value.
		expectedOpenInterest map[uint32]*big.Int

		// Only contains the updated perpetual positions, to assert against the events included.
		expectedUpdatedPerpetualPositions     map[types.SubaccountId][]*types.PerpetualPosition
		expectedSubaccountIdToFundingPayments map[types.SubaccountId]map[uint32]dtypes.SerializableInt
		expectedUpdatedAssetPositions         map[types.SubaccountId][]*types.AssetPosition
		msgSenderEnabled                      bool
	}{
		"one update to USDC asset position": {
			expectedQuoteBalance:     big.NewInt(100),
			expectedSuccess:          true,
			expectedSuccessPerUpdate: []types.UpdateResult{types.Success},
			updates: []types.Update{
				{
					AssetUpdates: testutil.CreateUsdcAssetUpdates(big.NewInt(100)),
				},
			},
			expectedAssetPositions: []*types.AssetPosition{
				{
					AssetId:  uint32(0),
					Quantums: dtypes.NewInt(100), // 100 USDC
				},
			},
			expectedUpdatedAssetPositions: map[types.SubaccountId][]*types.AssetPosition{
				defaultSubaccountId: {
					{
						AssetId:  uint32(0),
						Quantums: dtypes.NewInt(100), // 100 USDC
					},
				},
			},
			msgSenderEnabled: true,
		},
		"one negative update to USDC asset position": {
			expectedQuoteBalance:     big.NewInt(-100),
			expectedSuccess:          true,
			expectedSuccessPerUpdate: []types.UpdateResult{types.Success},
			perpetuals: []perptypes.Perpetual{
				constants.BtcUsd_SmallMarginRequirement,
			},
			perpetualPositions: []*types.PerpetualPosition{
				&constants.PerpetualPosition_OneBTCLong,
			},
			expectedPerpetualPositions: []*types.PerpetualPosition{
				&constants.PerpetualPosition_OneBTCLong,
			},
			expectedAssetPositions: []*types.AssetPosition{
				{
					AssetId:  uint32(0),
					Quantums: dtypes.NewInt(-100), // 100 USDC
				},
			},
			expectedUpdatedAssetPositions: map[types.SubaccountId][]*types.AssetPosition{
				defaultSubaccountId: {
					{
						AssetId:  uint32(0),
						Quantums: dtypes.NewInt(-100), // 100 USDC
					},
				},
			},
			updates: []types.Update{
				{
					AssetUpdates: testutil.CreateUsdcAssetUpdates(big.NewInt(-100)),
				},
			},
			msgSenderEnabled: true,
		},
		"one negative update to USDC asset position + persist unsettled negative funding": {
			expectedQuoteBalance:     big.NewInt(-2100),
			expectedSuccess:          true,
			expectedSuccessPerUpdate: []types.UpdateResult{types.Success},
			perpetuals: []perptypes.Perpetual{
				constants.BtcUsd_SmallMarginRequirement,
			},
			newFundingIndices: []*big.Int{big.NewInt(-10)},
			perpetualPositions: []*types.PerpetualPosition{
				{
					PerpetualId:  uint32(0),
					Quantums:     dtypes.NewInt(100_000_000), // 1 BTC
					FundingIndex: dtypes.NewInt(-30),         // indexDelta=20, settlement=-20*100
				},
			},
			expectedPerpetualPositions: []*types.PerpetualPosition{
				{
					PerpetualId:  uint32(0),
					Quantums:     dtypes.NewInt(100_000_000), // 1 BTC
					FundingIndex: dtypes.NewInt(-10),
				},
			},
			expectedAssetPositions: []*types.AssetPosition{
				{
					AssetId:  uint32(0),
					Quantums: dtypes.NewInt(-2100), // 2100 USDC
				},
			},
			expectedUpdatedPerpetualPositions: map[types.SubaccountId][]*types.PerpetualPosition{
				defaultSubaccountId: {
					{
						PerpetualId:  uint32(0),
						Quantums:     dtypes.NewInt(100_000_000),
						FundingIndex: dtypes.NewInt(-10),
					},
				},
			},
			expectedSubaccountIdToFundingPayments: map[types.SubaccountId]map[uint32]dtypes.SerializableInt{
				defaultSubaccountId: {
					uint32(0): dtypes.NewInt(2_000), // negated settlement
				},
			},
			expectedUpdatedAssetPositions: map[types.SubaccountId][]*types.AssetPosition{
				defaultSubaccountId: {
					{
						AssetId:  uint32(0),
						Quantums: dtypes.NewInt(-2100), // 2100 USDC
					},
				},
			},
			updates: []types.Update{
				{
					AssetUpdates: testutil.CreateUsdcAssetUpdates(big.NewInt(-100)),
				},
			},
			msgSenderEnabled: true,
		},
		"one negative update to USDC asset position + persist unsettled positive funding": {
			expectedQuoteBalance:     big.NewInt(-92),
			expectedSuccess:          true,
			expectedSuccessPerUpdate: []types.UpdateResult{types.Success},
			perpetuals: []perptypes.Perpetual{
				constants.BtcUsd_SmallMarginRequirement,
			},
			newFundingIndices: []*big.Int{big.NewInt(-17)},
			perpetualPositions: []*types.PerpetualPosition{
				{
					PerpetualId: uint32(0),
					Quantums:    dtypes.NewInt(500_000), // 0.005 BTC
					// indexDelta=-17, settlement=17*500_000/1_000_000=8
					FundingIndex: dtypes.NewInt(0),
				},
			},
			expectedPerpetualPositions: []*types.PerpetualPosition{
				{
					PerpetualId:  uint32(0),
					Quantums:     dtypes.NewInt(500_000), // 1 BTC
					FundingIndex: dtypes.NewInt(-17),
				},
			},
			expectedAssetPositions: []*types.AssetPosition{
				{
					AssetId:  uint32(0),
					Quantums: dtypes.NewInt(-92),
				},
			},
			expectedUpdatedPerpetualPositions: map[types.SubaccountId][]*types.PerpetualPosition{
				defaultSubaccountId: {
					{
						PerpetualId:  uint32(0),
						Quantums:     dtypes.NewInt(500_000),
						FundingIndex: dtypes.NewInt(-17),
					},
				},
			},
			expectedSubaccountIdToFundingPayments: map[types.SubaccountId]map[uint32]dtypes.SerializableInt{
				defaultSubaccountId: {
					uint32(0): dtypes.NewInt(-8), // negated settlement
				},
			},
			expectedUpdatedAssetPositions: map[types.SubaccountId][]*types.AssetPosition{
				defaultSubaccountId: {
					{
						AssetId:  uint32(0),
						Quantums: dtypes.NewInt(-92),
					},
				},
			},
			updates: []types.Update{
				{
					AssetUpdates: testutil.CreateUsdcAssetUpdates(big.NewInt(-100)),
				},
			},
			msgSenderEnabled: true,
		},
		"multiple updates for same position handled gracefully": {
			expectedQuoteBalance:     big.NewInt(0),
			expectedSuccess:          true,
			expectedSuccessPerUpdate: []types.UpdateResult{types.Success},
			perpetuals: []perptypes.Perpetual{
				constants.BtcUsd_SmallMarginRequirement,
			},
			perpetualPositions: []*types.PerpetualPosition{
				&constants.PerpetualPosition_OneBTCLong,
			},
			expectedPerpetualPositions: []*types.PerpetualPosition{
				{
					PerpetualId:  uint32(0),
					Quantums:     dtypes.NewInt(300_000_000), // 3 BTC
					FundingIndex: dtypes.NewInt(0),
				},
			},
			expectedUpdatedPerpetualPositions: map[types.SubaccountId][]*types.PerpetualPosition{
				defaultSubaccountId: {
					&types.PerpetualPosition{
						PerpetualId:  uint32(0),
						Quantums:     dtypes.NewInt(300_000_000), // 3 BTC
						FundingIndex: dtypes.NewInt(0),
					},
				},
			},
			updates: []types.Update{
				{
					PerpetualUpdates: []types.PerpetualUpdate{
						{
							PerpetualId:      uint32(0),
							BigQuantumsDelta: big.NewInt(100_000_000),
						},
						{
							PerpetualId:      uint32(0),
							BigQuantumsDelta: big.NewInt(100_000_000),
						},
					},
				},
			},
			msgSenderEnabled: true,
		},
		"multiple updates to same account not allowed": {
			expectedQuoteBalance:     big.NewInt(0),
			expectedErr:              types.ErrNonUniqueUpdatesSubaccount,
			expectedSuccess:          false,
			expectedSuccessPerUpdate: nil,
			updates: []types.Update{
				{
					AssetUpdates: testutil.CreateUsdcAssetUpdates(big.NewInt(-100)),
				},
				{
					AssetUpdates: testutil.CreateUsdcAssetUpdates(big.NewInt(-100)),
				},
			},
			msgSenderEnabled: true,
		},
		"update increases position size": {
			assetPositions:           testutil.CreateUsdcAssetPositions(big.NewInt(25_000_000_000)), // $25,000
			expectedQuoteBalance:     big.NewInt(0),
			expectedSuccess:          true,
			expectedSuccessPerUpdate: []types.UpdateResult{types.Success},
			perpetuals: []perptypes.Perpetual{
				constants.BtcUsd_NoMarginRequirement,
			},
			perpetualPositions: []*types.PerpetualPosition{
				&constants.PerpetualPosition_OneBTCLong,
			},
			expectedPerpetualPositions: []*types.PerpetualPosition{
				&constants.PerpetualPosition_OneAndHalfBTCLong,
			},
			expectedUpdatedPerpetualPositions: map[types.SubaccountId][]*types.PerpetualPosition{
				defaultSubaccountId: {
					&constants.PerpetualPosition_OneAndHalfBTCLong,
				},
			},
			expectedAssetPositions: []*types.AssetPosition{},
			expectedUpdatedAssetPositions: map[types.SubaccountId][]*types.AssetPosition{
				defaultSubaccountId: {
					{
						AssetId:  uint32(0),
						Quantums: dtypes.NewInt(0),
					},
				},
			},
			updates: []types.Update{
				{
					AssetUpdates: testutil.CreateUsdcAssetUpdates(big.NewInt(-25_000_000_000)), // -$25,000
					PerpetualUpdates: []types.PerpetualUpdate{
						{
							PerpetualId:      uint32(0),
							BigQuantumsDelta: big.NewInt(50_000_000), // .5 BTC
						},
					},
				},
			},
			msgSenderEnabled: false,
		},
		"update decreases position size": {
			assetPositions:           testutil.CreateUsdcAssetPositions(big.NewInt(25_000_000_000)), // $25,000
			expectedQuoteBalance:     big.NewInt(50_000_000_000),                                    // $50,000
			expectedSuccess:          true,
			expectedSuccessPerUpdate: []types.UpdateResult{types.Success},
			perpetuals: []perptypes.Perpetual{
				constants.BtcUsd_NoMarginRequirement,
			},
			perpetualPositions: []*types.PerpetualPosition{
				&constants.PerpetualPosition_OneBTCLong,
			},
			expectedPerpetualPositions: []*types.PerpetualPosition{
				{
					PerpetualId:  uint32(0),
					Quantums:     dtypes.NewInt(50_000_000), // .50 BTC
					FundingIndex: dtypes.NewInt(0),
				},
			},
			expectedUpdatedPerpetualPositions: map[types.SubaccountId][]*types.PerpetualPosition{
				defaultSubaccountId: {
					{
						PerpetualId:  uint32(0),
						Quantums:     dtypes.NewInt(50_000_000), // .50 BTC
						FundingIndex: dtypes.NewInt(0),
					},
				},
			},
			expectedAssetPositions: []*types.AssetPosition{
				{
					AssetId:  uint32(0),
					Quantums: dtypes.NewInt(50_000_000_000),
				},
			},
			expectedUpdatedAssetPositions: map[types.SubaccountId][]*types.AssetPosition{
				defaultSubaccountId: {
					{
						AssetId:  uint32(0),
						Quantums: dtypes.NewInt(50_000_000_000),
					},
				},
			},
			updates: []types.Update{
				{
					AssetUpdates: testutil.CreateUsdcAssetUpdates(big.NewInt(25_000_000_000)), // $25,000
					PerpetualUpdates: []types.PerpetualUpdate{
						{
							PerpetualId:      uint32(0),
							BigQuantumsDelta: big.NewInt(-50_000_000), // -.5 BTC
						},
					},
				},
			},
			msgSenderEnabled: false,
		},
		"update closes long position": {
			assetPositions:           testutil.CreateUsdcAssetPositions(big.NewInt(25_000_000_000)), // $25,000
			expectedQuoteBalance:     big.NewInt(75_000_000_000),                                    // $75,000
			expectedSuccess:          true,
			expectedSuccessPerUpdate: []types.UpdateResult{types.Success},
			perpetuals: []perptypes.Perpetual{
				constants.BtcUsd_NoMarginRequirement,
			},
			perpetualPositions: []*types.PerpetualPosition{
				&constants.PerpetualPosition_OneBTCLong,
			},
			expectedPerpetualPositions: []*types.PerpetualPosition{},
			expectedUpdatedPerpetualPositions: map[types.SubaccountId][]*types.PerpetualPosition{
				defaultSubaccountId: {
					// Position closed update.
					{
						PerpetualId:  uint32(0),
						Quantums:     dtypes.NewInt(0),
						FundingIndex: dtypes.NewInt(0),
					},
				},
			},
			expectedAssetPositions: []*types.AssetPosition{
				{
					AssetId:  uint32(0),
					Quantums: dtypes.NewInt(75_000_000_000),
				},
			},
			expectedUpdatedAssetPositions: map[types.SubaccountId][]*types.AssetPosition{
				defaultSubaccountId: {
					{
						AssetId:  uint32(0),
						Quantums: dtypes.NewInt(75_000_000_000),
					},
				},
			},
			updates: []types.Update{
				{
					AssetUpdates: testutil.CreateUsdcAssetUpdates(big.NewInt(50_000_000_000)), // $50,000
					PerpetualUpdates: []types.PerpetualUpdate{
						{
							PerpetualId:      uint32(0),
							BigQuantumsDelta: big.NewInt(-100_000_000), // -1 BTC
						},
					},
				},
			},
			msgSenderEnabled: true,
		},
		"update closes short position": {
			assetPositions:           testutil.CreateUsdcAssetPositions(big.NewInt(100_000_000_000)), // $100,000
			expectedQuoteBalance:     big.NewInt(50_000_000_000),                                     // $50,000
			expectedSuccess:          true,
			expectedSuccessPerUpdate: []types.UpdateResult{types.Success},
			perpetuals: []perptypes.Perpetual{
				constants.BtcUsd_NoMarginRequirement,
			},
			perpetualPositions: []*types.PerpetualPosition{
				{
					PerpetualId:  uint32(0),
					Quantums:     dtypes.NewInt(-100_000_000), // -1 BTC
					FundingIndex: dtypes.NewInt(0),
				},
			},
			expectedPerpetualPositions: []*types.PerpetualPosition{},
			expectedUpdatedPerpetualPositions: map[types.SubaccountId][]*types.PerpetualPosition{
				defaultSubaccountId: {
					// Position closed update.
					{
						PerpetualId:  uint32(0),
						Quantums:     dtypes.NewInt(0),
						FundingIndex: dtypes.NewInt(0),
					},
				},
			},
			expectedAssetPositions: []*types.AssetPosition{
				{
					AssetId:  uint32(0),
					Quantums: dtypes.NewInt(50_000_000_000),
				},
			},
			expectedUpdatedAssetPositions: map[types.SubaccountId][]*types.AssetPosition{
				defaultSubaccountId: {
					{
						AssetId:  uint32(0),
						Quantums: dtypes.NewInt(50_000_000_000),
					},
				},
			},
			updates: []types.Update{
				{
					AssetUpdates: testutil.CreateUsdcAssetUpdates(big.NewInt(-50_000_000_000)), // -$50,000
					PerpetualUpdates: []types.PerpetualUpdate{
						{
							PerpetualId:      uint32(0),
							BigQuantumsDelta: big.NewInt(100_000_000), // 1 BTC
						},
					},
				},
			},
			msgSenderEnabled: true,
		},
		"update closes 2nd position and updates 1st": {
			assetPositions:           testutil.CreateUsdcAssetPositions(big.NewInt(100_000_000_000)), // $100,000
			expectedSuccess:          true,
			expectedSuccessPerUpdate: []types.UpdateResult{types.Success},
			perpetuals: []perptypes.Perpetual{
				constants.BtcUsd_NoMarginRequirement,
				constants.EthUsd_NoMarginRequirement,
			},
			perpetualPositions: []*types.PerpetualPosition{
				{
					PerpetualId:  uint32(0),
					Quantums:     dtypes.NewInt(-100_000_000), // -1 BTC
					FundingIndex: dtypes.NewInt(0),
				},
				{
					PerpetualId:  uint32(1),
					Quantums:     dtypes.NewInt(-1_000_000_000_000_000_000), // -1 ETH
					FundingIndex: dtypes.NewInt(0),
				},
			},
			expectedPerpetualPositions: []*types.PerpetualPosition{
				{
					PerpetualId:  uint32(0),
					Quantums:     dtypes.NewInt(-200_000_000), // -2 BTC
					FundingIndex: dtypes.NewInt(0),
				},
			},
			expectedUpdatedPerpetualPositions: map[types.SubaccountId][]*types.PerpetualPosition{
				defaultSubaccountId: {
					{
						PerpetualId:  uint32(0),
						Quantums:     dtypes.NewInt(-200_000_000), // -2 BTC
						FundingIndex: dtypes.NewInt(0),
					},
					// Position closed update.
					{
						PerpetualId:  uint32(1),
						Quantums:     dtypes.NewInt(0),
						FundingIndex: dtypes.NewInt(0),
					},
				},
			},
			expectedAssetPositions: []*types.AssetPosition{
				{
					AssetId:  uint32(0),
					Quantums: dtypes.NewInt(100_000_000_000),
				},
			},
			updates: []types.Update{
				{
					PerpetualUpdates: []types.PerpetualUpdate{
						{
							PerpetualId:      uint32(0),
							BigQuantumsDelta: big.NewInt(-100_000_000), // -1 BTC
						},
						{
							PerpetualId:      uint32(1),
							BigQuantumsDelta: big.NewInt(1_000_000_000_000_000_000), // 1 ETH
						},
					},
				},
			},
			msgSenderEnabled: true,
		},
		"update closes first asset position and updates 2nd": {
			assets: []*asstypes.Asset{
				constants.BtcUsd,
			},
			assetPositions: append(
				testutil.CreateUsdcAssetPositions(big.NewInt(100_000_000_000)), // $100,000
				&types.AssetPosition{
					AssetId:  constants.BtcUsd.Id,
					Quantums: dtypes.NewInt(50_000),
				},
			),
			expectedQuoteBalance:     big.NewInt(200_000_000_000), // $200,000
			expectedSuccess:          true,
			expectedSuccessPerUpdate: []types.UpdateResult{types.Success},
			expectedAssetPositions: []*types.AssetPosition{
				{
					AssetId:  uint32(0),
					Quantums: dtypes.NewInt(200_000_000_000),
				},
			},
			expectedUpdatedAssetPositions: map[types.SubaccountId][]*types.AssetPosition{
				defaultSubaccountId: {
					{
						AssetId:  uint32(0),
						Quantums: dtypes.NewInt(200_000_000_000),
					},
					// Asset position closed
					{
						AssetId:  uint32(1),
						Quantums: dtypes.NewInt(0),
					},
				},
			},
			updates: []types.Update{
				{
					AssetUpdates: []types.AssetUpdate{
						{
							AssetId:          asstypes.AssetUsdc.Id,
							BigQuantumsDelta: big.NewInt(100_000_000_000),
						},
						{
							AssetId:          constants.BtcUsd.Id,
							BigQuantumsDelta: big.NewInt(-50_000),
						},
					},
				},
			},
			msgSenderEnabled: true,
		},
		"update closes first 1 positions and updates 2nd": {
			assetPositions:           testutil.CreateUsdcAssetPositions(big.NewInt(100_000_000_000)), // $100,000
			expectedQuoteBalance:     big.NewInt(50_000_000_000),                                     // $50,000
			expectedSuccess:          true,
			expectedSuccessPerUpdate: []types.UpdateResult{types.Success},
			perpetuals: []perptypes.Perpetual{
				constants.BtcUsd_NoMarginRequirement,
				constants.EthUsd_NoMarginRequirement,
			},
			perpetualPositions: []*types.PerpetualPosition{
				{
					PerpetualId:  uint32(0),
					Quantums:     dtypes.NewInt(-100_000_000), // -1 BTC
					FundingIndex: dtypes.NewInt(0),
				},
				{
					PerpetualId:  uint32(1),
					Quantums:     dtypes.NewInt(-1_000_000_000), // -1 ETH
					FundingIndex: dtypes.NewInt(0),
				},
			},
			expectedPerpetualPositions: []*types.PerpetualPosition{
				{
					PerpetualId:  uint32(1),
					Quantums:     dtypes.NewInt(-2_000_000_000), // -2 ETH
					FundingIndex: dtypes.NewInt(0),
				},
			},
			expectedUpdatedPerpetualPositions: map[types.SubaccountId][]*types.PerpetualPosition{
				defaultSubaccountId: {
					// Position closed update.
					{
						PerpetualId:  uint32(0),
						Quantums:     dtypes.NewInt(0),
						FundingIndex: dtypes.NewInt(0),
					},
					{
						PerpetualId:  uint32(1),
						Quantums:     dtypes.NewInt(-2_000_000_000), // -2 ETH
						FundingIndex: dtypes.NewInt(0),
					},
				},
			},
			expectedAssetPositions: []*types.AssetPosition{
				{
					AssetId:  uint32(0),
					Quantums: dtypes.NewInt(50_000_000_000),
				},
			},
			expectedUpdatedAssetPositions: map[types.SubaccountId][]*types.AssetPosition{
				defaultSubaccountId: {
					{
						AssetId:  uint32(0),
						Quantums: dtypes.NewInt(50_000_000_000),
					},
				},
			},
			updates: []types.Update{
				{
					AssetUpdates: testutil.CreateUsdcAssetUpdates(big.NewInt(-50_000_000_000)), // -$50,000
					PerpetualUpdates: []types.PerpetualUpdate{
						{
							PerpetualId:      uint32(0),
							BigQuantumsDelta: big.NewInt(100_000_000), // 1 BTC
						},
						{
							PerpetualId:      uint32(1),
							BigQuantumsDelta: big.NewInt(-1_000_000_000), // -1 ETH
						},
					},
				},
			},
			msgSenderEnabled: true,
		},
		"update opens new long position, uses current perpetual funding index": {
			assetPositions:           testutil.CreateUsdcAssetPositions(big.NewInt(100_000_000_000)), // $100,000
			expectedQuoteBalance:     big.NewInt(50_000_000_000),                                     // $50,000
			expectedSuccess:          true,
			expectedSuccessPerUpdate: []types.UpdateResult{types.Success},
			perpetuals: []perptypes.Perpetual{
				constants.BtcUsd_NoMarginRequirement,
			},
			newFundingIndices:  []*big.Int{big.NewInt(-15)},
			perpetualPositions: []*types.PerpetualPosition{},
			expectedPerpetualPositions: []*types.PerpetualPosition{
				{
					PerpetualId:  uint32(0),
					Quantums:     dtypes.NewInt(100_000_000), // 1 BTC
					FundingIndex: dtypes.NewInt(-15),
				},
			},
			expectedUpdatedPerpetualPositions: map[types.SubaccountId][]*types.PerpetualPosition{
				defaultSubaccountId: {
					{
						PerpetualId:  uint32(0),
						Quantums:     dtypes.NewInt(100_000_000), // 1 BTC
						FundingIndex: dtypes.NewInt(-15),
					},
				},
			},
			expectedAssetPositions: []*types.AssetPosition{
				{
					AssetId:  uint32(0),
					Quantums: dtypes.NewInt(50_000_000_000),
				},
			},
			expectedUpdatedAssetPositions: map[types.SubaccountId][]*types.AssetPosition{
				defaultSubaccountId: {
					{
						AssetId:  uint32(0),
						Quantums: dtypes.NewInt(50_000_000_000),
					},
				},
			},
			updates: []types.Update{
				{
					AssetUpdates: testutil.CreateUsdcAssetUpdates(big.NewInt(-50_000_000_000)), // -$50,000
					PerpetualUpdates: []types.PerpetualUpdate{
						{
							PerpetualId:      uint32(0),
							BigQuantumsDelta: big.NewInt(100_000_000), // 1 BTC
						},
					},
				},
			},
			msgSenderEnabled: false,
		},
		"update opens new short position": {
			assetPositions:           testutil.CreateUsdcAssetPositions(big.NewInt(100_000_000_000)), // $100,000
			expectedQuoteBalance:     big.NewInt(150_000_000_000),                                    // $50,000
			expectedSuccess:          true,
			expectedSuccessPerUpdate: []types.UpdateResult{types.Success},
			perpetuals: []perptypes.Perpetual{
				constants.BtcUsd_NoMarginRequirement,
			},
			perpetualPositions: []*types.PerpetualPosition{},
			expectedPerpetualPositions: []*types.PerpetualPosition{
				{
					PerpetualId:  uint32(0),
					Quantums:     dtypes.NewInt(-100_000_000), // 1 BTC
					FundingIndex: dtypes.NewInt(0),
				},
			},
			expectedUpdatedPerpetualPositions: map[types.SubaccountId][]*types.PerpetualPosition{
				defaultSubaccountId: {
					{
						PerpetualId:  uint32(0),
						Quantums:     dtypes.NewInt(-100_000_000), // 1 BTC
						FundingIndex: dtypes.NewInt(0),
					},
				},
			},
			expectedAssetPositions: []*types.AssetPosition{
				{
					AssetId:  uint32(0),
					Quantums: dtypes.NewInt(150_000_000_000),
				},
			},
			expectedUpdatedAssetPositions: map[types.SubaccountId][]*types.AssetPosition{
				defaultSubaccountId: {
					{
						AssetId:  uint32(0),
						Quantums: dtypes.NewInt(150_000_000_000),
					},
				},
			},
			updates: []types.Update{
				{
					AssetUpdates: testutil.CreateUsdcAssetUpdates(big.NewInt(50_000_000_000)), // $50,000
					PerpetualUpdates: []types.PerpetualUpdate{
						{
							PerpetualId:      uint32(0),
							BigQuantumsDelta: big.NewInt(-100_000_000), // -1 BTC
						},
					},
				},
			},
			msgSenderEnabled: false,
		},
		"update opens new long eth position with existing btc position": {
			assetPositions:           testutil.CreateUsdcAssetPositions(big.NewInt(100_000_000_000)), // $100,000
			expectedQuoteBalance:     big.NewInt(100_000_000_000),                                    // $100,000
			expectedSuccess:          true,
			expectedSuccessPerUpdate: []types.UpdateResult{types.Success},
			perpetuals: []perptypes.Perpetual{
				constants.BtcUsd_NoMarginRequirement,
				constants.EthUsd_NoMarginRequirement,
			},
			perpetualPositions: []*types.PerpetualPosition{
				&constants.PerpetualPosition_OneBTCLong,
			},
			expectedPerpetualPositions: []*types.PerpetualPosition{
				&constants.PerpetualPosition_OneBTCLong,
				{
					PerpetualId:  uint32(1),
					Quantums:     dtypes.NewInt(1_000_000_000), // 1 ETH
					FundingIndex: dtypes.NewInt(0),
				},
			},
			expectedUpdatedPerpetualPositions: map[types.SubaccountId][]*types.PerpetualPosition{
				defaultSubaccountId: {
					{
						PerpetualId:  uint32(1),
						Quantums:     dtypes.NewInt(1_000_000_000), // 1 ETH
						FundingIndex: dtypes.NewInt(0),
					},
				},
			},
			expectedAssetPositions: []*types.AssetPosition{
				{
					AssetId:  uint32(0),
					Quantums: dtypes.NewInt(100_000_000_000),
				},
			},
			updates: []types.Update{
				{
					PerpetualUpdates: []types.PerpetualUpdate{
						{
							PerpetualId:      uint32(1),
							BigQuantumsDelta: big.NewInt(1_000_000_000), // 1 ETH
						},
					},
				},
			},
			msgSenderEnabled: true,
		},
		// TODO(DEC-581): add similar test case for multi-collateral asset support.
		"update eth position from long to short with existing btc position": {
			assetPositions:           testutil.CreateUsdcAssetPositions(big.NewInt(100_000_000_000)), // $100,000
			expectedQuoteBalance:     big.NewInt(100_000_000_000),                                    // $100,000
			expectedSuccess:          true,
			expectedSuccessPerUpdate: []types.UpdateResult{types.Success},
			perpetuals: []perptypes.Perpetual{
				constants.BtcUsd_NoMarginRequirement,
				constants.EthUsd_NoMarginRequirement,
			},
			perpetualPositions: []*types.PerpetualPosition{
				&constants.PerpetualPosition_OneBTCLong,
				{
					PerpetualId:  uint32(1),
					Quantums:     dtypes.NewInt(500_000_000), // 5 ETH
					FundingIndex: dtypes.NewInt(0),
				},
			},
			expectedPerpetualPositions: []*types.PerpetualPosition{
				&constants.PerpetualPosition_OneBTCLong,
				{
					PerpetualId:  uint32(1),
					Quantums:     dtypes.NewInt(-500_000_000), // -5 ETH
					FundingIndex: dtypes.NewInt(0),
				},
			},
			expectedUpdatedPerpetualPositions: map[types.SubaccountId][]*types.PerpetualPosition{
				defaultSubaccountId: {
					{
						PerpetualId:  uint32(1),
						Quantums:     dtypes.NewInt(-500_000_000), // -5 ETH
						FundingIndex: dtypes.NewInt(0),
					},
				},
			},
			expectedAssetPositions: []*types.AssetPosition{
				{
					AssetId:  uint32(0),
					Quantums: dtypes.NewInt(100_000_000_000),
				},
			},
			updates: []types.Update{
				{
					PerpetualUpdates: []types.PerpetualUpdate{
						{
							PerpetualId:      uint32(1),
							BigQuantumsDelta: big.NewInt(-1_000_000_000), // -10 ETH
						},
					},
				},
			},
			msgSenderEnabled: true,
		},
		"update opens new long eth position with existing btc and sol position": {
			assetPositions:           testutil.CreateUsdcAssetPositions(big.NewInt(100_000_000_000)), // $100,000
			expectedQuoteBalance:     big.NewInt(100_000_000_000),                                    // $100,000
			expectedSuccess:          true,
			expectedSuccessPerUpdate: []types.UpdateResult{types.Success},
			perpetuals: []perptypes.Perpetual{
				constants.BtcUsd_NoMarginRequirement,
				constants.EthUsd_20PercentInitial_10PercentMaintenance,
				constants.SolUsd_20PercentInitial_10PercentMaintenance,
			},
			perpetualPositions: []*types.PerpetualPosition{
				&constants.PerpetualPosition_OneBTCLong,
				{
					PerpetualId:  uint32(2),
					Quantums:     dtypes.NewInt(1_000_000_000), // 1 SOL
					FundingIndex: dtypes.NewInt(0),
				},
			},
			expectedPerpetualPositions: []*types.PerpetualPosition{
				&constants.PerpetualPosition_OneBTCLong,
				{
					PerpetualId:  uint32(1),
					Quantums:     dtypes.NewInt(1_000_000_000), // 1 ETH
					FundingIndex: dtypes.NewInt(0),
				},
				{
					PerpetualId:  uint32(2),
					Quantums:     dtypes.NewInt(1_000_000_000), // 1 SOL
					FundingIndex: dtypes.NewInt(0),
				},
			},
			expectedUpdatedPerpetualPositions: map[types.SubaccountId][]*types.PerpetualPosition{
				defaultSubaccountId: {
					{
						PerpetualId:  uint32(1),
						Quantums:     dtypes.NewInt(1_000_000_000), // 1 ETH
						FundingIndex: dtypes.NewInt(0),
					},
				},
			},
			expectedAssetPositions: []*types.AssetPosition{
				{
					AssetId:  uint32(0),
					Quantums: dtypes.NewInt(100_000_000_000),
				},
			},
			updates: []types.Update{
				{
					PerpetualUpdates: []types.PerpetualUpdate{
						{
							PerpetualId:      uint32(1),
							BigQuantumsDelta: big.NewInt(1_000_000_000), // 1 ETH
						},
					},
				},
			},
			msgSenderEnabled: true,
		},
		"update opens new long btc position with existing eth and sol position": {
			assetPositions:           testutil.CreateUsdcAssetPositions(big.NewInt(100_000_000_000)), // $100,000
			expectedQuoteBalance:     big.NewInt(100_000_000_000),                                    // $100,000
			expectedSuccess:          true,
			expectedSuccessPerUpdate: []types.UpdateResult{types.Success},
			perpetuals: []perptypes.Perpetual{
				constants.BtcUsd_NoMarginRequirement,
				constants.EthUsd_20PercentInitial_10PercentMaintenance,
				constants.SolUsd_20PercentInitial_10PercentMaintenance,
			},
			perpetualPositions: []*types.PerpetualPosition{
				{
					PerpetualId:  uint32(1),
					Quantums:     dtypes.NewInt(1_000_000_000), // 1 ETH
					FundingIndex: dtypes.NewInt(0),
				},
				{
					PerpetualId:  uint32(2),
					Quantums:     dtypes.NewInt(1_000_000_000), // 1 SOL
					FundingIndex: dtypes.NewInt(0),
				},
			},
			expectedPerpetualPositions: []*types.PerpetualPosition{
				&constants.PerpetualPosition_OneBTCLong,
				{
					PerpetualId:  uint32(1),
					Quantums:     dtypes.NewInt(1_000_000_000), // 1 ETH
					FundingIndex: dtypes.NewInt(0),
				},
				{
					PerpetualId:  uint32(2),
					Quantums:     dtypes.NewInt(1_000_000_000), // 1 SOL
					FundingIndex: dtypes.NewInt(0),
				},
			},
			expectedUpdatedPerpetualPositions: map[types.SubaccountId][]*types.PerpetualPosition{
				defaultSubaccountId: {
					{
						PerpetualId:  uint32(0),
						Quantums:     dtypes.NewInt(100_000_000), // 1 BTC
						FundingIndex: dtypes.NewInt(0),
					},
				},
			},
			expectedAssetPositions: []*types.AssetPosition{
				{
					AssetId:  uint32(0),
					Quantums: dtypes.NewInt(100_000_000_000),
				},
			},
			updates: []types.Update{
				{
					PerpetualUpdates: []types.PerpetualUpdate{
						{
							PerpetualId:      uint32(0),
							BigQuantumsDelta: big.NewInt(100_000_000), // 1 BTC
						},
					},
				},
			},
			msgSenderEnabled: true,
		},
		"update opens new long eth position with existing unsettled sol position": {
			assetPositions:           testutil.CreateUsdcAssetPositions(big.NewInt(100_000_000_000)), // $100,000
			expectedQuoteBalance:     big.NewInt(100_000_000_000),                                    // $100,000
			expectedSuccess:          true,
			expectedSuccessPerUpdate: []types.UpdateResult{types.Success},
			perpetuals: []perptypes.Perpetual{
				constants.BtcUsd_NoMarginRequirement,
				constants.EthUsd_20PercentInitial_10PercentMaintenance,
				constants.SolUsd_20PercentInitial_10PercentMaintenance,
			},
			newFundingIndices: []*big.Int{
				big.NewInt(1234),  // btc
				big.NewInt(-5000), // eth
				big.NewInt(2000),  // sol
			},
			perpetualPositions: []*types.PerpetualPosition{
				{
					PerpetualId:  uint32(2),
					Quantums:     dtypes.NewInt(1_000_000_000), // 1 SOL
					FundingIndex: dtypes.NewInt(1700),
				},
			},
			expectedPerpetualPositions: []*types.PerpetualPosition{
				{
					PerpetualId:  uint32(1),
					Quantums:     dtypes.NewInt(1_000_000_000), // 1 ETH
					FundingIndex: dtypes.NewInt(-5000),
				},
				{
					PerpetualId:  uint32(2),
					Quantums:     dtypes.NewInt(1_000_000_000), // 1 SOL
					FundingIndex: dtypes.NewInt(2000),
				},
			},
			expectedUpdatedPerpetualPositions: map[types.SubaccountId][]*types.PerpetualPosition{
				defaultSubaccountId: {
					{
						PerpetualId:  uint32(1),
						Quantums:     dtypes.NewInt(1_000_000_000), // 1 ETH
						FundingIndex: dtypes.NewInt(-5000),
					},
					{
						PerpetualId:  uint32(2),
						Quantums:     dtypes.NewInt(1_000_000_000), // 1 SOL
						FundingIndex: dtypes.NewInt(2000),
					},
				},
			},
			expectedSubaccountIdToFundingPayments: map[types.SubaccountId]map[uint32]dtypes.SerializableInt{
				defaultSubaccountId: {
					uint32(2): dtypes.NewInt(300_000),
				},
			},
			expectedAssetPositions: []*types.AssetPosition{
				{
					AssetId:  uint32(0),
					Quantums: dtypes.NewInt(99_999_700_000),
				},
			},
			updates: []types.Update{
				{
					PerpetualUpdates: []types.PerpetualUpdate{
						{
							PerpetualId:      uint32(1),
							BigQuantumsDelta: big.NewInt(1_000_000_000), // 1 ETH
						},
					},
				},
			},
			msgSenderEnabled: true,
		},
		"provides out-of-order updates (not ordered by PerpetualId)": {
			assetPositions:           testutil.CreateUsdcAssetPositions(big.NewInt(100_000_000_000)), // $100,000
			expectedQuoteBalance:     big.NewInt(100_000_000_000),                                    // $100,000
			expectedSuccess:          true,
			expectedSuccessPerUpdate: []types.UpdateResult{types.Success},
			perpetuals: []perptypes.Perpetual{
				constants.BtcUsd_NoMarginRequirement,
				constants.EthUsd_20PercentInitial_10PercentMaintenance,
				constants.SolUsd_20PercentInitial_10PercentMaintenance,
			},
			perpetualPositions: []*types.PerpetualPosition{
				&constants.PerpetualPosition_OneBTCLong,
				{
					PerpetualId:  uint32(1),
					Quantums:     dtypes.NewInt(1_000_000_000), // 1 ETH
					FundingIndex: dtypes.NewInt(0),
				},
				{
					PerpetualId:  uint32(2),
					Quantums:     dtypes.NewInt(1_000_000_000), // 1 SOL
					FundingIndex: dtypes.NewInt(0),
				},
			},
			expectedPerpetualPositions: []*types.PerpetualPosition{
				{
					PerpetualId:  uint32(0),
					Quantums:     dtypes.NewInt(200_000_000), // 2 BTC
					FundingIndex: dtypes.NewInt(0),
				},
				{
					PerpetualId:  uint32(1),
					Quantums:     dtypes.NewInt(2_000_000_000), // 2 ETH
					FundingIndex: dtypes.NewInt(0),
				},
				{
					PerpetualId:  uint32(2),
					Quantums:     dtypes.NewInt(2_000_000_000), // 2 SOL
					FundingIndex: dtypes.NewInt(0),
				},
			},
			expectedUpdatedPerpetualPositions: map[types.SubaccountId][]*types.PerpetualPosition{
				defaultSubaccountId: {
					{
						PerpetualId:  uint32(0),
						Quantums:     dtypes.NewInt(200_000_000), // 2 BTC
						FundingIndex: dtypes.NewInt(0),
					},
					{
						PerpetualId:  uint32(1),
						Quantums:     dtypes.NewInt(2_000_000_000), // 2 ETH
						FundingIndex: dtypes.NewInt(0),
					},
					{
						PerpetualId:  uint32(2),
						Quantums:     dtypes.NewInt(2_000_000_000), // 2 SOL
						FundingIndex: dtypes.NewInt(0),
					},
				},
			},
			expectedAssetPositions: []*types.AssetPosition{
				{
					AssetId:  uint32(0),
					Quantums: dtypes.NewInt(100_000_000_000),
				},
			},
			updates: []types.Update{
				{
					PerpetualUpdates: []types.PerpetualUpdate{
						{
							PerpetualId:      uint32(2),
							BigQuantumsDelta: big.NewInt(1_000_000_000), // 1 SOL
						},
						{
							PerpetualId:      uint32(1),
							BigQuantumsDelta: big.NewInt(1_000_000_000), // 1 ETH
						},
						{
							PerpetualId:      uint32(0),
							BigQuantumsDelta: big.NewInt(100_000_000), // 1 BTC
						},
					},
				},
			},
			msgSenderEnabled: true,
		},
		"updates multiple subaccounts with new perpetual and asset positions": {
			expectedQuoteBalance:     big.NewInt(100_000_000), // $100
			expectedSuccess:          true,
			expectedSuccessPerUpdate: []types.UpdateResult{types.Success, types.Success},
			perpetuals: []perptypes.Perpetual{
				constants.BtcUsd_NoMarginRequirement,
				constants.EthUsd_20PercentInitial_10PercentMaintenance,
			},
			perpetualPositions: []*types.PerpetualPosition{
				{
					PerpetualId:  uint32(1),
					Quantums:     dtypes.NewInt(1_000_000_000), // 1 ETH
					FundingIndex: dtypes.NewInt(0),
				},
			},
			expectedPerpetualPositions: []*types.PerpetualPosition{},
			expectedUpdatedPerpetualPositions: map[types.SubaccountId][]*types.PerpetualPosition{
				defaultSubaccountId: {
					// Position closed update.
					{
						PerpetualId:  uint32(1),
						Quantums:     dtypes.NewInt(0),
						FundingIndex: dtypes.NewInt(0),
					},
				},
				{
					Owner:  "non-existent account",
					Number: uint32(12),
				}: {
					{
						PerpetualId:  uint32(0),
						Quantums:     dtypes.NewInt(100_000_000), // 1 BTC
						FundingIndex: dtypes.NewInt(0),
					},
				},
			},
			expectedAssetPositions: []*types.AssetPosition{
				{
					AssetId:  uint32(0),
					Quantums: dtypes.NewInt(100_000_000),
				},
			},
			expectedUpdatedAssetPositions: map[types.SubaccountId][]*types.AssetPosition{
				defaultSubaccountId: {
					{
						AssetId:  uint32(0),
						Quantums: dtypes.NewInt(100_000_000),
					},
				},
				{
					Owner:  "non-existent account",
					Number: uint32(12),
				}: {
					{
						AssetId:  uint32(0),
						Quantums: dtypes.NewInt(500_000_000),
					},
				},
			},
			updates: []types.Update{
				{
					SubaccountId: types.SubaccountId{
						Owner:  "non-existent account",
						Number: uint32(12),
					},
					AssetUpdates: testutil.CreateUsdcAssetUpdates(big.NewInt(500_000_000)), // $500
					PerpetualUpdates: []types.PerpetualUpdate{
						{
							PerpetualId:      uint32(0),
							BigQuantumsDelta: big.NewInt(100_000_000), // 1 BTC
						},
					},
				},
				{
					AssetUpdates: testutil.CreateUsdcAssetUpdates(big.NewInt(100_000_000)), // $100
					PerpetualUpdates: []types.PerpetualUpdate{
						{
							PerpetualId:      uint32(1),
							BigQuantumsDelta: big.NewInt(-1_000_000_000), // -1 ETH
						},
					},
				},
			},
			msgSenderEnabled: true,
		},
		"update would make account undercollateralized": {
			expectedQuoteBalance:     big.NewInt(0),
			expectedSuccess:          false,
			expectedSuccessPerUpdate: []types.UpdateResult{types.NewlyUndercollateralized},
			perpetuals: []perptypes.Perpetual{
				constants.BtcUsd_SmallMarginRequirement,
			},
			perpetualPositions: []*types.PerpetualPosition{
				&constants.PerpetualPosition_OneHundredthBTCLong,
			},
			expectedPerpetualPositions: []*types.PerpetualPosition{
				&constants.PerpetualPosition_OneHundredthBTCLong,
			},
			updates: []types.Update{
				{
					AssetUpdates: testutil.CreateUsdcAssetUpdates(big.NewInt(-50_000_000_000)), // -$50,000
					PerpetualUpdates: []types.PerpetualUpdate{
						{
							PerpetualId:      uint32(0),
							BigQuantumsDelta: big.NewInt(100_000_000), // 1 BTC
						},
					},
				},
			},
			msgSenderEnabled: true,
		},
		"updates new USDC asset position which exceeds max uint64": {
			assetPositions:           testutil.CreateUsdcAssetPositions(new(big.Int).SetUint64(math.MaxUint64)),
			expectedQuoteBalance:     new(big.Int).SetUint64(math.MaxUint64),
			expectedSuccess:          true,
			expectedSuccessPerUpdate: []types.UpdateResult{types.Success},
			expectedAssetPositions: []*types.AssetPosition{
				{
					AssetId: uint32(0),
					Quantums: dtypes.NewIntFromBigInt(
						new(big.Int).Add(
							new(big.Int).SetUint64(math.MaxUint64),
							new(big.Int).SetUint64(1),
						),
					),
				},
			},
			updates: []types.Update{
				{
					AssetUpdates: testutil.CreateUsdcAssetUpdates(big.NewInt(1)),
				},
			},
			expectedUpdatedAssetPositions: map[types.SubaccountId][]*types.AssetPosition{
				defaultSubaccountId: {
					{
						AssetId: uint32(0),
						Quantums: dtypes.NewIntFromBigInt(
							new(big.Int).Add(
								new(big.Int).SetUint64(math.MaxUint64),
								new(big.Int).SetUint64(1),
							),
						),
					},
				},
			},
			msgSenderEnabled: true,
		},
		"new USDC asset position (including unsettled funding) size exceeds max uint64": {
			assetPositions: testutil.CreateUsdcAssetPositions(new(big.Int).SetUint64(math.MaxUint64 - 5)),
			expectedQuoteBalance: new(big.Int).Add(
				new(big.Int).SetUint64(math.MaxUint64),
				new(big.Int).SetInt64(1),
			),
			expectedSuccess:          true,
			expectedSuccessPerUpdate: []types.UpdateResult{types.Success},
			perpetuals: []perptypes.Perpetual{
				constants.BtcUsd_SmallMarginRequirement,
			},
			newFundingIndices: []*big.Int{big.NewInt(-10)},
			perpetualPositions: []*types.PerpetualPosition{
				{
					PerpetualId:  uint32(0),
					Quantums:     dtypes.NewInt(1_000_000), // 0.01 BTC
					FundingIndex: dtypes.NewInt(-7),        // indexDelta=-3, settlement=3
				},
			},
			updates: []types.Update{
				{
					AssetUpdates: testutil.CreateUsdcAssetUpdates(big.NewInt(3)),
				},
			},
			expectedPerpetualPositions: []*types.PerpetualPosition{
				{
					PerpetualId:  uint32(0),
					Quantums:     dtypes.NewInt(1_000_000), // 0.01 BTC
					FundingIndex: dtypes.NewInt(-10),       // indexDelta=-3, settlement=3
				},
			},
			expectedAssetPositions: []*types.AssetPosition{
				{
					AssetId: uint32(0),
					Quantums: dtypes.NewIntFromBigInt(new(big.Int).Add(
						new(big.Int).SetUint64(math.MaxUint64),
						new(big.Int).SetInt64(1),
					)),
				},
			},
			expectedUpdatedPerpetualPositions: map[types.SubaccountId][]*types.PerpetualPosition{
				defaultSubaccountId: {
					{
						PerpetualId:  uint32(0),
						Quantums:     dtypes.NewInt(1_000_000),
						FundingIndex: dtypes.NewInt(-10),
					},
				},
			},
			expectedSubaccountIdToFundingPayments: map[types.SubaccountId]map[uint32]dtypes.SerializableInt{
				defaultSubaccountId: {
					uint32(0): dtypes.NewInt(-3), // negated settlement
				},
			},
			expectedUpdatedAssetPositions: map[types.SubaccountId][]*types.AssetPosition{
				defaultSubaccountId: {
					{
						AssetId: uint32(0),
						Quantums: dtypes.NewIntFromBigInt(new(big.Int).Add(
							new(big.Int).SetUint64(math.MaxUint64),
							new(big.Int).SetInt64(1),
						)),
					},
				},
			},
			msgSenderEnabled: true,
		},
		"new position size exceeds max uint64": {
			expectedQuoteBalance:     big.NewInt(0),
			expectedSuccess:          true,
			expectedSuccessPerUpdate: []types.UpdateResult{types.Success},
			perpetuals: []perptypes.Perpetual{
				constants.BtcUsd_SmallMarginRequirement,
			},
			updates: []types.Update{
				{
					PerpetualUpdates: []types.PerpetualUpdate{
						{
							PerpetualId:      uint32(0),
							BigQuantumsDelta: big_testutil.MustFirst(new(big.Int).SetString("18446744073709551616", 10)),
						},
					},
				},
			},
			expectedPerpetualPositions: []*types.PerpetualPosition{
				{
					PerpetualId: uint32(0),
					Quantums: dtypes.NewIntFromBigInt(
						big_testutil.MustFirst(new(big.Int).SetString("18446744073709551616", 10)), // 1 BTC
					),
					FundingIndex: dtypes.NewInt(0),
				},
			},
			expectedUpdatedPerpetualPositions: map[types.SubaccountId][]*types.PerpetualPosition{
				defaultSubaccountId: {
					{
						PerpetualId: uint32(0),
						Quantums: dtypes.NewIntFromBigInt(
							big_testutil.MustFirst(new(big.Int).SetString("18446744073709551616", 10)), // 1 BTC
						),
						FundingIndex: dtypes.NewInt(0),
					},
				},
			},
			msgSenderEnabled: true,
		},
		"existing position size + update exceeds max uint64": {
			expectedQuoteBalance:     big.NewInt(0),
			expectedSuccess:          true,
			expectedSuccessPerUpdate: []types.UpdateResult{types.Success},
			perpetuals: []perptypes.Perpetual{
				constants.BtcUsd_SmallMarginRequirement,
			},
			perpetualPositions: []*types.PerpetualPosition{
				{
					PerpetualId:  uint32(0),
					Quantums:     dtypes.NewIntFromUint64(math.MaxUint64),
					FundingIndex: dtypes.NewInt(0),
				},
			},
			expectedAssetPositions: []*types.AssetPosition{
				{
					AssetId:  0,
					Quantums: dtypes.NewInt(1),
				},
			},
			expectedPerpetualPositions: []*types.PerpetualPosition{
				{
					PerpetualId: uint32(0),
					Quantums: dtypes.NewIntFromBigInt(
						new(big.Int).Add(
							new(big.Int).SetUint64(math.MaxUint64),
							new(big.Int).SetUint64(1),
						),
					),
					FundingIndex: dtypes.NewInt(0),
				},
			},
			updates: []types.Update{
				{
					AssetUpdates: testutil.CreateUsdcAssetUpdates(big.NewInt(1)),
					PerpetualUpdates: []types.PerpetualUpdate{
						{
							PerpetualId:      uint32(0),
							BigQuantumsDelta: big.NewInt(1),
						},
					},
				},
			},
			expectedUpdatedPerpetualPositions: map[types.SubaccountId][]*types.PerpetualPosition{
				defaultSubaccountId: {
					{
						PerpetualId: uint32(0),
						Quantums: dtypes.NewIntFromBigInt(
							new(big.Int).Add(
								new(big.Int).SetUint64(math.MaxUint64),
								new(big.Int).SetUint64(1),
							),
						),
						FundingIndex: dtypes.NewInt(0),
					},
				},
			},
			expectedUpdatedAssetPositions: map[types.SubaccountId][]*types.AssetPosition{
				defaultSubaccountId: {
					{
						AssetId:  uint32(0),
						Quantums: dtypes.NewInt(1),
					},
				},
			},
			msgSenderEnabled: false,
		},
		"perpetual does not exist": {
			expectedQuoteBalance: big.NewInt(0),
			expectedErr:          perptypes.ErrPerpetualDoesNotExist,
			updates: []types.Update{
				{
					PerpetualUpdates: []types.PerpetualUpdate{
						{
							PerpetualId:      uint32(999),
							BigQuantumsDelta: big.NewInt(1),
						},
					},
				},
			},
			msgSenderEnabled: true,
		},
		"update ETH position; start with BTC and ETH positions; both BTC and ETH positions have unsettled funding": {
			assetPositions:           testutil.CreateUsdcAssetPositions(big.NewInt(100_000_000_000)), // $100,000
			expectedSuccess:          true,
			expectedSuccessPerUpdate: []types.UpdateResult{types.Success},
			perpetuals: []perptypes.Perpetual{
				constants.BtcUsd_NoMarginRequirement,
				constants.EthUsd_NoMarginRequirement,
			},
			newFundingIndices: []*big.Int{big.NewInt(-10), big.NewInt(-8)},
			perpetualPositions: []*types.PerpetualPosition{
				{
					PerpetualId: uint32(0),
					Quantums:    dtypes.NewInt(-100_000_000), // -1 BTC
					// indexDelta=-5
					FundingIndex: dtypes.NewInt(-5),
				},
				{
					PerpetualId: uint32(1),
					Quantums:    dtypes.NewInt(-2_000_000_000), // -2 ETH
					// indexDelta=-2
					FundingIndex: dtypes.NewInt(-6),
				},
			},
			expectedPerpetualPositions: []*types.PerpetualPosition{
				{
					PerpetualId:  uint32(0),
					Quantums:     dtypes.NewInt(-100_000_000), // -1 BTC
					FundingIndex: dtypes.NewInt(-10),
				},
				{
					PerpetualId:  uint32(1),
					Quantums:     dtypes.NewInt(-1_000_000_000), // -1 ETH
					FundingIndex: dtypes.NewInt(-8),
				},
			},
			expectedUpdatedPerpetualPositions: map[types.SubaccountId][]*types.PerpetualPosition{
				defaultSubaccountId: {
					{
						PerpetualId:  uint32(0),
						Quantums:     dtypes.NewInt(-100_000_000), // -1 BTC
						FundingIndex: dtypes.NewInt(-10),
					},
					{
						PerpetualId:  uint32(1),
						Quantums:     dtypes.NewInt(-1_000_000_000), // -1 ETH
						FundingIndex: dtypes.NewInt(-8),
					},
				},
			},
			expectedSubaccountIdToFundingPayments: map[types.SubaccountId]map[uint32]dtypes.SerializableInt{
				defaultSubaccountId: {
					// indexDelta=-5, settlement=5*-100_000_000/1_000_000=-500
					uint32(0): dtypes.NewInt(500),
					// indexDelta=-2, settlement=2*-2_000_000_000/1_000_000=-4_000
					uint32(1): dtypes.NewInt(4_000),
				},
			},
			expectedAssetPositions: []*types.AssetPosition{
				{
					AssetId: uint32(0),
					// Original Asset Position - Funding Payments
					// = 100_000_000_000 - 4_000 - 500
					// = 99_999_995_500
					Quantums: dtypes.NewInt(99_999_995_500),
				},
			},
			updates: []types.Update{
				{
					PerpetualUpdates: []types.PerpetualUpdate{
						{
							PerpetualId:      uint32(1),
							BigQuantumsDelta: big.NewInt(1_000_000_000), // 1 ETH
						},
					},
				},
			},
			msgSenderEnabled: true,
		},
		"update ETH position; start with BTC and ETH positions; only ETH position has unsettled funding": {
			assetPositions:           testutil.CreateUsdcAssetPositions(big.NewInt(100_000_000_000)), // $100,000
			expectedSuccess:          true,
			expectedSuccessPerUpdate: []types.UpdateResult{types.Success},
			perpetuals: []perptypes.Perpetual{
				constants.BtcUsd_NoMarginRequirement,
				constants.EthUsd_NoMarginRequirement,
			},
			newFundingIndices: []*big.Int{big.NewInt(0), big.NewInt(-8)},
			perpetualPositions: []*types.PerpetualPosition{
				{
					PerpetualId: uint32(0),
					Quantums:    dtypes.NewInt(-100_000_000), // -1 BTC
					// indexDelta=0
					FundingIndex: dtypes.NewInt(0),
				},
				{
					PerpetualId: uint32(1),
					Quantums:    dtypes.NewInt(-2_000_000_000), // -2 ETH
					// indexDelta=-2
					FundingIndex: dtypes.NewInt(-6),
				},
			},
			expectedPerpetualPositions: []*types.PerpetualPosition{
				{
					PerpetualId:  uint32(0),
					Quantums:     dtypes.NewInt(-100_000_000), // -1 BTC
					FundingIndex: dtypes.NewInt(0),
				},
				{
					PerpetualId:  uint32(1),
					Quantums:     dtypes.NewInt(-1_000_000_000), // -1 ETH
					FundingIndex: dtypes.NewInt(-8),
				},
			},
			expectedUpdatedPerpetualPositions: map[types.SubaccountId][]*types.PerpetualPosition{
				defaultSubaccountId: {
					// Only ETH position is emitted here.
					{
						PerpetualId:  uint32(1),
						Quantums:     dtypes.NewInt(-1_000_000_000), // -1 ETH
						FundingIndex: dtypes.NewInt(-8),
					},
				},
			},
			expectedSubaccountIdToFundingPayments: map[types.SubaccountId]map[uint32]dtypes.SerializableInt{
				defaultSubaccountId: {
					// indexDelta=-2, settlement=2*-2_000_000_000/1_000_000=-4_000
					uint32(1): dtypes.NewInt(4_000),
				},
			},
			expectedAssetPositions: []*types.AssetPosition{
				{
					AssetId: uint32(0),
					// Original Asset Position - Funding Payments
					// = 100_000_000_000 - 4_000
					// = 99_999_996_000
					Quantums: dtypes.NewInt(99_999_996_000),
				},
			},
			updates: []types.Update{
				{
					PerpetualUpdates: []types.PerpetualUpdate{
						{
							PerpetualId:      uint32(1),
							BigQuantumsDelta: big.NewInt(1_000_000_000), // 1 ETH
						},
					},
				},
			},
			msgSenderEnabled: true,
		},
		"update closes ETH position; start with BTC and ETH positions; both BTC and ETH positions have unsettled funding": {
			assetPositions:           testutil.CreateUsdcAssetPositions(big.NewInt(100_000_000_000)), // $100,000
			expectedSuccess:          true,
			expectedSuccessPerUpdate: []types.UpdateResult{types.Success},
			perpetuals: []perptypes.Perpetual{
				constants.BtcUsd_NoMarginRequirement,
				constants.EthUsd_NoMarginRequirement,
			},
			newFundingIndices: []*big.Int{big.NewInt(-10), big.NewInt(-8)},
			perpetualPositions: []*types.PerpetualPosition{
				{
					PerpetualId: uint32(0),
					Quantums:    dtypes.NewInt(-100_000_000), // -1 BTC
					// indexDelta=-5
					FundingIndex: dtypes.NewInt(-5),
				},
				{
					PerpetualId: uint32(1),
					Quantums:    dtypes.NewInt(-1_000_000_000), // -1 ETH
					// indexDelta=-2
					FundingIndex: dtypes.NewInt(-6),
				},
			},
			expectedPerpetualPositions: []*types.PerpetualPosition{
				{
					PerpetualId:  uint32(0),
					Quantums:     dtypes.NewInt(-100_000_000), // -1 BTC
					FundingIndex: dtypes.NewInt(-10),
				},
			},
			expectedUpdatedPerpetualPositions: map[types.SubaccountId][]*types.PerpetualPosition{
				defaultSubaccountId: {
					{
						PerpetualId:  uint32(0),
						Quantums:     dtypes.NewInt(-100_000_000), // -1 BTC
						FundingIndex: dtypes.NewInt(-10),
					},
					// Position closed update.
					{
						PerpetualId:  uint32(1),
						Quantums:     dtypes.NewInt(0),
						FundingIndex: dtypes.NewInt(0),
					},
				},
			},
			expectedSubaccountIdToFundingPayments: map[types.SubaccountId]map[uint32]dtypes.SerializableInt{
				defaultSubaccountId: {
					// indexDelta=-5, settlement=5*-100_000_000/1_000_000=-500
					uint32(0): dtypes.NewInt(500),
					// indexDelta=-2, settlement=2*-1_000_000_000/1_000_000=-2_000
					uint32(1): dtypes.NewInt(2_000),
				},
			},
			expectedAssetPositions: []*types.AssetPosition{
				{
					AssetId: uint32(0),
					// Original Asset Position - Funding Payments
					// = 100_000_000_000 - 2_000 - 500
					// = 99_999_997_500
					Quantums: dtypes.NewInt(99_999_997_500),
				},
			},
			updates: []types.Update{
				{
					PerpetualUpdates: []types.PerpetualUpdate{
						{
							PerpetualId:      uint32(1),
							BigQuantumsDelta: big.NewInt(1_000_000_000), // 1 ETH
						},
					},
				},
			},
			msgSenderEnabled: true,
		},
		"update closes ETH position; start with ETH position; ETH position has no unsettled funding": {
			assetPositions:           testutil.CreateUsdcAssetPositions(big.NewInt(100_000_000_000)), // $100,000
			expectedSuccess:          true,
			expectedSuccessPerUpdate: []types.UpdateResult{types.Success},
			perpetuals: []perptypes.Perpetual{
				constants.BtcUsd_NoMarginRequirement,
				constants.EthUsd_NoMarginRequirement,
			},
			newFundingIndices: []*big.Int{big.NewInt(0)},
			perpetualPositions: []*types.PerpetualPosition{
				{
					PerpetualId: uint32(1),
					Quantums:    dtypes.NewInt(-1_000_000_000), // -1 ETH
					// indexDelta=0
					FundingIndex: dtypes.NewInt(0),
				},
			},
			expectedPerpetualPositions: []*types.PerpetualPosition{},
			expectedUpdatedPerpetualPositions: map[types.SubaccountId][]*types.PerpetualPosition{
				defaultSubaccountId: {
					// Position closed update.
					{
						PerpetualId:  uint32(1),
						Quantums:     dtypes.NewInt(0),
						FundingIndex: dtypes.NewInt(0),
					},
				},
			},
			expectedAssetPositions: []*types.AssetPosition{
				{
					AssetId:  uint32(0),
					Quantums: dtypes.NewInt(100_000_000_000),
				},
			},
			updates: []types.Update{
				{
					PerpetualUpdates: []types.PerpetualUpdate{
						{
							PerpetualId:      uint32(1),
							BigQuantumsDelta: big.NewInt(1_000_000_000), // 1 ETH
						},
					},
				},
			},
			msgSenderEnabled: true,
		},
		"2 updates, 1 update involves not-updatable perp": {
			assetPositions: testutil.CreateUsdcAssetPositions(big.NewInt(1_000_000_000_000)),
			expectedErr:    types.ErrProductPositionNotUpdatable,
			perpetuals: []perptypes.Perpetual{
				*perptest.GeneratePerpetual(
					perptest.WithId(100),
					perptest.WithMarketId(100),
				),
				*perptest.GeneratePerpetual(
					perptest.WithId(101),
					perptest.WithMarketId(101),
				),
			},
			marketParamPrices: []pricestypes.MarketParamPrice{
				*pricestest.GenerateMarketParamPrice(pricestest.WithId(100), pricestest.WithPair("0")),
				*pricestest.GenerateMarketParamPrice(
					pricestest.WithId(101),
					pricestest.WithPriceValue(0),
					pricestest.WithPair("1"),
				),
			},
			perpetualPositions: []*types.PerpetualPosition{
				{
					PerpetualId:  uint32(100),
					Quantums:     dtypes.NewInt(1_000_000_000),
					FundingIndex: dtypes.NewInt(0),
				},
				{
					PerpetualId:  uint32(101),
					Quantums:     dtypes.NewInt(1_000_000_000),
					FundingIndex: dtypes.NewInt(0),
				},
			},
			expectedPerpetualPositions: []*types.PerpetualPosition{
				{
					PerpetualId:  uint32(100),
					Quantums:     dtypes.NewInt(1_000_000_000),
					FundingIndex: dtypes.NewInt(0),
				},
				{
					PerpetualId:  uint32(101),
					Quantums:     dtypes.NewInt(1_000_000_000),
					FundingIndex: dtypes.NewInt(0),
				},
			},
			expectedUpdatedPerpetualPositions: map[types.SubaccountId][]*types.PerpetualPosition{},
			expectedAssetPositions: []*types.AssetPosition{
				{
					AssetId:  uint32(0),
					Quantums: dtypes.NewInt(1_000_000_000_000),
				},
			},
			updates: []types.Update{
				{
					PerpetualUpdates: []types.PerpetualUpdate{
						{
							PerpetualId:      uint32(100),
							BigQuantumsDelta: big.NewInt(-1_000),
						},
						{
							PerpetualId:      uint32(101),
							BigQuantumsDelta: big.NewInt(1_000),
						},
					},
				},
			},
			msgSenderEnabled: true,
		},
		"Isolated subaccounts - has update for both an isolated perpetual and non-isolated perpetual": {
			assetPositions:           testutil.CreateUsdcAssetPositions(big.NewInt(1_000_000_000_000)),
			expectedSuccess:          false,
			expectedSuccessPerUpdate: []types.UpdateResult{types.ViolatesIsolatedSubaccountConstraints},
			perpetuals: []perptypes.Perpetual{
				constants.BtcUsd_NoMarginRequirement,
				constants.IsoUsd_IsolatedMarket,
			},
			expectedAssetPositions: []*types.AssetPosition{
				{
					AssetId:  uint32(0),
					Quantums: dtypes.NewInt(1_000_000_000_000),
				},
			},
			updates: []types.Update{
				{
					PerpetualUpdates: []types.PerpetualUpdate{
						{
							PerpetualId:      uint32(0),
							BigQuantumsDelta: big.NewInt(-100_000_000), // -1 BTC
						},
						{
							PerpetualId:      uint32(3),
							BigQuantumsDelta: big.NewInt(1_000_000_000), // 1 ISO
						},
					},
				},
			},
			msgSenderEnabled: true,
		},
		"Isolated subaccounts - has update for both 2 isolated perpetuals": {
			assetPositions:           testutil.CreateUsdcAssetPositions(big.NewInt(1_000_000_000_000)),
			expectedSuccess:          false,
			expectedSuccessPerUpdate: []types.UpdateResult{types.ViolatesIsolatedSubaccountConstraints},
			perpetuals: []perptypes.Perpetual{
				constants.IsoUsd_IsolatedMarket,
				constants.Iso2Usd_IsolatedMarket,
			},
			expectedAssetPositions: []*types.AssetPosition{
				{
					AssetId:  uint32(0),
					Quantums: dtypes.NewInt(1_000_000_000_000),
				},
			},
			updates: []types.Update{
				{
					PerpetualUpdates: []types.PerpetualUpdate{
						{
							PerpetualId:      uint32(3),
							BigQuantumsDelta: big.NewInt(-1_000_000_000), // 1 ISO
						},
						{
							PerpetualId:      uint32(4),
							BigQuantumsDelta: big.NewInt(10_000_000), // 1 ISO2
						},
					},
				},
			},
			msgSenderEnabled: true,
		},
		"Isolated subaccounts - subaccount with isolated perpetual position has update for non-isolated perpetual": {
			assetPositions:           testutil.CreateUsdcAssetPositions(big.NewInt(1_000_000_000_000)),
			expectedSuccess:          false,
			expectedSuccessPerUpdate: []types.UpdateResult{types.ViolatesIsolatedSubaccountConstraints},
			perpetuals: []perptypes.Perpetual{
				constants.BtcUsd_NoMarginRequirement,
				constants.IsoUsd_IsolatedMarket,
			},
			perpetualPositions: []*types.PerpetualPosition{
				{
					PerpetualId:  uint32(3),
					Quantums:     dtypes.NewInt(1_000_000_000), // 1 ISO
					FundingIndex: dtypes.NewInt(0),
				},
			},
			expectedPerpetualPositions: []*types.PerpetualPosition{
				{
					PerpetualId:  uint32(3),
					Quantums:     dtypes.NewInt(1_000_000_000),
					FundingIndex: dtypes.NewInt(0),
				},
			},
			expectedAssetPositions: []*types.AssetPosition{
				{
					AssetId:  uint32(0),
					Quantums: dtypes.NewInt(1_000_000_000_000),
				},
			},
			updates: []types.Update{
				{
					PerpetualUpdates: []types.PerpetualUpdate{
						{
							PerpetualId:      uint32(0),
							BigQuantumsDelta: big.NewInt(-100_000_000), // -1 BTC
						},
					},
				},
			},
			msgSenderEnabled: true,
		},
		"Isolated subaccounts - subaccount with isolated perpetual position has update for another isolated perpetual": {
			assetPositions:           testutil.CreateUsdcAssetPositions(big.NewInt(1_000_000_000_000)),
			expectedSuccess:          false,
			expectedSuccessPerUpdate: []types.UpdateResult{types.ViolatesIsolatedSubaccountConstraints},
			perpetuals: []perptypes.Perpetual{
				constants.IsoUsd_IsolatedMarket,
				constants.Iso2Usd_IsolatedMarket,
			},
			perpetualPositions: []*types.PerpetualPosition{
				{
					PerpetualId:  uint32(3),
					Quantums:     dtypes.NewInt(1_000_000_000), // 1 ISO
					FundingIndex: dtypes.NewInt(0),
				},
			},
			expectedPerpetualPositions: []*types.PerpetualPosition{
				{
					PerpetualId:  uint32(3),
					Quantums:     dtypes.NewInt(1_000_000_000),
					FundingIndex: dtypes.NewInt(0),
				},
			},
			expectedAssetPositions: []*types.AssetPosition{
				{
					AssetId:  uint32(0),
					Quantums: dtypes.NewInt(1_000_000_000_000),
				},
			},
			updates: []types.Update{
				{
					PerpetualUpdates: []types.PerpetualUpdate{
						{
							PerpetualId:      uint32(4),
							BigQuantumsDelta: big.NewInt(-10_000_000), // -1 ISO2
						},
					},
				},
			},
			msgSenderEnabled: true,
		},
		"Isolated subaccounts - subaccount with non-isolated perpetual position has update for isolated perpetual": {
			assetPositions:           testutil.CreateUsdcAssetPositions(big.NewInt(1_000_000_000_000)),
			expectedSuccess:          false,
			expectedSuccessPerUpdate: []types.UpdateResult{types.ViolatesIsolatedSubaccountConstraints},
			perpetuals: []perptypes.Perpetual{
				constants.BtcUsd_NoMarginRequirement,
				constants.IsoUsd_IsolatedMarket,
			},
			perpetualPositions: []*types.PerpetualPosition{
				{
					PerpetualId:  uint32(0),
					Quantums:     dtypes.NewInt(100_000_000), // 1 BTC
					FundingIndex: dtypes.NewInt(0),
				},
			},
			expectedPerpetualPositions: []*types.PerpetualPosition{
				{
					PerpetualId:  uint32(0),
					Quantums:     dtypes.NewInt(100_000_000),
					FundingIndex: dtypes.NewInt(0),
				},
			},
			expectedAssetPositions: []*types.AssetPosition{
				{
					AssetId:  uint32(0),
					Quantums: dtypes.NewInt(1_000_000_000_000),
				},
			},
			updates: []types.Update{
				{
					PerpetualUpdates: []types.PerpetualUpdate{
						{
							PerpetualId:      uint32(3),
							BigQuantumsDelta: big.NewInt(-1_000_000_000), // -1 ISO
						},
					},
				},
			},
			msgSenderEnabled: true,
		},
		`Isolated - subaccounts - empty subaccount has update to open position for isolated perpetual,
		collateral is moved from cross-perpetual collateral pool to isolated perpetual collateral pool`: {
			assetPositions: testutil.CreateUsdcAssetPositions(big.NewInt(1_000_000_000_000)),
			collateralPoolUsdcBalances: map[string]int64{
				types.ModuleAddress.String(): 1_500_000_000_000, // $1,500,000 USDC
			},
			expectedCollateralPoolUsdcBalances: map[string]int64{
				types.ModuleAddress.String(): 500_000_000_000, // $500,000 USDC
				authtypes.NewModuleAddress(
					types.ModuleName + ":" + lib.UintToString(constants.PerpetualPosition_OneISOLong.PerpetualId),
				).String(): 1_000_000_000_000, // $1,000,000 USDC
			},
			expectedSuccess:          true,
			expectedSuccessPerUpdate: []types.UpdateResult{types.Success},
			perpetuals: []perptypes.Perpetual{
				constants.BtcUsd_NoMarginRequirement,
				constants.IsoUsd_IsolatedMarket,
			},
			perpetualPositions: []*types.PerpetualPosition{},
			expectedPerpetualPositions: []*types.PerpetualPosition{
				{
					PerpetualId:  uint32(3),
					Quantums:     dtypes.NewInt(1_000_000_000), // 1 ISO
					FundingIndex: dtypes.NewInt(0),
				},
			},
			expectedUpdatedPerpetualPositions: map[types.SubaccountId][]*types.PerpetualPosition{
				defaultSubaccountId: {
					{
						PerpetualId:  uint32(3),
						Quantums:     dtypes.NewInt(1_000_000_000), // 1 ISO
						FundingIndex: dtypes.NewInt(0),
					},
				},
			},
			expectedAssetPositions: []*types.AssetPosition{
				{
					AssetId:  uint32(0),
					Quantums: dtypes.NewInt(999_900_000_000),
				},
			},
			expectedUpdatedAssetPositions: map[types.SubaccountId][]*types.AssetPosition{
				defaultSubaccountId: {
					{
						AssetId:  uint32(0),
						Quantums: dtypes.NewInt(999_900_000_000),
					},
				},
			},
			updates: []types.Update{
				{
					AssetUpdates: testutil.CreateUsdcAssetUpdates(big.NewInt(-100_000_000)), // -$100
					PerpetualUpdates: []types.PerpetualUpdate{
						{
							PerpetualId:      uint32(3),
							BigQuantumsDelta: big.NewInt(1_000_000_000), // 1 ISO
						},
					},
				},
			},
			msgSenderEnabled: true,
		},
		`Isolated - subaccounts - subaccount has update to close position for isolated perpetual,
		collateral is moved from isolated perpetual collateral pool to cross perpetual collateral pool`: {
			assetPositions: testutil.CreateUsdcAssetPositions(big.NewInt(999_900_000_000)), // $999,900 USDC
			collateralPoolUsdcBalances: map[string]int64{
				types.ModuleAddress.String(): 2_000_000_000_000, // $500,000 USDC
				authtypes.NewModuleAddress(
					types.ModuleName + ":" + lib.UintToString(constants.PerpetualPosition_OneISOLong.PerpetualId),
				).String(): 1_500_000_000_000, // $1,500,000 USDC
			},
			expectedCollateralPoolUsdcBalances: map[string]int64{
				types.ModuleAddress.String(): 3_000_000_000_000, // $3,000,000 USDC
				authtypes.NewModuleAddress(
					types.ModuleName + ":" + lib.UintToString(constants.PerpetualPosition_OneISOLong.PerpetualId),
				).String(): 500_000_000_000, // $500,000 USDC
			},
			expectedSuccess:          true,
			expectedSuccessPerUpdate: []types.UpdateResult{types.Success},
			perpetuals: []perptypes.Perpetual{
				constants.BtcUsd_NoMarginRequirement,
				constants.IsoUsd_IsolatedMarket,
			},
			perpetualPositions: []*types.PerpetualPosition{
				{
					PerpetualId:  uint32(3),
					Quantums:     dtypes.NewInt(1_000_000_000), // 1 ISO
					FundingIndex: dtypes.NewInt(0),
				},
			},
			expectedPerpetualPositions: []*types.PerpetualPosition{},
			expectedUpdatedPerpetualPositions: map[types.SubaccountId][]*types.PerpetualPosition{
				defaultSubaccountId: {
					{
						PerpetualId:  uint32(3),
						Quantums:     dtypes.NewInt(0),
						FundingIndex: dtypes.NewInt(0),
					},
				},
			},
			expectedAssetPositions: []*types.AssetPosition{
				{
					AssetId:  uint32(0),
					Quantums: dtypes.NewInt(1_000_000_000_000),
				},
			},
			expectedUpdatedAssetPositions: map[types.SubaccountId][]*types.AssetPosition{
				defaultSubaccountId: {
					{
						AssetId:  uint32(0),
						Quantums: dtypes.NewInt(1_000_000_000_000),
					},
				},
			},
			updates: []types.Update{
				{
					AssetUpdates: testutil.CreateUsdcAssetUpdates(big.NewInt(100_000_000)), // $100
					PerpetualUpdates: []types.PerpetualUpdate{
						{
							PerpetualId:      uint32(3),
							BigQuantumsDelta: big.NewInt(-1_000_000_000), // -1 ISO
						},
					},
				},
			},
			msgSenderEnabled: true,
		},
		`Isolated subaccounts - empty subaccount has update to open position for isolated perpetual,
		errors out when collateral pool for cross perpetuals has no funds`: {
			assetPositions:           testutil.CreateUsdcAssetPositions(big.NewInt(1_000_000_000_000)),
			expectedSuccess:          false,
			expectedSuccessPerUpdate: []types.UpdateResult{},
			perpetuals: []perptypes.Perpetual{
				constants.BtcUsd_NoMarginRequirement,
				constants.IsoUsd_IsolatedMarket,
			},
			perpetualPositions:         []*types.PerpetualPosition{},
			expectedPerpetualPositions: []*types.PerpetualPosition{},
			expectedAssetPositions: []*types.AssetPosition{
				{
					AssetId:  uint32(0),
					Quantums: dtypes.NewInt(1_000_000_000_000),
				},
			},
			updates: []types.Update{
				{
					AssetUpdates: testutil.CreateUsdcAssetUpdates(big.NewInt(-100_000_000)), // -$100
					PerpetualUpdates: []types.PerpetualUpdate{
						{
							PerpetualId:      uint32(3),
							BigQuantumsDelta: big.NewInt(1_000_000_000), // 1 ISO
						},
					},
				},
			},
			expectedErr:      sdkerrors.ErrInsufficientFunds,
			msgSenderEnabled: true,
		},
		`Isolated subaccounts - isolated subaccount has update to close position for isolated perpetual,
		errors out when collateral pool for isolated perpetual has no funds`: {
			assetPositions:           testutil.CreateUsdcAssetPositions(big.NewInt(1_000_000_000_000)),
			expectedSuccess:          false,
			expectedSuccessPerUpdate: []types.UpdateResult{},
			perpetuals: []perptypes.Perpetual{
				constants.BtcUsd_NoMarginRequirement,
				constants.IsoUsd_IsolatedMarket,
			},
			perpetualPositions: []*types.PerpetualPosition{
				{
					PerpetualId:  uint32(3),
					Quantums:     dtypes.NewInt(1_000_000_000), // 1 ISO
					FundingIndex: dtypes.NewInt(0),
				},
			},
			expectedPerpetualPositions: []*types.PerpetualPosition{
				{
					PerpetualId:  uint32(3),
					Quantums:     dtypes.NewInt(1_000_000_000), // 1 ISO
					FundingIndex: dtypes.NewInt(0),
				},
			},
			expectedAssetPositions: []*types.AssetPosition{
				{
					AssetId:  uint32(0),
					Quantums: dtypes.NewInt(1_000_000_000_000),
				},
			},
			updates: []types.Update{
				{
					AssetUpdates: testutil.CreateUsdcAssetUpdates(big.NewInt(100_000_000)), // $100
					PerpetualUpdates: []types.PerpetualUpdate{
						{
							PerpetualId:      uint32(3),
							BigQuantumsDelta: big.NewInt(-1_000_000_000), // -1 ISO
						},
					},
				},
			},
			expectedErr:      sdkerrors.ErrInsufficientFunds,
			msgSenderEnabled: true,
		},
		"Match updates increase OI: 0 -> 0.9, 0 -> -0.9": {
			perpetuals: []perptypes.Perpetual{
				constants.BtcUsd_20PercentInitial_10PercentMaintenance_OpenInterest1,
			},
			updates: []types.Update{
				{
					PerpetualUpdates: []types.PerpetualUpdate{
						{
							PerpetualId:      uint32(0),
							BigQuantumsDelta: big.NewInt(9_000_000_000), // 90 BTC
						},
					},
					AssetUpdates: []types.AssetUpdate{
						{
							AssetId:          uint32(0),
							BigQuantumsDelta: big.NewInt(-4_500_000_000_000), // -4,500,000 USDC
						},
					},
					SubaccountId: constants.Bob_Num0,
				},
				{
					PerpetualUpdates: []types.PerpetualUpdate{
						{
							PerpetualId:      uint32(0),
							BigQuantumsDelta: big.NewInt(-9_000_000_000), // 9 BTC
						},
					},
					AssetUpdates: []types.AssetUpdate{
						{
							AssetId:          uint32(0),
							BigQuantumsDelta: big.NewInt(4_500_000_000_000), // 4,500,000 USDC
						},
					},
				},
			},
			assetPositions: testutil.CreateUsdcAssetPositions(big.NewInt(900_000_000_000)), // 900_000 USDC
			additionalTestSubaccounts: []types.Subaccount{
				{
					Id: &constants.Bob_Num0,
					AssetPositions: testutil.CreateUsdcAssetPositions(big.NewInt(
						900_000_000_000,
					)), // 900_000 USDC
				},
			},
			updateType: types.Match,
			expectedAssetPositions: []*types.AssetPosition{
				{
					AssetId:  uint32(0),
					Quantums: dtypes.NewInt(5_400_000_000_000),
				},
			},
			expectedUpdatedAssetPositions: map[types.SubaccountId][]*types.AssetPosition{
				defaultSubaccountId: {
					{
						AssetId:  uint32(0),
						Quantums: dtypes.NewInt(5_400_000_000_000),
					},
				},
				constants.Bob_Num0: {
					{
						AssetId:  uint32(0),
						Quantums: dtypes.NewInt(-3_600_000_000_000),
					},
				},
			},
			expectedPerpetualPositions: []*types.PerpetualPosition{
				{
					PerpetualId:  uint32(0),
					Quantums:     dtypes.NewInt(-9_000_000_000),
					FundingIndex: dtypes.NewInt(0),
				},
			},
			expectedUpdatedPerpetualPositions: map[types.SubaccountId][]*types.PerpetualPosition{
				defaultSubaccountId: {
					{
						PerpetualId:  uint32(0),
						Quantums:     dtypes.NewInt(-9_000_000_000),
						FundingIndex: dtypes.NewInt(0),
					},
				},
				constants.Bob_Num0: {
					{
						PerpetualId:  uint32(0),
						Quantums:     dtypes.NewInt(9_000_000_000),
						FundingIndex: dtypes.NewInt(0),
					},
				},
			},
			expectedSuccess:          true,
			expectedSuccessPerUpdate: []types.UpdateResult{types.Success, types.Success},
			expectedOpenInterest: map[uint32]*big.Int{
				0: big.NewInt(9_100_000_000), // 1 + 90 = 91 BTC
			},
			msgSenderEnabled: true,
		},
		"Match updates decreases OI: 1 -> 0.1, -2 -> -1.1": {
			perpetuals: []perptypes.Perpetual{
				constants.BtcUsd_20PercentInitial_10PercentMaintenance_OpenInterest2,
			},
			perpetualPositions: []*types.PerpetualPosition{
				{
					PerpetualId: uint32(0),
					Quantums:    dtypes.NewInt(100_000_000), // 1 BTC
				},
			},
			assetPositions: testutil.CreateUsdcAssetPositions(big.NewInt(-40_000_000_000)), // -40_000 USDC
			updates: []types.Update{
				{
					PerpetualUpdates: []types.PerpetualUpdate{
						{
							PerpetualId:      uint32(0),
							BigQuantumsDelta: big.NewInt(90_000_000), // 0.9 BTC
						},
					},
					AssetUpdates: []types.AssetUpdate{
						{
							AssetId:          uint32(0),
							BigQuantumsDelta: big.NewInt(-45_000_000_000), // -45,000 USDC
						},
					},
					SubaccountId: constants.Bob_Num0,
				},
				{
					PerpetualUpdates: []types.PerpetualUpdate{
						{
							PerpetualId:      uint32(0),
							BigQuantumsDelta: big.NewInt(-90_000_000), // -0.9 BTC
						},
					},
					AssetUpdates: []types.AssetUpdate{
						{
							AssetId:          uint32(0),
							BigQuantumsDelta: big.NewInt(45_000_000_000), // 45,000 USDC
						},
					},
				},
			},
			additionalTestSubaccounts: []types.Subaccount{
				{
					Id: &constants.Bob_Num0,
					AssetPositions: testutil.CreateUsdcAssetPositions(big.NewInt(
						120_000_000_000,
					)), // 120_000 USDC
					PerpetualPositions: []*types.PerpetualPosition{
						{
							PerpetualId: uint32(0),
							Quantums:    dtypes.NewInt(-200_000_000), // -2 BTC
						},
					},
				},
			},
			updateType: types.Match,
			expectedAssetPositions: []*types.AssetPosition{
				{
					AssetId:  uint32(0),
					Quantums: dtypes.NewInt(5_000_000_000), // 5_000 USDC
				},
			},
			expectedUpdatedAssetPositions: map[types.SubaccountId][]*types.AssetPosition{
				defaultSubaccountId: {
					{
						AssetId:  uint32(0),
						Quantums: dtypes.NewInt(5_000_000_000), // 5_000 USDC
					},
				},
				constants.Bob_Num0: {
					{
						AssetId:  uint32(0),
						Quantums: dtypes.NewInt(75_000_000_000), // 75_000 USDC
					},
				},
			},
			expectedPerpetualPositions: []*types.PerpetualPosition{
				{
					PerpetualId:  uint32(0),
					Quantums:     dtypes.NewInt(10_000_000), // 0.1 BTC
					FundingIndex: dtypes.NewInt(0),
				},
			},
			expectedUpdatedPerpetualPositions: map[types.SubaccountId][]*types.PerpetualPosition{
				defaultSubaccountId: {
					{
						PerpetualId:  uint32(0),
						Quantums:     dtypes.NewInt(10_000_000), // 0.1 BTC
						FundingIndex: dtypes.NewInt(0),
					},
				},
				constants.Bob_Num0: {
					{
						PerpetualId:  uint32(0),
						Quantums:     dtypes.NewInt(-110_000_000), // -1.1 BTC
						FundingIndex: dtypes.NewInt(0),
					},
				},
			},
			expectedSuccess:          true,
			expectedSuccessPerUpdate: []types.UpdateResult{types.Success, types.Success},
			expectedOpenInterest: map[uint32]*big.Int{
				0: big.NewInt(110_000_000), // 2 - 0.9 = 1.1 BTC
			},
			msgSenderEnabled: true,
		},
		"Match updates does not change OI: 1 -> 0.1, 0.1 -> 1": {
			perpetuals: []perptypes.Perpetual{
				constants.BtcUsd_20PercentInitial_10PercentMaintenance_OpenInterest1,
			},
			perpetualPositions: []*types.PerpetualPosition{
				{
					PerpetualId: uint32(0),
					Quantums:    dtypes.NewInt(100_000_000), // 1 BTC
				},
			},
			assetPositions: testutil.CreateUsdcAssetPositions(big.NewInt(-40_000_000_000)), // -40_000 USDC
			updates: []types.Update{
				{
					PerpetualUpdates: []types.PerpetualUpdate{
						{
							PerpetualId:      uint32(0),
							BigQuantumsDelta: big.NewInt(90_000_000), // 0.9 BTC
						},
					},
					AssetUpdates: []types.AssetUpdate{
						{
							AssetId:          uint32(0),
							BigQuantumsDelta: big.NewInt(-45_000_000_000), // -45,000 USDC
						},
					},
					SubaccountId: constants.Bob_Num0,
				},
				{
					PerpetualUpdates: []types.PerpetualUpdate{
						{
							PerpetualId:      uint32(0),
							BigQuantumsDelta: big.NewInt(-90_000_000), // -0.9 BTC
						},
					},
					AssetUpdates: []types.AssetUpdate{
						{
							AssetId:          uint32(0),
							BigQuantumsDelta: big.NewInt(45_000_000_000), // 45,000 USDC
						},
					},
				},
			},
			additionalTestSubaccounts: []types.Subaccount{
				{
					Id:             &constants.Bob_Num0,
					AssetPositions: testutil.CreateUsdcAssetPositions(big.NewInt(5_000_000_000)), // 5000 USDC
					PerpetualPositions: []*types.PerpetualPosition{
						{
							PerpetualId: uint32(0),
							Quantums:    dtypes.NewInt(10_000_000), // 0.1 BTC
						},
					},
				},
			},
			updateType: types.Match,
			expectedAssetPositions: []*types.AssetPosition{
				{
					AssetId:  uint32(0),
					Quantums: dtypes.NewInt(5_000_000_000), // 5_000 USDC
				},
			},
			expectedUpdatedAssetPositions: map[types.SubaccountId][]*types.AssetPosition{
				defaultSubaccountId: {
					{
						AssetId:  uint32(0),
						Quantums: dtypes.NewInt(5_000_000_000), // 5_000 USDC
					},
				},
				constants.Bob_Num0: {
					{
						AssetId:  uint32(0),
						Quantums: dtypes.NewInt(-40_000_000_000), // -40_000 USDC
					},
				},
			},
			expectedPerpetualPositions: []*types.PerpetualPosition{
				{
					PerpetualId:  uint32(0),
					Quantums:     dtypes.NewInt(10_000_000), // 0.1 BTC
					FundingIndex: dtypes.NewInt(0),
				},
			},
			expectedUpdatedPerpetualPositions: map[types.SubaccountId][]*types.PerpetualPosition{
				defaultSubaccountId: {
					{
						PerpetualId:  uint32(0),
						Quantums:     dtypes.NewInt(10_000_000), // 0.1 BTC
						FundingIndex: dtypes.NewInt(0),
					},
				},
				constants.Bob_Num0: {
					{
						PerpetualId:  uint32(0),
						Quantums:     dtypes.NewInt(100_000_000), // 1 BTC
						FundingIndex: dtypes.NewInt(0),
					},
				},
			},
			expectedSuccess:          true,
			expectedSuccessPerUpdate: []types.UpdateResult{types.Success, types.Success},
			expectedOpenInterest: map[uint32]*big.Int{
				0: big.NewInt(100_000_000), // 1 BTC
			},
			msgSenderEnabled: true,
		},
	}

	for name, tc := range tests {
		t.Run(name, func(t *testing.T) {
<<<<<<< HEAD
			ctx, keeper, pricesKeeper, perpetualsKeeper, _, bankKeeper, assetsKeeper, _, _, _ := testutil.SubaccountsKeepers(
=======
			ctx, keeper, pricesKeeper, perpetualsKeeper, _, bankKeeper, assetsKeeper, _, _ := keepertest.SubaccountsKeepers(
>>>>>>> 75829b30
				t,
				tc.msgSenderEnabled,
			)
			ctx = ctx.WithTxBytes(constants.TestTxBytes)
			keepertest.CreateTestMarkets(t, ctx, pricesKeeper)
			keepertest.CreateTestLiquidityTiers(t, ctx, perpetualsKeeper)

			for _, m := range tc.marketParamPrices {
				_, err := pricesKeeper.CreateMarket(
					ctx,
					m.Param,
					m.Price,
				)
				require.NoError(t, err)
			}

			// Always creates USDC asset first
			require.NoError(t, keepertest.CreateUsdcAsset(ctx, assetsKeeper))
			for _, a := range tc.assets {
				_, err := assetsKeeper.CreateAsset(
					ctx,
					a.Id,
					a.Symbol,
					a.Denom,
					a.DenomExponent,
					a.HasMarket,
					a.MarketId,
					a.AtomicResolution,
				)
				require.NoError(t, err)
			}

			for i, p := range tc.perpetuals {
				perpetualsKeeper.SetPerpetualForTest(
					ctx,
					p,
				)

				// Update FundingIndex for testing settlements.
				if i < len(tc.newFundingIndices) {
					err := perpetualsKeeper.ModifyFundingIndex(
						ctx,
						p.Params.Id,
						tc.newFundingIndices[i],
					)
					require.NoError(t, err)
				}
			}

			for collateralPoolAddr, usdcBal := range tc.collateralPoolUsdcBalances {
				err := bank_testutil.FundAccount(
					ctx,
					sdk.MustAccAddressFromBech32(collateralPoolAddr),
					sdk.Coins{
						sdk.NewCoin(asstypes.AssetUsdc.Denom, sdkmath.NewInt(usdcBal)),
					},
					*bankKeeper,
				)
				require.NoError(t, err)
			}

			subaccount := createNSubaccount(keeper, ctx, 1, big.NewInt(1_000))[0]
			subaccount.PerpetualPositions = tc.perpetualPositions
			subaccount.AssetPositions = tc.assetPositions
			keeper.SetSubaccount(ctx, subaccount)
			subaccountId := *subaccount.Id

			for _, sa := range tc.additionalTestSubaccounts {
				keeper.SetSubaccount(ctx, sa)
			}

			for i, u := range tc.updates {
				if u.SubaccountId == (types.SubaccountId{}) {
					u.SubaccountId = subaccountId
				}
				tc.updates[i] = u
			}

			updateType := types.CollatCheck
			if tc.updateType != types.UpdateTypeUnspecified {
				updateType = tc.updateType
			}
			success, successPerUpdate, err := keeper.UpdateSubaccounts(ctx, tc.updates, updateType)
			if tc.expectedErr != nil {
				require.ErrorIs(t, tc.expectedErr, err)
			} else {
				require.NoError(t, err)
				require.Equal(t, tc.expectedSuccessPerUpdate, successPerUpdate)
				require.Equal(t, tc.expectedSuccess, success)
			}

			if tc.msgSenderEnabled {
				assertSubaccountUpdateEventsInIndexerBlock(
					t,
					keeper,
					ctx,
					tc.expectedErr,
					tc.expectedSuccess,
					tc.updates,
					tc.expectedSuccessPerUpdate,
					tc.expectedUpdatedPerpetualPositions,
					tc.expectedSubaccountIdToFundingPayments,
					tc.expectedUpdatedAssetPositions,
				)
			} else {
				assertSubaccountUpdateEventsNotInIndexerBlock(
					t,
					keeper,
					ctx,
				)
			}

			newSubaccount := keeper.GetSubaccount(ctx, subaccountId)
			require.Equal(t, len(newSubaccount.PerpetualPositions), len(tc.expectedPerpetualPositions))
			for i, ep := range tc.expectedPerpetualPositions {
				require.Equal(t, *ep, *newSubaccount.PerpetualPositions[i])
			}
			require.Equal(t, len(newSubaccount.AssetPositions), len(tc.expectedAssetPositions))
			for i, ep := range tc.expectedAssetPositions {
				require.Equal(t, *ep, *newSubaccount.AssetPositions[i])
			}

			for collateralPoolAddr, expectedUsdcBal := range tc.expectedCollateralPoolUsdcBalances {
				usdcBal := bankKeeper.GetBalance(
					ctx,
					sdk.MustAccAddressFromBech32(collateralPoolAddr),
					asstypes.AssetUsdc.Denom,
				)
				require.Equal(t,
					sdk.NewCoin(asstypes.AssetUsdc.Denom, sdkmath.NewInt(expectedUsdcBal)),
					usdcBal,
				)
			}

			for _, perp := range tc.perpetuals {
				gotPerp, err := perpetualsKeeper.GetPerpetual(ctx, perp.GetId())
				require.NoError(t, err)

				if expectedOI, exists := tc.expectedOpenInterest[perp.GetId()]; exists {
					require.Equal(t, expectedOI, gotPerp.OpenInterest.BigInt())
				} else {
					// If no specified expected OI, then check OI is unchanged.
					require.Zero(t, perp.OpenInterest.BigInt().Cmp(
						gotPerp.OpenInterest.BigInt(),
					))
				}
			}
		})
	}
}

func TestUpdateSubaccounts_WithdrawalsBlocked(t *testing.T) {
	// default subaccount id, the first subaccount id generated when calling createNSubaccount
	firstSubaccountId := types.SubaccountId{
		Owner:  "0",
		Number: 0,
	}
	secondSubaccountId := types.SubaccountId{
		Owner:  "1",
		Number: 1,
	}

	tests := map[string]struct {
		// state
		perpetuals        []perptypes.Perpetual
		newFundingIndices []*big.Int // 1:1 mapped to perpetuals list
		assets            []*asstypes.Asset
		marketParamPrices []pricestypes.MarketParamPrice

		// subaccount state
		perpetualPositions map[types.SubaccountId][]*types.PerpetualPosition
		assetPositions     map[types.SubaccountId][]*types.AssetPosition

		// updates
		updates []types.Update

		// expectations
		expectedQuoteBalance       *big.Int
		expectedPerpetualPositions map[types.SubaccountId][]*types.PerpetualPosition
		expectedAssetPositions     map[types.SubaccountId][]*types.AssetPosition
		expectedSuccess            bool
		expectedSuccessPerUpdate   []types.UpdateResult
		expectedErr                error

		// Only contains the updated perpetual positions, to assert against the events included.
		expectedUpdatedPerpetualPositions     map[types.SubaccountId][]*types.PerpetualPosition
		expectedSubaccoundIdToFundingPayments map[types.SubaccountId]map[uint32]dtypes.SerializableInt
		expectedUpdatedAssetPositions         map[types.SubaccountId][]*types.AssetPosition
		msgSenderEnabled                      bool

		// Negative TNC subaccount state
		currentBlock                     uint32
		negativeTncSubaccountSeenAtBlock map[uint32]uint32

		// Update type
		updateType types.UpdateType
	}{
		"deposits are not blocked if negative TNC subaccount was seen at current block": {
			expectedQuoteBalance:     big.NewInt(100),
			expectedSuccess:          true,
			expectedSuccessPerUpdate: []types.UpdateResult{types.Success},
			perpetuals: []perptypes.Perpetual{
				constants.BtcUsd_SmallMarginRequirement,
			},
			updates: []types.Update{
				{
					AssetUpdates: testutil.CreateUsdcAssetUpdates(big.NewInt(100)),
				},
			},
			expectedAssetPositions: map[types.SubaccountId][]*types.AssetPosition{
				firstSubaccountId: {
					{
						AssetId:  uint32(0),
						Quantums: dtypes.NewInt(100), // 100 USDC
					},
				},
			},
			expectedUpdatedAssetPositions: map[types.SubaccountId][]*types.AssetPosition{
				firstSubaccountId: {
					{
						AssetId:  uint32(0),
						Quantums: dtypes.NewInt(100), // 100 USDC
					},
				},
			},
			msgSenderEnabled: true,

			currentBlock: 100,
			negativeTncSubaccountSeenAtBlock: map[uint32]uint32{
				constants.BtcUsd_NoMarginRequirement.Params.Id: 100,
			},

			updateType: types.Deposit,
		},
		`deposits are not blocked if current block is within
			WITHDRAWAL_AND_TRANSFERS_BLOCKED_AFTER_NEGATIVE_TNC_SUBACCOUNT_SEEN_BLOCKS`: {
			expectedQuoteBalance:     big.NewInt(100),
			expectedSuccess:          true,
			expectedSuccessPerUpdate: []types.UpdateResult{types.Success},
			perpetuals: []perptypes.Perpetual{
				constants.BtcUsd_SmallMarginRequirement,
			},
			updates: []types.Update{
				{
					AssetUpdates: testutil.CreateUsdcAssetUpdates(big.NewInt(100)),
				},
			},
			expectedAssetPositions: map[types.SubaccountId][]*types.AssetPosition{
				firstSubaccountId: {
					{
						AssetId:  uint32(0),
						Quantums: dtypes.NewInt(100), // 100 USDC
					},
				},
			},
			expectedUpdatedAssetPositions: map[types.SubaccountId][]*types.AssetPosition{
				firstSubaccountId: {
					{
						AssetId:  uint32(0),
						Quantums: dtypes.NewInt(100), // 100 USDC
					},
				},
			},
			msgSenderEnabled: true,

			currentBlock: 100,
			negativeTncSubaccountSeenAtBlock: map[uint32]uint32{
				constants.BtcUsd_NoMarginRequirement.Params.Id: 100 -
					types.WITHDRAWAL_AND_TRANSFERS_BLOCKED_AFTER_NEGATIVE_TNC_SUBACCOUNT_SEEN_BLOCKS + 1,
			},

			updateType: types.Deposit,
		},
		"deposits are not blocked if negative TNC subaccount was never seen": {
			expectedQuoteBalance:     big.NewInt(100),
			expectedSuccess:          true,
			expectedSuccessPerUpdate: []types.UpdateResult{types.Success},
			perpetuals: []perptypes.Perpetual{
				constants.BtcUsd_SmallMarginRequirement,
			},
			updates: []types.Update{
				{
					AssetUpdates: testutil.CreateUsdcAssetUpdates(big.NewInt(100)),
				},
			},
			expectedAssetPositions: map[types.SubaccountId][]*types.AssetPosition{
				firstSubaccountId: {
					{
						AssetId:  uint32(0),
						Quantums: dtypes.NewInt(100), // 100 USDC
					},
				},
			},
			expectedUpdatedAssetPositions: map[types.SubaccountId][]*types.AssetPosition{
				firstSubaccountId: {
					{
						AssetId:  uint32(0),
						Quantums: dtypes.NewInt(100), // 100 USDC
					},
				},
			},
			msgSenderEnabled: true,

			currentBlock: 100,
			negativeTncSubaccountSeenAtBlock: map[uint32]uint32{
				constants.BtcUsd_NoMarginRequirement.Params.Id: 0,
			},

			updateType: types.Deposit,
		},
		"withdrawals are blocked if negative TNC subaccount was seen at current block": {
			expectedQuoteBalance:     big.NewInt(-100),
			expectedSuccess:          false,
			expectedSuccessPerUpdate: []types.UpdateResult{types.WithdrawalsAndTransfersBlocked},
			perpetuals: []perptypes.Perpetual{
				constants.BtcUsd_SmallMarginRequirement,
			},
			perpetualPositions: map[types.SubaccountId][]*types.PerpetualPosition{
				firstSubaccountId: {&constants.PerpetualPosition_OneBTCLong},
			},
			expectedPerpetualPositions: map[types.SubaccountId][]*types.PerpetualPosition{
				firstSubaccountId: {&constants.PerpetualPosition_OneBTCLong},
			},
			expectedAssetPositions: map[types.SubaccountId][]*types.AssetPosition{},
			expectedUpdatedAssetPositions: map[types.SubaccountId][]*types.AssetPosition{
				firstSubaccountId: {},
			},
			updates: []types.Update{
				{
					AssetUpdates: testutil.CreateUsdcAssetUpdates(big.NewInt(-100)),
				},
			},
			msgSenderEnabled: true,

			currentBlock: 100,
			negativeTncSubaccountSeenAtBlock: map[uint32]uint32{
				constants.BtcUsd_NoMarginRequirement.Params.Id: 100,
			},

			updateType: types.Withdrawal,
		},
		`withdrawals are blocked if negative TNC subaccount was seen within
			WITHDRAWAL_AND_TRANSFERS_BLOCKED_AFTER_NEGATIVE_TNC_SUBACCOUNT_SEEN_BLOCKS`: {
			expectedQuoteBalance:     big.NewInt(-100),
			expectedSuccess:          false,
			expectedSuccessPerUpdate: []types.UpdateResult{types.WithdrawalsAndTransfersBlocked},
			perpetuals: []perptypes.Perpetual{
				constants.BtcUsd_SmallMarginRequirement,
			},
			perpetualPositions: map[types.SubaccountId][]*types.PerpetualPosition{
				firstSubaccountId: {&constants.PerpetualPosition_OneBTCLong},
			},
			expectedPerpetualPositions: map[types.SubaccountId][]*types.PerpetualPosition{
				firstSubaccountId: {&constants.PerpetualPosition_OneBTCLong},
			},
			expectedAssetPositions: map[types.SubaccountId][]*types.AssetPosition{},
			expectedUpdatedAssetPositions: map[types.SubaccountId][]*types.AssetPosition{
				firstSubaccountId: {},
			},
			updates: []types.Update{
				{
					AssetUpdates: testutil.CreateUsdcAssetUpdates(big.NewInt(-100)),
				},
			},
			msgSenderEnabled: true,

			currentBlock: 100,
			negativeTncSubaccountSeenAtBlock: map[uint32]uint32{
				constants.BtcUsd_NoMarginRequirement.Params.Id: 100 -
					types.WITHDRAWAL_AND_TRANSFERS_BLOCKED_AFTER_NEGATIVE_TNC_SUBACCOUNT_SEEN_BLOCKS + 1,
			},

			updateType: types.Withdrawal,
		},
		`withdrawals are not blocked if negative TNC subaccount was seen after
			WITHDRAWAL_AND_TRANSFERS_BLOCKED_AFTER_NEGATIVE_TNC_SUBACCOUNT_SEEN_BLOCKS`: {
			expectedQuoteBalance:     big.NewInt(-100),
			expectedSuccess:          true,
			expectedSuccessPerUpdate: []types.UpdateResult{types.Success},
			perpetuals: []perptypes.Perpetual{
				constants.BtcUsd_SmallMarginRequirement,
			},
			perpetualPositions: map[types.SubaccountId][]*types.PerpetualPosition{
				firstSubaccountId: {&constants.PerpetualPosition_OneBTCLong},
			},
			expectedPerpetualPositions: map[types.SubaccountId][]*types.PerpetualPosition{
				firstSubaccountId: {&constants.PerpetualPosition_OneBTCLong},
			},
			expectedAssetPositions: map[types.SubaccountId][]*types.AssetPosition{
				firstSubaccountId: {
					{
						AssetId:  uint32(0),
						Quantums: dtypes.NewInt(-100), // 100 USDC
					},
				},
			},
			expectedUpdatedAssetPositions: map[types.SubaccountId][]*types.AssetPosition{
				firstSubaccountId: {
					{
						AssetId:  uint32(0),
						Quantums: dtypes.NewInt(-100), // 100 USDC
					},
				},
			},
			updates: []types.Update{
				{
					AssetUpdates: testutil.CreateUsdcAssetUpdates(big.NewInt(-100)),
				},
			},
			msgSenderEnabled: true,

			currentBlock: 100,
			negativeTncSubaccountSeenAtBlock: map[uint32]uint32{
				constants.BtcUsd_NoMarginRequirement.Params.Id: 100 -
					types.WITHDRAWAL_AND_TRANSFERS_BLOCKED_AFTER_NEGATIVE_TNC_SUBACCOUNT_SEEN_BLOCKS,
			},

			updateType: types.Withdrawal,
		},
		"withdrawals are not blocked if negative TNC subaccount was never seen": {
			expectedQuoteBalance:     big.NewInt(-100),
			expectedSuccess:          true,
			expectedSuccessPerUpdate: []types.UpdateResult{types.Success},
			perpetuals: []perptypes.Perpetual{
				constants.BtcUsd_SmallMarginRequirement,
			},
			perpetualPositions: map[types.SubaccountId][]*types.PerpetualPosition{
				firstSubaccountId: {&constants.PerpetualPosition_OneBTCLong},
			},
			expectedPerpetualPositions: map[types.SubaccountId][]*types.PerpetualPosition{
				firstSubaccountId: {&constants.PerpetualPosition_OneBTCLong},
			},
			expectedAssetPositions: map[types.SubaccountId][]*types.AssetPosition{
				firstSubaccountId: {
					{
						AssetId:  uint32(0),
						Quantums: dtypes.NewInt(-100), // 100 USDC
					},
				},
			},
			expectedUpdatedAssetPositions: map[types.SubaccountId][]*types.AssetPosition{
				firstSubaccountId: {
					{
						AssetId:  uint32(0),
						Quantums: dtypes.NewInt(-100), // 100 USDC
					},
				},
			},
			updates: []types.Update{
				{
					AssetUpdates: testutil.CreateUsdcAssetUpdates(big.NewInt(-100)),
				},
			},
			msgSenderEnabled: true,

			currentBlock: 100,
			negativeTncSubaccountSeenAtBlock: map[uint32]uint32{
				constants.BtcUsd_NoMarginRequirement.Params.Id: 0,
			},

			updateType: types.Withdrawal,
		},
		`withdrawals are not blocked if negative TNC subaccount was seen within
		WITHDRAWAL_AND_TRANSFERS_BLOCKED_AFTER_NEGATIVE_TNC_SUBACCOUNT_SEEN_BLOCKS for a different
		collateral pool`: {
			expectedQuoteBalance:     big.NewInt(-100),
			expectedSuccess:          true,
			expectedSuccessPerUpdate: []types.UpdateResult{types.Success},
			perpetuals: []perptypes.Perpetual{
				constants.BtcUsd_SmallMarginRequirement,
				constants.IsoUsd_IsolatedMarket,
			},
			perpetualPositions: map[types.SubaccountId][]*types.PerpetualPosition{
				firstSubaccountId: {&constants.PerpetualPosition_OneBTCLong},
			},
			expectedPerpetualPositions: map[types.SubaccountId][]*types.PerpetualPosition{
				firstSubaccountId: {&constants.PerpetualPosition_OneBTCLong},
			},
			expectedAssetPositions: map[types.SubaccountId][]*types.AssetPosition{
				firstSubaccountId: {
					{
						AssetId:  uint32(0),
						Quantums: dtypes.NewInt(-100), // 100 USDC
					},
				},
			},
			expectedUpdatedAssetPositions: map[types.SubaccountId][]*types.AssetPosition{
				firstSubaccountId: {
					{
						AssetId:  uint32(0),
						Quantums: dtypes.NewInt(-100), // 100 USDC
					},
				},
			},
			updates: []types.Update{
				{
					AssetUpdates: testutil.CreateUsdcAssetUpdates(big.NewInt(-100)),
				},
			},
			msgSenderEnabled: true,

			currentBlock: 100,
			negativeTncSubaccountSeenAtBlock: map[uint32]uint32{
				constants.IsoUsd_IsolatedMarket.Params.Id: 100 -
					types.WITHDRAWAL_AND_TRANSFERS_BLOCKED_AFTER_NEGATIVE_TNC_SUBACCOUNT_SEEN_BLOCKS + 1,
			},

			updateType: types.Withdrawal,
		},
		`withdrawals are blocked if negative TNC subaccount was seen within
		WITHDRAWAL_AND_TRANSFERS_BLOCKED_AFTER_NEGATIVE_TNC_SUBACCOUNT_SEEN_BLOCKS for an isolated
		perpetual collateral pool`: {
			expectedQuoteBalance:     big.NewInt(-100),
			expectedSuccess:          false,
			expectedSuccessPerUpdate: []types.UpdateResult{types.WithdrawalsAndTransfersBlocked},
			perpetuals: []perptypes.Perpetual{
				constants.BtcUsd_SmallMarginRequirement,
				constants.IsoUsd_IsolatedMarket,
			},
			perpetualPositions: map[types.SubaccountId][]*types.PerpetualPosition{
				firstSubaccountId: {&constants.PerpetualPosition_OneISOLong},
			},
			expectedPerpetualPositions: map[types.SubaccountId][]*types.PerpetualPosition{
				firstSubaccountId: {&constants.PerpetualPosition_OneISOLong},
			},
			expectedAssetPositions: map[types.SubaccountId][]*types.AssetPosition{},
			expectedUpdatedAssetPositions: map[types.SubaccountId][]*types.AssetPosition{
				firstSubaccountId: {},
			},
			updates: []types.Update{
				{
					AssetUpdates: testutil.CreateUsdcAssetUpdates(big.NewInt(-100)),
				},
			},
			msgSenderEnabled: true,

			currentBlock: 100,
			negativeTncSubaccountSeenAtBlock: map[uint32]uint32{
				constants.IsoUsd_IsolatedMarket.Params.Id: 100 -
					types.WITHDRAWAL_AND_TRANSFERS_BLOCKED_AFTER_NEGATIVE_TNC_SUBACCOUNT_SEEN_BLOCKS + 1,
			},

			updateType: types.Withdrawal,
		},
		`withdrawals are blocked if negative TNC subaccount was seen within
		WITHDRAWAL_AND_TRANSFERS_BLOCKED_AFTER_NEGATIVE_TNC_SUBACCOUNT_SEEN_BLOCKS for one isolated
		perpetual collateral pool and negative TNC subaccount was never seen for the cross-perpetual
		collateral pool, both of which are associated with subaccounts being updated`: {
			expectedQuoteBalance: big.NewInt(-100),
			expectedSuccess:      false,
			expectedSuccessPerUpdate: []types.UpdateResult{
				types.WithdrawalsAndTransfersBlocked,
				types.WithdrawalsAndTransfersBlocked,
			},
			perpetuals: []perptypes.Perpetual{
				constants.BtcUsd_SmallMarginRequirement,
				constants.IsoUsd_IsolatedMarket,
			},
			perpetualPositions: map[types.SubaccountId][]*types.PerpetualPosition{
				firstSubaccountId: {&constants.PerpetualPosition_OneISOLong},
			},
			expectedPerpetualPositions: map[types.SubaccountId][]*types.PerpetualPosition{
				firstSubaccountId: {&constants.PerpetualPosition_OneISOLong},
			},
			expectedAssetPositions: map[types.SubaccountId][]*types.AssetPosition{},
			expectedUpdatedAssetPositions: map[types.SubaccountId][]*types.AssetPosition{
				firstSubaccountId:  {},
				secondSubaccountId: {},
			},
			updates: []types.Update{
				{
					AssetUpdates: testutil.CreateUsdcAssetUpdates(big.NewInt(-100)),
				},
				{
					SubaccountId: secondSubaccountId,
					AssetUpdates: testutil.CreateUsdcAssetUpdates(big.NewInt(-100)),
				},
			},
			msgSenderEnabled: true,

			currentBlock: 100,
			negativeTncSubaccountSeenAtBlock: map[uint32]uint32{
				constants.IsoUsd_IsolatedMarket.Params.Id: 100 -
					types.WITHDRAWAL_AND_TRANSFERS_BLOCKED_AFTER_NEGATIVE_TNC_SUBACCOUNT_SEEN_BLOCKS + 1,
				constants.BtcUsd_NoMarginRequirement.Params.Id: 0,
			},

			updateType: types.Withdrawal,
		},
		`withdrawals are blocked if negative TNC subaccount was seen within
		WITHDRAWAL_AND_TRANSFERS_BLOCKED_AFTER_NEGATIVE_TNC_SUBACCOUNT_SEEN_BLOCKS for one isolated
		perpetual collateral pool and negative TNC subaccount was seen for the cross-perpetual
		collateral pool after WITHDRAWAL_AND_TRANSFERS_BLOCKED_AFTER_NEGATIVE_TNC_SUBACCOUNT_SEEN_BLOCKS,
		both of which are associated with subaccounts being updated`: {
			expectedQuoteBalance: big.NewInt(-100),
			expectedSuccess:      false,
			expectedSuccessPerUpdate: []types.UpdateResult{
				types.WithdrawalsAndTransfersBlocked,
				types.WithdrawalsAndTransfersBlocked,
			},
			perpetuals: []perptypes.Perpetual{
				constants.BtcUsd_SmallMarginRequirement,
				constants.IsoUsd_IsolatedMarket,
			},
			perpetualPositions: map[types.SubaccountId][]*types.PerpetualPosition{
				firstSubaccountId: {&constants.PerpetualPosition_OneISOLong},
			},
			expectedPerpetualPositions: map[types.SubaccountId][]*types.PerpetualPosition{
				firstSubaccountId: {&constants.PerpetualPosition_OneISOLong},
			},
			expectedAssetPositions: map[types.SubaccountId][]*types.AssetPosition{},
			expectedUpdatedAssetPositions: map[types.SubaccountId][]*types.AssetPosition{
				firstSubaccountId:  {},
				secondSubaccountId: {},
			},
			updates: []types.Update{
				{
					AssetUpdates: testutil.CreateUsdcAssetUpdates(big.NewInt(-100)),
				},
				{
					SubaccountId: secondSubaccountId,
					AssetUpdates: testutil.CreateUsdcAssetUpdates(big.NewInt(-100)),
				},
			},
			msgSenderEnabled: true,

			currentBlock: 100,
			negativeTncSubaccountSeenAtBlock: map[uint32]uint32{
				constants.IsoUsd_IsolatedMarket.Params.Id: 100 -
					types.WITHDRAWAL_AND_TRANSFERS_BLOCKED_AFTER_NEGATIVE_TNC_SUBACCOUNT_SEEN_BLOCKS + 1,
				constants.BtcUsd_NoMarginRequirement.Params.Id: 100 -
					types.WITHDRAWAL_AND_TRANSFERS_BLOCKED_AFTER_NEGATIVE_TNC_SUBACCOUNT_SEEN_BLOCKS,
			},

			updateType: types.Withdrawal,
		},
		`withdrawals are blocked if negative TNC subaccount was seen within
		WITHDRAWAL_AND_TRANSFERS_BLOCKED_AFTER_NEGATIVE_TNC_SUBACCOUNT_SEEN_BLOCKS for one isolated
		perpetual collateral pool and negative TNC subaccount was never seen for another isolated
		collateral pool, both of which are associated with subaccounts being updated`: {
			expectedQuoteBalance: big.NewInt(-100),
			expectedSuccess:      false,
			expectedSuccessPerUpdate: []types.UpdateResult{
				types.WithdrawalsAndTransfersBlocked,
				types.WithdrawalsAndTransfersBlocked,
			},
			perpetuals: []perptypes.Perpetual{
				constants.BtcUsd_SmallMarginRequirement,
				constants.IsoUsd_IsolatedMarket,
				constants.Iso2Usd_IsolatedMarket,
			},
			perpetualPositions: map[types.SubaccountId][]*types.PerpetualPosition{
				firstSubaccountId:  {&constants.PerpetualPosition_OneISOLong},
				secondSubaccountId: {&constants.PerpetualPosition_OneISO2Long},
			},
			expectedPerpetualPositions: map[types.SubaccountId][]*types.PerpetualPosition{
				firstSubaccountId:  {&constants.PerpetualPosition_OneISOLong},
				secondSubaccountId: {&constants.PerpetualPosition_OneISO2Long},
			},
			expectedAssetPositions: map[types.SubaccountId][]*types.AssetPosition{},
			expectedUpdatedAssetPositions: map[types.SubaccountId][]*types.AssetPosition{
				firstSubaccountId:  {},
				secondSubaccountId: {},
			},
			updates: []types.Update{
				{
					AssetUpdates: testutil.CreateUsdcAssetUpdates(big.NewInt(-100)),
				},
				{
					SubaccountId: secondSubaccountId,
					AssetUpdates: testutil.CreateUsdcAssetUpdates(big.NewInt(-100)),
				},
			},
			msgSenderEnabled: true,

			currentBlock: 100,
			negativeTncSubaccountSeenAtBlock: map[uint32]uint32{
				constants.IsoUsd_IsolatedMarket.Params.Id: 0,
				constants.Iso2Usd_IsolatedMarket.Params.Id: 100 -
					types.WITHDRAWAL_AND_TRANSFERS_BLOCKED_AFTER_NEGATIVE_TNC_SUBACCOUNT_SEEN_BLOCKS + 1,
			},

			updateType: types.Withdrawal,
		},
		`withdrawals are blocked if negative TNC subaccount was seen within
		WITHDRAWAL_AND_TRANSFERS_BLOCKED_AFTER_NEGATIVE_TNC_SUBACCOUNT_SEEN_BLOCKS for one isolated
		perpetual collateral pool and negative TNC subaccount was seen for another isolated perpetual
		collateral pool after WITHDRAWAL_AND_TRANSFERS_BLOCKED_AFTER_NEGATIVE_TNC_SUBACCOUNT_SEEN_BLOCKS,
		both of which are associated with subaccounts being updated`: {
			expectedQuoteBalance: big.NewInt(-100),
			expectedSuccess:      false,
			expectedSuccessPerUpdate: []types.UpdateResult{
				types.WithdrawalsAndTransfersBlocked,
				types.WithdrawalsAndTransfersBlocked,
			},
			perpetuals: []perptypes.Perpetual{
				constants.BtcUsd_SmallMarginRequirement,
				constants.IsoUsd_IsolatedMarket,
				constants.Iso2Usd_IsolatedMarket,
			},
			perpetualPositions: map[types.SubaccountId][]*types.PerpetualPosition{
				firstSubaccountId:  {&constants.PerpetualPosition_OneISOLong},
				secondSubaccountId: {&constants.PerpetualPosition_OneISO2Long},
			},
			expectedPerpetualPositions: map[types.SubaccountId][]*types.PerpetualPosition{
				firstSubaccountId:  {&constants.PerpetualPosition_OneISOLong},
				secondSubaccountId: {&constants.PerpetualPosition_OneISO2Long},
			},
			expectedAssetPositions: map[types.SubaccountId][]*types.AssetPosition{},
			expectedUpdatedAssetPositions: map[types.SubaccountId][]*types.AssetPosition{
				firstSubaccountId:  {},
				secondSubaccountId: {},
			},
			updates: []types.Update{
				{
					AssetUpdates: testutil.CreateUsdcAssetUpdates(big.NewInt(-100)),
				},
				{
					SubaccountId: secondSubaccountId,
					AssetUpdates: testutil.CreateUsdcAssetUpdates(big.NewInt(-100)),
				},
			},
			msgSenderEnabled: true,

			currentBlock: 100,
			negativeTncSubaccountSeenAtBlock: map[uint32]uint32{
				constants.IsoUsd_IsolatedMarket.Params.Id: 100 -
					types.WITHDRAWAL_AND_TRANSFERS_BLOCKED_AFTER_NEGATIVE_TNC_SUBACCOUNT_SEEN_BLOCKS,
				constants.Iso2Usd_IsolatedMarket.Params.Id: 100 -
					types.WITHDRAWAL_AND_TRANSFERS_BLOCKED_AFTER_NEGATIVE_TNC_SUBACCOUNT_SEEN_BLOCKS + 1,
			},

			updateType: types.Withdrawal,
		},
		"well-collateralized matches are not blocked if negative TNC subaccount was seen at current block": {
			assetPositions: map[types.SubaccountId][]*types.AssetPosition{
				firstSubaccountId: testutil.CreateUsdcAssetPositions(big.NewInt(25_000_000_000)), // $25,000
			},
			expectedQuoteBalance:     big.NewInt(0),
			expectedSuccess:          true,
			expectedSuccessPerUpdate: []types.UpdateResult{types.Success, types.Success},
			perpetuals: []perptypes.Perpetual{
				constants.BtcUsd_NoMarginRequirement,
			},
			perpetualPositions: map[types.SubaccountId][]*types.PerpetualPosition{
				firstSubaccountId: {&constants.PerpetualPosition_OneBTCLong},
			},
			expectedPerpetualPositions: map[types.SubaccountId][]*types.PerpetualPosition{
				firstSubaccountId: {&constants.PerpetualPosition_OneAndHalfBTCLong},
			},
			expectedUpdatedPerpetualPositions: map[types.SubaccountId][]*types.PerpetualPosition{
				firstSubaccountId: {
					&constants.PerpetualPosition_OneAndHalfBTCLong,
				},
			},
			expectedAssetPositions: map[types.SubaccountId][]*types.AssetPosition{},
			expectedUpdatedAssetPositions: map[types.SubaccountId][]*types.AssetPosition{
				firstSubaccountId: {
					{
						AssetId:  uint32(0),
						Quantums: dtypes.NewInt(0),
					},
				},
			},
			updates: []types.Update{
				{
					AssetUpdates: testutil.CreateUsdcAssetUpdates(big.NewInt(-25_000_000_000)), // -$25,000
					PerpetualUpdates: []types.PerpetualUpdate{
						{
							PerpetualId:      uint32(0),
							BigQuantumsDelta: big.NewInt(50_000_000), // .5 BTC
						},
					},
				},
				{
					SubaccountId: secondSubaccountId,
					AssetUpdates: testutil.CreateUsdcAssetUpdates(big.NewInt(25_000_000_000)), // $25,000
					PerpetualUpdates: []types.PerpetualUpdate{
						{
							PerpetualId:      uint32(0),
							BigQuantumsDelta: big.NewInt(-50_000_000), // .5 BTC
						},
					},
				},
			},
			msgSenderEnabled: false,

			currentBlock: 100,
			negativeTncSubaccountSeenAtBlock: map[uint32]uint32{
				constants.BtcUsd_NoMarginRequirement.Params.Id: 100,
			},

			updateType: types.Match,
		},
		`well-collateralized matches are not blocked if current block is within
			WITHDRAWAL_AND_TRANSFERS_BLOCKED_AFTER_NEGATIVE_TNC_SUBACCOUNT_SEEN_BLOCKS`: {
			assetPositions: map[types.SubaccountId][]*types.AssetPosition{
				firstSubaccountId: testutil.CreateUsdcAssetPositions(big.NewInt(25_000_000_000)), // $25,000
			},
			expectedQuoteBalance:     big.NewInt(0),
			expectedSuccess:          true,
			expectedSuccessPerUpdate: []types.UpdateResult{types.Success, types.Success},
			perpetuals: []perptypes.Perpetual{
				constants.BtcUsd_NoMarginRequirement,
			},
			perpetualPositions: map[types.SubaccountId][]*types.PerpetualPosition{
				firstSubaccountId: {&constants.PerpetualPosition_OneBTCLong},
			},
			expectedPerpetualPositions: map[types.SubaccountId][]*types.PerpetualPosition{
				firstSubaccountId: {&constants.PerpetualPosition_OneAndHalfBTCLong},
			},
			expectedUpdatedPerpetualPositions: map[types.SubaccountId][]*types.PerpetualPosition{
				firstSubaccountId: {
					&constants.PerpetualPosition_OneAndHalfBTCLong,
				},
			},
			expectedAssetPositions: map[types.SubaccountId][]*types.AssetPosition{},
			expectedUpdatedAssetPositions: map[types.SubaccountId][]*types.AssetPosition{
				firstSubaccountId: {
					{
						AssetId:  uint32(0),
						Quantums: dtypes.NewInt(0),
					},
				},
			},
			updates: []types.Update{
				{
					AssetUpdates: testutil.CreateUsdcAssetUpdates(big.NewInt(-25_000_000_000)), // -$25,000
					PerpetualUpdates: []types.PerpetualUpdate{
						{
							PerpetualId:      uint32(0),
							BigQuantumsDelta: big.NewInt(50_000_000), // .5 BTC
						},
					},
				},
				{
					SubaccountId: secondSubaccountId,
					AssetUpdates: testutil.CreateUsdcAssetUpdates(big.NewInt(25_000_000_000)), // $25,000
					PerpetualUpdates: []types.PerpetualUpdate{
						{
							PerpetualId:      uint32(0),
							BigQuantumsDelta: big.NewInt(-50_000_000), // .5 BTC
						},
					},
				},
			},
			msgSenderEnabled: false,

			currentBlock: 100,
			negativeTncSubaccountSeenAtBlock: map[uint32]uint32{
				constants.BtcUsd_NoMarginRequirement.Params.Id: 100 -
					types.WITHDRAWAL_AND_TRANSFERS_BLOCKED_AFTER_NEGATIVE_TNC_SUBACCOUNT_SEEN_BLOCKS + 1,
			},

			updateType: types.Match,
		},
		"well-collateralized matches are not blocked if negative TNC subaccount was never seen": {
			assetPositions: map[types.SubaccountId][]*types.AssetPosition{
				firstSubaccountId: testutil.CreateUsdcAssetPositions(big.NewInt(25_000_000_000)), // $25,000
			},
			expectedQuoteBalance:     big.NewInt(0),
			expectedSuccess:          true,
			expectedSuccessPerUpdate: []types.UpdateResult{types.Success, types.Success},
			perpetuals: []perptypes.Perpetual{
				constants.BtcUsd_NoMarginRequirement,
			},
			perpetualPositions: map[types.SubaccountId][]*types.PerpetualPosition{
				firstSubaccountId: {&constants.PerpetualPosition_OneBTCLong},
			},
			expectedPerpetualPositions: map[types.SubaccountId][]*types.PerpetualPosition{
				firstSubaccountId: {&constants.PerpetualPosition_OneAndHalfBTCLong},
			},
			expectedUpdatedPerpetualPositions: map[types.SubaccountId][]*types.PerpetualPosition{
				firstSubaccountId: {
					&constants.PerpetualPosition_OneAndHalfBTCLong,
				},
			},
			expectedAssetPositions: map[types.SubaccountId][]*types.AssetPosition{},
			expectedUpdatedAssetPositions: map[types.SubaccountId][]*types.AssetPosition{
				firstSubaccountId: {
					{
						AssetId:  uint32(0),
						Quantums: dtypes.NewInt(0),
					},
				},
			},
			updates: []types.Update{
				{
					AssetUpdates: testutil.CreateUsdcAssetUpdates(big.NewInt(-25_000_000_000)), // -$25,000
					PerpetualUpdates: []types.PerpetualUpdate{
						{
							PerpetualId:      uint32(0),
							BigQuantumsDelta: big.NewInt(50_000_000), // .5 BTC
						},
					},
				},
				{
					SubaccountId: secondSubaccountId,
					AssetUpdates: testutil.CreateUsdcAssetUpdates(big.NewInt(25_000_000_000)), // $25,000
					PerpetualUpdates: []types.PerpetualUpdate{
						{
							PerpetualId:      uint32(0),
							BigQuantumsDelta: big.NewInt(-50_000_000), // .5 BTC
						},
					},
				},
			},
			msgSenderEnabled: false,

			currentBlock: 100,
			negativeTncSubaccountSeenAtBlock: map[uint32]uint32{
				constants.BtcUsd_NoMarginRequirement.Params.Id: 0,
			},

			updateType: types.Match,
		},
		"undercollateralized matches are not blocked if negative TNC subaccount was seen at current block": {
			expectedQuoteBalance: big.NewInt(0),
			expectedSuccess:      false,
			expectedSuccessPerUpdate: []types.UpdateResult{
				types.NewlyUndercollateralized,
				types.NewlyUndercollateralized,
			},
			perpetuals: []perptypes.Perpetual{
				constants.BtcUsd_SmallMarginRequirement,
			},
			perpetualPositions: map[types.SubaccountId][]*types.PerpetualPosition{
				firstSubaccountId: {&constants.PerpetualPosition_OneHundredthBTCLong},
			},
			expectedPerpetualPositions: map[types.SubaccountId][]*types.PerpetualPosition{
				firstSubaccountId: {&constants.PerpetualPosition_OneHundredthBTCLong},
			},
			updates: []types.Update{
				{
					AssetUpdates: testutil.CreateUsdcAssetUpdates(big.NewInt(-50_000_000_000)), // -$50,000
					PerpetualUpdates: []types.PerpetualUpdate{
						{
							PerpetualId:      uint32(0),
							BigQuantumsDelta: big.NewInt(100_000_000), // 1 BTC
						},
					},
				},
				{
					SubaccountId: secondSubaccountId,
					AssetUpdates: testutil.CreateUsdcAssetUpdates(big.NewInt(50_000_000_000)), // $50,000
					PerpetualUpdates: []types.PerpetualUpdate{
						{
							PerpetualId:      uint32(0),
							BigQuantumsDelta: big.NewInt(-100_000_000), // -1 BTC
						},
					},
				},
			},
			msgSenderEnabled: true,

			currentBlock: 100,
			negativeTncSubaccountSeenAtBlock: map[uint32]uint32{
				constants.BtcUsd_NoMarginRequirement.Params.Id: 100,
			},
			updateType: types.Match,
		},
		`undercollateralized matches are not blocked if current block is within
			WITHDRAWAL_AND_TRANSFERS_BLOCKED_AFTER_NEGATIVE_TNC_SUBACCOUNT_SEEN_BLOCKS`: {
			expectedQuoteBalance: big.NewInt(0),
			expectedSuccess:      false,
			expectedSuccessPerUpdate: []types.UpdateResult{
				types.NewlyUndercollateralized,
				types.NewlyUndercollateralized,
			},
			perpetuals: []perptypes.Perpetual{
				constants.BtcUsd_SmallMarginRequirement,
			},
			perpetualPositions: map[types.SubaccountId][]*types.PerpetualPosition{
				firstSubaccountId: {&constants.PerpetualPosition_OneHundredthBTCLong},
			},
			expectedPerpetualPositions: map[types.SubaccountId][]*types.PerpetualPosition{
				firstSubaccountId: {&constants.PerpetualPosition_OneHundredthBTCLong},
			},
			updates: []types.Update{
				{
					AssetUpdates: testutil.CreateUsdcAssetUpdates(big.NewInt(-50_000_000_000)), // -$50,000
					PerpetualUpdates: []types.PerpetualUpdate{
						{
							PerpetualId:      uint32(0),
							BigQuantumsDelta: big.NewInt(100_000_000), // 1 BTC
						},
					},
				},
				{
					SubaccountId: secondSubaccountId,
					AssetUpdates: testutil.CreateUsdcAssetUpdates(big.NewInt(50_000_000_000)), // $50,000
					PerpetualUpdates: []types.PerpetualUpdate{
						{
							PerpetualId:      uint32(0),
							BigQuantumsDelta: big.NewInt(-100_000_000), // 1 BTC
						},
					},
				},
			},
			msgSenderEnabled: true,

			currentBlock: 100,
			negativeTncSubaccountSeenAtBlock: map[uint32]uint32{
				constants.BtcUsd_NoMarginRequirement.Params.Id: 100 -
					types.WITHDRAWAL_AND_TRANSFERS_BLOCKED_AFTER_NEGATIVE_TNC_SUBACCOUNT_SEEN_BLOCKS + 1,
			},

			updateType: types.Match,
		},
		"undercollateralized matches are not blocked if negative TNC subaccount was never seen": {
			expectedQuoteBalance: big.NewInt(0),
			expectedSuccess:      false,
			expectedSuccessPerUpdate: []types.UpdateResult{
				types.NewlyUndercollateralized,
				types.NewlyUndercollateralized,
			},
			perpetuals: []perptypes.Perpetual{
				constants.BtcUsd_SmallMarginRequirement,
			},
			perpetualPositions: map[types.SubaccountId][]*types.PerpetualPosition{
				firstSubaccountId: {&constants.PerpetualPosition_OneHundredthBTCLong},
			},
			expectedPerpetualPositions: map[types.SubaccountId][]*types.PerpetualPosition{
				firstSubaccountId: {&constants.PerpetualPosition_OneHundredthBTCLong},
			},
			updates: []types.Update{
				{
					AssetUpdates: testutil.CreateUsdcAssetUpdates(big.NewInt(-50_000_000_000)), // -$50,000
					PerpetualUpdates: []types.PerpetualUpdate{
						{
							PerpetualId:      uint32(0),
							BigQuantumsDelta: big.NewInt(100_000_000), // 1 BTC
						},
					},
				},
				{
					SubaccountId: secondSubaccountId,
					AssetUpdates: testutil.CreateUsdcAssetUpdates(big.NewInt(50_000_000_000)), // $50,000
					PerpetualUpdates: []types.PerpetualUpdate{
						{
							PerpetualId:      uint32(0),
							BigQuantumsDelta: big.NewInt(-100_000_000), // -1 BTC
						},
					},
				},
			},
			msgSenderEnabled: true,

			currentBlock: 100,
			negativeTncSubaccountSeenAtBlock: map[uint32]uint32{
				constants.BtcUsd_NoMarginRequirement.Params.Id: 0,
			},

			updateType: types.Match,
		},
		"transfers are blocked if negative TNC subaccount was seen at current block": {
			expectedQuoteBalance: big.NewInt(-100),
			expectedSuccess:      false,
			expectedSuccessPerUpdate: []types.UpdateResult{
				types.WithdrawalsAndTransfersBlocked,
				types.WithdrawalsAndTransfersBlocked,
			},
			perpetuals: []perptypes.Perpetual{
				constants.BtcUsd_SmallMarginRequirement,
			},
			perpetualPositions:         map[types.SubaccountId][]*types.PerpetualPosition{},
			expectedPerpetualPositions: map[types.SubaccountId][]*types.PerpetualPosition{},
			expectedAssetPositions:     map[types.SubaccountId][]*types.AssetPosition{},
			expectedUpdatedAssetPositions: map[types.SubaccountId][]*types.AssetPosition{
				firstSubaccountId:  {},
				secondSubaccountId: {},
			},
			updates: []types.Update{
				{
					SubaccountId: firstSubaccountId,
					AssetUpdates: testutil.CreateUsdcAssetUpdates(big.NewInt(-100)),
				},
				{
					SubaccountId: secondSubaccountId,
					AssetUpdates: testutil.CreateUsdcAssetUpdates(big.NewInt(100)),
				},
			},
			msgSenderEnabled: true,

			currentBlock: 100,
			negativeTncSubaccountSeenAtBlock: map[uint32]uint32{
				constants.BtcUsd_NoMarginRequirement.Params.Id: 100,
			},

			updateType: types.Transfer,
		},
		`transfers are blocked if negative TNC subaccount was seen within
			WITHDRAWAL_AND_TRANSFERS_BLOCKED_AFTER_NEGATIVE_TNC_SUBACCOUNT_SEEN_BLOCKS`: {
			expectedQuoteBalance: big.NewInt(-100),
			expectedSuccess:      false,
			expectedSuccessPerUpdate: []types.UpdateResult{
				types.WithdrawalsAndTransfersBlocked,
				types.WithdrawalsAndTransfersBlocked,
			},
			perpetuals: []perptypes.Perpetual{
				constants.BtcUsd_SmallMarginRequirement,
			},
			perpetualPositions:         map[types.SubaccountId][]*types.PerpetualPosition{},
			expectedPerpetualPositions: map[types.SubaccountId][]*types.PerpetualPosition{},
			expectedAssetPositions:     map[types.SubaccountId][]*types.AssetPosition{},
			expectedUpdatedAssetPositions: map[types.SubaccountId][]*types.AssetPosition{
				firstSubaccountId:  {},
				secondSubaccountId: {},
			},
			updates: []types.Update{
				{
					SubaccountId: firstSubaccountId,
					AssetUpdates: testutil.CreateUsdcAssetUpdates(big.NewInt(-100)),
				},
				{
					SubaccountId: secondSubaccountId,
					AssetUpdates: testutil.CreateUsdcAssetUpdates(big.NewInt(100)),
				},
			},
			msgSenderEnabled: true,

			currentBlock: 100,
			negativeTncSubaccountSeenAtBlock: map[uint32]uint32{
				constants.BtcUsd_NoMarginRequirement.Params.Id: 100 -
					types.WITHDRAWAL_AND_TRANSFERS_BLOCKED_AFTER_NEGATIVE_TNC_SUBACCOUNT_SEEN_BLOCKS + 1,
			},

			updateType: types.Transfer,
		},
		`transfers are not blocked if negative TNC subaccount was seen after
			WITHDRAWAL_AND_TRANSFERS_BLOCKED_AFTER_NEGATIVE_TNC_SUBACCOUNT_SEEN_BLOCKS`: {
			expectedQuoteBalance: big.NewInt(-100),
			expectedSuccess:      false,
			expectedSuccessPerUpdate: []types.UpdateResult{
				types.NewlyUndercollateralized,
				types.Success,
			},
			perpetuals: []perptypes.Perpetual{
				constants.BtcUsd_SmallMarginRequirement,
			},
			perpetualPositions:         map[types.SubaccountId][]*types.PerpetualPosition{},
			expectedPerpetualPositions: map[types.SubaccountId][]*types.PerpetualPosition{},
			expectedAssetPositions:     map[types.SubaccountId][]*types.AssetPosition{},
			expectedUpdatedAssetPositions: map[types.SubaccountId][]*types.AssetPosition{
				firstSubaccountId:  {},
				secondSubaccountId: {},
			},
			updates: []types.Update{
				{
					SubaccountId: firstSubaccountId,
					AssetUpdates: testutil.CreateUsdcAssetUpdates(big.NewInt(-100)),
				},
				{
					SubaccountId: secondSubaccountId,
					AssetUpdates: testutil.CreateUsdcAssetUpdates(big.NewInt(100)),
				},
			},
			msgSenderEnabled: true,

			currentBlock: 100,
			negativeTncSubaccountSeenAtBlock: map[uint32]uint32{
				constants.BtcUsd_NoMarginRequirement.Params.Id: 100 -
					types.WITHDRAWAL_AND_TRANSFERS_BLOCKED_AFTER_NEGATIVE_TNC_SUBACCOUNT_SEEN_BLOCKS,
			},

			updateType: types.Transfer,
		},
		"transfers are not blocked if negative TNC subaccount was never seen": {
			expectedQuoteBalance: big.NewInt(-100),
			expectedSuccess:      false,
			expectedSuccessPerUpdate: []types.UpdateResult{
				types.NewlyUndercollateralized,
				types.Success,
			},
			perpetuals: []perptypes.Perpetual{
				constants.BtcUsd_SmallMarginRequirement,
			},
			perpetualPositions:         map[types.SubaccountId][]*types.PerpetualPosition{},
			expectedPerpetualPositions: map[types.SubaccountId][]*types.PerpetualPosition{},
			expectedAssetPositions:     map[types.SubaccountId][]*types.AssetPosition{},
			expectedUpdatedAssetPositions: map[types.SubaccountId][]*types.AssetPosition{
				firstSubaccountId:  {},
				secondSubaccountId: {},
			},
			updates: []types.Update{
				{
					SubaccountId: firstSubaccountId,
					AssetUpdates: testutil.CreateUsdcAssetUpdates(big.NewInt(-100)),
				},
				{
					SubaccountId: secondSubaccountId,
					AssetUpdates: testutil.CreateUsdcAssetUpdates(big.NewInt(100)),
				},
			},
			msgSenderEnabled: true,

			currentBlock: 100,
			negativeTncSubaccountSeenAtBlock: map[uint32]uint32{
				constants.BtcUsd_NoMarginRequirement.Params.Id: 0,
			},

			updateType: types.Transfer,
		},
		`transfers are not blocked if negative TNC subaccount was seen within
		WITHDRAWAL_AND_TRANSFERS_BLOCKED_AFTER_NEGATIVE_TNC_SUBACCOUNT_SEEN_BLOCKS for a different
		collateral pool from the ones associated with the subaccounts being updated`: {
			expectedQuoteBalance: big.NewInt(-100),
			expectedSuccess:      false,
			expectedSuccessPerUpdate: []types.UpdateResult{
				types.NewlyUndercollateralized,
				types.Success,
			},
			perpetuals: []perptypes.Perpetual{
				constants.IsoUsd_IsolatedMarket,
				constants.Iso2Usd_IsolatedMarket,
			},
			perpetualPositions: map[types.SubaccountId][]*types.PerpetualPosition{
				secondSubaccountId: {&constants.PerpetualPosition_OneISOLong},
			},
			expectedPerpetualPositions: map[types.SubaccountId][]*types.PerpetualPosition{
				secondSubaccountId: {&constants.PerpetualPosition_OneISOLong},
			},
			expectedAssetPositions: map[types.SubaccountId][]*types.AssetPosition{},
			expectedUpdatedAssetPositions: map[types.SubaccountId][]*types.AssetPosition{
				firstSubaccountId:  {},
				secondSubaccountId: {},
			},
			updates: []types.Update{
				{
					SubaccountId: firstSubaccountId,
					AssetUpdates: testutil.CreateUsdcAssetUpdates(big.NewInt(-100)),
				},
				{
					SubaccountId: secondSubaccountId,
					AssetUpdates: testutil.CreateUsdcAssetUpdates(big.NewInt(100)),
				},
			},
			msgSenderEnabled: true,

			currentBlock: 100,
			negativeTncSubaccountSeenAtBlock: map[uint32]uint32{
				constants.Iso2Usd_IsolatedMarket.Params.Id: 100 -
					types.WITHDRAWAL_AND_TRANSFERS_BLOCKED_AFTER_NEGATIVE_TNC_SUBACCOUNT_SEEN_BLOCKS + 1,
			},

			updateType: types.Transfer,
		},
		`transfers are blocked if negative TNC subaccount was seen within
		WITHDRAWAL_AND_TRANSFERS_BLOCKED_AFTER_NEGATIVE_TNC_SUBACCOUNT_SEEN_BLOCKS for one isolated
		perpetual collateral pool and negative TNC subaccount was never seen for the cross-perpetual
		collateral pool, both of which are associated with subaccounts being updated`: {
			expectedQuoteBalance: big.NewInt(-100),
			expectedSuccess:      false,
			expectedSuccessPerUpdate: []types.UpdateResult{
				types.WithdrawalsAndTransfersBlocked,
				types.WithdrawalsAndTransfersBlocked,
			},
			perpetuals: []perptypes.Perpetual{
				constants.BtcUsd_SmallMarginRequirement,
				constants.IsoUsd_IsolatedMarket,
			},
			perpetualPositions: map[types.SubaccountId][]*types.PerpetualPosition{
				secondSubaccountId: {&constants.PerpetualPosition_OneISOLong},
			},
			expectedPerpetualPositions: map[types.SubaccountId][]*types.PerpetualPosition{
				secondSubaccountId: {&constants.PerpetualPosition_OneISOLong},
			},
			expectedAssetPositions: map[types.SubaccountId][]*types.AssetPosition{},
			expectedUpdatedAssetPositions: map[types.SubaccountId][]*types.AssetPosition{
				firstSubaccountId:  {},
				secondSubaccountId: {},
			},
			updates: []types.Update{
				{
					SubaccountId: firstSubaccountId,
					AssetUpdates: testutil.CreateUsdcAssetUpdates(big.NewInt(-100)),
				},
				{
					SubaccountId: secondSubaccountId,
					AssetUpdates: testutil.CreateUsdcAssetUpdates(big.NewInt(100)),
				},
			},
			msgSenderEnabled: true,

			currentBlock: 100,
			negativeTncSubaccountSeenAtBlock: map[uint32]uint32{
				constants.IsoUsd_IsolatedMarket.Params.Id: 100 -
					types.WITHDRAWAL_AND_TRANSFERS_BLOCKED_AFTER_NEGATIVE_TNC_SUBACCOUNT_SEEN_BLOCKS + 1,
				constants.BtcUsd_NoMarginRequirement.Params.Id: 0,
			},

			updateType: types.Transfer,
		},
		`transferss are blocked if negative TNC subaccount was seen within
		WITHDRAWAL_AND_TRANSFERS_BLOCKED_AFTER_NEGATIVE_TNC_SUBACCOUNT_SEEN_BLOCKS for one isolated
		perpetual collateral pool and negative TNC subaccount was seen for the cross-perpetual
		collateral pool after WITHDRAWAL_AND_TRANSFERS_BLOCKED_AFTER_NEGATIVE_TNC_SUBACCOUNT_SEEN_BLOCKS,
		both of which are associated with subaccounts being updated`: {
			expectedQuoteBalance: big.NewInt(-100),
			expectedSuccess:      false,
			expectedSuccessPerUpdate: []types.UpdateResult{
				types.WithdrawalsAndTransfersBlocked,
				types.WithdrawalsAndTransfersBlocked,
			},
			perpetuals: []perptypes.Perpetual{
				constants.BtcUsd_SmallMarginRequirement,
				constants.IsoUsd_IsolatedMarket,
			},
			perpetualPositions: map[types.SubaccountId][]*types.PerpetualPosition{
				secondSubaccountId: {&constants.PerpetualPosition_OneISOLong},
			},
			expectedPerpetualPositions: map[types.SubaccountId][]*types.PerpetualPosition{
				secondSubaccountId: {&constants.PerpetualPosition_OneISOLong},
			},
			expectedAssetPositions: map[types.SubaccountId][]*types.AssetPosition{},
			expectedUpdatedAssetPositions: map[types.SubaccountId][]*types.AssetPosition{
				firstSubaccountId:  {},
				secondSubaccountId: {},
			},
			updates: []types.Update{
				{
					SubaccountId: firstSubaccountId,
					AssetUpdates: testutil.CreateUsdcAssetUpdates(big.NewInt(-100)),
				},
				{
					SubaccountId: secondSubaccountId,
					AssetUpdates: testutil.CreateUsdcAssetUpdates(big.NewInt(100)),
				},
			},
			msgSenderEnabled: true,

			currentBlock: 100,
			negativeTncSubaccountSeenAtBlock: map[uint32]uint32{
				constants.IsoUsd_IsolatedMarket.Params.Id: 100 -
					types.WITHDRAWAL_AND_TRANSFERS_BLOCKED_AFTER_NEGATIVE_TNC_SUBACCOUNT_SEEN_BLOCKS + 1,
				constants.BtcUsd_NoMarginRequirement.Params.Id: 100 -
					types.WITHDRAWAL_AND_TRANSFERS_BLOCKED_AFTER_NEGATIVE_TNC_SUBACCOUNT_SEEN_BLOCKS,
			},

			updateType: types.Transfer,
		},
		`transfers are blocked if negative TNC subaccount was seen within
		WITHDRAWAL_AND_TRANSFERS_BLOCKED_AFTER_NEGATIVE_TNC_SUBACCOUNT_SEEN_BLOCKS for one isolated
		perpetual collateral pool and negative TNC subaccount was never seen for another isolated perpetual
		collateral pool, both of which are associated with subaccounts being updated`: {
			expectedQuoteBalance: big.NewInt(-100),
			expectedSuccess:      false,
			expectedSuccessPerUpdate: []types.UpdateResult{
				types.WithdrawalsAndTransfersBlocked,
				types.WithdrawalsAndTransfersBlocked,
			},
			perpetuals: []perptypes.Perpetual{
				constants.IsoUsd_IsolatedMarket,
				constants.Iso2Usd_IsolatedMarket,
			},
			perpetualPositions: map[types.SubaccountId][]*types.PerpetualPosition{
				firstSubaccountId:  {&constants.PerpetualPosition_OneISOLong},
				secondSubaccountId: {&constants.PerpetualPosition_OneISO2Long},
			},
			expectedPerpetualPositions: map[types.SubaccountId][]*types.PerpetualPosition{
				firstSubaccountId:  {&constants.PerpetualPosition_OneISOLong},
				secondSubaccountId: {&constants.PerpetualPosition_OneISO2Long},
			},
			expectedAssetPositions: map[types.SubaccountId][]*types.AssetPosition{},
			expectedUpdatedAssetPositions: map[types.SubaccountId][]*types.AssetPosition{
				firstSubaccountId:  {},
				secondSubaccountId: {},
			},
			updates: []types.Update{
				{
					SubaccountId: firstSubaccountId,
					AssetUpdates: testutil.CreateUsdcAssetUpdates(big.NewInt(-100)),
				},
				{
					SubaccountId: secondSubaccountId,
					AssetUpdates: testutil.CreateUsdcAssetUpdates(big.NewInt(100)),
				},
			},
			msgSenderEnabled: true,

			currentBlock: 100,
			negativeTncSubaccountSeenAtBlock: map[uint32]uint32{
				constants.IsoUsd_IsolatedMarket.Params.Id: 0,
				constants.Iso2Usd_IsolatedMarket.Params.Id: 100 -
					types.WITHDRAWAL_AND_TRANSFERS_BLOCKED_AFTER_NEGATIVE_TNC_SUBACCOUNT_SEEN_BLOCKS + 1,
			},

			updateType: types.Transfer,
		},
		`transferss are blocked if negative TNC subaccount was seen within
		WITHDRAWAL_AND_TRANSFERS_BLOCKED_AFTER_NEGATIVE_TNC_SUBACCOUNT_SEEN_BLOCKS for one isolated
		perpetual collateral pool and negative TNC subaccount was seen for another the cross-perpetual
		collateral pool after WITHDRAWAL_AND_TRANSFERS_BLOCKED_AFTER_NEGATIVE_TNC_SUBACCOUNT_SEEN_BLOCKS,
		both of which are associated with subaccounts being updated`: {
			expectedQuoteBalance: big.NewInt(-100),
			expectedSuccess:      false,
			expectedSuccessPerUpdate: []types.UpdateResult{
				types.WithdrawalsAndTransfersBlocked,
				types.WithdrawalsAndTransfersBlocked,
			},
			perpetuals: []perptypes.Perpetual{
				constants.IsoUsd_IsolatedMarket,
				constants.Iso2Usd_IsolatedMarket,
			},
			perpetualPositions: map[types.SubaccountId][]*types.PerpetualPosition{
				firstSubaccountId:  {&constants.PerpetualPosition_OneISOLong},
				secondSubaccountId: {&constants.PerpetualPosition_OneISO2Long},
			},
			expectedPerpetualPositions: map[types.SubaccountId][]*types.PerpetualPosition{
				firstSubaccountId:  {&constants.PerpetualPosition_OneISOLong},
				secondSubaccountId: {&constants.PerpetualPosition_OneISO2Long},
			},
			expectedAssetPositions: map[types.SubaccountId][]*types.AssetPosition{},
			expectedUpdatedAssetPositions: map[types.SubaccountId][]*types.AssetPosition{
				firstSubaccountId:  {},
				secondSubaccountId: {},
			},
			updates: []types.Update{
				{
					SubaccountId: firstSubaccountId,
					AssetUpdates: testutil.CreateUsdcAssetUpdates(big.NewInt(-100)),
				},
				{
					SubaccountId: secondSubaccountId,
					AssetUpdates: testutil.CreateUsdcAssetUpdates(big.NewInt(100)),
				},
			},
			msgSenderEnabled: true,

			currentBlock: 100,
			negativeTncSubaccountSeenAtBlock: map[uint32]uint32{
				constants.IsoUsd_IsolatedMarket.Params.Id: 100 -
					types.WITHDRAWAL_AND_TRANSFERS_BLOCKED_AFTER_NEGATIVE_TNC_SUBACCOUNT_SEEN_BLOCKS,
				constants.Iso2Usd_IsolatedMarket.Params.Id: 100 -
					types.WITHDRAWAL_AND_TRANSFERS_BLOCKED_AFTER_NEGATIVE_TNC_SUBACCOUNT_SEEN_BLOCKS + 1,
			},

			updateType: types.Transfer,
		},
	}

	for name, tc := range tests {
		t.Run(name, func(t *testing.T) {
<<<<<<< HEAD
			ctx, keeper, pricesKeeper, perpetualsKeeper, _, _, assetsKeeper, _, _, _ := testutil.SubaccountsKeepers(
=======
			ctx, keeper, pricesKeeper, perpetualsKeeper, _, _, assetsKeeper, _, _ := keepertest.SubaccountsKeepers(
>>>>>>> 75829b30
				t,
				tc.msgSenderEnabled,
			)
			ctx = ctx.WithTxBytes(constants.TestTxBytes)
			keepertest.CreateTestMarkets(t, ctx, pricesKeeper)
			keepertest.CreateTestLiquidityTiers(t, ctx, perpetualsKeeper)

			for _, m := range tc.marketParamPrices {
				_, err := pricesKeeper.CreateMarket(
					ctx,
					m.Param,
					m.Price,
				)
				require.NoError(t, err)
			}

			// Always creates USDC asset first
			require.NoError(t, keepertest.CreateUsdcAsset(ctx, assetsKeeper))
			for _, a := range tc.assets {
				_, err := assetsKeeper.CreateAsset(
					ctx,
					a.Id,
					a.Symbol,
					a.Denom,
					a.DenomExponent,
					a.HasMarket,
					a.MarketId,
					a.AtomicResolution,
				)
				require.NoError(t, err)
			}

			for i, p := range tc.perpetuals {
				perp, err := perpetualsKeeper.CreatePerpetual(
					ctx,
					p.Params.Id,
					p.Params.Ticker,
					p.Params.MarketId,
					p.Params.AtomicResolution,
					p.Params.DefaultFundingPpm,
					p.Params.LiquidityTier,
					p.Params.MarketType,
				)
				require.NoError(t, err)

				// Update FundingIndex for testing settlements.
				if i < len(tc.newFundingIndices) {
					err = perpetualsKeeper.ModifyFundingIndex(
						ctx,
						perp.Params.Id,
						tc.newFundingIndices[i],
					)
					require.NoError(t, err)
				}
			}

			subaccounts := createNSubaccount(keeper, ctx, 2, big.NewInt(1_000))
			for _, subaccount := range subaccounts {
				if perpetualPositions, exists := tc.perpetualPositions[*subaccount.Id]; exists {
					subaccount.PerpetualPositions = perpetualPositions
				} else {
					subaccount.PerpetualPositions = []*types.PerpetualPosition{}
				}
				if assetPositions, exists := tc.assetPositions[*subaccount.Id]; exists {
					subaccount.AssetPositions = assetPositions
				} else {
					subaccount.AssetPositions = []*types.AssetPosition{}
				}
				keeper.SetSubaccount(ctx, subaccount)
			}
			subaccountId := *subaccounts[0].Id

			// Set the negative TNC subaccount seen at block in state if it's greater than 0.
			for perpetualId, negativeTncSubaccountSeenAtBlock := range tc.negativeTncSubaccountSeenAtBlock {
				if negativeTncSubaccountSeenAtBlock != 0 {
					err := keeper.SetNegativeTncSubaccountSeenAtBlock(
						ctx,
						perpetualId,
						negativeTncSubaccountSeenAtBlock,
					)
					require.NoError(t, err)
				}
			}

			// Set the current block number on the context.
			ctx = ctx.WithBlockHeight(int64(tc.currentBlock))

			for i, u := range tc.updates {
				if u.SubaccountId == (types.SubaccountId{}) {
					u.SubaccountId = subaccountId
				}
				tc.updates[i] = u
			}

			success, successPerUpdate, err := keeper.UpdateSubaccounts(ctx, tc.updates, tc.updateType)
			if tc.expectedErr != nil {
				require.ErrorIs(t, tc.expectedErr, err)
			} else {
				require.NoError(t, err)
				require.Equal(t, tc.expectedSuccessPerUpdate, successPerUpdate)
				require.Equal(t, tc.expectedSuccess, success)
			}

			if tc.msgSenderEnabled {
				assertSubaccountUpdateEventsInIndexerBlock(
					t,
					keeper,
					ctx,
					tc.expectedErr,
					tc.expectedSuccess,
					tc.updates,
					tc.expectedSuccessPerUpdate,
					tc.expectedUpdatedPerpetualPositions,
					tc.expectedSubaccoundIdToFundingPayments,
					tc.expectedUpdatedAssetPositions,
				)
			} else {
				assertSubaccountUpdateEventsNotInIndexerBlock(
					t,
					keeper,
					ctx,
				)
			}

			for subaccountIdToCheck, expectedPerpetualPositions := range tc.expectedPerpetualPositions {
				newSubaccount := keeper.GetSubaccount(ctx, subaccountIdToCheck)
				require.Equal(t, len(expectedPerpetualPositions), len(newSubaccount.PerpetualPositions))
				for i, ep := range expectedPerpetualPositions {
					require.Equal(t, *ep, *newSubaccount.PerpetualPositions[i])
				}
			}
			for subaccountIdToCheck, expectedAssetPositions := range tc.expectedAssetPositions {
				newSubaccount := keeper.GetSubaccount(ctx, subaccountIdToCheck)
				require.Equal(t, len(expectedAssetPositions), len(newSubaccount.AssetPositions))
				for i, ap := range expectedAssetPositions {
					require.Equal(t, *ap, *newSubaccount.AssetPositions[i])
				}
			}
		})
	}
}

func TestCanUpdateSubaccounts(t *testing.T) {
	tests := map[string]struct {
		// State.
		perpetuals        []perptypes.Perpetual
		assets            []*asstypes.Asset
		marketParamPrices []pricestypes.MarketParamPrice
		openInterests     []perptypes.OpenInterestDelta

		// Subaccount state.
		useEmptySubaccount        bool
		perpetualPositions        []*types.PerpetualPosition
		assetPositions            []*types.AssetPosition
		additionalTestSubaccounts []types.Subaccount

		// Updates.
		updates    []types.Update
		updateType types.UpdateType

		// Expectations.
		expectedSuccess          bool
		expectedSuccessPerUpdate []types.UpdateResult
		expectedErr              error
	}{
		"(OIMF) OI increased, still at base IMF, match is collateralized": {
			expectedSuccess:          true,
			expectedSuccessPerUpdate: []types.UpdateResult{types.Success, types.Success},
			perpetuals: []perptypes.Perpetual{
				constants.BtcUsd_20PercentInitial_10PercentMaintenance,
			},
			assetPositions: []*types.AssetPosition{
				{
					AssetId: uint32(0),
					// 900_000 USDC (just enough to collateralize 90 BTC at $50_000 and 20% IMF)
					Quantums: dtypes.NewInt(900_000_000_000),
				},
			},
			additionalTestSubaccounts: []types.Subaccount{
				{
					Id: &constants.Bob_Num0,
					AssetPositions: []*types.AssetPosition{
						{
							AssetId: uint32(0),
							// 900_000 USDC (just enough to collateralize 90 BTC at $50_000 and 20% IMF)
							Quantums: dtypes.NewInt(900_000_000_000),
						},
					},
				},
			},
			updates: []types.Update{
				{
					PerpetualUpdates: []types.PerpetualUpdate{
						{
							PerpetualId:      uint32(0),
							BigQuantumsDelta: big.NewInt(9_000_000_000), // 90 BTC
						},
					},
					AssetUpdates: []types.AssetUpdate{
						{
							AssetId:          uint32(0),
							BigQuantumsDelta: big.NewInt(-4_500_000_000_000), // -4,500,000 USDC
						},
					},
					SubaccountId: constants.Bob_Num0,
				},
				{
					PerpetualUpdates: []types.PerpetualUpdate{
						{
							PerpetualId:      uint32(0),
							BigQuantumsDelta: big.NewInt(-9_000_000_000), // 9 BTC
						},
					},
					AssetUpdates: []types.AssetUpdate{
						{
							AssetId:          uint32(0),
							BigQuantumsDelta: big.NewInt(4_500_000_000_000), // 4,500,000 USDC
						},
					},
				},
			},
			updateType: types.Match,
		},
		"(OIMF) current OI soft lower cap, match collateralized at base IMF but not OIMF": {
			expectedSuccess: false,
			expectedSuccessPerUpdate: []types.UpdateResult{
				types.NewlyUndercollateralized,
				types.NewlyUndercollateralized,
			},
			perpetuals: []perptypes.Perpetual{
				constants.BtcUsd_20PercentInitial_10PercentMaintenance_25mmLowerCap_50mmUpperCap,
			},
			assetPositions: []*types.AssetPosition{
				{
					AssetId: uint32(0),
					// 900_000 USDC (just enough to collateralize 90 BTC at $50_000 and 20% IMF)
					Quantums: dtypes.NewInt(900_000_000_000),
				},
			},
			additionalTestSubaccounts: []types.Subaccount{
				{
					Id: &constants.Bob_Num0,
					AssetPositions: []*types.AssetPosition{
						{
							AssetId: uint32(0),
							// 900_000 USDC (just enough to collateralize 90 BTC at $50_000 and 20% IMF)
							Quantums: dtypes.NewInt(900_000_000_000),
						},
					},
				},
			},
			openInterests: []perptypes.OpenInterestDelta{
				{
					PerpetualId: uint32(0),
					// 500 BTC. At $50,000, this is $25,000,000 of OI.
					BaseQuantums: big.NewInt(50_000_000_000),
				},
			},
			updates: []types.Update{
				{
					PerpetualUpdates: []types.PerpetualUpdate{
						{
							PerpetualId:      uint32(0),
							BigQuantumsDelta: big.NewInt(9_000_000_000), // 90 BTC
						},
					},
					AssetUpdates: []types.AssetUpdate{
						{
							AssetId:          uint32(0),
							BigQuantumsDelta: big.NewInt(-4_500_000_000_000), // -4,500,000 USDC
						},
					},
					SubaccountId: constants.Bob_Num0,
				},
				{
					PerpetualUpdates: []types.PerpetualUpdate{
						{
							PerpetualId:      uint32(0),
							BigQuantumsDelta: big.NewInt(-9_000_000_000), // 9 BTC
						},
					},
					AssetUpdates: []types.AssetUpdate{
						{
							AssetId:          uint32(0),
							BigQuantumsDelta: big.NewInt(4_500_000_000_000), // 4,500,000 USDC
						},
					},
				},
			},
			updateType: types.Match,
		},
		"(OIMF) match collateralized at base IMF and just collateralized at OIMF": {
			expectedSuccess: true,
			expectedSuccessPerUpdate: []types.UpdateResult{
				types.Success,
				types.Success,
			},
			perpetuals: []perptypes.Perpetual{
				constants.BtcUsd_20PercentInitial_10PercentMaintenance_25mmLowerCap_50mmUpperCap,
			},
			assetPositions: []*types.AssetPosition{
				{
					AssetId: uint32(0),
					// 900_000 USDC (just enough to collateralize 90 BTC at $50_000 and 20% IMF)
					Quantums: dtypes.NewInt(900_000_000_000),
				},
			},
			additionalTestSubaccounts: []types.Subaccount{
				{
					Id: &constants.Bob_Num0,
					AssetPositions: []*types.AssetPosition{
						{
							AssetId: uint32(0),
							// 900_000 USDC (just enough to collateralize 90 BTC at $50_000 and 20% IMF)
							Quantums: dtypes.NewInt(900_000_000_000),
						},
					},
				},
			},
			openInterests: []perptypes.OpenInterestDelta{
				{
					PerpetualId: uint32(0),
					// (Only difference from previous test case)
					// 410 BTC. At $50,000, this is $20,500,000 of OI.
					// OI would be $25,000,000 after the Match updates, so OIMF is still at base IMF.
					BaseQuantums: big.NewInt(41_000_000_000),
				},
			},
			updates: []types.Update{
				{
					PerpetualUpdates: []types.PerpetualUpdate{
						{
							PerpetualId:      uint32(0),
							BigQuantumsDelta: big.NewInt(9_000_000_000), // 90 BTC
						},
					},
					AssetUpdates: []types.AssetUpdate{
						{
							AssetId:          uint32(0),
							BigQuantumsDelta: big.NewInt(-4_500_000_000_000), // -4,500,000 USDC
						},
					},
					SubaccountId: constants.Bob_Num0,
				},
				{
					PerpetualUpdates: []types.PerpetualUpdate{
						{
							PerpetualId:      uint32(0),
							BigQuantumsDelta: big.NewInt(-9_000_000_000), // 9 BTC
						},
					},
					AssetUpdates: []types.AssetUpdate{
						{
							AssetId:          uint32(0),
							BigQuantumsDelta: big.NewInt(4_500_000_000_000), // 4,500,000 USDC
						},
					},
				},
			},
			updateType: types.Match,
		},
		"(OIMF) match collateralized at base IMF and just failed collateralization at OIMF": {
			expectedSuccess: false,
			expectedSuccessPerUpdate: []types.UpdateResult{
				types.NewlyUndercollateralized,
				types.NewlyUndercollateralized,
			},
			perpetuals: []perptypes.Perpetual{
				constants.BtcUsd_20PercentInitial_10PercentMaintenance_25mmLowerCap_50mmUpperCap,
			},
			assetPositions: []*types.AssetPosition{
				{
					AssetId: uint32(0),
					// 900_000 USDC (just enough to collateralize 90 BTC at $50_000 and 20% IMF)
					Quantums: dtypes.NewInt(900_000_000_000),
				},
			},
			additionalTestSubaccounts: []types.Subaccount{
				{
					Id: &constants.Bob_Num0,
					AssetPositions: []*types.AssetPosition{
						{
							AssetId: uint32(0),
							// 900_000 USDC (just enough to collateralize 90 BTC at $50_000 and 20% IMF)
							Quantums: dtypes.NewInt(900_000_000_000),
						},
					},
				},
			},
			openInterests: []perptypes.OpenInterestDelta{
				{
					PerpetualId: uint32(0),
					// (Only difference from previous test case)
					// 410.001 BTC. At $50,000, this is $20,500,050 of OI.
					// OI would be $25,000,050 after the Match updates, so OIMF > (IMF = 20%)
					BaseQuantums: big.NewInt(41_000_100_000),
				},
			},
			updates: []types.Update{
				{
					PerpetualUpdates: []types.PerpetualUpdate{
						{
							PerpetualId:      uint32(0),
							BigQuantumsDelta: big.NewInt(9_000_000_000), // 90 BTC
						},
					},
					AssetUpdates: []types.AssetUpdate{
						{
							AssetId:          uint32(0),
							BigQuantumsDelta: big.NewInt(-4_500_000_000_000), // -4,500,000 USDC
						},
					},
					SubaccountId: constants.Bob_Num0,
				},
				{
					PerpetualUpdates: []types.PerpetualUpdate{
						{
							PerpetualId:      uint32(0),
							BigQuantumsDelta: big.NewInt(-9_000_000_000), // 9 BTC
						},
					},
					AssetUpdates: []types.AssetUpdate{
						{
							AssetId:          uint32(0),
							BigQuantumsDelta: big.NewInt(4_500_000_000_000), // 4,500,000 USDC
						},
					},
				},
			},
			updateType: types.Match,
		},
		"(OIMF) OIMF caps at 100%, un-leveraged trade always succeeds": {
			expectedSuccess: true,
			expectedSuccessPerUpdate: []types.UpdateResult{
				types.Success,
				types.Success,
			},
			perpetuals: []perptypes.Perpetual{
				constants.BtcUsd_20PercentInitial_10PercentMaintenance_25mmLowerCap_50mmUpperCap,
			},
			assetPositions: []*types.AssetPosition{
				{
					AssetId: uint32(0),
					// 4_500_000 USDC (just enough to collateralize 90 BTC at $50_000 and 100% IMF)
					Quantums: dtypes.NewInt(4_500_000_000_000)},
			},
			additionalTestSubaccounts: []types.Subaccount{
				{
					Id: &constants.Bob_Num0,
					AssetPositions: []*types.AssetPosition{
						{
							AssetId: uint32(0),
							// 4_500_000 USDC (just enough to collateralize 90 BTC at $50_000 and 100% IMF)
							Quantums: dtypes.NewInt(4_500_000_000_000),
						},
					},
				},
			},
			openInterests: []perptypes.OpenInterestDelta{
				{
					PerpetualId: uint32(0),
					// 10_000 BTC. At $50,000, this is $500mm of OI which way past upper cap
					BaseQuantums: big.NewInt(1_000_000_000_000),
				},
			},
			updates: []types.Update{
				{
					PerpetualUpdates: []types.PerpetualUpdate{
						{
							PerpetualId:      uint32(0),
							BigQuantumsDelta: big.NewInt(9_000_000_000), // 90 BTC
						},
					},
					AssetUpdates: []types.AssetUpdate{
						{
							AssetId:          uint32(0),
							BigQuantumsDelta: big.NewInt(-4_500_000_000_000), // -4,500,000 USDC
						},
					},
					SubaccountId: constants.Bob_Num0,
				},
				{
					PerpetualUpdates: []types.PerpetualUpdate{
						{
							PerpetualId:      uint32(0),
							BigQuantumsDelta: big.NewInt(-9_000_000_000), // 9 BTC
						},
					},
					AssetUpdates: []types.AssetUpdate{
						{
							AssetId:          uint32(0),
							BigQuantumsDelta: big.NewInt(4_500_000_000_000), // 4,500,000 USDC
						},
					},
				},
			},
			updateType: types.Match,
		},
		"one update with no existing position and no margin requirements": {
			expectedSuccess:          true,
			expectedSuccessPerUpdate: []types.UpdateResult{types.Success},
			perpetuals: []perptypes.Perpetual{
				constants.BtcUsd_NoMarginRequirement,
			},
			updates: []types.Update{
				{
					PerpetualUpdates: []types.PerpetualUpdate{
						{
							PerpetualId:      uint32(0),
							BigQuantumsDelta: big.NewInt(9_900_000_000), // 99 BTC
						},
					},
				},
			},
		},
		"new USDC asset position exceeds max uint64": {
			assetPositions: testutil.CreateUsdcAssetPositions(new(big.Int).SetUint64(math.MaxUint64)),
			updates: []types.Update{
				{
					AssetUpdates: testutil.CreateUsdcAssetUpdates(big.NewInt(1)),
				},
			},
			updateType:               types.Deposit,
			expectedSuccess:          true,
			expectedSuccessPerUpdate: []types.UpdateResult{types.Success},
		},
		"perpetual does not exist (should never happen)": {
			expectedErr: perptypes.ErrPerpetualDoesNotExist,
			perpetualPositions: []*types.PerpetualPosition{
				{
					PerpetualId:  uint32(999999),
					Quantums:     dtypes.NewIntFromUint64(math.MaxUint64),
					FundingIndex: dtypes.NewInt(0),
				},
			},
			updates: []types.Update{
				{},
			},
		},
		"new position quantums exceeds max uint64": {
			perpetuals: []perptypes.Perpetual{
				constants.BtcUsd_SmallMarginRequirement,
			},
			perpetualPositions: []*types.PerpetualPosition{
				{
					PerpetualId:  uint32(0),
					Quantums:     dtypes.NewIntFromUint64(math.MaxUint64),
					FundingIndex: dtypes.NewInt(0),
				},
			},
			updates: []types.Update{
				{
					PerpetualUpdates: []types.PerpetualUpdate{
						{
							PerpetualId:      uint32(0),
							BigQuantumsDelta: big.NewInt(1),
						},
					},
				},
			},
			updateType:               types.Deposit,
			expectedSuccess:          true,
			expectedSuccessPerUpdate: []types.UpdateResult{types.Success},
		},
		"update refers to the same position twice": {
			perpetuals: []perptypes.Perpetual{
				constants.BtcUsd_SmallMarginRequirement,
			},
			updates: []types.Update{
				{
					AssetUpdates: testutil.CreateUsdcAssetUpdates(big.NewInt(-50_000_000_000)), // -$50,000
					PerpetualUpdates: []types.PerpetualUpdate{
						{
							PerpetualId:      uint32(0),
							BigQuantumsDelta: big.NewInt(100_000_000), // 1 BTC
						},
						{
							PerpetualId:      uint32(0),
							BigQuantumsDelta: big.NewInt(100_000_000), // 1 BTC
						},
					},
				},
			},
			expectedSuccess:          true,
			expectedSuccessPerUpdate: []types.UpdateResult{types.Success},
		},
		"multiple updates are considered independently for same account": {
			expectedSuccess:          false,
			expectedSuccessPerUpdate: []types.UpdateResult{types.NewlyUndercollateralized, types.Success, types.Success},
			perpetuals: []perptypes.Perpetual{
				constants.BtcUsd_SmallMarginRequirement,
			},
			perpetualPositions: []*types.PerpetualPosition{
				&constants.PerpetualPosition_OneHundredthBTCLong,
			},
			updates: []types.Update{
				{
					AssetUpdates: testutil.CreateUsdcAssetUpdates(big.NewInt(-50_000_000_000)), // -$50,000
					PerpetualUpdates: []types.PerpetualUpdate{
						{
							PerpetualId:      uint32(0),
							BigQuantumsDelta: big.NewInt(100_000_000), // 1 BTC
						},
					},
				},
				{
					AssetUpdates: testutil.CreateUsdcAssetUpdates(big.NewInt(-49_999_000_000)), // -$49,999
					PerpetualUpdates: []types.PerpetualUpdate{
						{
							PerpetualId:      uint32(0),
							BigQuantumsDelta: big.NewInt(100_000_000), // 1 BTC
						},
					},
				},
				{
					PerpetualUpdates: []types.PerpetualUpdate{
						{
							PerpetualId:      uint32(0),
							BigQuantumsDelta: big.NewInt(0), // 0 BTC
						},
					},
				},
			},
		},
		"Undercollateralized: " +
			"First update makes account less collateralized, " +
			"Second update results in no change, " +
			"Third update makes account _more_ collateralized," +
			"Fourth update makes it collateralized": {
			assetPositions:  testutil.CreateUsdcAssetPositions(big.NewInt(-496_000_000)), // -$496
			expectedSuccess: false,
			expectedSuccessPerUpdate: []types.UpdateResult{
				types.StillUndercollateralized,
				types.Success,
				types.Success,
				types.Success,
			},
			perpetuals: []perptypes.Perpetual{
				constants.BtcUsd_SmallMarginRequirement,
			},
			perpetualPositions: []*types.PerpetualPosition{
				&constants.PerpetualPosition_OneHundredthBTCLong,
			},
			updates: []types.Update{
				{
					AssetUpdates: testutil.CreateUsdcAssetUpdates(big.NewInt(-1)), // -$0.000001
					PerpetualUpdates: []types.PerpetualUpdate{
						{
							PerpetualId:      uint32(0),
							BigQuantumsDelta: big.NewInt(0), // 0 BTC
						},
					},
				},
				{
					PerpetualUpdates: []types.PerpetualUpdate{
						{
							PerpetualId:      uint32(0),
							BigQuantumsDelta: big.NewInt(0), // 0 BTC
						},
					},
				},
				{
					AssetUpdates: testutil.CreateUsdcAssetUpdates(big.NewInt(500_000)), // $.50
					PerpetualUpdates: []types.PerpetualUpdate{
						{
							PerpetualId:      uint32(0),
							BigQuantumsDelta: big.NewInt(0), // 0 BTC
						},
					},
				},
				{
					AssetUpdates: testutil.CreateUsdcAssetUpdates(big.NewInt(2_000_000)), // $2
					PerpetualUpdates: []types.PerpetualUpdate{
						{
							PerpetualId:      uint32(0),
							BigQuantumsDelta: big.NewInt(0), // 0 BTC
						},
					},
				},
			},
		},
		"USDC asset position is negative but increasing when no positions are open": {
			assetPositions: testutil.CreateUsdcAssetPositions(big.NewInt(-10)),
			updates: []types.Update{
				{
					AssetUpdates: testutil.CreateUsdcAssetUpdates(big.NewInt(1)), // $.000001
				},
			},
			expectedSuccess: true,
			expectedSuccessPerUpdate: []types.UpdateResult{
				types.Success,
			},
		},
		"USDC asset position is negative but unchanging when no positions are open": {
			assetPositions: testutil.CreateUsdcAssetPositions(big.NewInt(-10)),
			updates: []types.Update{
				{
					AssetUpdates: testutil.CreateUsdcAssetUpdates(big.NewInt(0)), // $0
				},
			},
			expectedSuccess: false,
			expectedSuccessPerUpdate: []types.UpdateResult{
				types.StillUndercollateralized,
			},
		},
		"USDC asset position decreases below zero when no positions are open": {
			updates: []types.Update{
				{
					AssetUpdates: testutil.CreateUsdcAssetUpdates(big.NewInt(-1)), // -$0.000001
				},
			},
			expectedSuccess: false,
			expectedSuccessPerUpdate: []types.UpdateResult{
				types.NewlyUndercollateralized,
			},
		},
		"USDC asset position decreases further below zero when no positions are open": {
			assetPositions: testutil.CreateUsdcAssetPositions(big.NewInt(-1)),
			updates: []types.Update{
				{
					AssetUpdates: testutil.CreateUsdcAssetUpdates(big.NewInt(-1)), // -$0.000001
				},
			},
			expectedSuccess: false,
			expectedSuccessPerUpdate: []types.UpdateResult{
				types.StillUndercollateralized,
			},
		},
		"two updates on different accounts, second account is new account": {
			assetPositions:           testutil.CreateUsdcAssetPositions(big.NewInt(50_000_000_000)), // $50,000
			expectedSuccess:          false,
			expectedSuccessPerUpdate: []types.UpdateResult{types.Success, types.NewlyUndercollateralized},
			perpetuals: []perptypes.Perpetual{
				constants.BtcUsd_100PercentMarginRequirement,
			},
			perpetualPositions: []*types.PerpetualPosition{
				&constants.PerpetualPosition_OneBTCLong,
			},
			updates: []types.Update{
				{
					AssetUpdates: testutil.CreateUsdcAssetUpdates(big.NewInt(-50_000_000_000)), // -$50,000
					PerpetualUpdates: []types.PerpetualUpdate{
						{
							PerpetualId:      uint32(0),
							BigQuantumsDelta: big.NewInt(100_000_000), // 1 BTC
						},
					},
				},
				{
					SubaccountId: types.SubaccountId{
						Owner:  "non-existent-acount",
						Number: uint32(0),
					},
					AssetUpdates: testutil.CreateUsdcAssetUpdates(big.NewInt(-50_000_000_000)), // -$50,000
					PerpetualUpdates: []types.PerpetualUpdate{
						{
							PerpetualId:      uint32(0),
							BigQuantumsDelta: big.NewInt(100_000_000), // 1 BTC
						},
					},
				},
			},
		},
		"unsettled funding reduces USDC asset position to 1; further decrease USDC asset position, still collateralized": {
			assetPositions: testutil.CreateUsdcAssetPositions(big.NewInt(100)),
			perpetuals: []perptypes.Perpetual{
				constants.BtcUsd_100PercentMarginRequirement,
			},
			perpetualPositions: []*types.PerpetualPosition{
				{
					PerpetualId:  uint32(0),
					Quantums:     dtypes.NewInt(1_000_000), // 0.01 BTC,
					FundingIndex: dtypes.NewInt(-99),       // indexDelta=99, net settlement=-99
				},
			},
			updates: []types.Update{
				{
					AssetUpdates: testutil.CreateUsdcAssetUpdates(big.NewInt(-1)), // -$0.000001
				},
			},
			expectedSuccess: true,
			expectedSuccessPerUpdate: []types.UpdateResult{
				types.Success,
			},
		},
		"unsettled funding reduces USDC asset position to zero; further decrease USDC asset position, undercollateralized": {
			assetPositions: testutil.CreateUsdcAssetPositions(big.NewInt(100)),
			perpetuals: []perptypes.Perpetual{
				constants.BtcUsd_100PercentMarginRequirement,
			},
			perpetualPositions: []*types.PerpetualPosition{
				{
					PerpetualId:  uint32(0),
					Quantums:     dtypes.NewInt(1_000_000), // 0.01 BTC,
					FundingIndex: dtypes.NewInt(-100),      // indexDelta=100, net settlement=-100
				},
			},
			updates: []types.Update{
				{
					AssetUpdates: testutil.CreateUsdcAssetUpdates(big.NewInt(-1)), // -$0.000001
				},
			},
			expectedSuccess: false,
			expectedSuccessPerUpdate: []types.UpdateResult{
				types.NewlyUndercollateralized,
			},
		},
		"unsettled funding makes position undercollateralized": {
			assetPositions: testutil.CreateUsdcAssetPositions(big.NewInt(200)),
			perpetuals: []perptypes.Perpetual{
				constants.BtcUsd_100PercentMarginRequirement,
			},
			perpetualPositions: []*types.PerpetualPosition{
				{
					PerpetualId:  uint32(0),
					Quantums:     dtypes.NewInt(1_000_000), // 0.01 BTC,
					FundingIndex: dtypes.NewInt(-200),      // indexDelta=200, net settlement=-200
				},
			},
			updates: []types.Update{
				{
					AssetUpdates: testutil.CreateUsdcAssetUpdates(big.NewInt(-1)), // -$0.000001
				},
			},
			expectedSuccess: false,
			expectedSuccessPerUpdate: []types.UpdateResult{
				types.NewlyUndercollateralized,
			},
		},
		"position was undercollateralized before update due to funding and still undercollateralized" +
			"after due to funding": {
			assetPositions: testutil.CreateUsdcAssetPositions(big.NewInt(199)),
			perpetuals: []perptypes.Perpetual{
				constants.BtcUsd_100PercentMarginRequirement,
			},
			perpetualPositions: []*types.PerpetualPosition{
				{
					PerpetualId:  uint32(0),
					Quantums:     dtypes.NewInt(1_000_000), // 0.01 BTC,
					FundingIndex: dtypes.NewInt(-200),      // indexDelta=200, net settlement=-200
				},
			},
			updates: []types.Update{
				{
					AssetUpdates: testutil.CreateUsdcAssetUpdates(big.NewInt(-1)), // -$0.000001
				},
			},
			expectedSuccess: false,
			expectedSuccessPerUpdate: []types.UpdateResult{
				types.StillUndercollateralized,
			},
		},
		"unsettled funding makes position with negative USDC asset position collateralized before update": {
			assetPositions: testutil.CreateUsdcAssetPositions(big.NewInt(-100)),
			perpetuals: []perptypes.Perpetual{
				constants.BtcUsd_100PercentMarginRequirement,
			},
			perpetualPositions: []*types.PerpetualPosition{
				{
					PerpetualId:  uint32(0),
					Quantums:     dtypes.NewInt(1_000_000), // 0.01 BTC,
					FundingIndex: dtypes.NewInt(100),       // indexDelta=-100, net settlement=100
				},
			},
			updates: []types.Update{
				{},
			},
			expectedSuccess: true,
			expectedSuccessPerUpdate: []types.UpdateResult{
				types.Success,
			},
		},
		"adding unsettled funding to USDC asset position exceeds max uint64": {
			assetPositions: testutil.CreateUsdcAssetPositions(new(big.Int).SetUint64(math.MaxUint64 - 1)),
			perpetuals: []perptypes.Perpetual{
				constants.BtcUsd_100PercentMarginRequirement,
			},
			perpetualPositions: []*types.PerpetualPosition{
				{
					PerpetualId:  uint32(0),
					Quantums:     dtypes.NewInt(1_000_000), // 0.01 BTC,
					FundingIndex: dtypes.NewInt(100),       // indexDelta=-100, net settlement=100
				},
			},
			updates: []types.Update{
				{},
			},
			updateType:               types.Deposit,
			expectedSuccess:          true,
			expectedSuccessPerUpdate: []types.UpdateResult{types.Success},
		},
		"adding unsettled funding to USDC asset position exceeds negative max uint64": {
			assetPositions: testutil.CreateUsdcAssetPositions(
				new(big.Int).Neg(new(big.Int).SetUint64(math.MaxUint64 - 1)),
			),
			perpetuals: []perptypes.Perpetual{
				constants.BtcUsd_100PercentMarginRequirement,
			},
			perpetualPositions: []*types.PerpetualPosition{
				{
					PerpetualId:  uint32(0),
					Quantums:     dtypes.NewInt(1_000_000), // 0.01 BTC,
					FundingIndex: dtypes.NewInt(-100),      // indexDelta=100, net settlement=-100
				},
			},
			updates: []types.Update{
				{},
			},
			updateType:               types.Deposit,
			expectedSuccess:          true,
			expectedSuccessPerUpdate: []types.UpdateResult{types.Success},
		},
		"adding unsettled funding, original USDC asset position and USDC asset position delta exceeds max int64": {
			assetPositions: testutil.CreateUsdcAssetPositions(
				new(big.Int).SetUint64(math.MaxUint64 - 5),
			),
			perpetuals: []perptypes.Perpetual{
				constants.BtcUsd_100PercentMarginRequirement,
			},
			perpetualPositions: []*types.PerpetualPosition{
				{
					PerpetualId:  uint32(0),
					Quantums:     dtypes.NewInt(1_000_000), // 0.01 BTC,
					FundingIndex: dtypes.NewInt(3),         // indexDelta=-3, net settlement=3
				},
			},
			updates: []types.Update{
				{
					AssetUpdates: testutil.CreateUsdcAssetUpdates(big.NewInt(3)), // $3
				},
			},
			updateType:               types.Deposit,
			expectedSuccess:          true,
			expectedSuccessPerUpdate: []types.UpdateResult{types.Success},
		},
		"2 updates, 1 update involves not-updatable perp": {
			assetPositions: testutil.CreateUsdcAssetPositions(big.NewInt(1_000_000_000_000)),
			expectedErr:    types.ErrProductPositionNotUpdatable,
			perpetuals: []perptypes.Perpetual{
				*perptest.GeneratePerpetual(
					perptest.WithId(100),
					perptest.WithMarketId(100),
				),
				*perptest.GeneratePerpetual(
					perptest.WithId(101),
					perptest.WithMarketId(101),
				),
			},
			marketParamPrices: []pricestypes.MarketParamPrice{
				*pricestest.GenerateMarketParamPrice(pricestest.WithId(100), pricestest.WithPair("0")),
				*pricestest.GenerateMarketParamPrice(
					pricestest.WithId(101),
					pricestest.WithPriceValue(0),
					pricestest.WithPair("1"),
				),
			},
			perpetualPositions: []*types.PerpetualPosition{
				{
					PerpetualId:  uint32(100),
					Quantums:     dtypes.NewInt(1_000_000_000),
					FundingIndex: dtypes.NewInt(0),
				},
				{
					PerpetualId:  uint32(101),
					Quantums:     dtypes.NewInt(1_000_000_000),
					FundingIndex: dtypes.NewInt(0),
				},
			},
			updates: []types.Update{
				{
					PerpetualUpdates: []types.PerpetualUpdate{
						{
							PerpetualId:      uint32(100),
							BigQuantumsDelta: big.NewInt(-1_000),
						},
						{
							PerpetualId:      uint32(101),
							BigQuantumsDelta: big.NewInt(1_000),
						},
					},
				},
			},
		},
		"Isolated subaccounts - has update for both an isolated perpetual and non-isolated perpetual": {
			assetPositions:           testutil.CreateUsdcAssetPositions(big.NewInt(1_000_000_000_000)),
			expectedSuccess:          false,
			expectedSuccessPerUpdate: []types.UpdateResult{types.ViolatesIsolatedSubaccountConstraints},
			perpetuals: []perptypes.Perpetual{
				constants.BtcUsd_NoMarginRequirement,
				constants.IsoUsd_IsolatedMarket,
			},
			updates: []types.Update{
				{
					PerpetualUpdates: []types.PerpetualUpdate{
						{
							PerpetualId:      uint32(0),
							BigQuantumsDelta: big.NewInt(-100_000_000), // -1 BTC
						},
						{
							PerpetualId:      uint32(3),
							BigQuantumsDelta: big.NewInt(1_000_000_000), // 1 ISO
						},
					},
				},
			},
		},
		"Isolated subaccounts - has update for both 2 isolated perpetuals": {
			assetPositions:           testutil.CreateUsdcAssetPositions(big.NewInt(1_000_000_000_000)),
			expectedSuccess:          false,
			expectedSuccessPerUpdate: []types.UpdateResult{types.ViolatesIsolatedSubaccountConstraints},
			perpetuals: []perptypes.Perpetual{
				constants.IsoUsd_IsolatedMarket,
				constants.Iso2Usd_IsolatedMarket,
			},
			updates: []types.Update{
				{
					PerpetualUpdates: []types.PerpetualUpdate{
						{
							PerpetualId:      uint32(3),
							BigQuantumsDelta: big.NewInt(-1_000_000_000), // 1 ISO
						},
						{
							PerpetualId:      uint32(4),
							BigQuantumsDelta: big.NewInt(10_000_000), // 1 ISO2
						},
					},
				},
			},
		},
		"Isolated subaccounts - subaccount with isolated perpetual position has update for non-isolated perpetual": {
			assetPositions:           testutil.CreateUsdcAssetPositions(big.NewInt(1_000_000_000_000)),
			expectedSuccess:          false,
			expectedSuccessPerUpdate: []types.UpdateResult{types.ViolatesIsolatedSubaccountConstraints},
			perpetuals: []perptypes.Perpetual{
				constants.BtcUsd_NoMarginRequirement,
				constants.IsoUsd_IsolatedMarket,
			},
			perpetualPositions: []*types.PerpetualPosition{
				{
					PerpetualId:  uint32(3),
					Quantums:     dtypes.NewInt(1_000_000_000), // 1 ISO
					FundingIndex: dtypes.NewInt(0),
				},
			},
			updates: []types.Update{
				{
					PerpetualUpdates: []types.PerpetualUpdate{
						{
							PerpetualId:      uint32(0),
							BigQuantumsDelta: big.NewInt(-100_000_000), // -1 BTC
						},
					},
				},
			},
		},
		"Isolated subaccounts - subaccount with isolated perpetual position has update for another isolated perpetual": {
			assetPositions:           testutil.CreateUsdcAssetPositions(big.NewInt(1_000_000_000_000)),
			expectedSuccess:          false,
			expectedSuccessPerUpdate: []types.UpdateResult{types.ViolatesIsolatedSubaccountConstraints},
			perpetuals: []perptypes.Perpetual{
				constants.IsoUsd_IsolatedMarket,
				constants.Iso2Usd_IsolatedMarket,
			},
			perpetualPositions: []*types.PerpetualPosition{
				{
					PerpetualId:  uint32(3),
					Quantums:     dtypes.NewInt(1_000_000_000), // 1 ISO
					FundingIndex: dtypes.NewInt(0),
				},
			},
			updates: []types.Update{
				{
					PerpetualUpdates: []types.PerpetualUpdate{
						{
							PerpetualId:      uint32(4),
							BigQuantumsDelta: big.NewInt(-10_000_000), // -1 ISO2
						},
					},
				},
			},
		},
		"Isolated subaccounts - subaccount with non-isolated perpetual position has update for isolated perpetual": {
			assetPositions:           testutil.CreateUsdcAssetPositions(big.NewInt(1_000_000_000_000)),
			expectedSuccess:          false,
			expectedSuccessPerUpdate: []types.UpdateResult{types.ViolatesIsolatedSubaccountConstraints},
			perpetuals: []perptypes.Perpetual{
				constants.BtcUsd_NoMarginRequirement,
				constants.IsoUsd_IsolatedMarket,
			},
			perpetualPositions: []*types.PerpetualPosition{
				{
					PerpetualId:  uint32(0),
					Quantums:     dtypes.NewInt(100_000_000), // 1 BTC
					FundingIndex: dtypes.NewInt(0),
				},
			},
			updates: []types.Update{
				{
					PerpetualUpdates: []types.PerpetualUpdate{
						{
							PerpetualId:      uint32(3),
							BigQuantumsDelta: big.NewInt(-1_000_000_000), // -1 ISO
						},
					},
				},
			},
		},
	}

	for name, tc := range tests {
		t.Run(name, func(t *testing.T) {
<<<<<<< HEAD
			ctx, keeper, pricesKeeper, perpetualsKeeper, _, _, assetsKeeper, _, _, _ := testutil.SubaccountsKeepers(
				t,
				true,
			)
			testutil.CreateTestMarkets(t, ctx, pricesKeeper)
			testutil.CreateTestLiquidityTiers(t, ctx, perpetualsKeeper)
=======
			ctx, keeper, pricesKeeper, perpetualsKeeper, _, _, assetsKeeper, _, _ := keepertest.SubaccountsKeepers(t, true)
			keepertest.CreateTestMarkets(t, ctx, pricesKeeper)
			keepertest.CreateTestLiquidityTiers(t, ctx, perpetualsKeeper)
>>>>>>> 75829b30

			require.NoError(t, keepertest.CreateUsdcAsset(ctx, assetsKeeper))
			for _, a := range tc.assets {
				_, err := assetsKeeper.CreateAsset(
					ctx,
					a.Id,
					a.Symbol,
					a.Denom,
					a.DenomExponent,
					a.HasMarket,
					a.MarketId,
					a.AtomicResolution,
				)
				require.NoError(t, err)
			}

			for _, m := range tc.marketParamPrices {
				_, err := pricesKeeper.CreateMarket(
					ctx,
					m.Param,
					m.Price,
				)
				require.NoError(t, err)
			}

			for _, p := range tc.perpetuals {
				_, err := perpetualsKeeper.CreatePerpetual(
					ctx,
					p.Params.Id,
					p.Params.Ticker,
					p.Params.MarketId,
					p.Params.AtomicResolution,
					p.Params.DefaultFundingPpm,
					p.Params.LiquidityTier,
					p.Params.MarketType,
				)
				require.NoError(t, err)
			}

			for _, openInterest := range tc.openInterests {
				// Update open interest for each perpetual from default `0`.
				require.NoError(t, perpetualsKeeper.ModifyOpenInterest(
					ctx,
					openInterest.PerpetualId,
					openInterest.BaseQuantums,
				))
			}

			subaccountId := types.SubaccountId{Owner: "foo", Number: 0}
			if !tc.useEmptySubaccount {
				subaccount := createNSubaccount(keeper, ctx, 1, big.NewInt(1_000))[0]
				subaccount.PerpetualPositions = tc.perpetualPositions
				subaccount.AssetPositions = tc.assetPositions
				keeper.SetSubaccount(ctx, subaccount)
				subaccountId = *subaccount.Id
			}

			for i, u := range tc.updates {
				if u.SubaccountId == (types.SubaccountId{}) {
					u.SubaccountId = subaccountId
				}
				tc.updates[i] = u
			}

			for _, sa := range tc.additionalTestSubaccounts {
				keeper.SetSubaccount(ctx, sa)
			}

			// If test case has unspecified update type, use `CollatCheck` as default.
			updateType := tc.updateType
			if updateType == types.UpdateTypeUnspecified {
				updateType = types.CollatCheck
			}
			success, successPerUpdate, err := keeper.CanUpdateSubaccounts(ctx, tc.updates, updateType)
			if tc.expectedErr != nil {
				require.ErrorIs(t, tc.expectedErr, err)
			} else {
				require.NoError(t, err)
				require.Equal(t, tc.expectedSuccessPerUpdate, successPerUpdate)
				require.Equal(t, tc.expectedSuccess, success)
			}

			for _, openInterest := range tc.openInterests {
				// Check open interest for each perpetual did not change after the check.
				perp, err := perpetualsKeeper.GetPerpetual(ctx, openInterest.PerpetualId)
				require.NoError(t, err)
				require.Zerof(t,
					openInterest.BaseQuantums.Cmp(perp.OpenInterest.BigInt()),
					"expected: %s, got: %s",
					openInterest.BaseQuantums.String(),
					perp.OpenInterest.String(),
				)
			}
		})
	}
}

func TestGetNetCollateralAndMarginRequirements(t *testing.T) {
	tests := map[string]struct {
		// state
		perpetuals []perptypes.Perpetual
		assets     []*asstypes.Asset

		// subaccount state
		useEmptySubaccount bool
		perpetualPositions []*types.PerpetualPosition
		assetPositions     []*types.AssetPosition

		// updates
		assetUpdates     []types.AssetUpdate
		perpetualUpdates []types.PerpetualUpdate

		// expectations
		expectedNetCollateral     *big.Int
		expectedInitialMargin     *big.Int
		expectedMaintenanceMargin *big.Int
		expectedErr               error
	}{
		"zero balance": {},
		"non-negative USDC asset position": {
			assetPositions:        testutil.CreateUsdcAssetPositions(big.NewInt(123_456)),
			expectedNetCollateral: big.NewInt(123_456),
		},
		"negative USDC asset position": {
			assetPositions:        testutil.CreateUsdcAssetPositions(big.NewInt(-123_456)),
			expectedNetCollateral: big.NewInt(-123_456),
		},
		"USDC asset position with update": {
			assetPositions:        testutil.CreateUsdcAssetPositions(big.NewInt(-123_456)),
			expectedNetCollateral: big.NewInt(0),
			assetUpdates:          testutil.CreateUsdcAssetUpdates(big.NewInt(123_456)),
		},
		"single perpetual and USDC asset position": {
			assetPositions:        testutil.CreateUsdcAssetPositions(big.NewInt(10_000_000_001)), // $10,000.000001
			expectedNetCollateral: big.NewInt(60_000_000_001),                                    // $60,000.000001
			perpetuals: []perptypes.Perpetual{
				constants.BtcUsd_NoMarginRequirement,
			},
			perpetualPositions: []*types.PerpetualPosition{
				&constants.PerpetualPosition_OneBTCLong,
			},
		},
		"single perpetual, USDC asset position and unsettled funding (long)": {
			assetPositions:        testutil.CreateUsdcAssetPositions(big.NewInt(10_000_000_001)), // $10,000.000001
			expectedNetCollateral: big.NewInt(60_006_250_001),                                    // $60,006.250001
			perpetuals: []perptypes.Perpetual{
				constants.BtcUsd_NoMarginRequirement,
			},
			perpetualPositions: []*types.PerpetualPosition{
				{
					PerpetualId:  uint32(0),
					Quantums:     dtypes.NewInt(100_000_000), // 1 BTC
					FundingIndex: dtypes.NewInt(62500),       // 0.0125% rate at BTC=50,000 USDC
				},
			},
		},
		"single perpetual, USDC asset position and unsettled funding (short)": {
			assetPositions:        testutil.CreateUsdcAssetPositions(big.NewInt(-10_000_000_001)), // -$10,000.000001
			expectedNetCollateral: big.NewInt(-60_006_250_001),                                    // -$60,006.250001
			perpetuals: []perptypes.Perpetual{
				constants.BtcUsd_NoMarginRequirement,
			},
			perpetualPositions: []*types.PerpetualPosition{
				{
					PerpetualId:  uint32(0),
					Quantums:     dtypes.NewInt(-100_000_000), // 1 BTC
					FundingIndex: dtypes.NewInt(62500),        // 0.0125% rate at BTC=50,000 USDC
				},
			},
		},
		"non-existing perpetual heled by subaccount (should never happen)": {
			assetPositions: testutil.CreateUsdcAssetPositions(
				big.NewInt(-10_000_000_001), // -$10,000.000001
			),
			expectedNetCollateral: big.NewInt(-60_006_250_001), // -$60,006.250001
			perpetuals: []perptypes.Perpetual{
				constants.BtcUsd_NoMarginRequirement,
			},
			perpetualPositions: []*types.PerpetualPosition{
				{
					PerpetualId:  uint32(999999999),
					Quantums:     dtypes.NewInt(-100_000_000), // 1 BTC
					FundingIndex: dtypes.NewInt(62500),        // 0.0125% rate at BTC=50,000 USDC
				},
			},
			expectedErr: perptypes.ErrPerpetualDoesNotExist,
		},
		"USDC asset position update underflows uint64": {
			assetPositions: testutil.CreateUsdcAssetPositions(
				constants.BigNegMaxUint64(),
			),
			assetUpdates: testutil.CreateUsdcAssetUpdates(big.NewInt(-1)),
		},
		"USDC asset position update overflows uint64": {
			assetPositions: testutil.CreateUsdcAssetPositions(
				new(big.Int).SetUint64(math.MaxUint64),
			),
			assetUpdates: testutil.CreateUsdcAssetUpdates(big.NewInt(1)),
		},
		"update for non-existent perpetual": {
			expectedErr: perptypes.ErrPerpetualDoesNotExist,
			perpetualUpdates: []types.PerpetualUpdate{
				{
					PerpetualId:      uint32(0),
					BigQuantumsDelta: big.NewInt(100_000_000), // 1 BTC
				},
			},
		},
		"update with no existing position": {
			assetPositions:        testutil.CreateUsdcAssetPositions(big.NewInt(10_000_000_001)), // $10,000.000001
			expectedNetCollateral: big.NewInt(60_000_000_001),                                    // $60,000.000001
			perpetuals: []perptypes.Perpetual{
				constants.BtcUsd_NoMarginRequirement,
			},
			perpetualUpdates: []types.PerpetualUpdate{
				{
					PerpetualId:      uint32(0),
					BigQuantumsDelta: big.NewInt(100_000_000), // 1 BTC
				},
			},
		},
		"single perpetual with USDC asset position and positive update to perpetual": {
			assetPositions:        testutil.CreateUsdcAssetPositions(big.NewInt(10_000_000_001)), // $10,000.000001
			expectedNetCollateral: big.NewInt(110_000_000_001),                                   // $110,000.000001
			perpetuals: []perptypes.Perpetual{
				constants.BtcUsd_NoMarginRequirement,
			},
			perpetualPositions: []*types.PerpetualPosition{
				&constants.PerpetualPosition_OneBTCLong,
			},
			perpetualUpdates: []types.PerpetualUpdate{
				{
					PerpetualId:      uint32(0),
					BigQuantumsDelta: big.NewInt(100_000_000), // 1 BTC
				},
			},
		},
		"single long perpetual with position and update which overflows uint64": {
			perpetuals: []perptypes.Perpetual{
				constants.BtcUsd_NoMarginRequirement,
			},
			perpetualPositions: []*types.PerpetualPosition{
				{
					PerpetualId:  uint32(0),
					Quantums:     dtypes.NewIntFromUint64(math.MaxUint64),
					FundingIndex: dtypes.NewInt(0),
				},
			},
			perpetualUpdates: []types.PerpetualUpdate{
				{
					PerpetualId:      uint32(0),
					BigQuantumsDelta: big.NewInt(1),
				},
			},
		},
		"single short perpetual with position and update which overflows uint64": {
			perpetuals: []perptypes.Perpetual{
				constants.BtcUsd_NoMarginRequirement,
			},
			perpetualPositions: []*types.PerpetualPosition{
				{
					PerpetualId: uint32(0),
					Quantums: dtypes.NewIntFromBigInt(
						new(big.Int).Neg(
							new(big.Int).SetUint64(math.MaxUint64),
						)),
					FundingIndex: dtypes.NewInt(0),
				},
			},
			perpetualUpdates: []types.PerpetualUpdate{
				{
					PerpetualId:      uint32(0),
					BigQuantumsDelta: big.NewInt(-1),
				},
			},
		},
		"single perpetual with USDC asset position and negative update to perpetual": {
			assetPositions:        testutil.CreateUsdcAssetPositions(big.NewInt(10_000_000_001)), // $10,000.000001
			expectedNetCollateral: big.NewInt(10_000_000_001),                                    // $10,000.000001
			perpetuals: []perptypes.Perpetual{
				constants.BtcUsd_NoMarginRequirement,
			},
			perpetualPositions: []*types.PerpetualPosition{
				&constants.PerpetualPosition_OneBTCLong,
			},
			perpetualUpdates: []types.PerpetualUpdate{
				{
					PerpetualId:      uint32(0),
					BigQuantumsDelta: big.NewInt(-100_000_000), // -1 BTC
				},
			},
		},
		"multiple asset updates for the same position": {
			perpetuals: []perptypes.Perpetual{
				constants.BtcUsd_NoMarginRequirement,
			},
			assetPositions: []*types.AssetPosition{
				&constants.Usdc_Asset_100_000,
			},
			assetUpdates: []types.AssetUpdate{
				{
					AssetId:          constants.Usdc.Id,
					BigQuantumsDelta: big.NewInt(1_000_000), // +1 USDC
				},
				{
					AssetId:          constants.Usdc.Id,
					BigQuantumsDelta: big.NewInt(1_000_000), // +1 USDC
				},
			},
			expectedNetCollateral:     big.NewInt(100_002_000_000), // $100,000 + $1 + $1
			expectedInitialMargin:     big.NewInt(0),               // $0
			expectedMaintenanceMargin: big.NewInt(0),               // $0
		},
		"multiple perpetual updates for the same position": {
			useEmptySubaccount:        true,
			assetUpdates:              testutil.CreateUsdcAssetUpdates(big.NewInt(1_000_000)),
			expectedNetCollateral:     big.NewInt(-99_249_000_000), // $1 - $100,000 (BTC update) + $750 (ETH update)
			expectedInitialMargin:     big.NewInt(50_150_000_000),  // $50,000 (BTC update) + $150 (ETH update)
			expectedMaintenanceMargin: big.NewInt(40_075_000_000),  // $40,000 (BTC update) + $75 (ETH update)
			perpetuals: []perptypes.Perpetual{
				constants.BtcUsd_50PercentInitial_40PercentMaintenance,
				constants.EthUsd_20PercentInitial_10PercentMaintenance,
			},
			perpetualPositions: []*types.PerpetualPosition{
				&constants.PerpetualPosition_OneBTCLong,
			},
			perpetualUpdates: []types.PerpetualUpdate{
				{
					PerpetualId:      uint32(0),
					BigQuantumsDelta: big.NewInt(-100_000_000), // -1 BTC
				},
				{
					PerpetualId:      uint32(0),
					BigQuantumsDelta: big.NewInt(-100_000_000), // -1 BTC
				},
				{
					PerpetualId:      uint32(1),
					BigQuantumsDelta: big.NewInt(250_000_000), // .25 ETH
				},
			},
		},
		"speculative update to non-existent subaccount": {
			useEmptySubaccount:        true,
			assetUpdates:              testutil.CreateUsdcAssetUpdates(big.NewInt(1_000_000)),
			expectedNetCollateral:     big.NewInt(-99_249_000_000), // $1 - $100,000 (BTC update) + $750 (ETH update)
			expectedInitialMargin:     big.NewInt(50_150_000_000),  // $50,000 (BTC update) + $150 (ETH update)
			expectedMaintenanceMargin: big.NewInt(40_075_000_000),  // $40,000 (BTC update) + $75 (ETH update)
			perpetuals: []perptypes.Perpetual{
				constants.BtcUsd_50PercentInitial_40PercentMaintenance,
				constants.EthUsd_20PercentInitial_10PercentMaintenance,
			},
			perpetualUpdates: []types.PerpetualUpdate{
				{
					PerpetualId:      uint32(0),
					BigQuantumsDelta: big.NewInt(-200_000_000), // -2 BTC
				},
				{
					PerpetualId:      uint32(1),
					BigQuantumsDelta: big.NewInt(250_000_000), // .25 ETH
				},
			},
		},
		"multiple perpetuals with margin requirements and updates": {
			// $1
			assetPositions: testutil.CreateUsdcAssetPositions(big.NewInt(1000000)),
			// $1 + $50,000 (BTC) + $1,500 (ETH) - $100,000 (BTC update) + $750 (ETH update)
			expectedNetCollateral: big.NewInt(-47_749_000_000),
			// abs($25,000 (BTC) - $50,000 (BTC update)) + $300 (ETH) + $150 (ETH update)
			expectedInitialMargin: big.NewInt(25_450_000_000),
			// abs($20,000 (BTC) - $40,000 (BTC update)) + $150 (ETH) + $75 (ETH update)
			expectedMaintenanceMargin: big.NewInt(20_225_000_000),
			perpetuals: []perptypes.Perpetual{
				constants.BtcUsd_50PercentInitial_40PercentMaintenance,
				constants.EthUsd_20PercentInitial_10PercentMaintenance,
			},
			perpetualPositions: []*types.PerpetualPosition{
				&constants.PerpetualPosition_OneBTCLong,
				{
					PerpetualId:  uint32(1),
					Quantums:     dtypes.NewInt(500_000_000), // .5 ETH
					FundingIndex: dtypes.NewInt(0),
				},
			},
			perpetualUpdates: []types.PerpetualUpdate{
				{
					PerpetualId:      uint32(0),
					BigQuantumsDelta: big.NewInt(-200_000_000), // -2 BTC
				},
				{
					PerpetualId:      uint32(1),
					BigQuantumsDelta: big.NewInt(250_000_000), // .25 ETH
				},
			},
		},
		"single perpetual": {
			expectedNetCollateral: big.NewInt(50_000_000_000),
			perpetuals: []perptypes.Perpetual{
				constants.BtcUsd_NoMarginRequirement,
			},
			perpetualPositions: []*types.PerpetualPosition{
				{
					PerpetualId: uint32(0),
					Quantums:    dtypes.NewInt(100_000_000), // 1 BTC
				},
			},
		},
		"asset with no balance and update": {
			expectedErr: asstypes.ErrNotImplementedMulticollateral,
			assets: []*asstypes.Asset{
				constants.BtcUsd,
			},
			assetPositions: []*types.AssetPosition{
				&constants.Long_Asset_1BTC,
			},
			assetUpdates: []types.AssetUpdate{
				{
					AssetId:          constants.BtcUsd.Id,
					BigQuantumsDelta: big.NewInt(100_000_000), // 1 BTC
				},
			},
		},
		"single positive asset": {
			expectedErr: asstypes.ErrNotImplementedMulticollateral,
			assets: []*asstypes.Asset{
				constants.BtcUsd,
			},
			assetPositions: []*types.AssetPosition{
				&constants.Long_Asset_1BTC,
			},
		},
		"single negative asset": {
			expectedErr: asstypes.ErrNotImplementedMargin,
			assets: []*asstypes.Asset{
				constants.BtcUsd,
			},
			assetPositions: []*types.AssetPosition{
				&constants.Short_Asset_1BTC,
			},
		},
	}

	for name, tc := range tests {
		t.Run(name, func(t *testing.T) {
<<<<<<< HEAD
			ctx, keeper, pricesKeeper, perpetualsKeeper, _, _, assetsKeeper, _, _, _ := testutil.SubaccountsKeepers(
				t,
				true,
			)
			testutil.CreateTestMarkets(t, ctx, pricesKeeper)
			testutil.CreateTestLiquidityTiers(t, ctx, perpetualsKeeper)
=======
			ctx, keeper, pricesKeeper, perpetualsKeeper, _, _, assetsKeeper, _, _ := keepertest.SubaccountsKeepers(t, true)
			keepertest.CreateTestMarkets(t, ctx, pricesKeeper)
			keepertest.CreateTestLiquidityTiers(t, ctx, perpetualsKeeper)
>>>>>>> 75829b30

			require.NoError(t, keepertest.CreateUsdcAsset(ctx, assetsKeeper))
			for _, a := range tc.assets {
				_, err := assetsKeeper.CreateAsset(
					ctx,
					a.Id,
					a.Symbol,
					a.Denom,
					a.DenomExponent,
					a.HasMarket,
					a.MarketId,
					a.AtomicResolution,
				)
				require.NoError(t, err)
			}

			for _, p := range tc.perpetuals {
				_, err := perpetualsKeeper.CreatePerpetual(
					ctx,
					p.Params.Id,
					p.Params.Ticker,
					p.Params.MarketId,
					p.Params.AtomicResolution,
					p.Params.DefaultFundingPpm,
					p.Params.LiquidityTier,
					p.Params.MarketType,
				)
				require.NoError(t, err)
			}

			subaccountId := types.SubaccountId{Owner: "foo", Number: 0}
			if !tc.useEmptySubaccount {
				subaccount := createNSubaccount(keeper, ctx, 1, big.NewInt(1_000))[0]
				subaccount.PerpetualPositions = tc.perpetualPositions
				subaccount.AssetPositions = tc.assetPositions
				keeper.SetSubaccount(ctx, subaccount)
				subaccountId = *subaccount.Id
			}

			update := types.Update{
				SubaccountId:     subaccountId,
				AssetUpdates:     tc.assetUpdates,
				PerpetualUpdates: tc.perpetualUpdates,
			}

			risk, err := keeper.GetNetCollateralAndMarginRequirements(ctx, update)

			if tc.expectedErr != nil {
				require.ErrorIs(t, tc.expectedErr, err)
			} else {
				// Testify is bad at printing unsigned integers and prints values as hex
				// https://github.com/stretchr/testify/issues/1116
				// for that reason we convert to strings here to make the output more readable
				if tc.expectedNetCollateral != nil {
					require.Equal(t, tc.expectedNetCollateral.String(), risk.NC.String())
				}
				if tc.expectedInitialMargin != nil {
					require.Equal(t, tc.expectedInitialMargin.String(), risk.IMR.String())
				}
				if tc.expectedMaintenanceMargin != nil {
					require.Equal(t, tc.expectedMaintenanceMargin.String(), risk.MMR.String())
				}
				require.NoError(t, err)
			}
		})
	}
}<|MERGE_RESOLUTION|>--- conflicted
+++ resolved
@@ -154,11 +154,7 @@
 	for name, tc := range tests {
 		t.Run(
 			name, func(t *testing.T) {
-<<<<<<< HEAD
-				ctx, keeper, pricesKeeper, perpetualsKeeper, _, _, assetsKeeper, _, _, _ := testutil.SubaccountsKeepers(
-=======
-				ctx, keeper, pricesKeeper, perpetualsKeeper, _, _, assetsKeeper, _, _ := keepertest.SubaccountsKeepers(
->>>>>>> 75829b30
+				ctx, keeper, pricesKeeper, perpetualsKeeper, _, _, assetsKeeper, _, _, _ := keepertest.SubaccountsKeepers(
 					t,
 					true,
 				)
@@ -193,11 +189,7 @@
 }
 
 func TestSubaccountGet(t *testing.T) {
-<<<<<<< HEAD
-	ctx, keeper, _, _, _, _, _, _, _, _ := testutil.SubaccountsKeepers(t, true)
-=======
-	ctx, keeper, _, _, _, _, _, _, _ := keepertest.SubaccountsKeepers(t, true)
->>>>>>> 75829b30
+	ctx, keeper, _, _, _, _, _, _, _, _ := keepertest.SubaccountsKeepers(t, true)
 	items := createNSubaccount(keeper, ctx, 10, big.NewInt(1_000))
 	for _, item := range items {
 		rst := keeper.GetSubaccount(ctx,
@@ -211,11 +203,7 @@
 }
 
 func TestSubaccountSet_Empty(t *testing.T) {
-<<<<<<< HEAD
-	ctx, keeper, _, _, _, _, _, _, _, _ := testutil.SubaccountsKeepers(t, true)
-=======
-	ctx, keeper, _, _, _, _, _, _, _ := keepertest.SubaccountsKeepers(t, true)
->>>>>>> 75829b30
+	ctx, keeper, _, _, _, _, _, _, _, _ := keepertest.SubaccountsKeepers(t, true)
 	keeper.SetSubaccount(ctx, types.Subaccount{
 		Id: &constants.Alice_Num0,
 	})
@@ -233,11 +221,7 @@
 }
 
 func TestSubaccountGetNonExistent(t *testing.T) {
-<<<<<<< HEAD
-	ctx, keeper, _, _, _, _, _, _, _, _ := testutil.SubaccountsKeepers(t, true)
-=======
-	ctx, keeper, _, _, _, _, _, _, _ := keepertest.SubaccountsKeepers(t, true)
->>>>>>> 75829b30
+	ctx, keeper, _, _, _, _, _, _, _, _ := keepertest.SubaccountsKeepers(t, true)
 	id := types.SubaccountId{
 		Owner:  "non-existent",
 		Number: uint32(123),
@@ -251,11 +235,7 @@
 }
 
 func TestGetAllSubaccount(t *testing.T) {
-<<<<<<< HEAD
-	ctx, keeper, _, _, _, _, _, _, _, _ := testutil.SubaccountsKeepers(t, true)
-=======
-	ctx, keeper, _, _, _, _, _, _, _ := keepertest.SubaccountsKeepers(t, true)
->>>>>>> 75829b30
+	ctx, keeper, _, _, _, _, _, _, _, _ := keepertest.SubaccountsKeepers(t, true)
 	items := createNSubaccount(keeper, ctx, 10, big.NewInt(1_000))
 	require.Equal(
 		t,
@@ -296,11 +276,7 @@
 	}
 	for name, tc := range tests {
 		t.Run(name, func(t *testing.T) {
-<<<<<<< HEAD
-			ctx, keeper, _, _, _, _, _, _, _, _ := testutil.SubaccountsKeepers(t, true)
-=======
-			ctx, keeper, _, _, _, _, _, _, _ := keepertest.SubaccountsKeepers(t, true)
->>>>>>> 75829b30
+			ctx, keeper, _, _, _, _, _, _, _, _ := keepertest.SubaccountsKeepers(t, true)
 			items := createNSubaccount(keeper, ctx, tc.numSubaccountsInState, big.NewInt(1_000))
 			collectedSubaccounts := make([]types.Subaccount, 0)
 			i := 0
@@ -2552,9 +2528,11 @@
 			additionalTestSubaccounts: []types.Subaccount{
 				{
 					Id: &constants.Bob_Num0,
-					AssetPositions: testutil.CreateUsdcAssetPositions(big.NewInt(
-						900_000_000_000,
-					)), // 900_000 USDC
+					AssetPositions: testutil.CreateUsdcAssetPositions(
+						big.NewInt(
+							900_000_000_000,
+						),
+					), // 900_000 USDC
 				},
 			},
 			updateType: types.Match,
@@ -2653,9 +2631,11 @@
 			additionalTestSubaccounts: []types.Subaccount{
 				{
 					Id: &constants.Bob_Num0,
-					AssetPositions: testutil.CreateUsdcAssetPositions(big.NewInt(
-						120_000_000_000,
-					)), // 120_000 USDC
+					AssetPositions: testutil.CreateUsdcAssetPositions(
+						big.NewInt(
+							120_000_000_000,
+						),
+					), // 120_000 USDC
 					PerpetualPositions: []*types.PerpetualPosition{
 						{
 							PerpetualId: uint32(0),
@@ -2824,11 +2804,7 @@
 
 	for name, tc := range tests {
 		t.Run(name, func(t *testing.T) {
-<<<<<<< HEAD
-			ctx, keeper, pricesKeeper, perpetualsKeeper, _, bankKeeper, assetsKeeper, _, _, _ := testutil.SubaccountsKeepers(
-=======
-			ctx, keeper, pricesKeeper, perpetualsKeeper, _, bankKeeper, assetsKeeper, _, _ := keepertest.SubaccountsKeepers(
->>>>>>> 75829b30
+			ctx, keeper, pricesKeeper, perpetualsKeeper, _, bankKeeper, assetsKeeper, _, _, _ := keepertest.SubaccountsKeepers(
 				t,
 				tc.msgSenderEnabled,
 			)
@@ -4272,11 +4248,7 @@
 
 	for name, tc := range tests {
 		t.Run(name, func(t *testing.T) {
-<<<<<<< HEAD
-			ctx, keeper, pricesKeeper, perpetualsKeeper, _, _, assetsKeeper, _, _, _ := testutil.SubaccountsKeepers(
-=======
-			ctx, keeper, pricesKeeper, perpetualsKeeper, _, _, assetsKeeper, _, _ := keepertest.SubaccountsKeepers(
->>>>>>> 75829b30
+			ctx, keeper, pricesKeeper, perpetualsKeeper, _, _, assetsKeeper, _, _, _ := keepertest.SubaccountsKeepers(
 				t,
 				tc.msgSenderEnabled,
 			)
@@ -5388,18 +5360,12 @@
 
 	for name, tc := range tests {
 		t.Run(name, func(t *testing.T) {
-<<<<<<< HEAD
-			ctx, keeper, pricesKeeper, perpetualsKeeper, _, _, assetsKeeper, _, _, _ := testutil.SubaccountsKeepers(
+			ctx, keeper, pricesKeeper, perpetualsKeeper, _, _, assetsKeeper, _, _, _ := keepertest.SubaccountsKeepers(
 				t,
 				true,
 			)
-			testutil.CreateTestMarkets(t, ctx, pricesKeeper)
-			testutil.CreateTestLiquidityTiers(t, ctx, perpetualsKeeper)
-=======
-			ctx, keeper, pricesKeeper, perpetualsKeeper, _, _, assetsKeeper, _, _ := keepertest.SubaccountsKeepers(t, true)
 			keepertest.CreateTestMarkets(t, ctx, pricesKeeper)
 			keepertest.CreateTestLiquidityTiers(t, ctx, perpetualsKeeper)
->>>>>>> 75829b30
 
 			require.NoError(t, keepertest.CreateUsdcAsset(ctx, assetsKeeper))
 			for _, a := range tc.assets {
@@ -5843,18 +5809,12 @@
 
 	for name, tc := range tests {
 		t.Run(name, func(t *testing.T) {
-<<<<<<< HEAD
-			ctx, keeper, pricesKeeper, perpetualsKeeper, _, _, assetsKeeper, _, _, _ := testutil.SubaccountsKeepers(
+			ctx, keeper, pricesKeeper, perpetualsKeeper, _, _, assetsKeeper, _, _, _ := keepertest.SubaccountsKeepers(
 				t,
 				true,
 			)
-			testutil.CreateTestMarkets(t, ctx, pricesKeeper)
-			testutil.CreateTestLiquidityTiers(t, ctx, perpetualsKeeper)
-=======
-			ctx, keeper, pricesKeeper, perpetualsKeeper, _, _, assetsKeeper, _, _ := keepertest.SubaccountsKeepers(t, true)
 			keepertest.CreateTestMarkets(t, ctx, pricesKeeper)
 			keepertest.CreateTestLiquidityTiers(t, ctx, perpetualsKeeper)
->>>>>>> 75829b30
 
 			require.NoError(t, keepertest.CreateUsdcAsset(ctx, assetsKeeper))
 			for _, a := range tc.assets {
