package keeper_test

import (
	"math"
	"math/big"
	"strconv"
	"testing"

	sdkmath "cosmossdk.io/math"
	sdaiservertypes "github.com/StreamFinance-Protocol/stream-chain/protocol/daemons/server/types/sdaioracle"
	"github.com/StreamFinance-Protocol/stream-chain/protocol/lib"
	ratelimitkeeper "github.com/StreamFinance-Protocol/stream-chain/protocol/x/ratelimit/keeper"
	ratelimittypes "github.com/StreamFinance-Protocol/stream-chain/protocol/x/ratelimit/types"
	authtypes "github.com/cosmos/cosmos-sdk/x/auth/types"

	bank_testutil "github.com/StreamFinance-Protocol/stream-chain/protocol/testutil/bank"
	sdkerrors "github.com/cosmos/cosmos-sdk/types/errors"

	"github.com/StreamFinance-Protocol/stream-chain/protocol/dtypes"
	indexerevents "github.com/StreamFinance-Protocol/stream-chain/protocol/indexer/events"
	big_testutil "github.com/StreamFinance-Protocol/stream-chain/protocol/testutil/big"
	"github.com/StreamFinance-Protocol/stream-chain/protocol/testutil/constants"
	testutil "github.com/StreamFinance-Protocol/stream-chain/protocol/testutil/keeper"
	"github.com/StreamFinance-Protocol/stream-chain/protocol/testutil/nullify"
	perptest "github.com/StreamFinance-Protocol/stream-chain/protocol/testutil/perpetuals"
	pricestest "github.com/StreamFinance-Protocol/stream-chain/protocol/testutil/prices"
	asstypes "github.com/StreamFinance-Protocol/stream-chain/protocol/x/assets/types"
	perptypes "github.com/StreamFinance-Protocol/stream-chain/protocol/x/perpetuals/types"
	pricestypes "github.com/StreamFinance-Protocol/stream-chain/protocol/x/prices/types"
	"github.com/StreamFinance-Protocol/stream-chain/protocol/x/subaccounts/keeper"
	"github.com/StreamFinance-Protocol/stream-chain/protocol/x/subaccounts/types"
	sdk "github.com/cosmos/cosmos-sdk/types"
	"github.com/stretchr/testify/require"
)

// Prevent strconv unused error
var _ = strconv.IntSize

func createNSubaccount(keeper *keeper.Keeper, ctx sdk.Context, n int, tdaiBalance *big.Int) []types.Subaccount {
	items := make([]types.Subaccount, n)
	for i := range items {
		items[i].Id = &types.SubaccountId{
			Owner:  strconv.Itoa(i),
			Number: uint32(i),
		}
		items[i].AssetPositions = testutil.CreateTDaiAssetPosition(tdaiBalance)

		keeper.SetSubaccount(ctx, items[i])
	}
	return items
}

// assertSubaccountUpdateEventsNotInIndexerBlock checks that no subaccount update events were
// included in the Indexer block kafka message
func assertSubaccountUpdateEventsNotInIndexerBlock(
	t *testing.T,
	k *keeper.Keeper,
	ctx sdk.Context,
) {
	subaccountUpdates := testutil.GetSubaccountUpdateEventsFromIndexerBlock(ctx, k)
	require.Empty(t, subaccountUpdates)
}

// assertSubaccountUpdateEventsInIndexerBlock checks that the correct subaccount update events were
// included in the Indexer block kafka message, given details of the updates applied,
// the expected return values of the update subaccount function.
func assertSubaccountUpdateEventsInIndexerBlock(
	t *testing.T,
	k *keeper.Keeper,
	ctx sdk.Context,
	expectedErr error,
	expectedSuccess bool,
	updates []types.Update,
	expectedSuccessPerUpdates []types.UpdateResult,
	expectedUpdatedPerpetualPositions map[types.SubaccountId][]*types.PerpetualPosition,
	expectedSubaccoundIdToFundingPayments map[types.SubaccountId]map[uint32]dtypes.SerializableInt,
	expectedUpdatedAssetPositions map[types.SubaccountId][]*types.AssetPosition,
	expectedAssetYieldIndex string,
) {
	subaccountUpdates := testutil.GetSubaccountUpdateEventsFromIndexerBlock(ctx, k)

	// No subaccount update events included in the case of an error or failure to update subaccounts.
	if expectedErr != nil || !expectedSuccess {
		require.Empty(t, subaccountUpdates)
		return
	}

	numSuccessfulUpdates := 0
	for idx := range updates {
		updateResult := expectedSuccessPerUpdates[idx]
		if updateResult != types.Success {
			continue
		}
		numSuccessfulUpdates += 1
	}

	// There should be exactly as many subaccount update events included as there were successful
	// subaccount updates.
	require.Len(t, subaccountUpdates, numSuccessfulUpdates)

	// For each update, verify that the expected SubaccountUpdateEvent is emitted.
	for _, update := range updates {
		expectedSubaccountUpdateEvent := indexerevents.NewSubaccountUpdateEvent(
			&update.SubaccountId,
			expectedUpdatedPerpetualPositions[update.SubaccountId],
			expectedUpdatedAssetPositions[update.SubaccountId],
			expectedSubaccoundIdToFundingPayments[update.SubaccountId],
			expectedAssetYieldIndex,
		)
		for _, gotUpdate := range subaccountUpdates {
			if gotUpdate.SubaccountId.Owner == expectedSubaccountUpdateEvent.SubaccountId.Owner &&
				gotUpdate.SubaccountId.Number == expectedSubaccountUpdateEvent.SubaccountId.Number {
				require.Equal(t,
					expectedSubaccountUpdateEvent,
					gotUpdate,
				)
			}
		}
	}
}

func TestGetCollateralPool(t *testing.T) {
	tests := map[string]struct {
		// state
		perpetuals         []perptypes.Perpetual
		perpetualPositions []*types.PerpetualPosition

		expectedAddress sdk.AccAddress
	}{
		"collateral pool with cross margin markets": {
			perpetuals: []perptypes.Perpetual{
				constants.BtcUsd_SmallMarginRequirement,
			},
			perpetualPositions: []*types.PerpetualPosition{
				&constants.PerpetualPosition_OneBTCLong,
			},
			expectedAddress: authtypes.NewModuleAddress(types.ModuleName),
		},
		"collateral pool with isolated margin markets": {
			perpetuals: []perptypes.Perpetual{
				constants.IsoUsd_IsolatedMarket,
			},
			perpetualPositions: []*types.PerpetualPosition{
				{
					PerpetualId: constants.IsoUsd_IsolatedMarket.GetId(),
					Quantums:    dtypes.NewInt(100_000_000),
				},
			},
			expectedAddress: authtypes.NewModuleAddress(
				types.ModuleName + ":" + lib.UintToString(constants.IsoUsd_IsolatedMarket.GetId()),
			),
		},
		"collateral pool with no positions": {
			perpetualPositions: make([]*types.PerpetualPosition, 0),
			expectedAddress:    authtypes.NewModuleAddress(types.ModuleName),
		},
	}
	for name, tc := range tests {
		t.Run(
			name, func(t *testing.T) {
				ctx, keeper, pricesKeeper, perpetualsKeeper, _, _, assetsKeeper, rateLimitKeeper, _, _ := testutil.SubaccountsKeepers(
					t,
					true,
				)

				testutil.CreateTestMarkets(t, ctx, pricesKeeper)
				testutil.CreateTestLiquidityTiers(t, ctx, perpetualsKeeper)

				rateLimitKeeper.SetAssetYieldIndex(ctx, big.NewRat(0, 1))

				require.NoError(t, testutil.CreateTDaiAsset(ctx, assetsKeeper))
				for _, p := range tc.perpetuals {
					_, err := perpetualsKeeper.CreatePerpetual(
						ctx,
						p.Params.Id,
						p.Params.Ticker,
						p.Params.MarketId,
						p.Params.AtomicResolution,
						p.Params.DefaultFundingPpm,
						p.Params.LiquidityTier,
						p.Params.MarketType,
<<<<<<< HEAD
						p.YieldIndex,
=======
						p.Params.DangerIndexPpm,
>>>>>>> 17fc528a
					)
					require.NoError(t, err)
				}

				subaccount := createNSubaccount(keeper, ctx, 1, big.NewInt(1_000))[0]
				subaccount.PerpetualPositions = tc.perpetualPositions
				keeper.SetSubaccount(ctx, subaccount)
				collateralPoolAddr, err := keeper.GetCollateralPoolForSubaccount(ctx, *subaccount.Id)
				require.NoError(t, err)
				require.Equal(t, tc.expectedAddress, collateralPoolAddr)
			},
		)
	}
}

func TestSubaccountGet(t *testing.T) {
	ctx, keeper, _, _, _, _, _, rateLimitKeeper, _, _ := testutil.SubaccountsKeepers(t, true)
	rateLimitKeeper.SetAssetYieldIndex(ctx, big.NewRat(0, 1))
	items := createNSubaccount(keeper, ctx, 10, big.NewInt(1_000))

	for _, item := range items {
		rst := keeper.GetSubaccount(ctx,
			*item.Id,
		)
		require.Equal(t,
			nullify.Fill(&item), //nolint:staticcheck
			nullify.Fill(&rst),  //nolint:staticcheck
		)
	}
}

func TestSubaccountSet_Empty(t *testing.T) {
	ctx, keeper, _, _, _, _, _, _, _, _ := testutil.SubaccountsKeepers(t, true)
	keeper.SetSubaccount(ctx, types.Subaccount{
		Id: &constants.Alice_Num0,
	})

	require.Len(t, keeper.GetAllSubaccount(ctx), 0)

	keeper.SetSubaccount(ctx, types.Subaccount{
		Id:             &constants.Alice_Num0,
		AssetPositions: testutil.CreateTDaiAssetPosition(big.NewInt(1_000)),
	})
	keeper.SetSubaccount(ctx, types.Subaccount{
		Id: &constants.Alice_Num0,
	})
	require.Len(t, keeper.GetAllSubaccount(ctx), 0)
}

func TestSubaccountGetNonExistent(t *testing.T) {
	ctx, keeper, _, _, _, _, _, rateLimitKeeper, _, _ := testutil.SubaccountsKeepers(t, true)
	rateLimitKeeper.SetAssetYieldIndex(ctx, big.NewRat(0, 1))
	id := types.SubaccountId{
		Owner:  "non-existent",
		Number: uint32(123),
	}
	acct := keeper.GetSubaccount(ctx, id)
	require.Equal(t, &id, acct.Id)
	require.Equal(t, new(big.Int), acct.GetTDaiPosition())
	require.Empty(t, acct.AssetPositions)
	require.Empty(t, acct.PerpetualPositions)
	require.False(t, acct.MarginEnabled)
}

func TestGetAllSubaccount(t *testing.T) {
	ctx, keeper, _, _, _, _, _, _, _, _ := testutil.SubaccountsKeepers(t, true)
	items := createNSubaccount(keeper, ctx, 10, big.NewInt(1_000))
	require.Equal(
		t,
		items,
		keeper.GetAllSubaccount(ctx),
	)
}

func TestForEachSubaccount(t *testing.T) {
	tests := map[string]struct {
		numSubaccountsInState int
		iterationCount        int
	}{
		"No subaccounts in state": {
			numSubaccountsInState: 0,
			iterationCount:        0,
		},
		"one subaccount in state, one iteration": {
			numSubaccountsInState: 1,
			iterationCount:        1,
		},
		"two subaccount in state, one iteration": {
			numSubaccountsInState: 2,
			iterationCount:        1,
		},
		"ten subaccount in state, one iteration": {
			numSubaccountsInState: 10,
			iterationCount:        1,
		},
		"ten subaccount in state, partial iteration": {
			numSubaccountsInState: 10,
			iterationCount:        8,
		},
		"ten subaccount in state, full iteration": {
			numSubaccountsInState: 10,
			iterationCount:        10,
		},
	}
	for name, tc := range tests {
		t.Run(name, func(t *testing.T) {
			ctx, keeper, _, _, _, _, _, _, _, _ := testutil.SubaccountsKeepers(t, true)
			items := createNSubaccount(keeper, ctx, tc.numSubaccountsInState, big.NewInt(1_000))
			collectedSubaccounts := make([]types.Subaccount, 0)
			i := 0
			keeper.ForEachSubaccount(ctx, func(subaccount types.Subaccount) bool {
				i++
				collectedSubaccounts = append(collectedSubaccounts, subaccount)
				return i == tc.iterationCount
			})
			require.Equal(
				t,
				items[:tc.iterationCount],
				collectedSubaccounts,
			)
		})
	}
}

func TestUpdateSubaccounts(t *testing.T) {
	// default subaccount id, the first subaccount id generated when calling createNSubaccount
	defaultSubaccountId := types.SubaccountId{
		Owner:  "0",
		Number: 0,
	}

	tests := map[string]struct {
		// state
		perpetuals        []perptypes.Perpetual
		newFundingIndices []*big.Int // 1:1 mapped to perpetuals list
		assets            []*asstypes.Asset
		marketParamPrices []pricestypes.MarketParamPrice
		// If not specified, default to `CollatCheck`
		updateType                types.UpdateType
		additionalTestSubaccounts []types.Subaccount
		// Only set when specified. Defaults to 0/1.
		// Set perpYieldIndex in the perpetuals state.
		globalAssetYieldIndex *big.Rat
		fundsInTDaiPool       *big.Int

		// subaccount state
		perpetualPositions        []*types.PerpetualPosition
		assetPositions            []*types.AssetPosition
		subaccountAssetYieldIndex string

		// collateral pool state
		collateralPoolTDaiBalances map[string]int64

		// updates
		updates []types.Update

		// expectations
		expectedCollateralPoolTDaiBalances map[string]int64
		expectedQuoteBalance               *big.Int
		expectedPerpetualPositions         []*types.PerpetualPosition
		expectedAssetPositions             []*types.AssetPosition
		expectedSuccess                    bool
		expectedSuccessPerUpdate           []types.UpdateResult
		expectedTDaiYieldPoolBalance       *big.Int
		expectedErr                        error
		// List of expected open interest.
		// If not specified, this means OI is default value.
		expectedOpenInterest map[uint32]*big.Int

		// Only contains the updated perpetual positions, to assert against the events included.
		expectedUpdatedPerpetualPositions     map[types.SubaccountId][]*types.PerpetualPosition
		expectedSubaccoundIdToFundingPayments map[types.SubaccountId]map[uint32]dtypes.SerializableInt
		expectedUpdatedAssetPositions         map[types.SubaccountId][]*types.AssetPosition
		expectedAssetYieldIndex               string
		msgSenderEnabled                      bool
	}{
		"one update to TDai asset position": {
			expectedQuoteBalance:     big.NewInt(100),
			expectedSuccess:          true,
			expectedSuccessPerUpdate: []types.UpdateResult{types.Success},
			updates: []types.Update{
				{
					AssetUpdates: testutil.CreateTDaiAssetUpdate(big.NewInt(100)),
				},
			},
			expectedAssetPositions: []*types.AssetPosition{
				{
					AssetId:  uint32(0),
					Quantums: dtypes.NewInt(100), // 100 TDai
				},
			},
			expectedUpdatedAssetPositions: map[types.SubaccountId][]*types.AssetPosition{
				defaultSubaccountId: {
					{
						AssetId:  uint32(0),
						Quantums: dtypes.NewInt(100), // 100 TDai
					},
				},
			},
			expectedAssetYieldIndex: constants.AssetYieldIndex_Zero,
			msgSenderEnabled:        true,
		},
		"one negative update to TDai asset position": {
			expectedQuoteBalance:     big.NewInt(-100),
			expectedSuccess:          true,
			expectedSuccessPerUpdate: []types.UpdateResult{types.Success},
			perpetuals: []perptypes.Perpetual{
				constants.BtcUsd_SmallMarginRequirement,
			},
			perpetualPositions: []*types.PerpetualPosition{
				{
					PerpetualId:  uint32(0),
					Quantums:     dtypes.NewInt(100_000_000), // 1 BTC
					FundingIndex: dtypes.NewInt(0),
					YieldIndex:   big.NewRat(0, 1).String(),
				},
			},
			expectedPerpetualPositions: []*types.PerpetualPosition{
				{
					PerpetualId:  uint32(0),
					Quantums:     dtypes.NewInt(100_000_000), // 1 BTC
					FundingIndex: dtypes.NewInt(0),
					YieldIndex:   big.NewRat(0, 1).String(),
				},
			},
			expectedAssetPositions: []*types.AssetPosition{
				{
					AssetId:  uint32(0),
					Quantums: dtypes.NewInt(-100), // 100 TDai
				},
			},
			expectedUpdatedAssetPositions: map[types.SubaccountId][]*types.AssetPosition{
				defaultSubaccountId: {
					{
						AssetId:  uint32(0),
						Quantums: dtypes.NewInt(-100), // 100 TDai
					},
				},
			},
			updates: []types.Update{
				{
					AssetUpdates: testutil.CreateTDaiAssetUpdate(big.NewInt(-100)),
				},
			},
			expectedAssetYieldIndex: constants.AssetYieldIndex_Zero,
			msgSenderEnabled:        true,
		},
		"one negative update to TDai asset position + persist unsettled negative funding": {
			expectedQuoteBalance:     big.NewInt(-2100),
			expectedSuccess:          true,
			expectedSuccessPerUpdate: []types.UpdateResult{types.Success},
			perpetuals: []perptypes.Perpetual{
				constants.BtcUsd_SmallMarginRequirement,
			},
			newFundingIndices: []*big.Int{big.NewInt(-10)},
			perpetualPositions: []*types.PerpetualPosition{
				{
					PerpetualId:  uint32(0),
					Quantums:     dtypes.NewInt(100_000_000), // 1 BTC
					FundingIndex: dtypes.NewInt(-30),         // indexDelta=20, settlement=-20*100
					YieldIndex:   big.NewRat(0, 1).String(),
				},
			},
			expectedPerpetualPositions: []*types.PerpetualPosition{
				{
					PerpetualId:  uint32(0),
					Quantums:     dtypes.NewInt(100_000_000), // 1 BTC
					FundingIndex: dtypes.NewInt(-10),
					YieldIndex:   big.NewRat(0, 1).String(),
				},
			},
			expectedAssetPositions: []*types.AssetPosition{
				{
					AssetId:  uint32(0),
					Quantums: dtypes.NewInt(-2100), // 2100 TDai
				},
			},
			expectedUpdatedPerpetualPositions: map[types.SubaccountId][]*types.PerpetualPosition{
				defaultSubaccountId: {
					{
						PerpetualId:  uint32(0),
						Quantums:     dtypes.NewInt(100_000_000),
						FundingIndex: dtypes.NewInt(-10),
					},
				},
			},
			expectedSubaccoundIdToFundingPayments: map[types.SubaccountId]map[uint32]dtypes.SerializableInt{
				defaultSubaccountId: {
					uint32(0): dtypes.NewInt(2_000), // negated settlement
				},
			},
			expectedUpdatedAssetPositions: map[types.SubaccountId][]*types.AssetPosition{
				defaultSubaccountId: {
					{
						AssetId:  uint32(0),
						Quantums: dtypes.NewInt(-2100), // 2100 TDai
					},
				},
			},
			updates: []types.Update{
				{
					AssetUpdates: testutil.CreateTDaiAssetUpdate(big.NewInt(-100)),
				},
			},
			expectedAssetYieldIndex: constants.AssetYieldIndex_Zero,
			msgSenderEnabled:        true,
		},
		"one negative update to TDai asset position + persist unsettled positive funding": {
			expectedQuoteBalance:     big.NewInt(-92),
			expectedSuccess:          true,
			expectedSuccessPerUpdate: []types.UpdateResult{types.Success},
			perpetuals: []perptypes.Perpetual{
				constants.BtcUsd_SmallMarginRequirement,
			},
			newFundingIndices: []*big.Int{big.NewInt(-17)},
			perpetualPositions: []*types.PerpetualPosition{
				{
					PerpetualId: uint32(0),
					Quantums:    dtypes.NewInt(500_000), // 0.005 BTC
					// indexDelta=-17, settlement=17*500_000/1_000_000=8
					FundingIndex: dtypes.NewInt(0),
					YieldIndex:   big.NewRat(0, 1).String(),
				},
			},
			expectedPerpetualPositions: []*types.PerpetualPosition{
				{
					PerpetualId:  uint32(0),
					Quantums:     dtypes.NewInt(500_000), // 1 BTC
					FundingIndex: dtypes.NewInt(-17),
					YieldIndex:   big.NewRat(0, 1).String(),
				},
			},
			expectedAssetPositions: []*types.AssetPosition{
				{
					AssetId:  uint32(0),
					Quantums: dtypes.NewInt(-92),
				},
			},
			expectedUpdatedPerpetualPositions: map[types.SubaccountId][]*types.PerpetualPosition{
				defaultSubaccountId: {
					{
						PerpetualId:  uint32(0),
						Quantums:     dtypes.NewInt(500_000),
						FundingIndex: dtypes.NewInt(-17),
					},
				},
			},
			expectedSubaccoundIdToFundingPayments: map[types.SubaccountId]map[uint32]dtypes.SerializableInt{
				defaultSubaccountId: {
					uint32(0): dtypes.NewInt(-8), // negated settlement
				},
			},
			expectedUpdatedAssetPositions: map[types.SubaccountId][]*types.AssetPosition{
				defaultSubaccountId: {
					{
						AssetId:  uint32(0),
						Quantums: dtypes.NewInt(-92),
					},
				},
			},
			updates: []types.Update{
				{
					AssetUpdates: testutil.CreateTDaiAssetUpdate(big.NewInt(-100)),
				},
			},
			expectedAssetYieldIndex: constants.AssetYieldIndex_Zero,
			msgSenderEnabled:        true,
		},
		"multiple updates for same position not allowed": {
			expectedQuoteBalance:     big.NewInt(0),
			expectedSuccess:          false,
			expectedSuccessPerUpdate: nil,
			expectedErr:              types.ErrNonUniqueUpdatesPosition,
			perpetuals: []perptypes.Perpetual{
				constants.BtcUsd_SmallMarginRequirement,
			},
			perpetualPositions: []*types.PerpetualPosition{
				{
					PerpetualId:  uint32(0),
					Quantums:     dtypes.NewInt(100_000_000), // 1 BTC
					FundingIndex: dtypes.NewInt(0),
					YieldIndex:   big.NewRat(0, 1).String(),
				},
			},
			expectedPerpetualPositions: []*types.PerpetualPosition{
				{
					PerpetualId:  uint32(0),
					Quantums:     dtypes.NewInt(100_000_000), // 1 BTC
					FundingIndex: dtypes.NewInt(0),
					YieldIndex:   big.NewRat(0, 1).String(),
				},
			},
			updates: []types.Update{
				{
					PerpetualUpdates: []types.PerpetualUpdate{
						{
							PerpetualId:      uint32(0),
							BigQuantumsDelta: big.NewInt(9_900_000_000), // 99 BTC
						},
						{
							PerpetualId:      uint32(0),
							BigQuantumsDelta: big.NewInt(9_900_000_000), // 99 BTC
						},
					},
				},
			},
			expectedAssetYieldIndex: constants.AssetYieldIndex_Zero,
			msgSenderEnabled:        true,
		},
		"multiple updates to same account not allowed": {
			expectedQuoteBalance:     big.NewInt(0),
			expectedErr:              types.ErrNonUniqueUpdatesSubaccount,
			expectedSuccess:          false,
			expectedSuccessPerUpdate: nil,
			updates: []types.Update{
				{
					AssetUpdates: testutil.CreateTDaiAssetUpdate(big.NewInt(-100)),
				},
				{
					AssetUpdates: testutil.CreateTDaiAssetUpdate(big.NewInt(-100)),
				},
			},
			expectedAssetYieldIndex: constants.AssetYieldIndex_Zero,
			msgSenderEnabled:        true,
		},
		"update increases position size": {
			assetPositions:           testutil.CreateTDaiAssetPosition(big.NewInt(25_000_000_000)), // $25,000
			expectedQuoteBalance:     big.NewInt(0),
			expectedSuccess:          true,
			expectedSuccessPerUpdate: []types.UpdateResult{types.Success},
			perpetuals: []perptypes.Perpetual{
				constants.BtcUsd_NoMarginRequirement,
			},
			perpetualPositions: []*types.PerpetualPosition{
				{
					PerpetualId:  uint32(0),
					Quantums:     dtypes.NewInt(100_000_000), // 1 BTC
					FundingIndex: dtypes.NewInt(0),
					YieldIndex:   big.NewRat(0, 1).String(),
				},
			},
			expectedPerpetualPositions: []*types.PerpetualPosition{
				{
					PerpetualId:  uint32(0),
					Quantums:     dtypes.NewInt(150_000_000), // 1.5 BTC
					FundingIndex: dtypes.NewInt(0),
					YieldIndex:   big.NewRat(0, 1).String(),
				},
			},
			expectedUpdatedPerpetualPositions: map[types.SubaccountId][]*types.PerpetualPosition{
				defaultSubaccountId: {
					{
						PerpetualId:  uint32(0),
						Quantums:     dtypes.NewInt(150_000_000), // 1.5 BTC
						FundingIndex: dtypes.NewInt(0),
					},
				},
			},
			expectedAssetPositions: []*types.AssetPosition{},
			expectedUpdatedAssetPositions: map[types.SubaccountId][]*types.AssetPosition{
				defaultSubaccountId: {
					{
						AssetId:  uint32(0),
						Quantums: dtypes.NewInt(0),
					},
				},
			},
			updates: []types.Update{
				{
					AssetUpdates: testutil.CreateTDaiAssetUpdate(big.NewInt(-25_000_000_000)), // -$25,000
					PerpetualUpdates: []types.PerpetualUpdate{
						{
							PerpetualId:      uint32(0),
							BigQuantumsDelta: big.NewInt(50_000_000), // .5 BTC
						},
					},
				},
			},
			msgSenderEnabled: false,
		},
		"update decreases position size": {
			assetPositions:           testutil.CreateTDaiAssetPosition(big.NewInt(25_000_000_000)), // $25,000
			expectedQuoteBalance:     big.NewInt(50_000_000_000),                                   // $50,000
			expectedSuccess:          true,
			expectedSuccessPerUpdate: []types.UpdateResult{types.Success},
			perpetuals: []perptypes.Perpetual{
				constants.BtcUsd_NoMarginRequirement,
			},
			perpetualPositions: []*types.PerpetualPosition{
				{
					PerpetualId:  uint32(0),
					Quantums:     dtypes.NewInt(100_000_000), // 1 BTC
					FundingIndex: dtypes.NewInt(0),
					YieldIndex:   big.NewRat(0, 1).String(),
				},
			},
			expectedPerpetualPositions: []*types.PerpetualPosition{
				{
					PerpetualId:  uint32(0),
					Quantums:     dtypes.NewInt(50_000_000), // .50 BTC
					FundingIndex: dtypes.NewInt(0),
					YieldIndex:   big.NewRat(0, 1).String(),
				},
			},
			expectedUpdatedPerpetualPositions: map[types.SubaccountId][]*types.PerpetualPosition{
				defaultSubaccountId: {
					{
						PerpetualId:  uint32(0),
						Quantums:     dtypes.NewInt(50_000_000), // .50 BTC
						FundingIndex: dtypes.NewInt(0),
					},
				},
			},
			expectedAssetPositions: []*types.AssetPosition{
				{
					AssetId:  uint32(0),
					Quantums: dtypes.NewInt(50_000_000_000),
				},
			},
			expectedUpdatedAssetPositions: map[types.SubaccountId][]*types.AssetPosition{
				defaultSubaccountId: {
					{
						AssetId:  uint32(0),
						Quantums: dtypes.NewInt(50_000_000_000),
					},
				},
			},
			updates: []types.Update{
				{
					AssetUpdates: testutil.CreateTDaiAssetUpdate(big.NewInt(25_000_000_000)), // $25,000
					PerpetualUpdates: []types.PerpetualUpdate{
						{
							PerpetualId:      uint32(0),
							BigQuantumsDelta: big.NewInt(-50_000_000), // -.5 BTC
						},
					},
				},
			},
			msgSenderEnabled: false,
		},
		"update closes long position": {
			assetPositions:           testutil.CreateTDaiAssetPosition(big.NewInt(25_000_000_000)), // $25,000
			expectedQuoteBalance:     big.NewInt(75_000_000_000),                                   // $75,000
			expectedSuccess:          true,
			expectedSuccessPerUpdate: []types.UpdateResult{types.Success},
			perpetuals: []perptypes.Perpetual{
				constants.BtcUsd_NoMarginRequirement,
			},
			perpetualPositions: []*types.PerpetualPosition{
				{
					PerpetualId:  uint32(0),
					Quantums:     dtypes.NewInt(100_000_000), // 1 BTC
					FundingIndex: dtypes.NewInt(0),
					YieldIndex:   big.NewRat(0, 1).String(),
				},
			},
			expectedPerpetualPositions: []*types.PerpetualPosition{},
			expectedUpdatedPerpetualPositions: map[types.SubaccountId][]*types.PerpetualPosition{
				defaultSubaccountId: {
					// Position closed update.
					{
						PerpetualId:  uint32(0),
						Quantums:     dtypes.NewInt(0),
						FundingIndex: dtypes.NewInt(0),
					},
				},
			},
			expectedAssetPositions: []*types.AssetPosition{
				{
					AssetId:  uint32(0),
					Quantums: dtypes.NewInt(75_000_000_000),
				},
			},
			expectedUpdatedAssetPositions: map[types.SubaccountId][]*types.AssetPosition{
				defaultSubaccountId: {
					{
						AssetId:  uint32(0),
						Quantums: dtypes.NewInt(75_000_000_000),
					},
				},
			},
			updates: []types.Update{
				{
					AssetUpdates: testutil.CreateTDaiAssetUpdate(big.NewInt(50_000_000_000)), // $50,000
					PerpetualUpdates: []types.PerpetualUpdate{
						{
							PerpetualId:      uint32(0),
							BigQuantumsDelta: big.NewInt(-100_000_000), // -1 BTC
						},
					},
				},
			},
			expectedAssetYieldIndex: constants.AssetYieldIndex_Zero,
			msgSenderEnabled:        true,
		},
		"update closes short position": {
			assetPositions:           testutil.CreateTDaiAssetPosition(big.NewInt(100_000_000_000)), // $100,000
			expectedQuoteBalance:     big.NewInt(50_000_000_000),                                    // $50,000
			expectedSuccess:          true,
			expectedSuccessPerUpdate: []types.UpdateResult{types.Success},
			perpetuals: []perptypes.Perpetual{
				constants.BtcUsd_NoMarginRequirement,
			},
			perpetualPositions: []*types.PerpetualPosition{
				{
					PerpetualId:  uint32(0),
					Quantums:     dtypes.NewInt(-100_000_000), // -1 BTC
					FundingIndex: dtypes.NewInt(0),
					YieldIndex:   big.NewRat(0, 1).String(),
				},
			},
			expectedPerpetualPositions: []*types.PerpetualPosition{},
			expectedUpdatedPerpetualPositions: map[types.SubaccountId][]*types.PerpetualPosition{
				defaultSubaccountId: {
					// Position closed update.
					{
						PerpetualId:  uint32(0),
						Quantums:     dtypes.NewInt(0),
						FundingIndex: dtypes.NewInt(0),
					},
				},
			},
			expectedAssetPositions: []*types.AssetPosition{
				{
					AssetId:  uint32(0),
					Quantums: dtypes.NewInt(50_000_000_000),
				},
			},
			expectedUpdatedAssetPositions: map[types.SubaccountId][]*types.AssetPosition{
				defaultSubaccountId: {
					{
						AssetId:  uint32(0),
						Quantums: dtypes.NewInt(50_000_000_000),
					},
				},
			},
			updates: []types.Update{
				{
					AssetUpdates: testutil.CreateTDaiAssetUpdate(big.NewInt(-50_000_000_000)), // -$50,000
					PerpetualUpdates: []types.PerpetualUpdate{
						{
							PerpetualId:      uint32(0),
							BigQuantumsDelta: big.NewInt(100_000_000), // 1 BTC
						},
					},
				},
			},
			expectedAssetYieldIndex: constants.AssetYieldIndex_Zero,
			msgSenderEnabled:        true,
		},
		"update closes 2nd position and updates 1st": {
			assetPositions:           testutil.CreateTDaiAssetPosition(big.NewInt(100_000_000_000)), // $100,000
			expectedSuccess:          true,
			expectedSuccessPerUpdate: []types.UpdateResult{types.Success},
			perpetuals: []perptypes.Perpetual{
				constants.BtcUsd_NoMarginRequirement,
				constants.EthUsd_NoMarginRequirement,
			},
			perpetualPositions: []*types.PerpetualPosition{
				{
					PerpetualId:  uint32(0),
					Quantums:     dtypes.NewInt(-100_000_000), // -1 BTC
					FundingIndex: dtypes.NewInt(0),
					YieldIndex:   big.NewRat(0, 1).String(),
				},
				{
					PerpetualId:  uint32(1),
					Quantums:     dtypes.NewInt(-1_000_000_000_000_000_000), // -1 ETH
					FundingIndex: dtypes.NewInt(0),
					YieldIndex:   big.NewRat(0, 1).String(),
				},
			},
			expectedPerpetualPositions: []*types.PerpetualPosition{
				{
					PerpetualId:  uint32(0),
					Quantums:     dtypes.NewInt(-200_000_000), // -2 BTC
					FundingIndex: dtypes.NewInt(0),
					YieldIndex:   big.NewRat(0, 1).String(),
				},
			},
			expectedUpdatedPerpetualPositions: map[types.SubaccountId][]*types.PerpetualPosition{
				defaultSubaccountId: {
					{
						PerpetualId:  uint32(0),
						Quantums:     dtypes.NewInt(-200_000_000), // -2 BTC
						FundingIndex: dtypes.NewInt(0),
					},
					// Position closed update.
					{
						PerpetualId:  uint32(1),
						Quantums:     dtypes.NewInt(0),
						FundingIndex: dtypes.NewInt(0),
					},
				},
			},
			expectedAssetPositions: []*types.AssetPosition{
				{
					AssetId:  uint32(0),
					Quantums: dtypes.NewInt(100_000_000_000),
				},
			},
			updates: []types.Update{
				{
					PerpetualUpdates: []types.PerpetualUpdate{
						{
							PerpetualId:      uint32(0),
							BigQuantumsDelta: big.NewInt(-100_000_000), // -1 BTC
						},
						{
							PerpetualId:      uint32(1),
							BigQuantumsDelta: big.NewInt(1_000_000_000_000_000_000), // 1 ETH
						},
					},
				},
			},
			expectedAssetYieldIndex: constants.AssetYieldIndex_Zero,
			msgSenderEnabled:        true,
		},
		"update closes first asset position and updates 2nd": {
			assets: []*asstypes.Asset{
				constants.BtcUsd,
			},
			assetPositions: append(
				testutil.CreateTDaiAssetPosition(big.NewInt(100_000_000_000)), // $100,000
				&types.AssetPosition{
					AssetId:  constants.BtcUsd.Id,
					Quantums: dtypes.NewInt(50_000),
				},
			),
			expectedQuoteBalance:     big.NewInt(200_000_000_000), // $200,000
			expectedSuccess:          true,
			expectedSuccessPerUpdate: []types.UpdateResult{types.Success},
			expectedAssetPositions: []*types.AssetPosition{
				{
					AssetId:  uint32(0),
					Quantums: dtypes.NewInt(200_000_000_000),
				},
			},
			expectedUpdatedAssetPositions: map[types.SubaccountId][]*types.AssetPosition{
				defaultSubaccountId: {
					{
						AssetId:  uint32(0),
						Quantums: dtypes.NewInt(200_000_000_000),
					},
					// Asset position closed
					{
						AssetId:  uint32(1),
						Quantums: dtypes.NewInt(0),
					},
				},
			},
			updates: []types.Update{
				{
					AssetUpdates: []types.AssetUpdate{
						{
							AssetId:          asstypes.AssetTDai.Id,
							BigQuantumsDelta: big.NewInt(100_000_000_000),
						},
						{
							AssetId:          constants.BtcUsd.Id,
							BigQuantumsDelta: big.NewInt(-50_000),
						},
					},
				},
			},
			expectedAssetYieldIndex: constants.AssetYieldIndex_Zero,
			msgSenderEnabled:        true,
		},
		"update closes first 1 positions and updates 2nd": {
			assetPositions:           testutil.CreateTDaiAssetPosition(big.NewInt(100_000_000_000)), // $100,000
			expectedQuoteBalance:     big.NewInt(50_000_000_000),                                    // $50,000
			expectedSuccess:          true,
			expectedSuccessPerUpdate: []types.UpdateResult{types.Success},
			perpetuals: []perptypes.Perpetual{
				constants.BtcUsd_NoMarginRequirement,
				constants.EthUsd_NoMarginRequirement,
			},
			perpetualPositions: []*types.PerpetualPosition{
				{
					PerpetualId:  uint32(0),
					Quantums:     dtypes.NewInt(-100_000_000), // -1 BTC
					FundingIndex: dtypes.NewInt(0),
					YieldIndex:   big.NewRat(0, 1).String(),
				},
				{
					PerpetualId:  uint32(1),
					Quantums:     dtypes.NewInt(-1_000_000_000), // -1 ETH
					FundingIndex: dtypes.NewInt(0),
					YieldIndex:   big.NewRat(0, 1).String(),
				},
			},
			expectedPerpetualPositions: []*types.PerpetualPosition{
				{
					PerpetualId:  uint32(1),
					Quantums:     dtypes.NewInt(-2_000_000_000), // -2 ETH
					FundingIndex: dtypes.NewInt(0),
					YieldIndex:   big.NewRat(0, 1).String(),
				},
			},
			expectedUpdatedPerpetualPositions: map[types.SubaccountId][]*types.PerpetualPosition{
				defaultSubaccountId: {
					// Position closed update.
					{
						PerpetualId:  uint32(0),
						Quantums:     dtypes.NewInt(0),
						FundingIndex: dtypes.NewInt(0),
					},
					{
						PerpetualId:  uint32(1),
						Quantums:     dtypes.NewInt(-2_000_000_000), // -2 ETH
						FundingIndex: dtypes.NewInt(0),
					},
				},
			},
			expectedAssetPositions: []*types.AssetPosition{
				{
					AssetId:  uint32(0),
					Quantums: dtypes.NewInt(50_000_000_000),
				},
			},
			expectedUpdatedAssetPositions: map[types.SubaccountId][]*types.AssetPosition{
				defaultSubaccountId: {
					{
						AssetId:  uint32(0),
						Quantums: dtypes.NewInt(50_000_000_000),
					},
				},
			},
			updates: []types.Update{
				{
					AssetUpdates: testutil.CreateTDaiAssetUpdate(big.NewInt(-50_000_000_000)), // -$50,000
					PerpetualUpdates: []types.PerpetualUpdate{
						{
							PerpetualId:      uint32(0),
							BigQuantumsDelta: big.NewInt(100_000_000), // 1 BTC
						},
						{
							PerpetualId:      uint32(1),
							BigQuantumsDelta: big.NewInt(-1_000_000_000), // -1 ETH
						},
					},
				},
			},
			expectedAssetYieldIndex: constants.AssetYieldIndex_Zero,
			msgSenderEnabled:        true,
		},
		"update opens new long position, uses current perpetual funding index": {
			assetPositions:           testutil.CreateTDaiAssetPosition(big.NewInt(100_000_000_000)), // $100,000
			expectedQuoteBalance:     big.NewInt(50_000_000_000),                                    // $50,000
			expectedSuccess:          true,
			expectedSuccessPerUpdate: []types.UpdateResult{types.Success},
			perpetuals: []perptypes.Perpetual{
				constants.BtcUsd_NoMarginRequirement,
			},
			newFundingIndices:  []*big.Int{big.NewInt(-15)},
			perpetualPositions: []*types.PerpetualPosition{},
			expectedPerpetualPositions: []*types.PerpetualPosition{
				{
					PerpetualId:  uint32(0),
					Quantums:     dtypes.NewInt(100_000_000), // 1 BTC
					FundingIndex: dtypes.NewInt(-15),
					YieldIndex:   big.NewRat(0, 1).String(),
				},
			},
			expectedUpdatedPerpetualPositions: map[types.SubaccountId][]*types.PerpetualPosition{
				defaultSubaccountId: {
					{
						PerpetualId:  uint32(0),
						Quantums:     dtypes.NewInt(100_000_000), // 1 BTC
						FundingIndex: dtypes.NewInt(-15),
					},
				},
			},
			expectedAssetPositions: []*types.AssetPosition{
				{
					AssetId:  uint32(0),
					Quantums: dtypes.NewInt(50_000_000_000),
				},
			},
			expectedUpdatedAssetPositions: map[types.SubaccountId][]*types.AssetPosition{
				defaultSubaccountId: {
					{
						AssetId:  uint32(0),
						Quantums: dtypes.NewInt(50_000_000_000),
					},
				},
			},
			updates: []types.Update{
				{
					AssetUpdates: testutil.CreateTDaiAssetUpdate(big.NewInt(-50_000_000_000)), // -$50,000
					PerpetualUpdates: []types.PerpetualUpdate{
						{
							PerpetualId:      uint32(0),
							BigQuantumsDelta: big.NewInt(100_000_000), // 1 BTC
						},
					},
				},
			},
			msgSenderEnabled: false,
		},
		"update opens new short position": {
			assetPositions:           testutil.CreateTDaiAssetPosition(big.NewInt(100_000_000_000)), // $100,000
			expectedQuoteBalance:     big.NewInt(150_000_000_000),                                   // $50,000
			expectedSuccess:          true,
			expectedSuccessPerUpdate: []types.UpdateResult{types.Success},
			perpetuals: []perptypes.Perpetual{
				constants.BtcUsd_NoMarginRequirement,
			},
			perpetualPositions: []*types.PerpetualPosition{},
			expectedPerpetualPositions: []*types.PerpetualPosition{
				{
					PerpetualId:  uint32(0),
					Quantums:     dtypes.NewInt(-100_000_000), // 1 BTC
					FundingIndex: dtypes.NewInt(0),
					YieldIndex:   big.NewRat(0, 1).String(),
				},
			},
			expectedUpdatedPerpetualPositions: map[types.SubaccountId][]*types.PerpetualPosition{
				defaultSubaccountId: {
					{
						PerpetualId:  uint32(0),
						Quantums:     dtypes.NewInt(-100_000_000), // 1 BTC
						FundingIndex: dtypes.NewInt(0),
					},
				},
			},
			expectedAssetPositions: []*types.AssetPosition{
				{
					AssetId:  uint32(0),
					Quantums: dtypes.NewInt(150_000_000_000),
				},
			},
			expectedUpdatedAssetPositions: map[types.SubaccountId][]*types.AssetPosition{
				defaultSubaccountId: {
					{
						AssetId:  uint32(0),
						Quantums: dtypes.NewInt(150_000_000_000),
					},
				},
			},
			updates: []types.Update{
				{
					AssetUpdates: testutil.CreateTDaiAssetUpdate(big.NewInt(50_000_000_000)), // $50,000
					PerpetualUpdates: []types.PerpetualUpdate{
						{
							PerpetualId:      uint32(0),
							BigQuantumsDelta: big.NewInt(-100_000_000), // -1 BTC
						},
					},
				},
			},
			msgSenderEnabled: false,
		},
		"update opens new long eth position with existing btc position": {
			assetPositions:           testutil.CreateTDaiAssetPosition(big.NewInt(100_000_000_000)), // $100,000
			expectedQuoteBalance:     big.NewInt(100_000_000_000),                                   // $100,000
			expectedSuccess:          true,
			expectedSuccessPerUpdate: []types.UpdateResult{types.Success},
			perpetuals: []perptypes.Perpetual{
				constants.BtcUsd_NoMarginRequirement,
				constants.EthUsd_NoMarginRequirement,
			},
			perpetualPositions: []*types.PerpetualPosition{
				{
					PerpetualId:  uint32(0),
					Quantums:     dtypes.NewInt(100_000_000), // 1 BTC
					FundingIndex: dtypes.NewInt(0),
					YieldIndex:   big.NewRat(0, 1).String(),
				},
			},
			expectedPerpetualPositions: []*types.PerpetualPosition{
				{
					PerpetualId:  uint32(0),
					Quantums:     dtypes.NewInt(100_000_000), // 1 BTC
					FundingIndex: dtypes.NewInt(0),
					YieldIndex:   big.NewRat(0, 1).String(),
				},
				{
					PerpetualId:  uint32(1),
					Quantums:     dtypes.NewInt(1_000_000_000), // 1 ETH
					FundingIndex: dtypes.NewInt(0),
					YieldIndex:   big.NewRat(0, 1).String(),
				},
			},
			expectedUpdatedPerpetualPositions: map[types.SubaccountId][]*types.PerpetualPosition{
				defaultSubaccountId: {
					{
						PerpetualId:  uint32(1),
						Quantums:     dtypes.NewInt(1_000_000_000), // 1 ETH
						FundingIndex: dtypes.NewInt(0),
					},
				},
			},
			expectedAssetPositions: []*types.AssetPosition{
				{
					AssetId:  uint32(0),
					Quantums: dtypes.NewInt(100_000_000_000),
				},
			},
			updates: []types.Update{
				{
					PerpetualUpdates: []types.PerpetualUpdate{
						{
							PerpetualId:      uint32(1),
							BigQuantumsDelta: big.NewInt(1_000_000_000), // 1 ETH
						},
					},
				},
			},
			expectedAssetYieldIndex: constants.AssetYieldIndex_Zero,
			msgSenderEnabled:        true,
		},
		// TODO(DEC-581): add similar test case for multi-collateral asset support.
		"update eth position from long to short with existing btc position": {
			assetPositions:           testutil.CreateTDaiAssetPosition(big.NewInt(100_000_000_000)), // $100,000
			expectedQuoteBalance:     big.NewInt(100_000_000_000),                                   // $100,000
			expectedSuccess:          true,
			expectedSuccessPerUpdate: []types.UpdateResult{types.Success},
			perpetuals: []perptypes.Perpetual{
				constants.BtcUsd_NoMarginRequirement,
				constants.EthUsd_NoMarginRequirement,
			},
			perpetualPositions: []*types.PerpetualPosition{
				{
					PerpetualId:  uint32(0),
					Quantums:     dtypes.NewInt(100_000_000), // 1 BTC
					FundingIndex: dtypes.NewInt(0),
					YieldIndex:   big.NewRat(0, 1).String(),
				},
				{
					PerpetualId:  uint32(1),
					Quantums:     dtypes.NewInt(500_000_000), // 5 ETH
					FundingIndex: dtypes.NewInt(0),
					YieldIndex:   big.NewRat(0, 1).String(),
				},
			},
			expectedPerpetualPositions: []*types.PerpetualPosition{
				{
					PerpetualId:  uint32(0),
					Quantums:     dtypes.NewInt(100_000_000), // 1 BTC
					FundingIndex: dtypes.NewInt(0),
					YieldIndex:   big.NewRat(0, 1).String(),
				},
				{
					PerpetualId:  uint32(1),
					Quantums:     dtypes.NewInt(-500_000_000), // -5 ETH
					FundingIndex: dtypes.NewInt(0),
					YieldIndex:   big.NewRat(0, 1).String(),
				},
			},
			expectedUpdatedPerpetualPositions: map[types.SubaccountId][]*types.PerpetualPosition{
				defaultSubaccountId: {
					{
						PerpetualId:  uint32(1),
						Quantums:     dtypes.NewInt(-500_000_000), // -5 ETH
						FundingIndex: dtypes.NewInt(0),
					},
				},
			},
			expectedAssetPositions: []*types.AssetPosition{
				{
					AssetId:  uint32(0),
					Quantums: dtypes.NewInt(100_000_000_000),
				},
			},
			updates: []types.Update{
				{
					PerpetualUpdates: []types.PerpetualUpdate{
						{
							PerpetualId:      uint32(1),
							BigQuantumsDelta: big.NewInt(-1_000_000_000), // -10 ETH
						},
					},
				},
			},
			expectedAssetYieldIndex: constants.AssetYieldIndex_Zero,
			msgSenderEnabled:        true,
		},
		"update opens new long eth position with existing btc and sol position": {
			assetPositions:           testutil.CreateTDaiAssetPosition(big.NewInt(100_000_000_000)), // $100,000
			expectedQuoteBalance:     big.NewInt(100_000_000_000),                                   // $100,000
			expectedSuccess:          true,
			expectedSuccessPerUpdate: []types.UpdateResult{types.Success},
			perpetuals: []perptypes.Perpetual{
				constants.BtcUsd_NoMarginRequirement,
				constants.EthUsd_20PercentInitial_10PercentMaintenance,
				constants.SolUsd_20PercentInitial_10PercentMaintenance,
			},
			perpetualPositions: []*types.PerpetualPosition{
				{
					PerpetualId:  uint32(0),
					Quantums:     dtypes.NewInt(100_000_000), // 1 BTC
					FundingIndex: dtypes.NewInt(0),
					YieldIndex:   big.NewRat(0, 1).String(),
				},
				{
					PerpetualId:  uint32(2),
					Quantums:     dtypes.NewInt(1_000_000_000), // 1 SOL
					FundingIndex: dtypes.NewInt(0),
					YieldIndex:   big.NewRat(0, 1).String(),
				},
			},
			expectedPerpetualPositions: []*types.PerpetualPosition{
				{
					PerpetualId:  uint32(0),
					Quantums:     dtypes.NewInt(100_000_000), // 1 BTC
					FundingIndex: dtypes.NewInt(0),
					YieldIndex:   big.NewRat(0, 1).String(),
				},
				{
					PerpetualId:  uint32(1),
					Quantums:     dtypes.NewInt(1_000_000_000), // 1 ETH
					FundingIndex: dtypes.NewInt(0),
					YieldIndex:   big.NewRat(0, 1).String(),
				},
				{
					PerpetualId:  uint32(2),
					Quantums:     dtypes.NewInt(1_000_000_000), // 1 SOL
					FundingIndex: dtypes.NewInt(0),
					YieldIndex:   big.NewRat(0, 1).String(),
				},
			},
			expectedUpdatedPerpetualPositions: map[types.SubaccountId][]*types.PerpetualPosition{
				defaultSubaccountId: {
					{
						PerpetualId:  uint32(1),
						Quantums:     dtypes.NewInt(1_000_000_000), // 1 ETH
						FundingIndex: dtypes.NewInt(0),
					},
				},
			},
			expectedAssetPositions: []*types.AssetPosition{
				{
					AssetId:  uint32(0),
					Quantums: dtypes.NewInt(100_000_000_000),
				},
			},
			updates: []types.Update{
				{
					PerpetualUpdates: []types.PerpetualUpdate{
						{
							PerpetualId:      uint32(1),
							BigQuantumsDelta: big.NewInt(1_000_000_000), // 1 ETH
						},
					},
				},
			},
			expectedAssetYieldIndex: constants.AssetYieldIndex_Zero,
			msgSenderEnabled:        true,
		},
		"update opens new long btc position with existing eth and sol position": {
			assetPositions:           testutil.CreateTDaiAssetPosition(big.NewInt(100_000_000_000)), // $100,000
			expectedQuoteBalance:     big.NewInt(100_000_000_000),                                   // $100,000
			expectedSuccess:          true,
			expectedSuccessPerUpdate: []types.UpdateResult{types.Success},
			perpetuals: []perptypes.Perpetual{
				constants.BtcUsd_NoMarginRequirement,
				constants.EthUsd_20PercentInitial_10PercentMaintenance,
				constants.SolUsd_20PercentInitial_10PercentMaintenance,
			},
			perpetualPositions: []*types.PerpetualPosition{
				{
					PerpetualId:  uint32(1),
					Quantums:     dtypes.NewInt(1_000_000_000), // 1 ETH
					FundingIndex: dtypes.NewInt(0),
					YieldIndex:   big.NewRat(0, 1).String(),
				},
				{
					PerpetualId:  uint32(2),
					Quantums:     dtypes.NewInt(1_000_000_000), // 1 SOL
					FundingIndex: dtypes.NewInt(0),
					YieldIndex:   big.NewRat(0, 1).String(),
				},
			},
			expectedPerpetualPositions: []*types.PerpetualPosition{
				{
					PerpetualId:  uint32(0),
					Quantums:     dtypes.NewInt(100_000_000), // 1 BTC
					FundingIndex: dtypes.NewInt(0),
					YieldIndex:   big.NewRat(0, 1).String(),
				},
				{
					PerpetualId:  uint32(1),
					Quantums:     dtypes.NewInt(1_000_000_000), // 1 ETH
					FundingIndex: dtypes.NewInt(0),
					YieldIndex:   big.NewRat(0, 1).String(),
				},
				{
					PerpetualId:  uint32(2),
					Quantums:     dtypes.NewInt(1_000_000_000), // 1 SOL
					FundingIndex: dtypes.NewInt(0),
					YieldIndex:   big.NewRat(0, 1).String(),
				},
			},
			expectedUpdatedPerpetualPositions: map[types.SubaccountId][]*types.PerpetualPosition{
				defaultSubaccountId: {
					{
						PerpetualId:  uint32(0),
						Quantums:     dtypes.NewInt(100_000_000), // 1 BTC
						FundingIndex: dtypes.NewInt(0),
					},
				},
			},
			expectedAssetPositions: []*types.AssetPosition{
				{
					AssetId:  uint32(0),
					Quantums: dtypes.NewInt(100_000_000_000),
				},
			},
			updates: []types.Update{
				{
					PerpetualUpdates: []types.PerpetualUpdate{
						{
							PerpetualId:      uint32(0),
							BigQuantumsDelta: big.NewInt(100_000_000), // 1 BTC
						},
					},
				},
			},
			expectedAssetYieldIndex: constants.AssetYieldIndex_Zero,
			msgSenderEnabled:        true,
		},
		"update opens new long eth position with existing unsettled sol position": {
			assetPositions:           testutil.CreateTDaiAssetPosition(big.NewInt(100_000_000_000)), // $100,000
			expectedQuoteBalance:     big.NewInt(100_000_000_000),                                   // $100,000
			expectedSuccess:          true,
			expectedSuccessPerUpdate: []types.UpdateResult{types.Success},
			perpetuals: []perptypes.Perpetual{
				constants.BtcUsd_NoMarginRequirement,
				constants.EthUsd_20PercentInitial_10PercentMaintenance,
				constants.SolUsd_20PercentInitial_10PercentMaintenance,
			},
			newFundingIndices: []*big.Int{
				big.NewInt(1234),  // btc
				big.NewInt(-5000), // eth
				big.NewInt(2000),  // sol
			},
			perpetualPositions: []*types.PerpetualPosition{
				{
					PerpetualId:  uint32(2),
					Quantums:     dtypes.NewInt(1_000_000_000), // 1 SOL
					FundingIndex: dtypes.NewInt(1700),
					YieldIndex:   big.NewRat(0, 1).String(),
				},
			},
			expectedPerpetualPositions: []*types.PerpetualPosition{
				{
					PerpetualId:  uint32(1),
					Quantums:     dtypes.NewInt(1_000_000_000), // 1 ETH
					FundingIndex: dtypes.NewInt(-5000),
					YieldIndex:   big.NewRat(0, 1).String(),
				},
				{
					PerpetualId:  uint32(2),
					Quantums:     dtypes.NewInt(1_000_000_000), // 1 SOL
					FundingIndex: dtypes.NewInt(2000),
					YieldIndex:   big.NewRat(0, 1).String(),
				},
			},
			expectedUpdatedPerpetualPositions: map[types.SubaccountId][]*types.PerpetualPosition{
				defaultSubaccountId: {
					{
						PerpetualId:  uint32(1),
						Quantums:     dtypes.NewInt(1_000_000_000), // 1 ETH
						FundingIndex: dtypes.NewInt(-5000),
					},
					{
						PerpetualId:  uint32(2),
						Quantums:     dtypes.NewInt(1_000_000_000), // 1 SOL
						FundingIndex: dtypes.NewInt(2000),
					},
				},
			},
			expectedSubaccoundIdToFundingPayments: map[types.SubaccountId]map[uint32]dtypes.SerializableInt{
				defaultSubaccountId: {
					uint32(2): dtypes.NewInt(300_000),
				},
			},
			expectedAssetPositions: []*types.AssetPosition{
				{
					AssetId:  uint32(0),
					Quantums: dtypes.NewInt(99_999_700_000),
				},
			},
			updates: []types.Update{
				{
					PerpetualUpdates: []types.PerpetualUpdate{
						{
							PerpetualId:      uint32(1),
							BigQuantumsDelta: big.NewInt(1_000_000_000), // 1 ETH
						},
					},
				},
			},
			expectedAssetYieldIndex: constants.AssetYieldIndex_Zero,
			msgSenderEnabled:        true,
		},
		"provides out-of-order updates (not ordered by PerpetualId)": {
			assetPositions:           testutil.CreateTDaiAssetPosition(big.NewInt(100_000_000_000)), // $100,000
			expectedQuoteBalance:     big.NewInt(100_000_000_000),                                   // $100,000
			expectedSuccess:          true,
			expectedSuccessPerUpdate: []types.UpdateResult{types.Success},
			perpetuals: []perptypes.Perpetual{
				constants.BtcUsd_NoMarginRequirement,
				constants.EthUsd_20PercentInitial_10PercentMaintenance,
				constants.SolUsd_20PercentInitial_10PercentMaintenance,
			},
			perpetualPositions: []*types.PerpetualPosition{
				{
					PerpetualId:  uint32(0),
					Quantums:     dtypes.NewInt(100_000_000), // 1 BTC
					FundingIndex: dtypes.NewInt(0),
					YieldIndex:   big.NewRat(0, 1).String(),
				},
				{
					PerpetualId:  uint32(1),
					Quantums:     dtypes.NewInt(1_000_000_000), // 1 ETH
					FundingIndex: dtypes.NewInt(0),
					YieldIndex:   big.NewRat(0, 1).String(),
				},
				{
					PerpetualId:  uint32(2),
					Quantums:     dtypes.NewInt(1_000_000_000), // 1 SOL
					FundingIndex: dtypes.NewInt(0),
					YieldIndex:   big.NewRat(0, 1).String(),
				},
			},
			expectedPerpetualPositions: []*types.PerpetualPosition{
				{
					PerpetualId:  uint32(0),
					Quantums:     dtypes.NewInt(200_000_000), // 2 BTC
					FundingIndex: dtypes.NewInt(0),
					YieldIndex:   big.NewRat(0, 1).String(),
				},
				{
					PerpetualId:  uint32(1),
					Quantums:     dtypes.NewInt(2_000_000_000), // 2 ETH
					FundingIndex: dtypes.NewInt(0),
					YieldIndex:   big.NewRat(0, 1).String(),
				},
				{
					PerpetualId:  uint32(2),
					Quantums:     dtypes.NewInt(2_000_000_000), // 2 SOL
					FundingIndex: dtypes.NewInt(0),
					YieldIndex:   big.NewRat(0, 1).String(),
				},
			},
			expectedUpdatedPerpetualPositions: map[types.SubaccountId][]*types.PerpetualPosition{
				defaultSubaccountId: {
					{
						PerpetualId:  uint32(0),
						Quantums:     dtypes.NewInt(200_000_000), // 2 BTC
						FundingIndex: dtypes.NewInt(0),
					},
					{
						PerpetualId:  uint32(1),
						Quantums:     dtypes.NewInt(2_000_000_000), // 2 ETH
						FundingIndex: dtypes.NewInt(0),
					},
					{
						PerpetualId:  uint32(2),
						Quantums:     dtypes.NewInt(2_000_000_000), // 2 SOL
						FundingIndex: dtypes.NewInt(0),
					},
				},
			},
			expectedAssetPositions: []*types.AssetPosition{
				{
					AssetId:  uint32(0),
					Quantums: dtypes.NewInt(100_000_000_000),
				},
			},
			updates: []types.Update{
				{
					PerpetualUpdates: []types.PerpetualUpdate{
						{
							PerpetualId:      uint32(2),
							BigQuantumsDelta: big.NewInt(1_000_000_000), // 1 SOL
						},
						{
							PerpetualId:      uint32(1),
							BigQuantumsDelta: big.NewInt(1_000_000_000), // 1 ETH
						},
						{
							PerpetualId:      uint32(0),
							BigQuantumsDelta: big.NewInt(100_000_000), // 1 BTC
						},
					},
				},
			},
			expectedAssetYieldIndex: constants.AssetYieldIndex_Zero,
			msgSenderEnabled:        true,
		},
		"updates multiple subaccounts with new perpetual and asset positions": {
			expectedQuoteBalance:     big.NewInt(100_000_000), // $100
			expectedSuccess:          true,
			expectedSuccessPerUpdate: []types.UpdateResult{types.Success, types.Success},
			perpetuals: []perptypes.Perpetual{
				constants.BtcUsd_NoMarginRequirement,
				constants.EthUsd_20PercentInitial_10PercentMaintenance,
			},
			perpetualPositions: []*types.PerpetualPosition{
				{
					PerpetualId:  uint32(1),
					Quantums:     dtypes.NewInt(1_000_000_000), // 1 ETH
					FundingIndex: dtypes.NewInt(0),
					YieldIndex:   big.NewRat(0, 1).String(),
				},
			},
			expectedPerpetualPositions: []*types.PerpetualPosition{},
			expectedUpdatedPerpetualPositions: map[types.SubaccountId][]*types.PerpetualPosition{
				defaultSubaccountId: {
					// Position closed update.
					{
						PerpetualId:  uint32(1),
						Quantums:     dtypes.NewInt(0),
						FundingIndex: dtypes.NewInt(0),
					},
				},
				{
					Owner:  "non-existent account",
					Number: uint32(12),
				}: {
					{
						PerpetualId:  uint32(0),
						Quantums:     dtypes.NewInt(100_000_000), // 1 BTC
						FundingIndex: dtypes.NewInt(0),
					},
				},
			},
			expectedAssetPositions: []*types.AssetPosition{
				{
					AssetId:  uint32(0),
					Quantums: dtypes.NewInt(100_000_000),
				},
			},
			expectedUpdatedAssetPositions: map[types.SubaccountId][]*types.AssetPosition{
				defaultSubaccountId: {
					{
						AssetId:  uint32(0),
						Quantums: dtypes.NewInt(100_000_000),
					},
				},
				{
					Owner:  "non-existent account",
					Number: uint32(12),
				}: {
					{
						AssetId:  uint32(0),
						Quantums: dtypes.NewInt(500_000_000),
					},
				},
			},
			updates: []types.Update{
				{
					SubaccountId: types.SubaccountId{
						Owner:  "non-existent account",
						Number: uint32(12),
					},
					AssetUpdates: testutil.CreateTDaiAssetUpdate(big.NewInt(500_000_000)), // $500
					PerpetualUpdates: []types.PerpetualUpdate{
						{
							PerpetualId:      uint32(0),
							BigQuantumsDelta: big.NewInt(100_000_000), // 1 BTC
						},
					},
				},
				{
					AssetUpdates: testutil.CreateTDaiAssetUpdate(big.NewInt(100_000_000)), // $100
					PerpetualUpdates: []types.PerpetualUpdate{
						{
							PerpetualId:      uint32(1),
							BigQuantumsDelta: big.NewInt(-1_000_000_000), // -1 ETH
						},
					},
				},
			},
			expectedAssetYieldIndex: constants.AssetYieldIndex_Zero,
			msgSenderEnabled:        true,
		},
		"update would make account undercollateralized": {
			expectedQuoteBalance:     big.NewInt(0),
			expectedSuccess:          false,
			expectedSuccessPerUpdate: []types.UpdateResult{types.NewlyUndercollateralized},
			perpetuals: []perptypes.Perpetual{
				constants.BtcUsd_SmallMarginRequirement,
			},
			perpetualPositions: []*types.PerpetualPosition{
				{
					PerpetualId:  uint32(0),
					Quantums:     dtypes.NewInt(1_000_000), // 0.01 BTC
					FundingIndex: dtypes.NewInt(0),
					YieldIndex:   big.NewRat(0, 1).String(),
				},
			},
			expectedPerpetualPositions: []*types.PerpetualPosition{
				{
					PerpetualId:  uint32(0),
					Quantums:     dtypes.NewInt(1_000_000), // 0.01 BTC
					FundingIndex: dtypes.NewInt(0),
					YieldIndex:   big.NewRat(0, 1).String(),
				},
			},
			updates: []types.Update{
				{
					AssetUpdates: testutil.CreateTDaiAssetUpdate(big.NewInt(-50_000_000_000)), // -$50,000
					PerpetualUpdates: []types.PerpetualUpdate{
						{
							PerpetualId:      uint32(0),
							BigQuantumsDelta: big.NewInt(100_000_000), // 1 BTC
						},
					},
				},
			},
			expectedAssetYieldIndex: constants.AssetYieldIndex_Zero,
			msgSenderEnabled:        true,
		},
		"updates new TDai asset position which exceeds max uint64": {
			assetPositions:           testutil.CreateTDaiAssetPosition(new(big.Int).SetUint64(math.MaxUint64)),
			expectedQuoteBalance:     new(big.Int).SetUint64(math.MaxUint64),
			expectedSuccess:          true,
			expectedSuccessPerUpdate: []types.UpdateResult{types.Success},
			expectedAssetPositions: []*types.AssetPosition{
				{
					AssetId: uint32(0),
					Quantums: dtypes.NewIntFromBigInt(
						new(big.Int).Add(
							new(big.Int).SetUint64(math.MaxUint64),
							new(big.Int).SetUint64(1),
						),
					),
				},
			},
			updates: []types.Update{
				{
					AssetUpdates: testutil.CreateTDaiAssetUpdate(big.NewInt(1)),
				},
			},
			expectedUpdatedAssetPositions: map[types.SubaccountId][]*types.AssetPosition{
				defaultSubaccountId: {
					{
						AssetId: uint32(0),
						Quantums: dtypes.NewIntFromBigInt(
							new(big.Int).Add(
								new(big.Int).SetUint64(math.MaxUint64),
								new(big.Int).SetUint64(1),
							),
						),
					},
				},
			},
			expectedAssetYieldIndex: constants.AssetYieldIndex_Zero,
			msgSenderEnabled:        true,
		},
		"new TDai asset position (including unsettled funding) size exceeds max uint64": {
			assetPositions: testutil.CreateTDaiAssetPosition(new(big.Int).SetUint64(math.MaxUint64 - 5)),
			expectedQuoteBalance: new(big.Int).Add(
				new(big.Int).SetUint64(math.MaxUint64),
				new(big.Int).SetInt64(1),
			),
			expectedSuccess:          true,
			expectedSuccessPerUpdate: []types.UpdateResult{types.Success},
			perpetuals: []perptypes.Perpetual{
				constants.BtcUsd_SmallMarginRequirement,
			},
			newFundingIndices: []*big.Int{big.NewInt(-10)},
			perpetualPositions: []*types.PerpetualPosition{
				{
					PerpetualId:  uint32(0),
					Quantums:     dtypes.NewInt(1_000_000), // 0.01 BTC
					FundingIndex: dtypes.NewInt(-7),        // indexDelta=-3, settlement=3
					YieldIndex:   big.NewRat(0, 1).String(),
				},
			},
			updates: []types.Update{
				{
					AssetUpdates: testutil.CreateTDaiAssetUpdate(big.NewInt(3)),
				},
			},
			expectedPerpetualPositions: []*types.PerpetualPosition{
				{
					PerpetualId:  uint32(0),
					Quantums:     dtypes.NewInt(1_000_000), // 0.01 BTC
					FundingIndex: dtypes.NewInt(-10),       // indexDelta=-3, settlement=3
					YieldIndex:   big.NewRat(0, 1).String(),
				},
			},
			expectedAssetPositions: []*types.AssetPosition{
				{
					AssetId: uint32(0),
					Quantums: dtypes.NewIntFromBigInt(new(big.Int).Add(
						new(big.Int).SetUint64(math.MaxUint64),
						new(big.Int).SetInt64(1),
					)),
				},
			},
			expectedUpdatedPerpetualPositions: map[types.SubaccountId][]*types.PerpetualPosition{
				defaultSubaccountId: {
					{
						PerpetualId:  uint32(0),
						Quantums:     dtypes.NewInt(1_000_000),
						FundingIndex: dtypes.NewInt(-10),
					},
				},
			},
			expectedSubaccoundIdToFundingPayments: map[types.SubaccountId]map[uint32]dtypes.SerializableInt{
				defaultSubaccountId: {
					uint32(0): dtypes.NewInt(-3), // negated settlement
				},
			},
			expectedUpdatedAssetPositions: map[types.SubaccountId][]*types.AssetPosition{
				defaultSubaccountId: {
					{
						AssetId: uint32(0),
						Quantums: dtypes.NewIntFromBigInt(new(big.Int).Add(
							new(big.Int).SetUint64(math.MaxUint64),
							new(big.Int).SetInt64(1),
						)),
					},
				},
			},
			expectedAssetYieldIndex: constants.AssetYieldIndex_Zero,
			msgSenderEnabled:        true,
		},
		"new position size exceeds max uint64": {
			expectedQuoteBalance:     big.NewInt(0),
			expectedSuccess:          true,
			expectedSuccessPerUpdate: []types.UpdateResult{types.Success},
			perpetuals: []perptypes.Perpetual{
				constants.BtcUsd_SmallMarginRequirement,
			},
			updates: []types.Update{
				{
					PerpetualUpdates: []types.PerpetualUpdate{
						{
							PerpetualId:      uint32(0),
							BigQuantumsDelta: big_testutil.MustFirst(new(big.Int).SetString("18446744073709551616", 10)),
						},
					},
				},
			},
			expectedPerpetualPositions: []*types.PerpetualPosition{
				{
					PerpetualId: uint32(0),
					Quantums: dtypes.NewIntFromBigInt(
						big_testutil.MustFirst(new(big.Int).SetString("18446744073709551616", 10)), // 1 BTC
					),
					FundingIndex: dtypes.NewInt(0),
					YieldIndex:   big.NewRat(0, 1).String(),
				},
			},
			expectedUpdatedPerpetualPositions: map[types.SubaccountId][]*types.PerpetualPosition{
				defaultSubaccountId: {
					{
						PerpetualId: uint32(0),
						Quantums: dtypes.NewIntFromBigInt(
							big_testutil.MustFirst(new(big.Int).SetString("18446744073709551616", 10)), // 1 BTC
						),
						FundingIndex: dtypes.NewInt(0),
					},
				},
			},
			expectedAssetYieldIndex: constants.AssetYieldIndex_Zero,
			msgSenderEnabled:        true,
		},
		"existing position size + update exceeds max uint64": {
			expectedQuoteBalance:     big.NewInt(0),
			expectedSuccess:          true,
			expectedSuccessPerUpdate: []types.UpdateResult{types.Success},
			perpetuals: []perptypes.Perpetual{
				constants.BtcUsd_SmallMarginRequirement,
			},
			perpetualPositions: []*types.PerpetualPosition{
				{
					PerpetualId:  uint32(0),
					Quantums:     dtypes.NewIntFromUint64(math.MaxUint64),
					FundingIndex: dtypes.NewInt(0),
					YieldIndex:   big.NewRat(0, 1).String(),
				},
			},
			expectedAssetPositions: []*types.AssetPosition{
				{
					AssetId:  0,
					Quantums: dtypes.NewInt(1),
				},
			},
			expectedPerpetualPositions: []*types.PerpetualPosition{
				{
					PerpetualId: uint32(0),
					Quantums: dtypes.NewIntFromBigInt(
						new(big.Int).Add(
							new(big.Int).SetUint64(math.MaxUint64),
							new(big.Int).SetUint64(1),
						),
					),
					FundingIndex: dtypes.NewInt(0),
					YieldIndex:   big.NewRat(0, 1).String(),
				},
			},
			updates: []types.Update{
				{
					AssetUpdates: testutil.CreateTDaiAssetUpdate(big.NewInt(1)),
					PerpetualUpdates: []types.PerpetualUpdate{
						{
							PerpetualId:      uint32(0),
							BigQuantumsDelta: big.NewInt(1),
						},
					},
				},
			},
			expectedUpdatedPerpetualPositions: map[types.SubaccountId][]*types.PerpetualPosition{
				defaultSubaccountId: {
					{
						PerpetualId: uint32(0),
						Quantums: dtypes.NewIntFromBigInt(
							new(big.Int).Add(
								new(big.Int).SetUint64(math.MaxUint64),
								new(big.Int).SetUint64(1),
							),
						),
						FundingIndex: dtypes.NewInt(0),
					},
				},
			},
			expectedUpdatedAssetPositions: map[types.SubaccountId][]*types.AssetPosition{
				defaultSubaccountId: {
					{
						AssetId:  uint32(0),
						Quantums: dtypes.NewInt(1),
					},
				},
			},
			msgSenderEnabled: false,
		},
		"perpetual does not exist": {
			expectedQuoteBalance: big.NewInt(0),
			expectedErr:          perptypes.ErrPerpetualDoesNotExist,
			updates: []types.Update{
				{
					PerpetualUpdates: []types.PerpetualUpdate{
						{
							PerpetualId:      uint32(999),
							BigQuantumsDelta: big.NewInt(1),
						},
					},
				},
			},
			expectedAssetYieldIndex: constants.AssetYieldIndex_Zero,
			msgSenderEnabled:        true,
		},
		"update ETH position; start with BTC and ETH positions; both BTC and ETH positions have unsettled funding": {
			assetPositions:           testutil.CreateTDaiAssetPosition(big.NewInt(100_000_000_000)), // $100,000
			expectedSuccess:          true,
			expectedSuccessPerUpdate: []types.UpdateResult{types.Success},
			perpetuals: []perptypes.Perpetual{
				constants.BtcUsd_NoMarginRequirement,
				constants.EthUsd_NoMarginRequirement,
			},
			newFundingIndices: []*big.Int{big.NewInt(-10), big.NewInt(-8)},
			perpetualPositions: []*types.PerpetualPosition{
				{
					PerpetualId: uint32(0),
					Quantums:    dtypes.NewInt(-100_000_000), // -1 BTC
					// indexDelta=-5
					FundingIndex: dtypes.NewInt(-5),
					YieldIndex:   big.NewRat(0, 1).String(),
				},
				{
					PerpetualId: uint32(1),
					Quantums:    dtypes.NewInt(-2_000_000_000), // -2 ETH
					// indexDelta=-2
					FundingIndex: dtypes.NewInt(-6),
					YieldIndex:   big.NewRat(0, 1).String(),
				},
			},
			expectedPerpetualPositions: []*types.PerpetualPosition{
				{
					PerpetualId:  uint32(0),
					Quantums:     dtypes.NewInt(-100_000_000), // -1 BTC
					FundingIndex: dtypes.NewInt(-10),
					YieldIndex:   big.NewRat(0, 1).String(),
				},
				{
					PerpetualId:  uint32(1),
					Quantums:     dtypes.NewInt(-1_000_000_000), // -1 ETH
					FundingIndex: dtypes.NewInt(-8),
					YieldIndex:   big.NewRat(0, 1).String(),
				},
			},
			expectedUpdatedPerpetualPositions: map[types.SubaccountId][]*types.PerpetualPosition{
				defaultSubaccountId: {
					{
						PerpetualId:  uint32(0),
						Quantums:     dtypes.NewInt(-100_000_000), // -1 BTC
						FundingIndex: dtypes.NewInt(-10),
					},
					{
						PerpetualId:  uint32(1),
						Quantums:     dtypes.NewInt(-1_000_000_000), // -1 ETH
						FundingIndex: dtypes.NewInt(-8),
					},
				},
			},
			expectedSubaccoundIdToFundingPayments: map[types.SubaccountId]map[uint32]dtypes.SerializableInt{
				defaultSubaccountId: {
					// indexDelta=-5, settlement=5*-100_000_000/1_000_000=-500
					uint32(0): dtypes.NewInt(500),
					// indexDelta=-2, settlement=2*-2_000_000_000/1_000_000=-4_000
					uint32(1): dtypes.NewInt(4_000),
				},
			},
			expectedAssetPositions: []*types.AssetPosition{
				{
					AssetId: uint32(0),
					// Original Asset Position - Funding Payments
					// = 100_000_000_000 - 4_000 - 500
					// = 99_999_995_500
					Quantums: dtypes.NewInt(99_999_995_500),
				},
			},
			updates: []types.Update{
				{
					PerpetualUpdates: []types.PerpetualUpdate{
						{
							PerpetualId:      uint32(1),
							BigQuantumsDelta: big.NewInt(1_000_000_000), // 1 ETH
						},
					},
				},
			},
			expectedAssetYieldIndex: constants.AssetYieldIndex_Zero,
			msgSenderEnabled:        true,
		},
		"update ETH position; start with BTC and ETH positions; only ETH position has unsettled funding": {
			assetPositions:           testutil.CreateTDaiAssetPosition(big.NewInt(100_000_000_000)), // $100,000
			expectedSuccess:          true,
			expectedSuccessPerUpdate: []types.UpdateResult{types.Success},
			perpetuals: []perptypes.Perpetual{
				constants.BtcUsd_NoMarginRequirement,
				constants.EthUsd_NoMarginRequirement,
			},
			newFundingIndices: []*big.Int{big.NewInt(0), big.NewInt(-8)},
			perpetualPositions: []*types.PerpetualPosition{
				{
					PerpetualId: uint32(0),
					Quantums:    dtypes.NewInt(-100_000_000), // -1 BTC
					// indexDelta=0
					FundingIndex: dtypes.NewInt(0),
					YieldIndex:   big.NewRat(0, 1).String(),
				},
				{
					PerpetualId: uint32(1),
					Quantums:    dtypes.NewInt(-2_000_000_000), // -2 ETH
					// indexDelta=-2
					FundingIndex: dtypes.NewInt(-6),
					YieldIndex:   big.NewRat(0, 1).String(),
				},
			},
			expectedPerpetualPositions: []*types.PerpetualPosition{
				{
					PerpetualId:  uint32(0),
					Quantums:     dtypes.NewInt(-100_000_000), // -1 BTC
					FundingIndex: dtypes.NewInt(0),
					YieldIndex:   big.NewRat(0, 1).String(),
				},
				{
					PerpetualId:  uint32(1),
					Quantums:     dtypes.NewInt(-1_000_000_000), // -1 ETH
					FundingIndex: dtypes.NewInt(-8),
					YieldIndex:   big.NewRat(0, 1).String(),
				},
			},
			expectedUpdatedPerpetualPositions: map[types.SubaccountId][]*types.PerpetualPosition{
				defaultSubaccountId: {
					// Only ETH position is emitted here.
					{
						PerpetualId:  uint32(1),
						Quantums:     dtypes.NewInt(-1_000_000_000), // -1 ETH
						FundingIndex: dtypes.NewInt(-8),
					},
				},
			},
			expectedSubaccoundIdToFundingPayments: map[types.SubaccountId]map[uint32]dtypes.SerializableInt{
				defaultSubaccountId: {
					// indexDelta=-2, settlement=2*-2_000_000_000/1_000_000=-4_000
					uint32(1): dtypes.NewInt(4_000),
				},
			},
			expectedAssetPositions: []*types.AssetPosition{
				{
					AssetId: uint32(0),
					// Original Asset Position - Funding Payments
					// = 100_000_000_000 - 4_000
					// = 99_999_996_000
					Quantums: dtypes.NewInt(99_999_996_000),
				},
			},
			updates: []types.Update{
				{
					PerpetualUpdates: []types.PerpetualUpdate{
						{
							PerpetualId:      uint32(1),
							BigQuantumsDelta: big.NewInt(1_000_000_000), // 1 ETH
						},
					},
				},
			},
			expectedAssetYieldIndex: constants.AssetYieldIndex_Zero,
			msgSenderEnabled:        true,
		},
		"update closes ETH position; start with BTC and ETH positions; both BTC and ETH positions have unsettled funding": {
			assetPositions:           testutil.CreateTDaiAssetPosition(big.NewInt(100_000_000_000)), // $100,000
			expectedSuccess:          true,
			expectedSuccessPerUpdate: []types.UpdateResult{types.Success},
			perpetuals: []perptypes.Perpetual{
				constants.BtcUsd_NoMarginRequirement,
				constants.EthUsd_NoMarginRequirement,
			},
			newFundingIndices: []*big.Int{big.NewInt(-10), big.NewInt(-8)},
			perpetualPositions: []*types.PerpetualPosition{
				{
					PerpetualId: uint32(0),
					Quantums:    dtypes.NewInt(-100_000_000), // -1 BTC
					// indexDelta=-5
					FundingIndex: dtypes.NewInt(-5),
					YieldIndex:   big.NewRat(0, 1).String(),
				},
				{
					PerpetualId: uint32(1),
					Quantums:    dtypes.NewInt(-1_000_000_000), // -1 ETH
					// indexDelta=-2
					FundingIndex: dtypes.NewInt(-6),
					YieldIndex:   big.NewRat(0, 1).String(),
				},
			},
			expectedPerpetualPositions: []*types.PerpetualPosition{
				{
					PerpetualId:  uint32(0),
					Quantums:     dtypes.NewInt(-100_000_000), // -1 BTC
					FundingIndex: dtypes.NewInt(-10),
					YieldIndex:   big.NewRat(0, 1).String(),
				},
			},
			expectedUpdatedPerpetualPositions: map[types.SubaccountId][]*types.PerpetualPosition{
				defaultSubaccountId: {
					{
						PerpetualId:  uint32(0),
						Quantums:     dtypes.NewInt(-100_000_000), // -1 BTC
						FundingIndex: dtypes.NewInt(-10),
					},
					// Position closed update.
					{
						PerpetualId:  uint32(1),
						Quantums:     dtypes.NewInt(0),
						FundingIndex: dtypes.NewInt(0),
					},
				},
			},
			expectedSubaccoundIdToFundingPayments: map[types.SubaccountId]map[uint32]dtypes.SerializableInt{
				defaultSubaccountId: {
					// indexDelta=-5, settlement=5*-100_000_000/1_000_000=-500
					uint32(0): dtypes.NewInt(500),
					// indexDelta=-2, settlement=2*-1_000_000_000/1_000_000=-2_000
					uint32(1): dtypes.NewInt(2_000),
				},
			},
			expectedAssetPositions: []*types.AssetPosition{
				{
					AssetId: uint32(0),
					// Original Asset Position - Funding Payments
					// = 100_000_000_000 - 2_000 - 500
					// = 99_999_997_500
					Quantums: dtypes.NewInt(99_999_997_500),
				},
			},
			updates: []types.Update{
				{
					PerpetualUpdates: []types.PerpetualUpdate{
						{
							PerpetualId:      uint32(1),
							BigQuantumsDelta: big.NewInt(1_000_000_000), // 1 ETH
						},
					},
				},
			},
			expectedAssetYieldIndex: constants.AssetYieldIndex_Zero,
			msgSenderEnabled:        true,
		},
		"update closes ETH position; start with ETH position; ETH position has no unsettled funding": {
			assetPositions:           testutil.CreateTDaiAssetPosition(big.NewInt(100_000_000_000)), // $100,000
			expectedSuccess:          true,
			expectedSuccessPerUpdate: []types.UpdateResult{types.Success},
			perpetuals: []perptypes.Perpetual{
				constants.BtcUsd_NoMarginRequirement,
				constants.EthUsd_NoMarginRequirement,
			},
			newFundingIndices: []*big.Int{big.NewInt(0)},
			perpetualPositions: []*types.PerpetualPosition{
				{
					PerpetualId: uint32(1),
					Quantums:    dtypes.NewInt(-1_000_000_000), // -1 ETH
					// indexDelta=0
					FundingIndex: dtypes.NewInt(0),
					YieldIndex:   big.NewRat(0, 1).String(),
				},
			},
			expectedPerpetualPositions: []*types.PerpetualPosition{},
			expectedUpdatedPerpetualPositions: map[types.SubaccountId][]*types.PerpetualPosition{
				defaultSubaccountId: {
					// Position closed update.
					{
						PerpetualId:  uint32(1),
						Quantums:     dtypes.NewInt(0),
						FundingIndex: dtypes.NewInt(0),
					},
				},
			},
			expectedAssetPositions: []*types.AssetPosition{
				{
					AssetId:  uint32(0),
					Quantums: dtypes.NewInt(100_000_000_000),
				},
			},
			updates: []types.Update{
				{
					PerpetualUpdates: []types.PerpetualUpdate{
						{
							PerpetualId:      uint32(1),
							BigQuantumsDelta: big.NewInt(1_000_000_000), // 1 ETH
						},
					},
				},
			},
			expectedAssetYieldIndex: constants.AssetYieldIndex_Zero,
			msgSenderEnabled:        true,
		},
		"2 updates, 1 update involves not-updatable perp": {
			assetPositions: testutil.CreateTDaiAssetPosition(big.NewInt(1_000_000_000_000)),
			expectedErr:    types.ErrProductPositionNotUpdatable,
			perpetuals: []perptypes.Perpetual{
				*perptest.GeneratePerpetual(
					perptest.WithId(100),
					perptest.WithMarketId(100),
				),
				*perptest.GeneratePerpetual(
					perptest.WithId(101),
					perptest.WithMarketId(101),
				),
			},
			marketParamPrices: []pricestypes.MarketParamPrice{
				*pricestest.GenerateMarketParamPrice(pricestest.WithId(100)),
				*pricestest.GenerateMarketParamPrice(
					pricestest.WithId(101),
					pricestest.WithSpotPriceValue(0),
					pricestest.WithPnlPriceValue(0),
				),
			},
			perpetualPositions: []*types.PerpetualPosition{
				{
					PerpetualId:  uint32(100),
					Quantums:     dtypes.NewInt(1_000_000_000),
					FundingIndex: dtypes.NewInt(0),
					YieldIndex:   big.NewRat(0, 1).String(),
				},
				{
					PerpetualId:  uint32(101),
					Quantums:     dtypes.NewInt(1_000_000_000),
					FundingIndex: dtypes.NewInt(0),
					YieldIndex:   big.NewRat(0, 1).String(),
				},
			},
			expectedPerpetualPositions: []*types.PerpetualPosition{
				{
					PerpetualId:  uint32(100),
					Quantums:     dtypes.NewInt(1_000_000_000),
					FundingIndex: dtypes.NewInt(0),
					YieldIndex:   big.NewRat(0, 1).String(),
				},
				{
					PerpetualId:  uint32(101),
					Quantums:     dtypes.NewInt(1_000_000_000),
					FundingIndex: dtypes.NewInt(0),
					YieldIndex:   big.NewRat(0, 1).String(),
				},
			},
			expectedUpdatedPerpetualPositions: map[types.SubaccountId][]*types.PerpetualPosition{},
			expectedAssetPositions: []*types.AssetPosition{
				{
					AssetId:  uint32(0),
					Quantums: dtypes.NewInt(1_000_000_000_000),
				},
			},
			updates: []types.Update{
				{
					PerpetualUpdates: []types.PerpetualUpdate{
						{
							PerpetualId:      uint32(100),
							BigQuantumsDelta: big.NewInt(-1_000),
						},
						{
							PerpetualId:      uint32(101),
							BigQuantumsDelta: big.NewInt(1_000),
						},
					},
				},
			},
			expectedAssetYieldIndex: constants.AssetYieldIndex_Zero,
			msgSenderEnabled:        true,
		},
		"Isolated subaccounts - has update for both an isolated perpetual and non-isolated perpetual": {
			assetPositions:           testutil.CreateTDaiAssetPosition(big.NewInt(1_000_000_000_000)),
			expectedSuccess:          false,
			expectedSuccessPerUpdate: []types.UpdateResult{types.ViolatesIsolatedSubaccountConstraints},
			perpetuals: []perptypes.Perpetual{
				constants.BtcUsd_NoMarginRequirement,
				constants.IsoUsd_IsolatedMarket,
			},
			expectedAssetPositions: []*types.AssetPosition{
				{
					AssetId:  uint32(0),
					Quantums: dtypes.NewInt(1_000_000_000_000),
				},
			},
			updates: []types.Update{
				{
					PerpetualUpdates: []types.PerpetualUpdate{
						{
							PerpetualId:      uint32(0),
							BigQuantumsDelta: big.NewInt(-100_000_000), // -1 BTC
						},
						{
							PerpetualId:      uint32(3),
							BigQuantumsDelta: big.NewInt(1_000_000_000), // 1 ISO
						},
					},
				},
			},
			expectedAssetYieldIndex: constants.AssetYieldIndex_Zero,
			msgSenderEnabled:        true,
		},
		"Isolated subaccounts - has update for both 2 isolated perpetuals": {
			assetPositions:           testutil.CreateTDaiAssetPosition(big.NewInt(1_000_000_000_000)),
			expectedSuccess:          false,
			expectedSuccessPerUpdate: []types.UpdateResult{types.ViolatesIsolatedSubaccountConstraints},
			perpetuals: []perptypes.Perpetual{
				constants.IsoUsd_IsolatedMarket,
				constants.Iso2Usd_IsolatedMarket,
			},
			expectedAssetPositions: []*types.AssetPosition{
				{
					AssetId:  uint32(0),
					Quantums: dtypes.NewInt(1_000_000_000_000),
				},
			},
			updates: []types.Update{
				{
					PerpetualUpdates: []types.PerpetualUpdate{
						{
							PerpetualId:      uint32(3),
							BigQuantumsDelta: big.NewInt(-1_000_000_000), // 1 ISO
						},
						{
							PerpetualId:      uint32(4),
							BigQuantumsDelta: big.NewInt(10_000_000), // 1 ISO2
						},
					},
				},
			},
			expectedAssetYieldIndex: constants.AssetYieldIndex_Zero,
			msgSenderEnabled:        true,
		},
		"Isolated subaccounts - subaccount with isolated perpetual position has update for non-isolated perpetual": {
			assetPositions:           testutil.CreateTDaiAssetPosition(big.NewInt(1_000_000_000_000)),
			expectedSuccess:          false,
			expectedSuccessPerUpdate: []types.UpdateResult{types.ViolatesIsolatedSubaccountConstraints},
			perpetuals: []perptypes.Perpetual{
				constants.BtcUsd_NoMarginRequirement,
				constants.IsoUsd_IsolatedMarket,
			},
			perpetualPositions: []*types.PerpetualPosition{
				{
					PerpetualId:  uint32(3),
					Quantums:     dtypes.NewInt(1_000_000_000), // 1 ISO
					FundingIndex: dtypes.NewInt(0),
					YieldIndex:   big.NewRat(0, 1).String(),
				},
			},
			expectedPerpetualPositions: []*types.PerpetualPosition{
				{
					PerpetualId:  uint32(3),
					Quantums:     dtypes.NewInt(1_000_000_000),
					FundingIndex: dtypes.NewInt(0),
					YieldIndex:   big.NewRat(0, 1).String(),
				},
			},
			expectedAssetPositions: []*types.AssetPosition{
				{
					AssetId:  uint32(0),
					Quantums: dtypes.NewInt(1_000_000_000_000),
				},
			},
			updates: []types.Update{
				{
					PerpetualUpdates: []types.PerpetualUpdate{
						{
							PerpetualId:      uint32(0),
							BigQuantumsDelta: big.NewInt(-100_000_000), // -1 BTC
						},
					},
				},
			},
			expectedAssetYieldIndex: constants.AssetYieldIndex_Zero,
			msgSenderEnabled:        true,
		},
		"Isolated subaccounts - subaccount with isolated perpetual position has update for another isolated perpetual": {
			assetPositions:           testutil.CreateTDaiAssetPosition(big.NewInt(1_000_000_000_000)),
			expectedSuccess:          false,
			expectedSuccessPerUpdate: []types.UpdateResult{types.ViolatesIsolatedSubaccountConstraints},
			perpetuals: []perptypes.Perpetual{
				constants.IsoUsd_IsolatedMarket,
				constants.Iso2Usd_IsolatedMarket,
			},
			perpetualPositions: []*types.PerpetualPosition{
				{
					PerpetualId:  uint32(3),
					Quantums:     dtypes.NewInt(1_000_000_000), // 1 ISO
					FundingIndex: dtypes.NewInt(0),
					YieldIndex:   big.NewRat(0, 1).String(),
				},
			},
			expectedPerpetualPositions: []*types.PerpetualPosition{
				{
					PerpetualId:  uint32(3),
					Quantums:     dtypes.NewInt(1_000_000_000),
					FundingIndex: dtypes.NewInt(0),
					YieldIndex:   big.NewRat(0, 1).String(),
				},
			},
			expectedAssetPositions: []*types.AssetPosition{
				{
					AssetId:  uint32(0),
					Quantums: dtypes.NewInt(1_000_000_000_000),
				},
			},
			updates: []types.Update{
				{
					PerpetualUpdates: []types.PerpetualUpdate{
						{
							PerpetualId:      uint32(4),
							BigQuantumsDelta: big.NewInt(-10_000_000), // -1 ISO2
						},
					},
				},
			},
			expectedAssetYieldIndex: constants.AssetYieldIndex_Zero,
			msgSenderEnabled:        true,
		},
		"Isolated subaccounts - subaccount with non-isolated perpetual position has update for isolated perpetual": {
			assetPositions:           testutil.CreateTDaiAssetPosition(big.NewInt(1_000_000_000_000)),
			expectedSuccess:          false,
			expectedSuccessPerUpdate: []types.UpdateResult{types.ViolatesIsolatedSubaccountConstraints},
			perpetuals: []perptypes.Perpetual{
				constants.BtcUsd_NoMarginRequirement,
				constants.IsoUsd_IsolatedMarket,
			},
			perpetualPositions: []*types.PerpetualPosition{
				{
					PerpetualId:  uint32(0),
					Quantums:     dtypes.NewInt(100_000_000), // 1 BTC
					FundingIndex: dtypes.NewInt(0),
					YieldIndex:   big.NewRat(0, 1).String(),
				},
			},
			expectedPerpetualPositions: []*types.PerpetualPosition{
				{
					PerpetualId:  uint32(0),
					Quantums:     dtypes.NewInt(100_000_000),
					FundingIndex: dtypes.NewInt(0),
					YieldIndex:   big.NewRat(0, 1).String(),
				},
			},
			expectedAssetPositions: []*types.AssetPosition{
				{
					AssetId:  uint32(0),
					Quantums: dtypes.NewInt(1_000_000_000_000),
				},
			},
			updates: []types.Update{
				{
					PerpetualUpdates: []types.PerpetualUpdate{
						{
							PerpetualId:      uint32(3),
							BigQuantumsDelta: big.NewInt(-1_000_000_000), // -1 ISO
						},
					},
				},
			},
			expectedAssetYieldIndex: constants.AssetYieldIndex_Zero,
			msgSenderEnabled:        true,
		},
		`Isolated - subaccounts - empty subaccount has update to open position for isolated perpetual,
		collateral is moved from cross-perpetual collateral pool to isolated perpetual collateral pool`: {
			assetPositions: testutil.CreateTDaiAssetPosition(big.NewInt(1_000_000_000_000)),
			collateralPoolTDaiBalances: map[string]int64{
				types.ModuleAddress.String(): 1_500_000_000_000, // $1,500,000 TDai
			},
			expectedCollateralPoolTDaiBalances: map[string]int64{
				types.ModuleAddress.String(): 500_000_000_000, // $500,000 TDai
				authtypes.NewModuleAddress(
					types.ModuleName + ":" + lib.UintToString(constants.PerpetualPosition_OneISOLong.PerpetualId),
				).String(): 1_000_000_000_000, // $1,000,000 TDai
			},
			expectedSuccess:          true,
			expectedSuccessPerUpdate: []types.UpdateResult{types.Success},
			perpetuals: []perptypes.Perpetual{
				constants.BtcUsd_NoMarginRequirement,
				constants.IsoUsd_IsolatedMarket,
			},
			perpetualPositions: []*types.PerpetualPosition{},
			expectedPerpetualPositions: []*types.PerpetualPosition{
				{
					PerpetualId:  uint32(3),
					Quantums:     dtypes.NewInt(1_000_000_000), // 1 ISO
					FundingIndex: dtypes.NewInt(0),
					YieldIndex:   big.NewRat(0, 1).String(),
				},
			},
			expectedUpdatedPerpetualPositions: map[types.SubaccountId][]*types.PerpetualPosition{
				defaultSubaccountId: {
					{
						PerpetualId:  uint32(3),
						Quantums:     dtypes.NewInt(1_000_000_000), // 1 ISO
						FundingIndex: dtypes.NewInt(0),
					},
				},
			},
			expectedAssetPositions: []*types.AssetPosition{
				{
					AssetId:  uint32(0),
					Quantums: dtypes.NewInt(999_900_000_000),
				},
			},
			expectedUpdatedAssetPositions: map[types.SubaccountId][]*types.AssetPosition{
				defaultSubaccountId: {
					{
						AssetId:  uint32(0),
						Quantums: dtypes.NewInt(999_900_000_000),
					},
				},
			},
			updates: []types.Update{
				{
					AssetUpdates: testutil.CreateTDaiAssetUpdate(big.NewInt(-100_000_000)), // -$100
					PerpetualUpdates: []types.PerpetualUpdate{
						{
							PerpetualId:      uint32(3),
							BigQuantumsDelta: big.NewInt(1_000_000_000), // 1 ISO
						},
					},
				},
			},
			expectedAssetYieldIndex: constants.AssetYieldIndex_Zero,
			msgSenderEnabled:        true,
		},
		`Isolated - subaccounts - subaccount has update to close position for isolated perpetual,
		collateral is moved from isolated perpetual collateral pool to cross perpetual collateral pool`: {
			assetPositions: testutil.CreateTDaiAssetPosition(big.NewInt(999_900_000_000)), // $999,900 TDai
			collateralPoolTDaiBalances: map[string]int64{
				types.ModuleAddress.String(): 2_000_000_000_000, // $500,000 TDai
				authtypes.NewModuleAddress(
					types.ModuleName + ":" + lib.UintToString(constants.PerpetualPosition_OneISOLong.PerpetualId),
				).String(): 1_500_000_000_000, // $1,500,000 TDai
			},
			expectedCollateralPoolTDaiBalances: map[string]int64{
				types.ModuleAddress.String(): 3_000_000_000_000, // $3,000,000 TDai
				authtypes.NewModuleAddress(
					types.ModuleName + ":" + lib.UintToString(constants.PerpetualPosition_OneISOLong.PerpetualId),
				).String(): 500_000_000_000, // $500,000 TDai
			},
			expectedSuccess:          true,
			expectedSuccessPerUpdate: []types.UpdateResult{types.Success},
			perpetuals: []perptypes.Perpetual{
				constants.BtcUsd_NoMarginRequirement,
				constants.IsoUsd_IsolatedMarket,
			},
			perpetualPositions: []*types.PerpetualPosition{
				{
					PerpetualId:  uint32(3),
					Quantums:     dtypes.NewInt(1_000_000_000), // 1 ISO
					FundingIndex: dtypes.NewInt(0),
					YieldIndex:   big.NewRat(0, 1).String(),
				},
			},
			expectedPerpetualPositions: []*types.PerpetualPosition{},
			expectedUpdatedPerpetualPositions: map[types.SubaccountId][]*types.PerpetualPosition{
				defaultSubaccountId: {
					{
						PerpetualId:  uint32(3),
						Quantums:     dtypes.NewInt(0),
						FundingIndex: dtypes.NewInt(0),
					},
				},
			},
			expectedAssetPositions: []*types.AssetPosition{
				{
					AssetId:  uint32(0),
					Quantums: dtypes.NewInt(1_000_000_000_000),
				},
			},
			expectedUpdatedAssetPositions: map[types.SubaccountId][]*types.AssetPosition{
				defaultSubaccountId: {
					{
						AssetId:  uint32(0),
						Quantums: dtypes.NewInt(1_000_000_000_000),
					},
				},
			},
			updates: []types.Update{
				{
					AssetUpdates: testutil.CreateTDaiAssetUpdate(big.NewInt(100_000_000)), // $100
					PerpetualUpdates: []types.PerpetualUpdate{
						{
							PerpetualId:      uint32(3),
							BigQuantumsDelta: big.NewInt(-1_000_000_000), // -1 ISO
						},
					},
				},
			},
			expectedAssetYieldIndex: constants.AssetYieldIndex_Zero,
			msgSenderEnabled:        true,
		},
		`Isolated subaccounts - empty subaccount has update to open position for isolated perpetual, 
		errors out when collateral pool for cross perpetuals has no funds`: {
			assetPositions:           testutil.CreateTDaiAssetPosition(big.NewInt(1_000_000_000_000)),
			expectedSuccess:          false,
			expectedSuccessPerUpdate: []types.UpdateResult{},
			perpetuals: []perptypes.Perpetual{
				constants.BtcUsd_NoMarginRequirement,
				constants.IsoUsd_IsolatedMarket,
			},
			perpetualPositions:         []*types.PerpetualPosition{},
			expectedPerpetualPositions: []*types.PerpetualPosition{},
			expectedAssetPositions: []*types.AssetPosition{
				{
					AssetId:  uint32(0),
					Quantums: dtypes.NewInt(1_000_000_000_000),
				},
			},
			updates: []types.Update{
				{
					AssetUpdates: testutil.CreateTDaiAssetUpdate(big.NewInt(-100_000_000)), // -$100
					PerpetualUpdates: []types.PerpetualUpdate{
						{
							PerpetualId:      uint32(3),
							BigQuantumsDelta: big.NewInt(1_000_000_000), // 1 ISO
						},
					},
				},
			},
			expectedAssetYieldIndex: constants.AssetYieldIndex_Zero,
			expectedErr:             sdkerrors.ErrInsufficientFunds,
			msgSenderEnabled:        true,
		},
		`Isolated subaccounts - isolated subaccount has update to close position for isolated perpetual, 
		errors out when collateral pool for isolated perpetual has no funds`: {
			assetPositions:           testutil.CreateTDaiAssetPosition(big.NewInt(1_000_000_000_000)),
			expectedSuccess:          false,
			expectedSuccessPerUpdate: []types.UpdateResult{},
			perpetuals: []perptypes.Perpetual{
				constants.BtcUsd_NoMarginRequirement,
				constants.IsoUsd_IsolatedMarket,
			},
			perpetualPositions: []*types.PerpetualPosition{
				{
					PerpetualId:  uint32(3),
					Quantums:     dtypes.NewInt(1_000_000_000), // 1 ISO
					FundingIndex: dtypes.NewInt(0),
					YieldIndex:   big.NewRat(0, 1).String(),
				},
			},
			expectedPerpetualPositions: []*types.PerpetualPosition{
				{
					PerpetualId:  uint32(3),
					Quantums:     dtypes.NewInt(1_000_000_000), // 1 ISO
					FundingIndex: dtypes.NewInt(0),
					YieldIndex:   big.NewRat(0, 1).String(),
				},
			},
			expectedAssetPositions: []*types.AssetPosition{
				{
					AssetId:  uint32(0),
					Quantums: dtypes.NewInt(1_000_000_000_000),
				},
			},
			updates: []types.Update{
				{
					AssetUpdates: testutil.CreateTDaiAssetUpdate(big.NewInt(100_000_000)), // $100
					PerpetualUpdates: []types.PerpetualUpdate{
						{
							PerpetualId:      uint32(3),
							BigQuantumsDelta: big.NewInt(-1_000_000_000), // -1 ISO
						},
					},
				},
			},
			expectedAssetYieldIndex: constants.AssetYieldIndex_Zero,
			expectedErr:             sdkerrors.ErrInsufficientFunds,
			msgSenderEnabled:        true,
		},
		"Match updates increase OI: 0 -> 0.9, 0 -> -0.9": {
			perpetuals: []perptypes.Perpetual{
				constants.BtcUsd_20PercentInitial_10PercentMaintenance_OpenInterest1,
			},
			updates: []types.Update{
				{
					PerpetualUpdates: []types.PerpetualUpdate{
						{
							PerpetualId:      uint32(0),
							BigQuantumsDelta: big.NewInt(9_000_000_000), // 90 BTC
						},
					},
					AssetUpdates: []types.AssetUpdate{
						{
							AssetId:          uint32(0),
							BigQuantumsDelta: big.NewInt(-4_500_000_000_000), // -4,500,000 TDai
						},
					},
					SubaccountId: constants.Bob_Num0,
				},
				{
					PerpetualUpdates: []types.PerpetualUpdate{
						{
							PerpetualId:      uint32(0),
							BigQuantumsDelta: big.NewInt(-9_000_000_000), // 9 BTC
						},
					},
					AssetUpdates: []types.AssetUpdate{
						{
							AssetId:          uint32(0),
							BigQuantumsDelta: big.NewInt(4_500_000_000_000), // 4,500,000 TDai
						},
					},
				},
			},
			assetPositions: testutil.CreateTDaiAssetPosition(big.NewInt(900_000_000_000)), // 900_000 TDai
			additionalTestSubaccounts: []types.Subaccount{
				{
					Id: &constants.Bob_Num0,
					AssetPositions: testutil.CreateTDaiAssetPosition(big.NewInt(
						900_000_000_000,
					)), // 900_000 TDai
				},
			},
			updateType: types.Match,
			expectedAssetPositions: []*types.AssetPosition{
				{
					AssetId:  uint32(0),
					Quantums: dtypes.NewInt(5_400_000_000_000),
				},
			},
			expectedUpdatedAssetPositions: map[types.SubaccountId][]*types.AssetPosition{
				defaultSubaccountId: {
					{
						AssetId:  uint32(0),
						Quantums: dtypes.NewInt(5_400_000_000_000),
					},
				},
				constants.Bob_Num0: {
					{
						AssetId:  uint32(0),
						Quantums: dtypes.NewInt(-3_600_000_000_000),
					},
				},
			},
			expectedPerpetualPositions: []*types.PerpetualPosition{
				{
					PerpetualId:  uint32(0),
					Quantums:     dtypes.NewInt(-9_000_000_000),
					FundingIndex: dtypes.NewInt(0),
					YieldIndex:   big.NewRat(0, 1).String(),
				},
			},
			expectedUpdatedPerpetualPositions: map[types.SubaccountId][]*types.PerpetualPosition{
				defaultSubaccountId: {
					{
						PerpetualId:  uint32(0),
						Quantums:     dtypes.NewInt(-9_000_000_000),
						FundingIndex: dtypes.NewInt(0),
					},
				},
				constants.Bob_Num0: {
					{
						PerpetualId:  uint32(0),
						Quantums:     dtypes.NewInt(9_000_000_000),
						FundingIndex: dtypes.NewInt(0),
					},
				},
			},
			expectedAssetYieldIndex:  constants.AssetYieldIndex_Zero,
			expectedSuccess:          true,
			expectedSuccessPerUpdate: []types.UpdateResult{types.Success, types.Success},
			expectedOpenInterest: map[uint32]*big.Int{
				0: big.NewInt(9_100_000_000), // 1 + 90 = 91 BTC
			},
			msgSenderEnabled: true,
		},
		"Match updates decreases OI: 1 -> 0.1, -2 -> -1.1": {
			perpetuals: []perptypes.Perpetual{
				constants.BtcUsd_20PercentInitial_10PercentMaintenance_OpenInterest2,
			},
			perpetualPositions: []*types.PerpetualPosition{
				{
					PerpetualId: uint32(0),
					Quantums:    dtypes.NewInt(100_000_000), // 1 BTC
					YieldIndex:  big.NewRat(0, 1).String(),
				},
			},
			assetPositions: testutil.CreateTDaiAssetPosition(big.NewInt(-40_000_000_000)), // -40_000 TDai
			updates: []types.Update{
				{
					PerpetualUpdates: []types.PerpetualUpdate{
						{
							PerpetualId:      uint32(0),
							BigQuantumsDelta: big.NewInt(90_000_000), // 0.9 BTC
						},
					},
					AssetUpdates: []types.AssetUpdate{
						{
							AssetId:          uint32(0),
							BigQuantumsDelta: big.NewInt(-45_000_000_000), // -45,000 TDai
						},
					},
					SubaccountId: constants.Bob_Num0,
				},
				{
					PerpetualUpdates: []types.PerpetualUpdate{
						{
							PerpetualId:      uint32(0),
							BigQuantumsDelta: big.NewInt(-90_000_000), // -0.9 BTC
						},
					},
					AssetUpdates: []types.AssetUpdate{
						{
							AssetId:          uint32(0),
							BigQuantumsDelta: big.NewInt(45_000_000_000), // 45,000 TDai
						},
					},
				},
			},
			additionalTestSubaccounts: []types.Subaccount{
				{
					Id: &constants.Bob_Num0,
					AssetPositions: testutil.CreateTDaiAssetPosition(big.NewInt(
						120_000_000_000,
					)), // 120_000 TDai
					PerpetualPositions: []*types.PerpetualPosition{
						{
							PerpetualId: uint32(0),
							Quantums:    dtypes.NewInt(-200_000_000), // -2 BTC
						},
					},
				},
			},
			updateType: types.Match,
			expectedAssetPositions: []*types.AssetPosition{
				{
					AssetId:  uint32(0),
					Quantums: dtypes.NewInt(5_000_000_000), // 5_000 TDai
				},
			},
			expectedUpdatedAssetPositions: map[types.SubaccountId][]*types.AssetPosition{
				defaultSubaccountId: {
					{
						AssetId:  uint32(0),
						Quantums: dtypes.NewInt(5_000_000_000), // 5_000 TDai
					},
				},
				constants.Bob_Num0: {
					{
						AssetId:  uint32(0),
						Quantums: dtypes.NewInt(75_000_000_000), // 75_000 TDai
					},
				},
			},
			expectedPerpetualPositions: []*types.PerpetualPosition{
				{
					PerpetualId:  uint32(0),
					Quantums:     dtypes.NewInt(10_000_000), // 0.1 BTC
					FundingIndex: dtypes.NewInt(0),
					YieldIndex:   big.NewRat(0, 1).String(),
				},
			},
			expectedUpdatedPerpetualPositions: map[types.SubaccountId][]*types.PerpetualPosition{
				defaultSubaccountId: {
					{
						PerpetualId:  uint32(0),
						Quantums:     dtypes.NewInt(10_000_000), // 0.1 BTC
						FundingIndex: dtypes.NewInt(0),
					},
				},
				constants.Bob_Num0: {
					{
						PerpetualId:  uint32(0),
						Quantums:     dtypes.NewInt(-110_000_000), // -1.1 BTC
						FundingIndex: dtypes.NewInt(0),
					},
				},
			},
			expectedSuccess:          true,
			expectedSuccessPerUpdate: []types.UpdateResult{types.Success, types.Success},
			expectedOpenInterest: map[uint32]*big.Int{
				0: big.NewInt(110_000_000), // 2 - 0.9 = 1.1 BTC
			},
			expectedAssetYieldIndex: constants.AssetYieldIndex_Zero,
			msgSenderEnabled:        true,
		},
		"Match updates does not change OI: 1 -> 0.1, 0.1 -> 1": {
			perpetuals: []perptypes.Perpetual{
				constants.BtcUsd_20PercentInitial_10PercentMaintenance_OpenInterest1,
			},
			perpetualPositions: []*types.PerpetualPosition{
				{
					PerpetualId: uint32(0),
					Quantums:    dtypes.NewInt(100_000_000), // 1 BTC
					YieldIndex:  big.NewRat(0, 1).String(),
				},
			},
			assetPositions: testutil.CreateTDaiAssetPosition(big.NewInt(-40_000_000_000)), // -40_000 TDai
			updates: []types.Update{
				{
					PerpetualUpdates: []types.PerpetualUpdate{
						{
							PerpetualId:      uint32(0),
							BigQuantumsDelta: big.NewInt(90_000_000), // 0.9 BTC
						},
					},
					AssetUpdates: []types.AssetUpdate{
						{
							AssetId:          uint32(0),
							BigQuantumsDelta: big.NewInt(-45_000_000_000), // -45,000 TDai
						},
					},
					SubaccountId: constants.Bob_Num0,
				},
				{
					PerpetualUpdates: []types.PerpetualUpdate{
						{
							PerpetualId:      uint32(0),
							BigQuantumsDelta: big.NewInt(-90_000_000), // -0.9 BTC
						},
					},
					AssetUpdates: []types.AssetUpdate{
						{
							AssetId:          uint32(0),
							BigQuantumsDelta: big.NewInt(45_000_000_000), // 45,000 TDai
						},
					},
				},
			},
			additionalTestSubaccounts: []types.Subaccount{
				{
					Id:             &constants.Bob_Num0,
					AssetPositions: testutil.CreateTDaiAssetPosition(big.NewInt(5_000_000_000)), // 5000 TDai
					PerpetualPositions: []*types.PerpetualPosition{
						{
							PerpetualId: uint32(0),
							Quantums:    dtypes.NewInt(10_000_000), // 0.1 BTC
						},
					},
				},
			},
			updateType: types.Match,
			expectedAssetPositions: []*types.AssetPosition{
				{
					AssetId:  uint32(0),
					Quantums: dtypes.NewInt(5_000_000_000), // 5_000 TDai
				},
			},
			expectedUpdatedAssetPositions: map[types.SubaccountId][]*types.AssetPosition{
				defaultSubaccountId: {
					{
						AssetId:  uint32(0),
						Quantums: dtypes.NewInt(5_000_000_000), // 5_000 TDai
					},
				},
				constants.Bob_Num0: {
					{
						AssetId:  uint32(0),
						Quantums: dtypes.NewInt(-40_000_000_000), // -40_000 TDai
					},
				},
			},
			expectedPerpetualPositions: []*types.PerpetualPosition{
				{
					PerpetualId:  uint32(0),
					Quantums:     dtypes.NewInt(10_000_000), // 0.1 BTC
					FundingIndex: dtypes.NewInt(0),
					YieldIndex:   big.NewRat(0, 1).String(),
				},
			},
			expectedUpdatedPerpetualPositions: map[types.SubaccountId][]*types.PerpetualPosition{
				defaultSubaccountId: {
					{
						PerpetualId:  uint32(0),
						Quantums:     dtypes.NewInt(10_000_000), // 0.1 BTC
						FundingIndex: dtypes.NewInt(0),
					},
				},
				constants.Bob_Num0: {
					{
						PerpetualId:  uint32(0),
						Quantums:     dtypes.NewInt(100_000_000), // 1 BTC
						FundingIndex: dtypes.NewInt(0),
					},
				},
			},
			expectedSuccess:          true,
			expectedSuccessPerUpdate: []types.UpdateResult{types.Success, types.Success},
			expectedOpenInterest: map[uint32]*big.Int{
				0: big.NewInt(100_000_000), // 1 BTC
			},
			expectedAssetYieldIndex: constants.AssetYieldIndex_Zero,
			msgSenderEnabled:        true,
		},
		"Successfully claims yield for tDai asset": {
			assetPositions:            testutil.CreateTDaiAssetPosition(big.NewInt(100_000_000_000)),
			subaccountAssetYieldIndex: constants.AssetYieldIndex_Zero,
			globalAssetYieldIndex:     big.NewRat(2, 1),
			fundsInTDaiPool:           big.NewInt(200_000_000_000),
			collateralPoolTDaiBalances: map[string]int64{
				types.ModuleAddress.String(): 100_000_000_000,
			},
			perpetuals: []perptypes.Perpetual{
				constants.BtcUsd_NoMarginRequirement,
			},
			perpetualPositions: []*types.PerpetualPosition{
				{
					PerpetualId:  uint32(0),
					Quantums:     dtypes.NewInt(100_000_000), // 1 BTC
					FundingIndex: dtypes.NewInt(0),
					YieldIndex:   big.NewRat(0, 1).String(),
				},
			},
			expectedSuccess:          true,
			expectedSuccessPerUpdate: []types.UpdateResult{types.Success},
			expectedAssetYieldIndex:  big.NewRat(2, 1).String(),
			expectedPerpetualPositions: []*types.PerpetualPosition{
				{
					PerpetualId:  uint32(0),
					Quantums:     dtypes.NewInt(150_000_000), // 1.5 BTC
					FundingIndex: dtypes.NewInt(0),
					YieldIndex:   big.NewRat(0, 1).String(),
				},
			},
			expectedUpdatedPerpetualPositions: map[types.SubaccountId][]*types.PerpetualPosition{
				defaultSubaccountId: {
					{
						PerpetualId:  uint32(0),
						Quantums:     dtypes.NewInt(150_000_000), // 1.5 BTC
						FundingIndex: dtypes.NewInt(0),
					},
				},
			},
			expectedAssetPositions: []*types.AssetPosition{
				{
					AssetId:  uint32(0),
					Quantums: dtypes.NewInt(175_000_000_000),
				},
			},
			expectedUpdatedAssetPositions: map[types.SubaccountId][]*types.AssetPosition{
				defaultSubaccountId: {
					{
						AssetId:  uint32(0),
						Quantums: dtypes.NewInt(175_000_000_000),
					},
				},
			},
			updates: []types.Update{
				{
					AssetUpdates: testutil.CreateTDaiAssetUpdate(big.NewInt(-25_000_000_000)), // -$25,000
					PerpetualUpdates: []types.PerpetualUpdate{
						{
							PerpetualId:      uint32(0),
							BigQuantumsDelta: big.NewInt(50_000_000), // .5 BTC
						},
					},
				},
			},
			expectedTDaiYieldPoolBalance: big.NewInt(100_000_000_000),
			expectedCollateralPoolTDaiBalances: map[string]int64{
				types.ModuleAddress.String(): 200_000_000_000,
			},
			msgSenderEnabled: true,
		},
		"Successfully claims yield for one perp": {
			assetPositions:            testutil.CreateTDaiAssetPosition(big.NewInt(100_000_000_000)), // $100,000
			subaccountAssetYieldIndex: constants.AssetYieldIndex_Zero,
			globalAssetYieldIndex:     big.NewRat(0, 1),
			fundsInTDaiPool:           big.NewInt(200_000_000_000),
			collateralPoolTDaiBalances: map[string]int64{
				types.ModuleAddress.String(): 100_000_000_000,
			},
			perpetuals: []perptypes.Perpetual{
				{
					Params:       constants.BtcUsd_NoMarginRequirement.Params,
					FundingIndex: constants.BtcUsd_NoMarginRequirement.FundingIndex,
					OpenInterest: constants.BtcUsd_NoMarginRequirement.OpenInterest,
					YieldIndex:   big.NewRat(1, 1).String(),
				},
			},
			perpetualPositions: []*types.PerpetualPosition{
				{
					PerpetualId:  uint32(0),
					Quantums:     dtypes.NewInt(1_000_000_000), // 10 BTC
					FundingIndex: dtypes.NewInt(0),
					YieldIndex:   big.NewRat(0, 1).String(),
				},
			},
			expectedSuccess:          true,
			expectedSuccessPerUpdate: []types.UpdateResult{types.Success},
			expectedAssetYieldIndex:  big.NewRat(0, 1).String(),
			expectedPerpetualPositions: []*types.PerpetualPosition{
				{
					PerpetualId:  uint32(0),
					Quantums:     dtypes.NewInt(1_000_000_000),
					FundingIndex: dtypes.NewInt(0),
					YieldIndex:   big.NewRat(1, 1).String(),
				},
			},
			expectedAssetPositions: []*types.AssetPosition{
				{
					AssetId:  uint32(0),
					Quantums: dtypes.NewInt(101_000_000_001),
				},
			},
			expectedUpdatedAssetPositions: map[types.SubaccountId][]*types.AssetPosition{
				defaultSubaccountId: {
					{
						AssetId:  uint32(0),
						Quantums: dtypes.NewInt(101_000_000_001),
					},
				},
			},
			updates: []types.Update{
				{
					AssetUpdates: testutil.CreateTDaiAssetUpdate(big.NewInt(1)),
				},
			},
			expectedTDaiYieldPoolBalance: big.NewInt(199_000_000_000),
			expectedCollateralPoolTDaiBalances: map[string]int64{
				types.ModuleAddress.String(): 101_000_000_000,
			},
			msgSenderEnabled: true,
		},
		"Successfully claims yield for tDai asset and one perp": {
			assetPositions:            testutil.CreateTDaiAssetPosition(big.NewInt(100_000_000_000)),
			subaccountAssetYieldIndex: big.NewRat(1, 1).String(),
			globalAssetYieldIndex:     big.NewRat(3, 2),
			fundsInTDaiPool:           big.NewInt(200_000_000_000),
			collateralPoolTDaiBalances: map[string]int64{
				types.ModuleAddress.String(): 100_000_000_000,
			},
			perpetuals: []perptypes.Perpetual{
				{
					Params:       constants.BtcUsd_NoMarginRequirement.Params,
					FundingIndex: constants.BtcUsd_NoMarginRequirement.FundingIndex,
					OpenInterest: constants.BtcUsd_NoMarginRequirement.OpenInterest,
					YieldIndex:   big.NewRat(1, 1).String(),
				},
			},
			perpetualPositions: []*types.PerpetualPosition{
				{
					PerpetualId:  uint32(0),
					Quantums:     dtypes.NewInt(100_000_000), // 1 BTC
					FundingIndex: dtypes.NewInt(0),
					YieldIndex:   big.NewRat(0, 1).String(),
				},
			},
			expectedSuccess:          true,
			expectedSuccessPerUpdate: []types.UpdateResult{types.Success},
			expectedAssetYieldIndex:  big.NewRat(3, 2).String(),
			expectedPerpetualPositions: []*types.PerpetualPosition{
				{
					PerpetualId:  uint32(0),
					Quantums:     dtypes.NewInt(150_000_000), // 1.5 BTC
					FundingIndex: dtypes.NewInt(0),
					YieldIndex:   big.NewRat(1, 1).String(),
				},
			},
			expectedUpdatedPerpetualPositions: map[types.SubaccountId][]*types.PerpetualPosition{
				defaultSubaccountId: {
					{
						PerpetualId:  uint32(0),
						Quantums:     dtypes.NewInt(150_000_000), // 1.5 BTC
						FundingIndex: dtypes.NewInt(0),
						YieldIndex:   big.NewRat(1, 1).String(),
					},
				},
			},
			expectedAssetPositions: []*types.AssetPosition{
				{
					AssetId:  uint32(0),
					Quantums: dtypes.NewInt(125_100_000_000),
				},
			},
			expectedUpdatedAssetPositions: map[types.SubaccountId][]*types.AssetPosition{
				defaultSubaccountId: {
					{
						AssetId:  uint32(0),
						Quantums: dtypes.NewInt(125_100_000_000),
					},
				},
			},
			updates: []types.Update{
				{
					AssetUpdates: testutil.CreateTDaiAssetUpdate(big.NewInt(-25_000_000_000)), // -$25,000
					PerpetualUpdates: []types.PerpetualUpdate{
						{
							PerpetualId:      uint32(0),
							BigQuantumsDelta: big.NewInt(50_000_000), // .5 BTC
						},
					},
				},
			},
			expectedTDaiYieldPoolBalance: big.NewInt(149_900_000_000),
			expectedCollateralPoolTDaiBalances: map[string]int64{
				types.ModuleAddress.String(): 150_100_000_000,
			},
			msgSenderEnabled: true,
		},
		"Successfully claims yield for tDai deposit": {
			assetPositions: testutil.CreateTDaiAssetPosition(big.NewInt(100_000_000_000)),
			collateralPoolTDaiBalances: map[string]int64{
				types.ModuleAddress.String(): 100_000_000_000,
			},
			subaccountAssetYieldIndex: constants.AssetYieldIndex_Zero,
			globalAssetYieldIndex:     big.NewRat(2, 1),
			fundsInTDaiPool:           big.NewInt(200_000_000_000),
			perpetuals: []perptypes.Perpetual{
				constants.BtcUsd_NoMarginRequirement,
			},
			perpetualPositions: []*types.PerpetualPosition{
				{
					PerpetualId:  uint32(0),
					Quantums:     dtypes.NewInt(100_000_000), // 1 BTC
					FundingIndex: dtypes.NewInt(0),
					YieldIndex:   big.NewRat(0, 1).String(),
				},
			},
			expectedSuccess:          true,
			expectedSuccessPerUpdate: []types.UpdateResult{types.Success},
			expectedAssetYieldIndex:  big.NewRat(2, 1).String(),
			expectedPerpetualPositions: []*types.PerpetualPosition{
				{
					PerpetualId:  uint32(0),
					Quantums:     dtypes.NewInt(100_000_000),
					FundingIndex: dtypes.NewInt(0),
					YieldIndex:   big.NewRat(0, 1).String(),
				},
			},
			expectedAssetPositions: []*types.AssetPosition{
				{
					AssetId:  uint32(0),
					Quantums: dtypes.NewInt(210_000_000_000),
				},
			},
			expectedUpdatedAssetPositions: map[types.SubaccountId][]*types.AssetPosition{
				defaultSubaccountId: {
					{
						AssetId:  uint32(0),
						Quantums: dtypes.NewInt(210_000_000_000),
					},
				},
			},
			updates: []types.Update{
				{
					AssetUpdates: testutil.CreateTDaiAssetUpdate(big.NewInt(10_000_000_000)),
				},
			},
			expectedTDaiYieldPoolBalance: big.NewInt(100_000_000_000),
			expectedCollateralPoolTDaiBalances: map[string]int64{
				types.ModuleAddress.String(): 200_000_000_000,
			},
			msgSenderEnabled: true,
		},
		"Successfully claims yield for tDai withdrawal": {
			assetPositions: testutil.CreateTDaiAssetPosition(big.NewInt(100_000_000_000)),
			collateralPoolTDaiBalances: map[string]int64{
				types.ModuleAddress.String(): 100_000_000_000,
			},
			subaccountAssetYieldIndex: constants.AssetYieldIndex_Zero,
			globalAssetYieldIndex:     big.NewRat(2, 1),
			fundsInTDaiPool:           big.NewInt(200_000_000_000),
			perpetuals: []perptypes.Perpetual{
				constants.BtcUsd_NoMarginRequirement,
			},
			perpetualPositions: []*types.PerpetualPosition{
				{
					PerpetualId:  uint32(0),
					Quantums:     dtypes.NewInt(100_000_000), // 1 BTC
					FundingIndex: dtypes.NewInt(0),
					YieldIndex:   big.NewRat(0, 1).String(),
				},
			},
			expectedSuccess:          true,
			expectedSuccessPerUpdate: []types.UpdateResult{types.Success},
			expectedAssetYieldIndex:  big.NewRat(2, 1).String(),
			expectedPerpetualPositions: []*types.PerpetualPosition{
				{
					PerpetualId:  uint32(0),
					Quantums:     dtypes.NewInt(100_000_000),
					FundingIndex: dtypes.NewInt(0),
					YieldIndex:   big.NewRat(0, 1).String(),
				},
			},
			expectedAssetPositions: []*types.AssetPosition{
				{
					AssetId:  uint32(0),
					Quantums: dtypes.NewInt(190_000_000_000),
				},
			},
			expectedUpdatedAssetPositions: map[types.SubaccountId][]*types.AssetPosition{
				defaultSubaccountId: {
					{
						AssetId:  uint32(0),
						Quantums: dtypes.NewInt(190_000_000_000),
					},
				},
			},
			updates: []types.Update{
				{
					AssetUpdates: testutil.CreateTDaiAssetUpdate(big.NewInt(-10_000_000_000)),
				},
			},
			expectedTDaiYieldPoolBalance: big.NewInt(100_000_000_000),
			expectedCollateralPoolTDaiBalances: map[string]int64{
				types.ModuleAddress.String(): 200_000_000_000,
			},
			msgSenderEnabled: true,
		},
		"Successfully claims yield and correctly sets AssetYieldIndex when only perp position is open": {
			subaccountAssetYieldIndex: constants.AssetYieldIndex_Zero,
			globalAssetYieldIndex:     big.NewRat(0, 1),
			fundsInTDaiPool:           big.NewInt(222_000_000_000),
			perpetuals: []perptypes.Perpetual{
				{
					Params:       constants.BtcUsd_NoMarginRequirement.Params,
					FundingIndex: constants.BtcUsd_NoMarginRequirement.FundingIndex,
					OpenInterest: constants.BtcUsd_NoMarginRequirement.OpenInterest,
					YieldIndex:   big.NewRat(3, 2).String(),
				},
			},
			perpetualPositions: []*types.PerpetualPosition{
				{
					PerpetualId:  uint32(0),
					Quantums:     dtypes.NewInt(100_000_000), // 1 BTC
					FundingIndex: dtypes.NewInt(0),
					YieldIndex:   big.NewRat(3, 4).String(),
				},
			},
			expectedSuccess:          true,
			expectedSuccessPerUpdate: []types.UpdateResult{types.Success},
			expectedAssetYieldIndex:  big.NewRat(0, 1).String(),
			expectedPerpetualPositions: []*types.PerpetualPosition{
				{
					PerpetualId:  uint32(0),
					Quantums:     dtypes.NewInt(100_000_001),
					FundingIndex: dtypes.NewInt(0),
					YieldIndex:   big.NewRat(3, 2).String(),
				},
			},
			expectedUpdatedPerpetualPositions: map[types.SubaccountId][]*types.PerpetualPosition{
				defaultSubaccountId: {
					{
						PerpetualId:  uint32(0),
						Quantums:     dtypes.NewInt(100_000_001),
						FundingIndex: dtypes.NewInt(0),
						YieldIndex:   big.NewRat(3, 2).String(),
					},
				},
			},
			expectedAssetPositions: []*types.AssetPosition{
				{
					AssetId:  uint32(0),
					Quantums: dtypes.NewInt(75_000_000),
				},
			},
			updates: []types.Update{
				{
					PerpetualUpdates: []types.PerpetualUpdate{
						{
							PerpetualId:      uint32(0),
							BigQuantumsDelta: big.NewInt(1),
						},
					},
				},
			},
			expectedTDaiYieldPoolBalance: big.NewInt(221_925_000_000),
			expectedCollateralPoolTDaiBalances: map[string]int64{
				types.ModuleAddress.String(): 75_000_000,
			},
			msgSenderEnabled: true,
		},
		"Successfully claims yield and correctly sets AssetYieldIndex when only asset position open": {
			assetPositions: testutil.CreateTDaiAssetPosition(big.NewInt(50_000_000_000)),
			collateralPoolTDaiBalances: map[string]int64{
				types.ModuleAddress.String(): 50_000_000_000,
			},
			subaccountAssetYieldIndex: constants.AssetYieldIndex_Zero,
			globalAssetYieldIndex:     big.NewRat(15, 7),
			fundsInTDaiPool:           big.NewInt(123_000_000_000),
			expectedSuccess:           true,
			expectedSuccessPerUpdate:  []types.UpdateResult{types.Success},
			expectedAssetYieldIndex:   big.NewRat(15, 7).String(),
			expectedAssetPositions: []*types.AssetPosition{
				{
					AssetId:  uint32(0),
					Quantums: dtypes.NewInt(107_142_857_142),
				},
			},
			expectedUpdatedAssetPositions: map[types.SubaccountId][]*types.AssetPosition{
				defaultSubaccountId: {
					{
						AssetId:  uint32(0),
						Quantums: dtypes.NewInt(107_142_857_142),
					},
				},
			},
			updates: []types.Update{
				{
					AssetUpdates: []types.AssetUpdate{
						{
							AssetId:          uint32(0),
							BigQuantumsDelta: big.NewInt(0),
						},
					},
				},
			},
			expectedTDaiYieldPoolBalance: big.NewInt(65_857_142_858),
			expectedCollateralPoolTDaiBalances: map[string]int64{
				types.ModuleAddress.String(): 107_142_857_142,
			},
			msgSenderEnabled: true,
		},
		"Claims yield when multiple perp positions are open and no tDai position open": {
			subaccountAssetYieldIndex: constants.AssetYieldIndex_Zero,
			globalAssetYieldIndex:     big.NewRat(12, 11),
			fundsInTDaiPool:           big.NewInt(222_000_000_000),
			perpetuals: []perptypes.Perpetual{
				{
					Params:       constants.BtcUsd_NoMarginRequirement.Params,
					FundingIndex: constants.BtcUsd_NoMarginRequirement.FundingIndex,
					OpenInterest: constants.BtcUsd_NoMarginRequirement.OpenInterest,
					YieldIndex:   big.NewRat(11, 3).String(),
				},
				{
					Params:       constants.EthUsd_NoMarginRequirement.Params,
					FundingIndex: constants.EthUsd_NoMarginRequirement.FundingIndex,
					OpenInterest: constants.EthUsd_NoMarginRequirement.OpenInterest,
					YieldIndex:   big.NewRat(4, 3).String(),
				},
			},
			perpetualPositions: []*types.PerpetualPosition{
				{
					PerpetualId:  uint32(0),
					Quantums:     dtypes.NewInt(100_000_000),
					FundingIndex: dtypes.NewInt(0),
					YieldIndex:   big.NewRat(1, 2).String(),
				},
				{
					PerpetualId:  uint32(1),
					Quantums:     dtypes.NewInt(-2_000_000_000),
					FundingIndex: dtypes.NewInt(0),
					YieldIndex:   big.NewRat(11, 9).String(),
				},
			},
			expectedSuccess:          true,
			expectedSuccessPerUpdate: []types.UpdateResult{types.Success},
			expectedAssetYieldIndex:  big.NewRat(12, 11).String(),
			expectedPerpetualPositions: []*types.PerpetualPosition{
				{
					PerpetualId:  uint32(0),
					Quantums:     dtypes.NewInt(100_000_000),
					FundingIndex: dtypes.NewInt(0),
					YieldIndex:   big.NewRat(11, 3).String(),
				},
				{
					PerpetualId:  uint32(1),
					Quantums:     dtypes.NewInt(-2_000_000_000),
					FundingIndex: dtypes.NewInt(0),
					YieldIndex:   big.NewRat(4, 3).String(),
				},
			},
			expectedUpdatedPerpetualPositions: map[types.SubaccountId][]*types.PerpetualPosition{
				defaultSubaccountId: {
					{
						PerpetualId:  uint32(0),
						Quantums:     dtypes.NewInt(100_000_000),
						FundingIndex: dtypes.NewInt(0),
						YieldIndex:   big.NewRat(11, 3).String(),
					},
				},
			},
			expectedAssetPositions: []*types.AssetPosition{
				{
					AssetId:  uint32(0),
					Quantums: dtypes.NewInt(94444443),
				},
			},
			updates: []types.Update{
				{
					PerpetualUpdates: []types.PerpetualUpdate{
						{
							PerpetualId:      uint32(0),
							BigQuantumsDelta: big.NewInt(0),
						},
					},
				},
			},
			expectedTDaiYieldPoolBalance: big.NewInt(221_905_555_557),
			expectedCollateralPoolTDaiBalances: map[string]int64{
				types.ModuleAddress.String(): 94_444_443,
			},
			msgSenderEnabled: true,
		},
		"Successfully claims yield when multiple perp positions are open and tDai position open": {
			assetPositions:            testutil.CreateTDaiAssetPosition(big.NewInt(50_000_000_000)),
			subaccountAssetYieldIndex: big.NewRat(13, 11).String(),
			globalAssetYieldIndex:     big.NewRat(26, 11),
			fundsInTDaiPool:           big.NewInt(222_000_000_000),
			collateralPoolTDaiBalances: map[string]int64{
				types.ModuleAddress.String(): 50_000_000_000,
			},
			perpetuals: []perptypes.Perpetual{
				{
					Params:       constants.BtcUsd_NoMarginRequirement.Params,
					FundingIndex: constants.BtcUsd_NoMarginRequirement.FundingIndex,
					OpenInterest: constants.BtcUsd_NoMarginRequirement.OpenInterest,
					YieldIndex:   big.NewRat(11, 3).String(),
				},
				{
					Params:       constants.EthUsd_NoMarginRequirement.Params,
					FundingIndex: constants.EthUsd_NoMarginRequirement.FundingIndex,
					OpenInterest: constants.EthUsd_NoMarginRequirement.OpenInterest,
					YieldIndex:   big.NewRat(4, 3).String(),
				},
			},
			perpetualPositions: []*types.PerpetualPosition{
				{
					PerpetualId:  uint32(0),
					Quantums:     dtypes.NewInt(100_000_000),
					FundingIndex: dtypes.NewInt(0),
					YieldIndex:   big.NewRat(1, 2).String(),
				},
				{
					PerpetualId:  uint32(1),
					Quantums:     dtypes.NewInt(-2_000_000_000),
					FundingIndex: dtypes.NewInt(0),
					YieldIndex:   big.NewRat(11, 9).String(),
				},
			},
			expectedSuccess:          true,
			expectedSuccessPerUpdate: []types.UpdateResult{types.Success},
			expectedAssetYieldIndex:  big.NewRat(26, 11).String(),
			expectedPerpetualPositions: []*types.PerpetualPosition{
				{
					PerpetualId:  uint32(0),
					Quantums:     dtypes.NewInt(150_000_000),
					FundingIndex: dtypes.NewInt(0),
					YieldIndex:   big.NewRat(11, 3).String(),
				},
				{
					PerpetualId:  uint32(1),
					Quantums:     dtypes.NewInt(-5_000_000_000),
					FundingIndex: dtypes.NewInt(0),
					YieldIndex:   big.NewRat(4, 3).String(),
				},
			},
			expectedUpdatedPerpetualPositions: map[types.SubaccountId][]*types.PerpetualPosition{
				defaultSubaccountId: {
					{
						PerpetualId:  uint32(0),
						Quantums:     dtypes.NewInt(150_000_000),
						FundingIndex: dtypes.NewInt(0),
						YieldIndex:   big.NewRat(11, 3).String(),
					},
					{
						PerpetualId:  uint32(1),
						Quantums:     dtypes.NewInt(-5_000_000_000),
						FundingIndex: dtypes.NewInt(0),
						YieldIndex:   big.NewRat(4, 3).String(),
					},
				},
			},
			expectedAssetPositions: []*types.AssetPosition{
				{
					AssetId:  uint32(0),
					Quantums: dtypes.NewInt(75_094_444_443), // Total Yield: 50_094_444_443
				},
			},
			expectedUpdatedAssetPositions: map[types.SubaccountId][]*types.AssetPosition{
				defaultSubaccountId: {
					{
						AssetId:  uint32(0),
						Quantums: dtypes.NewInt(75_094_444_443),
					},
				},
			},
			updates: []types.Update{
				{
					AssetUpdates: []types.AssetUpdate{
						{
							AssetId:          uint32(0),
							BigQuantumsDelta: big.NewInt(-25_000_000_000),
						},
					},
					PerpetualUpdates: []types.PerpetualUpdate{
						{
							PerpetualId:      uint32(0),
							BigQuantumsDelta: big.NewInt(50_000_000),
						},
						{
							PerpetualId:      uint32(1),
							BigQuantumsDelta: big.NewInt(-3_000_000_000),
						},
					},
				},
			},
			expectedTDaiYieldPoolBalance: big.NewInt(171_905_555_557),
			expectedCollateralPoolTDaiBalances: map[string]int64{
				types.ModuleAddress.String(): 100_094_444_443,
			},
			msgSenderEnabled: true,
		},
		"Successfully claims all yield in tDaiPool for tDai asset": {
			assetPositions:            testutil.CreateTDaiAssetPosition(big.NewInt(100_000_000_000)),
			subaccountAssetYieldIndex: constants.AssetYieldIndex_Zero,
			globalAssetYieldIndex:     big.NewRat(3, 1),
			fundsInTDaiPool:           big.NewInt(200_000_000_000),
			collateralPoolTDaiBalances: map[string]int64{
				types.ModuleAddress.String(): 100_000_000_000,
			},
			perpetuals: []perptypes.Perpetual{
				constants.BtcUsd_NoMarginRequirement,
			},
			perpetualPositions: []*types.PerpetualPosition{
				{
					PerpetualId:  uint32(0),
					Quantums:     dtypes.NewInt(100_000_000), // 1 BTC
					FundingIndex: dtypes.NewInt(0),
					YieldIndex:   big.NewRat(0, 1).String(),
				},
			},
			expectedSuccess:          true,
			expectedSuccessPerUpdate: []types.UpdateResult{types.Success},
			expectedAssetYieldIndex:  big.NewRat(3, 1).String(),
			expectedPerpetualPositions: []*types.PerpetualPosition{
				{
					PerpetualId:  uint32(0),
					Quantums:     dtypes.NewInt(150_000_000), // 1.5 BTC
					FundingIndex: dtypes.NewInt(0),
					YieldIndex:   big.NewRat(0, 1).String(),
				},
			},
			expectedUpdatedPerpetualPositions: map[types.SubaccountId][]*types.PerpetualPosition{
				defaultSubaccountId: {
					{
						PerpetualId:  uint32(0),
						Quantums:     dtypes.NewInt(150_000_000), // 1.5 BTC
						FundingIndex: dtypes.NewInt(0),
					},
				},
			},
			expectedAssetPositions: []*types.AssetPosition{
				{
					AssetId:  uint32(0),
					Quantums: dtypes.NewInt(275_000_000_000),
				},
			},
			expectedUpdatedAssetPositions: map[types.SubaccountId][]*types.AssetPosition{
				defaultSubaccountId: {
					{
						AssetId:  uint32(0),
						Quantums: dtypes.NewInt(275_000_000_000),
					},
				},
			},
			updates: []types.Update{
				{
					AssetUpdates: testutil.CreateTDaiAssetUpdate(big.NewInt(-25_000_000_000)), // -$25,000
					PerpetualUpdates: []types.PerpetualUpdate{
						{
							PerpetualId:      uint32(0),
							BigQuantumsDelta: big.NewInt(50_000_000), // .5 BTC
						},
					},
				},
			},
			expectedTDaiYieldPoolBalance: big.NewInt(0),
			expectedCollateralPoolTDaiBalances: map[string]int64{
				types.ModuleAddress.String(): 300_000_000_000,
			},
			msgSenderEnabled: true,
		},
		"Successfully claims yield for isolated market": {
			assetPositions:            testutil.CreateTDaiAssetPosition(big.NewInt(100_000_000_000)),
			subaccountAssetYieldIndex: constants.AssetYieldIndex_Zero,
			globalAssetYieldIndex:     big.NewRat(9, 4),
			fundsInTDaiPool:           big.NewInt(200_000_000_000),
			collateralPoolTDaiBalances: map[string]int64{
				authtypes.NewModuleAddress(
					types.ModuleName + ":" + lib.UintToString(constants.PerpetualPosition_OneISOLong.PerpetualId),
				).String(): 100_000_000_000,
			},
			perpetuals: []perptypes.Perpetual{
				{
					Params:       constants.IsoUsd_IsolatedMarket.Params,
					FundingIndex: constants.IsoUsd_IsolatedMarket.FundingIndex,
					OpenInterest: constants.IsoUsd_IsolatedMarket.OpenInterest,
					YieldIndex:   big.NewRat(4, 5).String(),
				},
			},
			perpetualPositions: []*types.PerpetualPosition{
				{
					PerpetualId:  uint32(3),
					Quantums:     dtypes.NewInt(-100_000_000),
					FundingIndex: dtypes.NewInt(0),
					YieldIndex:   big.NewRat(0, 1).String(),
				},
			},
			expectedSuccess:          true,
			expectedSuccessPerUpdate: []types.UpdateResult{types.Success},
			expectedAssetYieldIndex:  big.NewRat(9, 4).String(),
			expectedPerpetualPositions: []*types.PerpetualPosition{
				{
					PerpetualId:  uint32(3),
					Quantums:     dtypes.NewInt(-150_000_000),
					FundingIndex: dtypes.NewInt(0),
					YieldIndex:   big.NewRat(4, 5).String(),
				},
			},
			expectedUpdatedPerpetualPositions: map[types.SubaccountId][]*types.PerpetualPosition{
				defaultSubaccountId: {
					{
						PerpetualId:  uint32(3),
						Quantums:     dtypes.NewInt(-150_000_000),
						FundingIndex: dtypes.NewInt(0),
						YieldIndex:   big.NewRat(4, 5).String(),
					},
				},
			},
			expectedAssetPositions: []*types.AssetPosition{
				{
					AssetId:  uint32(0),
					Quantums: dtypes.NewInt(249920000000),
				},
			},
			expectedUpdatedAssetPositions: map[types.SubaccountId][]*types.AssetPosition{
				defaultSubaccountId: {
					{
						AssetId:  uint32(0),
						Quantums: dtypes.NewInt(249920000000),
					},
				},
			},
			updates: []types.Update{
				{
					AssetUpdates: testutil.CreateTDaiAssetUpdate(big.NewInt(25_000_000_000)),
					PerpetualUpdates: []types.PerpetualUpdate{
						{
							PerpetualId:      uint32(3),
							BigQuantumsDelta: big.NewInt(-50_000_000),
						},
					},
				},
			},
			expectedTDaiYieldPoolBalance: big.NewInt(75080000000),
			expectedCollateralPoolTDaiBalances: map[string]int64{
				authtypes.NewModuleAddress(
					types.ModuleName + ":" + lib.UintToString(constants.PerpetualPosition_OneISOLong.PerpetualId),
				).String(): 224_920_000_000,
				types.ModuleAddress.String(): 0,
			},
			msgSenderEnabled: true,
		},
		"Successfully claims yield for multiple subaccounts": {
			globalAssetYieldIndex: big.NewRat(9, 4),
			fundsInTDaiPool:       big.NewInt(1_200_000_000_000),
			collateralPoolTDaiBalances: map[string]int64{
				types.ModuleAddress.String(): 1_000_000_000_000,
			},
			subaccountAssetYieldIndex: constants.AssetYieldIndex_Zero,
			assetPositions:            testutil.CreateTDaiAssetPosition(big.NewInt(100_000_000_000)),
			additionalTestSubaccounts: []types.Subaccount{
				{
					Id: &constants.Bob_Num0,
					AssetPositions: testutil.CreateTDaiAssetPosition(big.NewInt(
						900_000_000_000,
					)),
					AssetYieldIndex: big.NewRat(3, 2).String(),
				},
			},
			perpetuals: []perptypes.Perpetual{
				{
					Params:       constants.BtcUsd_NoMarginRequirement.Params,
					FundingIndex: constants.BtcUsd_NoMarginRequirement.FundingIndex,
					OpenInterest: constants.BtcUsd_NoMarginRequirement.OpenInterest,
					YieldIndex:   big.NewRat(4, 5).String(),
				},
			},
			perpetualPositions: []*types.PerpetualPosition{
				{
					PerpetualId:  uint32(0),
					Quantums:     dtypes.NewInt(-100_000_000),
					FundingIndex: dtypes.NewInt(0),
					YieldIndex:   big.NewRat(0, 1).String(),
				},
			},
			expectedSuccess:          true,
			expectedSuccessPerUpdate: []types.UpdateResult{types.Success, types.Success},
			expectedAssetYieldIndex:  big.NewRat(9, 4).String(),
			expectedPerpetualPositions: []*types.PerpetualPosition{
				{
					PerpetualId:  uint32(0),
					Quantums:     dtypes.NewInt(-9_100_000_000),
					FundingIndex: dtypes.NewInt(0),
					YieldIndex:   big.NewRat(4, 5).String(),
				},
			},
			expectedUpdatedPerpetualPositions: map[types.SubaccountId][]*types.PerpetualPosition{
				defaultSubaccountId: {
					{
						PerpetualId:  uint32(0),
						Quantums:     dtypes.NewInt(-9_100_000_000),
						FundingIndex: dtypes.NewInt(0),
						YieldIndex:   big.NewRat(4, 5).String(),
					},
				},
				constants.Bob_Num0: {
					{
						PerpetualId:  uint32(0),
						Quantums:     dtypes.NewInt(9_000_000_000),
						FundingIndex: dtypes.NewInt(0),
						YieldIndex:   big.NewRat(4, 5).String(),
					},
				},
			},
			expectedAssetPositions: []*types.AssetPosition{
				{
					AssetId:  uint32(0),
					Quantums: dtypes.NewInt(4_724_920_000_000), // Yield Collected: 124_920_000_000 tDAI
				},
			},
			expectedUpdatedAssetPositions: map[types.SubaccountId][]*types.AssetPosition{
				defaultSubaccountId: {
					{
						AssetId:  uint32(0),
						Quantums: dtypes.NewInt(4_724_920_000_000),
					},
				},
				constants.Bob_Num0: {
					{
						AssetId:  uint32(0),
						Quantums: dtypes.NewInt(-3_150_000_000_000), // Bob Yield: 450_000_000_000 tDAI
					},
				},
			},
			updates: []types.Update{
				{
					PerpetualUpdates: []types.PerpetualUpdate{
						{
							PerpetualId:      uint32(0),
							BigQuantumsDelta: big.NewInt(9_000_000_000), // 90 BTC
						},
					},
					AssetUpdates: []types.AssetUpdate{
						{
							AssetId:          uint32(0),
							BigQuantumsDelta: big.NewInt(-4_500_000_000_000), // -4,500,000 TDai
						},
					},
					SubaccountId: constants.Bob_Num0,
				},
				{
					PerpetualUpdates: []types.PerpetualUpdate{
						{
							PerpetualId:      uint32(0),
							BigQuantumsDelta: big.NewInt(-9_000_000_000), // 9 BTC
						},
					},
					AssetUpdates: []types.AssetUpdate{
						{
							AssetId:          uint32(0),
							BigQuantumsDelta: big.NewInt(4_500_000_000_000), // 4,500,000 TDai
						},
					},
				},
			},
			expectedTDaiYieldPoolBalance: big.NewInt(625_080_000_000),
			expectedCollateralPoolTDaiBalances: map[string]int64{
				types.ModuleAddress.String(): 1_574_920_000_000,
			},
			msgSenderEnabled: true,
		},
		"Successfully claims yield from tdai position when there is unsettled funding": {
			globalAssetYieldIndex: big.NewRat(9, 4),
			fundsInTDaiPool:       big.NewInt(1_200_000_000_000),
			collateralPoolTDaiBalances: map[string]int64{
				types.ModuleAddress.String(): 1_000_000_000_000,
			},
			subaccountAssetYieldIndex: constants.AssetYieldIndex_Zero,
			assetPositions:            testutil.CreateTDaiAssetPosition(big.NewInt(100_000_000_000)), // $100,000
			expectedSuccess:           true,
			expectedSuccessPerUpdate:  []types.UpdateResult{types.Success},
			perpetuals: []perptypes.Perpetual{
				constants.BtcUsd_NoMarginRequirement,
				constants.EthUsd_NoMarginRequirement,
			},
			newFundingIndices: []*big.Int{big.NewInt(-10), big.NewInt(-8)},
			perpetualPositions: []*types.PerpetualPosition{
				{
					PerpetualId: uint32(0),
					Quantums:    dtypes.NewInt(-100_000_000), // -1 BTC
					// indexDelta=-5
					FundingIndex: dtypes.NewInt(-5),
					YieldIndex:   big.NewRat(0, 1).String(),
				},
				{
					PerpetualId: uint32(1),
					Quantums:    dtypes.NewInt(-2_000_000_000), // -2 ETH
					// indexDelta=-2
					FundingIndex: dtypes.NewInt(-6),
					YieldIndex:   big.NewRat(0, 1).String(),
				},
			},
			expectedPerpetualPositions: []*types.PerpetualPosition{
				{
					PerpetualId:  uint32(0),
					Quantums:     dtypes.NewInt(-100_000_000), // -1 BTC
					FundingIndex: dtypes.NewInt(-10),
					YieldIndex:   big.NewRat(0, 1).String(),
				},
				{
					PerpetualId:  uint32(1),
					Quantums:     dtypes.NewInt(-1_000_000_000), // -1 ETH
					FundingIndex: dtypes.NewInt(-8),
					YieldIndex:   big.NewRat(0, 1).String(),
				},
			},
			expectedUpdatedPerpetualPositions: map[types.SubaccountId][]*types.PerpetualPosition{
				defaultSubaccountId: {
					{
						PerpetualId:  uint32(0),
						Quantums:     dtypes.NewInt(-100_000_000), // -1 BTC
						FundingIndex: dtypes.NewInt(-10),
					},
					{
						PerpetualId:  uint32(1),
						Quantums:     dtypes.NewInt(-1_000_000_000), // -1 ETH
						FundingIndex: dtypes.NewInt(-8),
					},
				},
			},
			expectedSubaccoundIdToFundingPayments: map[types.SubaccountId]map[uint32]dtypes.SerializableInt{
				defaultSubaccountId: {
					// indexDelta=-5, settlement=5*-100_000_000/1_000_000=-500
					uint32(0): dtypes.NewInt(500),
					// indexDelta=-2, settlement=2*-2_000_000_000/1_000_000=-4_000
					uint32(1): dtypes.NewInt(4_000),
				},
			},
			expectedAssetPositions: []*types.AssetPosition{
				{
					AssetId: uint32(0),
					// Original Asset Position - Funding Payments
					// = 100_000_000_000 - 4_000 - 500
					// = 99_999_995_500
					Quantums: dtypes.NewInt(224_999_995_500),
				},
			},
			updates: []types.Update{
				{
					PerpetualUpdates: []types.PerpetualUpdate{
						{
							PerpetualId:      uint32(1),
							BigQuantumsDelta: big.NewInt(1_000_000_000), // 1 ETH
						},
					},
				},
			},
			expectedAssetYieldIndex:      big.NewRat(9, 4).String(),
			expectedTDaiYieldPoolBalance: big.NewInt(1_075_000_000_000),
			expectedCollateralPoolTDaiBalances: map[string]int64{
				types.ModuleAddress.String(): 1_125_000_000_000,
			},
			msgSenderEnabled: true,
		},
		"Successfully claims yield from tdai position and perp positions when there is unsettled funding": {
			globalAssetYieldIndex: big.NewRat(5, 4),
			fundsInTDaiPool:       big.NewInt(1_200_000_000_000),
			collateralPoolTDaiBalances: map[string]int64{
				types.ModuleAddress.String(): 1_000_000_000_000,
			},
			subaccountAssetYieldIndex: constants.AssetYieldIndex_Zero,
			assetPositions:            testutil.CreateTDaiAssetPosition(big.NewInt(100_000_000_000)),
			expectedSuccess:           true,
			expectedSuccessPerUpdate:  []types.UpdateResult{types.Success},
			perpetuals: []perptypes.Perpetual{
				{
					Params:       constants.BtcUsd_NoMarginRequirement.Params,
					FundingIndex: constants.BtcUsd_NoMarginRequirement.FundingIndex,
					OpenInterest: constants.BtcUsd_NoMarginRequirement.OpenInterest,
					YieldIndex:   big.NewRat(3, 4).String(),
				},
				{
					Params:       constants.EthUsd_NoMarginRequirement.Params,
					FundingIndex: constants.EthUsd_NoMarginRequirement.FundingIndex,
					OpenInterest: constants.EthUsd_NoMarginRequirement.OpenInterest,
					YieldIndex:   big.NewRat(1, 7).String(),
				},
			},
			newFundingIndices: []*big.Int{big.NewInt(-10), big.NewInt(-8)},
			perpetualPositions: []*types.PerpetualPosition{
				{
					PerpetualId: uint32(0),
					Quantums:    dtypes.NewInt(-100_000_000), // -1 BTC
					// indexDelta=-5
					FundingIndex: dtypes.NewInt(-5),
					YieldIndex:   big.NewRat(0, 1).String(),
				},
				{
					PerpetualId: uint32(1),
					Quantums:    dtypes.NewInt(-2_000_000_000), // -2 ETH
					// indexDelta=-2
					FundingIndex: dtypes.NewInt(-6),
					YieldIndex:   big.NewRat(0, 1).String(),
				},
			},
			expectedPerpetualPositions: []*types.PerpetualPosition{
				{
					PerpetualId:  uint32(0),
					Quantums:     dtypes.NewInt(-100_000_000), // -1 BTC
					FundingIndex: dtypes.NewInt(-10),
					YieldIndex:   big.NewRat(3, 4).String(),
				},
				{
					PerpetualId:  uint32(1),
					Quantums:     dtypes.NewInt(-1_000_000_000), // -1 ETH
					FundingIndex: dtypes.NewInt(-8),
					YieldIndex:   big.NewRat(1, 7).String(),
				},
			},
			expectedUpdatedPerpetualPositions: map[types.SubaccountId][]*types.PerpetualPosition{
				defaultSubaccountId: {
					{
						PerpetualId:  uint32(0),
						Quantums:     dtypes.NewInt(-100_000_000), // -1 BTC
						FundingIndex: dtypes.NewInt(-10),
						YieldIndex:   big.NewRat(3, 4).String(),
					},
					{
						PerpetualId:  uint32(1),
						Quantums:     dtypes.NewInt(-1_000_000_000), // -1 ETH
						FundingIndex: dtypes.NewInt(-8),
						YieldIndex:   big.NewRat(1, 7).String(),
					},
				},
			},
			expectedSubaccoundIdToFundingPayments: map[types.SubaccountId]map[uint32]dtypes.SerializableInt{
				defaultSubaccountId: {
					// indexDelta=-5, settlement=5*-100_000_000/1_000_000=-500
					uint32(0): dtypes.NewInt(500),
					// indexDelta=-2, settlement=2*-2_000_000_000/1_000_000=-4_000
					uint32(1): dtypes.NewInt(4_000),
				},
			},
			expectedAssetPositions: []*types.AssetPosition{
				{
					AssetId: uint32(0),
					// Original Asset Position - Funding Payments
					// = 100_000_000_000 - 4_000 - 500
					// = 99_999_995_500
					Quantums: dtypes.NewInt(124_639_281_214),
				},
			},
			updates: []types.Update{
				{
					PerpetualUpdates: []types.PerpetualUpdate{
						{
							PerpetualId:      uint32(1),
							BigQuantumsDelta: big.NewInt(1_000_000_000), // 1 ETH
						},
					},
				},
			},
			expectedAssetYieldIndex:      big.NewRat(5, 4).String(),
			expectedTDaiYieldPoolBalance: big.NewInt(1_175_360_714_286),
			expectedCollateralPoolTDaiBalances: map[string]int64{
				types.ModuleAddress.String(): 1_024_639_285_714,
			},
			msgSenderEnabled: true,
		},
		"Successfully does not claim yield when asset yield index is already updated": {
			globalAssetYieldIndex: big.NewRat(5, 4),
			fundsInTDaiPool:       big.NewInt(1_200_000_000_000),
			collateralPoolTDaiBalances: map[string]int64{
				types.ModuleAddress.String(): 1_000_000_000_000,
			},
			subaccountAssetYieldIndex: big.NewRat(5, 4).String(),
			assetPositions:            testutil.CreateTDaiAssetPosition(big.NewInt(100_000_000_000)),
			additionalTestSubaccounts: []types.Subaccount{
				{
					Id: &constants.Bob_Num0,
					AssetPositions: testutil.CreateTDaiAssetPosition(big.NewInt(
						900_000_000_000,
					)),
					AssetYieldIndex: big.NewRat(5, 4).String(),
				},
			},
			perpetuals: []perptypes.Perpetual{
				{
					Params:       constants.BtcUsd_NoMarginRequirement.Params,
					FundingIndex: constants.BtcUsd_NoMarginRequirement.FundingIndex,
					OpenInterest: constants.BtcUsd_NoMarginRequirement.OpenInterest,
					YieldIndex:   big.NewRat(4, 5).String(),
				},
			},
			perpetualPositions: []*types.PerpetualPosition{
				{
					PerpetualId:  uint32(0),
					Quantums:     dtypes.NewInt(-100_000_000),
					FundingIndex: dtypes.NewInt(0),
					YieldIndex:   big.NewRat(4, 5).String(),
				},
			},
			expectedSuccess:          true,
			expectedSuccessPerUpdate: []types.UpdateResult{types.Success, types.Success},
			expectedAssetYieldIndex:  big.NewRat(5, 4).String(),
			expectedPerpetualPositions: []*types.PerpetualPosition{
				{
					PerpetualId:  uint32(0),
					Quantums:     dtypes.NewInt(-9_100_000_000),
					FundingIndex: dtypes.NewInt(0),
					YieldIndex:   big.NewRat(4, 5).String(),
				},
			},
			expectedUpdatedPerpetualPositions: map[types.SubaccountId][]*types.PerpetualPosition{
				defaultSubaccountId: {
					{
						PerpetualId:  uint32(0),
						Quantums:     dtypes.NewInt(-9_100_000_000),
						FundingIndex: dtypes.NewInt(0),
						YieldIndex:   big.NewRat(4, 5).String(),
					},
				},
				constants.Bob_Num0: {
					{
						PerpetualId:  uint32(0),
						Quantums:     dtypes.NewInt(9_000_000_000),
						FundingIndex: dtypes.NewInt(0),
						YieldIndex:   big.NewRat(4, 5).String(),
					},
				},
			},
			expectedAssetPositions: []*types.AssetPosition{
				{
					AssetId:  uint32(0),
					Quantums: dtypes.NewInt(4_600_000_000_000), // Yield Collected: 0 tDAI
				},
			},
			expectedUpdatedAssetPositions: map[types.SubaccountId][]*types.AssetPosition{
				defaultSubaccountId: {
					{
						AssetId:  uint32(0),
						Quantums: dtypes.NewInt(4_600_000_000_000),
					},
				},
				constants.Bob_Num0: {
					{
						AssetId:  uint32(0),
						Quantums: dtypes.NewInt(-3_600_000_000_000), // Bob Yield: 0 tDAI
					},
				},
			},
			updates: []types.Update{
				{
					PerpetualUpdates: []types.PerpetualUpdate{
						{
							PerpetualId:      uint32(0),
							BigQuantumsDelta: big.NewInt(9_000_000_000), // 90 BTC
						},
					},
					AssetUpdates: []types.AssetUpdate{
						{
							AssetId:          uint32(0),
							BigQuantumsDelta: big.NewInt(-4_500_000_000_000), // -4,500,000 TDai
						},
					},
					SubaccountId: constants.Bob_Num0,
				},
				{
					PerpetualUpdates: []types.PerpetualUpdate{
						{
							PerpetualId:      uint32(0),
							BigQuantumsDelta: big.NewInt(-9_000_000_000), // 9 BTC
						},
					},
					AssetUpdates: []types.AssetUpdate{
						{
							AssetId:          uint32(0),
							BigQuantumsDelta: big.NewInt(4_500_000_000_000), // 4,500,000 TDai
						},
					},
				},
			},
			expectedTDaiYieldPoolBalance: big.NewInt(1_200_000_000_000),
			expectedCollateralPoolTDaiBalances: map[string]int64{
				types.ModuleAddress.String(): 1_000_000_000_000,
			},
			msgSenderEnabled: true,
		},
		"Successfully does not claim yield when perp position is created": {
			assetPositions:            testutil.CreateTDaiAssetPosition(big.NewInt(100_000_000_000)), // $100,000
			subaccountAssetYieldIndex: big.NewRat(1, 1).String(),
			globalAssetYieldIndex:     big.NewRat(1, 1),
			fundsInTDaiPool:           big.NewInt(200_000_000_000),
			collateralPoolTDaiBalances: map[string]int64{
				types.ModuleAddress.String(): 100_000_000_000,
			},
			perpetuals: []perptypes.Perpetual{
				constants.BtcUsd_NoMarginRequirement,
			},
			expectedSuccess:          true,
			expectedSuccessPerUpdate: []types.UpdateResult{types.Success},
			expectedAssetYieldIndex:  big.NewRat(1, 1).String(),
			expectedPerpetualPositions: []*types.PerpetualPosition{
				{
					PerpetualId:  uint32(0),
					Quantums:     dtypes.NewInt(50_000_000),
					FundingIndex: dtypes.NewInt(0),
					YieldIndex:   big.NewRat(0, 1).String(),
				},
			},
			expectedUpdatedPerpetualPositions: map[types.SubaccountId][]*types.PerpetualPosition{
				defaultSubaccountId: {
					{
						PerpetualId:  uint32(0),
						Quantums:     dtypes.NewInt(50_000_000),
						FundingIndex: dtypes.NewInt(0),
					},
				},
			},
			expectedAssetPositions: []*types.AssetPosition{
				{
					AssetId:  uint32(0),
					Quantums: dtypes.NewInt(75_000_000_000),
				},
			},
			expectedUpdatedAssetPositions: map[types.SubaccountId][]*types.AssetPosition{
				defaultSubaccountId: {
					{
						AssetId:  uint32(0),
						Quantums: dtypes.NewInt(75_000_000_000),
					},
				},
			},
			updates: []types.Update{
				{
					AssetUpdates: testutil.CreateTDaiAssetUpdate(big.NewInt(-25_000_000_000)), // -$25,000
					PerpetualUpdates: []types.PerpetualUpdate{
						{
							PerpetualId:      uint32(0),
							BigQuantumsDelta: big.NewInt(50_000_000), // .5 BTC
						},
					},
				},
			},
			expectedTDaiYieldPoolBalance: big.NewInt(200_000_000_000),
			expectedCollateralPoolTDaiBalances: map[string]int64{
				types.ModuleAddress.String(): 100_000_000_000,
			},
			msgSenderEnabled: true,
		},
		"Successfully does not claim yield when negative positions cancel out positive position yield claims": {
			assetPositions:            testutil.CreateTDaiAssetPosition(big.NewInt(100_000_000_000)), // $100,000
			subaccountAssetYieldIndex: big.NewRat(0, 1).String(),
			globalAssetYieldIndex:     big.NewRat(1, 1),
			fundsInTDaiPool:           big.NewInt(200_000_000_000),
			collateralPoolTDaiBalances: map[string]int64{
				types.ModuleAddress.String(): 100_000_000_000,
			},
			perpetuals: []perptypes.Perpetual{
				{
					Params:       constants.BtcUsd_NoMarginRequirement.Params,
					FundingIndex: constants.BtcUsd_NoMarginRequirement.FundingIndex,
					OpenInterest: constants.BtcUsd_NoMarginRequirement.OpenInterest,
					YieldIndex:   big.NewRat(1000, 1).String(),
				},
			},
			expectedSuccess:          true,
			expectedSuccessPerUpdate: []types.UpdateResult{types.Success},
			expectedAssetYieldIndex:  big.NewRat(1, 1).String(),
			perpetualPositions: []*types.PerpetualPosition{
				{
					PerpetualId:  uint32(0),
					Quantums:     dtypes.NewInt(-100_000_000),
					FundingIndex: dtypes.NewInt(0),
					YieldIndex:   big.NewRat(0, 1).String(),
				},
			},
			expectedPerpetualPositions: []*types.PerpetualPosition{
				{
					PerpetualId:  uint32(0),
					Quantums:     dtypes.NewInt(-50_000_000),
					FundingIndex: dtypes.NewInt(0),
					YieldIndex:   big.NewRat(1000, 1).String(),
				},
			},
			expectedUpdatedPerpetualPositions: map[types.SubaccountId][]*types.PerpetualPosition{
				defaultSubaccountId: {
					{
						PerpetualId:  uint32(0),
						Quantums:     dtypes.NewInt(-50_000_000),
						FundingIndex: dtypes.NewInt(0),
						YieldIndex:   big.NewRat(1000, 1).String(),
					},
				},
			},
			expectedAssetPositions: []*types.AssetPosition{
				{
					AssetId:  uint32(0),
					Quantums: dtypes.NewInt(75_000_000_000),
				},
			},
			expectedUpdatedAssetPositions: map[types.SubaccountId][]*types.AssetPosition{
				defaultSubaccountId: {
					{
						AssetId:  uint32(0),
						Quantums: dtypes.NewInt(75_000_000_000),
					},
				},
			},
			updates: []types.Update{
				{
					AssetUpdates: testutil.CreateTDaiAssetUpdate(big.NewInt(-25_000_000_000)), // -$25,000
					PerpetualUpdates: []types.PerpetualUpdate{
						{
							PerpetualId:      uint32(0),
							BigQuantumsDelta: big.NewInt(50_000_000), // .5 BTC
						},
					},
				},
			},
			expectedTDaiYieldPoolBalance: big.NewInt(200_000_000_000),
			expectedCollateralPoolTDaiBalances: map[string]int64{
				types.ModuleAddress.String(): 100_000_000_000,
			},
			msgSenderEnabled: true,
		},
		"Fails yield claim: Negative general asset yield index": {
			assetPositions:            testutil.CreateTDaiAssetPosition(big.NewInt(100_000_000_000)), // $100,000
			subaccountAssetYieldIndex: constants.AssetYieldIndex_Zero,
			globalAssetYieldIndex:     big.NewRat(-1, 1),
			fundsInTDaiPool:           big.NewInt(200_000_000_000),
			collateralPoolTDaiBalances: map[string]int64{
				types.ModuleAddress.String(): 100_000_000_000,
			},
			perpetuals: []perptypes.Perpetual{
				constants.BtcUsd_NoMarginRequirement,
			},
			perpetualPositions: []*types.PerpetualPosition{
				{
					PerpetualId:  uint32(0),
					Quantums:     dtypes.NewInt(100_000_000),
					FundingIndex: dtypes.NewInt(0),
					YieldIndex:   big.NewRat(0, 1).String(),
				},
			},
			expectedSuccess:         false,
			expectedErr:             types.ErrGlobalYieldIndexNegative,
			expectedAssetYieldIndex: big.NewRat(-1, 1).String(),
			expectedPerpetualPositions: []*types.PerpetualPosition{
				{
					PerpetualId:  uint32(0),
					Quantums:     dtypes.NewInt(100_000_000),
					FundingIndex: dtypes.NewInt(0),
					YieldIndex:   big.NewRat(0, 1).String(),
				},
			},
			expectedUpdatedPerpetualPositions: map[types.SubaccountId][]*types.PerpetualPosition{
				defaultSubaccountId: {
					{
						PerpetualId:  uint32(0),
						Quantums:     dtypes.NewInt(100_000_000),
						FundingIndex: dtypes.NewInt(0),
					},
				},
			},
			expectedAssetPositions: []*types.AssetPosition{
				{
					AssetId:  uint32(0),
					Quantums: dtypes.NewInt(100_000_000_000),
				},
			},
			expectedUpdatedAssetPositions: map[types.SubaccountId][]*types.AssetPosition{
				defaultSubaccountId: {
					{
						AssetId:  uint32(0),
						Quantums: dtypes.NewInt(100_000_000_000),
					},
				},
			},
			updates: []types.Update{
				{
					AssetUpdates: testutil.CreateTDaiAssetUpdate(big.NewInt(-25_000_000_000)), // -$25,000
					PerpetualUpdates: []types.PerpetualUpdate{
						{
							PerpetualId:      uint32(0),
							BigQuantumsDelta: big.NewInt(50_000_000), // .5 BTC
						},
					},
				},
			},
			expectedTDaiYieldPoolBalance: big.NewInt(200_000_000_000),
			expectedCollateralPoolTDaiBalances: map[string]int64{
				types.ModuleAddress.String(): 100_000_000_000,
			},
			msgSenderEnabled: true,
		},
		"Fails yield claim: Asset yield index in account higher than in general ": {
			assetPositions:            testutil.CreateTDaiAssetPosition(big.NewInt(100_000_000_000)), // $100,000
			subaccountAssetYieldIndex: big.NewRat(1, 1).String(),
			globalAssetYieldIndex:     big.NewRat(1, 2),
			fundsInTDaiPool:           big.NewInt(200_000_000_000),
			collateralPoolTDaiBalances: map[string]int64{
				types.ModuleAddress.String(): 100_000_000_000,
			},
			perpetuals: []perptypes.Perpetual{
				constants.BtcUsd_NoMarginRequirement,
			},
			perpetualPositions: []*types.PerpetualPosition{
				{
					PerpetualId:  uint32(0),
					Quantums:     dtypes.NewInt(100_000_000),
					FundingIndex: dtypes.NewInt(0),
					YieldIndex:   big.NewRat(0, 1).String(),
				},
			},
			expectedSuccess:         false,
			expectedErr:             types.ErrGeneralYieldIndexSmallerThanYieldIndexInSubaccount,
			expectedAssetYieldIndex: big.NewRat(1, 2).String(),
			expectedPerpetualPositions: []*types.PerpetualPosition{
				{
					PerpetualId:  uint32(0),
					Quantums:     dtypes.NewInt(100_000_000),
					FundingIndex: dtypes.NewInt(0),
					YieldIndex:   big.NewRat(0, 1).String(),
				},
			},
			expectedUpdatedPerpetualPositions: map[types.SubaccountId][]*types.PerpetualPosition{
				defaultSubaccountId: {
					{
						PerpetualId:  uint32(0),
						Quantums:     dtypes.NewInt(100_000_000), // 1.5 BTC
						FundingIndex: dtypes.NewInt(0),
					},
				},
			},
			expectedAssetPositions: []*types.AssetPosition{
				{
					AssetId:  uint32(0),
					Quantums: dtypes.NewInt(100_000_000_000),
				},
			},
			expectedUpdatedAssetPositions: map[types.SubaccountId][]*types.AssetPosition{
				defaultSubaccountId: {
					{
						AssetId:  uint32(0),
						Quantums: dtypes.NewInt(100_000_000_000),
					},
				},
			},
			updates: []types.Update{
				{
					AssetUpdates: testutil.CreateTDaiAssetUpdate(big.NewInt(-25_000_000_000)), // -$25,000
					PerpetualUpdates: []types.PerpetualUpdate{
						{
							PerpetualId:      uint32(0),
							BigQuantumsDelta: big.NewInt(50_000_000), // .5 BTC
						},
					},
				},
			},
			expectedTDaiYieldPoolBalance: big.NewInt(200_000_000_000),
			expectedCollateralPoolTDaiBalances: map[string]int64{
				types.ModuleAddress.String(): 100_000_000_000,
			},
			msgSenderEnabled: true,
		},
		"Fails yield claim: Negative general perp yield index": {
			assetPositions:            testutil.CreateTDaiAssetPosition(big.NewInt(100_000_000_000)), // $100,000
			subaccountAssetYieldIndex: constants.AssetYieldIndex_Zero,
			globalAssetYieldIndex:     big.NewRat(0, 1),
			fundsInTDaiPool:           big.NewInt(200_000_000_000),
			collateralPoolTDaiBalances: map[string]int64{
				types.ModuleAddress.String(): 100_000_000_000,
			},
			perpetuals: []perptypes.Perpetual{
				{
					Params:       constants.BtcUsd_NoMarginRequirement.Params,
					FundingIndex: constants.BtcUsd_NoMarginRequirement.FundingIndex,
					OpenInterest: constants.BtcUsd_NoMarginRequirement.OpenInterest,
					YieldIndex:   big.NewRat(-1, 1).String(),
				},
			},
			perpetualPositions: []*types.PerpetualPosition{
				{
					PerpetualId:  uint32(0),
					Quantums:     dtypes.NewInt(100_000_000),
					FundingIndex: dtypes.NewInt(0),
					YieldIndex:   big.NewRat(0, 1).String(),
				},
			},
			expectedSuccess:         false,
			expectedErr:             types.ErrGlobalYieldIndexNegative,
			expectedAssetYieldIndex: big.NewRat(-1, 1).String(),
			expectedPerpetualPositions: []*types.PerpetualPosition{
				{
					PerpetualId:  uint32(0),
					Quantums:     dtypes.NewInt(100_000_000),
					FundingIndex: dtypes.NewInt(0),
					YieldIndex:   big.NewRat(0, 1).String(),
				},
			},
			expectedUpdatedPerpetualPositions: map[types.SubaccountId][]*types.PerpetualPosition{
				defaultSubaccountId: {
					{
						PerpetualId:  uint32(0),
						Quantums:     dtypes.NewInt(100_000_000),
						FundingIndex: dtypes.NewInt(0),
					},
				},
			},
			expectedAssetPositions: []*types.AssetPosition{
				{
					AssetId:  uint32(0),
					Quantums: dtypes.NewInt(100_000_000_000),
				},
			},
			expectedUpdatedAssetPositions: map[types.SubaccountId][]*types.AssetPosition{
				defaultSubaccountId: {
					{
						AssetId:  uint32(0),
						Quantums: dtypes.NewInt(100_000_000_000),
					},
				},
			},
			updates: []types.Update{
				{
					AssetUpdates: testutil.CreateTDaiAssetUpdate(big.NewInt(-25_000_000_000)), // -$25,000
					PerpetualUpdates: []types.PerpetualUpdate{
						{
							PerpetualId:      uint32(0),
							BigQuantumsDelta: big.NewInt(50_000_000), // .5 BTC
						},
					},
				},
			},
			expectedTDaiYieldPoolBalance: big.NewInt(200_000_000_000),
			expectedCollateralPoolTDaiBalances: map[string]int64{
				types.ModuleAddress.String(): 100_000_000_000,
			},
			msgSenderEnabled: true,
		},
		"Fails yield claim: Perp yield index in subaccount higher than in general": {
			assetPositions:            testutil.CreateTDaiAssetPosition(big.NewInt(100_000_000_000)), // $100,000
			subaccountAssetYieldIndex: constants.AssetYieldIndex_Zero,
			globalAssetYieldIndex:     big.NewRat(0, 1),
			fundsInTDaiPool:           big.NewInt(200_000_000_000),
			collateralPoolTDaiBalances: map[string]int64{
				types.ModuleAddress.String(): 100_000_000_000,
			},
			perpetuals: []perptypes.Perpetual{
				{
					Params:       constants.BtcUsd_NoMarginRequirement.Params,
					FundingIndex: constants.BtcUsd_NoMarginRequirement.FundingIndex,
					OpenInterest: constants.BtcUsd_NoMarginRequirement.OpenInterest,
					YieldIndex:   big.NewRat(1, 2).String(),
				},
			},
			perpetualPositions: []*types.PerpetualPosition{
				{
					PerpetualId:  uint32(0),
					Quantums:     dtypes.NewInt(100_000_000),
					FundingIndex: dtypes.NewInt(0),
					YieldIndex:   big.NewRat(1, 1).String(),
				},
			},
			expectedSuccess:         false,
			expectedErr:             types.ErrGeneralYieldIndexSmallerThanYieldIndexInSubaccount,
			expectedAssetYieldIndex: big.NewRat(0, 1).String(),
			expectedPerpetualPositions: []*types.PerpetualPosition{
				{
					PerpetualId:  uint32(0),
					Quantums:     dtypes.NewInt(100_000_000),
					FundingIndex: dtypes.NewInt(0),
					YieldIndex:   big.NewRat(1, 1).String(),
				},
			},
			expectedUpdatedPerpetualPositions: map[types.SubaccountId][]*types.PerpetualPosition{
				defaultSubaccountId: {
					{
						PerpetualId:  uint32(0),
						Quantums:     dtypes.NewInt(100_000_000),
						FundingIndex: dtypes.NewInt(0),
					},
				},
			},
			expectedAssetPositions: []*types.AssetPosition{
				{
					AssetId:  uint32(0),
					Quantums: dtypes.NewInt(100_000_000_000),
				},
			},
			expectedUpdatedAssetPositions: map[types.SubaccountId][]*types.AssetPosition{
				defaultSubaccountId: {
					{
						AssetId:  uint32(0),
						Quantums: dtypes.NewInt(100_000_000_000),
					},
				},
			},
			updates: []types.Update{
				{
					AssetUpdates: testutil.CreateTDaiAssetUpdate(big.NewInt(-25_000_000_000)), // -$25,000
					PerpetualUpdates: []types.PerpetualUpdate{
						{
							PerpetualId:      uint32(0),
							BigQuantumsDelta: big.NewInt(50_000_000), // .5 BTC
						},
					},
				},
			},
			expectedTDaiYieldPoolBalance: big.NewInt(200_000_000_000),
			expectedCollateralPoolTDaiBalances: map[string]int64{
				types.ModuleAddress.String(): 100_000_000_000,
			},
			msgSenderEnabled: true,
		},
		"Fails yield claim: Perp yield index in subaccount badly initialized": {
			assetPositions:            testutil.CreateTDaiAssetPosition(big.NewInt(100_000_000_000)), // $100,000
			subaccountAssetYieldIndex: constants.AssetYieldIndex_Zero,
			globalAssetYieldIndex:     big.NewRat(0, 1),
			fundsInTDaiPool:           big.NewInt(200_000_000_000),
			collateralPoolTDaiBalances: map[string]int64{
				types.ModuleAddress.String(): 100_000_000_000,
			},
			perpetuals: []perptypes.Perpetual{
				{
					Params:       constants.BtcUsd_NoMarginRequirement.Params,
					FundingIndex: constants.BtcUsd_NoMarginRequirement.FundingIndex,
					OpenInterest: constants.BtcUsd_NoMarginRequirement.OpenInterest,
					YieldIndex:   big.NewRat(1, 2).String(),
				},
			},
			perpetualPositions: []*types.PerpetualPosition{
				{
					PerpetualId:  uint32(0),
					Quantums:     dtypes.NewInt(100_000_000),
					FundingIndex: dtypes.NewInt(0),
					YieldIndex:   "",
				},
			},
			expectedSuccess:         false,
			expectedErr:             types.ErrYieldIndexUninitialized,
			expectedAssetYieldIndex: big.NewRat(0, 2).String(),
			expectedPerpetualPositions: []*types.PerpetualPosition{
				{
					PerpetualId:  uint32(0),
					Quantums:     dtypes.NewInt(100_000_000),
					FundingIndex: dtypes.NewInt(0),
					YieldIndex:   "",
				},
			},
			expectedUpdatedPerpetualPositions: map[types.SubaccountId][]*types.PerpetualPosition{
				defaultSubaccountId: {
					{
						PerpetualId:  uint32(0),
						Quantums:     dtypes.NewInt(100_000_000),
						FundingIndex: dtypes.NewInt(0),
					},
				},
			},
			expectedAssetPositions: []*types.AssetPosition{
				{
					AssetId:  uint32(0),
					Quantums: dtypes.NewInt(100_000_000_000),
				},
			},
			expectedUpdatedAssetPositions: map[types.SubaccountId][]*types.AssetPosition{
				defaultSubaccountId: {
					{
						AssetId:  uint32(0),
						Quantums: dtypes.NewInt(100_000_000_000),
					},
				},
			},
			updates: []types.Update{
				{
					AssetUpdates: testutil.CreateTDaiAssetUpdate(big.NewInt(-25_000_000_000)), // -$25,000
					PerpetualUpdates: []types.PerpetualUpdate{
						{
							PerpetualId:      uint32(0),
							BigQuantumsDelta: big.NewInt(50_000_000), // .5 BTC
						},
					},
				},
			},
			expectedTDaiYieldPoolBalance: big.NewInt(200_000_000_000),
			expectedCollateralPoolTDaiBalances: map[string]int64{
				types.ModuleAddress.String(): 100_000_000_000,
			},
			msgSenderEnabled: true,
		},
		"Successful yield claim: not enough yield in tdai pool so we take what's available": {
			assetPositions:            testutil.CreateTDaiAssetPosition(big.NewInt(100_000_000_000)), // $100,000
			subaccountAssetYieldIndex: constants.AssetYieldIndex_Zero,
			globalAssetYieldIndex:     big.NewRat(0, 1),
			fundsInTDaiPool:           big.NewInt(1),
			collateralPoolTDaiBalances: map[string]int64{
				types.ModuleAddress.String(): 100_000_000_000,
			},
			perpetuals: []perptypes.Perpetual{
				{
					Params:       constants.BtcUsd_NoMarginRequirement.Params,
					FundingIndex: constants.BtcUsd_NoMarginRequirement.FundingIndex,
					OpenInterest: constants.BtcUsd_NoMarginRequirement.OpenInterest,
					YieldIndex:   big.NewRat(1, 2).String(),
				},
			},
			perpetualPositions: []*types.PerpetualPosition{
				{
					PerpetualId:  uint32(0),
					Quantums:     dtypes.NewInt(100_000_000),
					FundingIndex: dtypes.NewInt(0),
					YieldIndex:   big.NewRat(0, 1).String(),
				},
			},
			expectedSuccess:          true,
			expectedSuccessPerUpdate: []types.UpdateResult{types.Success},
			expectedAssetYieldIndex:  big.NewRat(0, 1).String(),
			expectedPerpetualPositions: []*types.PerpetualPosition{
				{
					PerpetualId:  uint32(0),
					Quantums:     dtypes.NewInt(150_000_000),
					FundingIndex: dtypes.NewInt(0),
					YieldIndex:   big.NewRat(1, 2).String(),
				},
			},
			expectedUpdatedPerpetualPositions: map[types.SubaccountId][]*types.PerpetualPosition{
				defaultSubaccountId: {
					{
						PerpetualId:  uint32(0),
						Quantums:     dtypes.NewInt(150_000_000),
						FundingIndex: dtypes.NewInt(0),
					},
				},
			},
			expectedAssetPositions: []*types.AssetPosition{
				{
					AssetId:  uint32(0),
					Quantums: dtypes.NewInt(75_000_000_001),
				},
			},
			expectedUpdatedAssetPositions: map[types.SubaccountId][]*types.AssetPosition{
				defaultSubaccountId: {
					{
						AssetId:  uint32(0),
						Quantums: dtypes.NewInt(75_000_000_001),
					},
				},
			},
			updates: []types.Update{
				{
					AssetUpdates: testutil.CreateTDaiAssetUpdate(big.NewInt(-25_000_000_000)), // -$25,000
					PerpetualUpdates: []types.PerpetualUpdate{
						{
							PerpetualId:      uint32(0),
							BigQuantumsDelta: big.NewInt(50_000_000), // .5 BTC
						},
					},
				},
			},
			expectedTDaiYieldPoolBalance: big.NewInt(0),
			expectedCollateralPoolTDaiBalances: map[string]int64{
				types.ModuleAddress.String(): 100_000_000_001,
			},
			msgSenderEnabled: true,
		},
		"Successfully claims 0 yield when subaccount's yield is negative": {
			assetPositions:            testutil.CreateTDaiAssetPosition(big.NewInt(100_000_000_000)), // $100,000
			subaccountAssetYieldIndex: constants.AssetYieldIndex_Zero,
			globalAssetYieldIndex:     big.NewRat(1, 1),
			fundsInTDaiPool:           big.NewInt(200_000_000_000),
			collateralPoolTDaiBalances: map[string]int64{
				types.ModuleAddress.String(): 100_000_000_000,
			},
			perpetuals: []perptypes.Perpetual{
				{
					Params:       constants.BtcUsd_NoMarginRequirement.Params,
					FundingIndex: constants.BtcUsd_NoMarginRequirement.FundingIndex,
					OpenInterest: constants.BtcUsd_NoMarginRequirement.OpenInterest,
					YieldIndex:   big.NewRat(10_000, 1).String(),
				},
			},
			perpetualPositions: []*types.PerpetualPosition{
				{
					PerpetualId:  uint32(0),
					Quantums:     dtypes.NewInt(-100_000_000),
					FundingIndex: dtypes.NewInt(0),
					YieldIndex:   big.NewRat(0, 1).String(),
				},
			},
			expectedSuccess:          true,
			expectedSuccessPerUpdate: []types.UpdateResult{types.Success},
			expectedAssetYieldIndex:  big.NewRat(1, 1).String(),
			expectedPerpetualPositions: []*types.PerpetualPosition{
				{
					PerpetualId:  uint32(0),
					Quantums:     dtypes.NewInt(-50_000_000),
					FundingIndex: dtypes.NewInt(0),
					YieldIndex:   big.NewRat(10_000, 1).String(),
				},
			},
			expectedUpdatedPerpetualPositions: map[types.SubaccountId][]*types.PerpetualPosition{
				defaultSubaccountId: {
					{
						PerpetualId:  uint32(0),
						Quantums:     dtypes.NewInt(-50_000_000),
						FundingIndex: dtypes.NewInt(0),
						YieldIndex:   big.NewRat(10_000, 1).String(),
					},
				},
			},
			expectedAssetPositions: []*types.AssetPosition{
				{
					AssetId:  uint32(0),
					Quantums: dtypes.NewInt(75_000_000_000),
				},
			},
			expectedUpdatedAssetPositions: map[types.SubaccountId][]*types.AssetPosition{
				defaultSubaccountId: {
					{
						AssetId:  uint32(0),
						Quantums: dtypes.NewInt(75_000_000_000),
					},
				},
			},
			updates: []types.Update{
				{
					AssetUpdates: testutil.CreateTDaiAssetUpdate(big.NewInt(-25_000_000_000)), // -$25,000
					PerpetualUpdates: []types.PerpetualUpdate{
						{
							PerpetualId:      uint32(0),
							BigQuantumsDelta: big.NewInt(50_000_000), // .5 BTC
						},
					},
				},
			},
			expectedTDaiYieldPoolBalance: big.NewInt(200_000_000_000),
			expectedCollateralPoolTDaiBalances: map[string]int64{
				types.ModuleAddress.String(): 100_000_000_000,
			},
			msgSenderEnabled: true,
		},
	}
	for name, tc := range tests {
		t.Run(name, func(t *testing.T) {
			ctx, keeper, pricesKeeper, perpetualsKeeper, accountKeeper, bankKeeper, assetsKeeper, rateLimitKeeper, _, _ := testutil.SubaccountsKeepers(
				t,
				tc.msgSenderEnabled,
			)
			ctx = ctx.WithTxBytes(constants.TestTxBytes)
			testutil.CreateTestMarkets(t, ctx, pricesKeeper)
			testutil.CreateTestLiquidityTiers(t, ctx, perpetualsKeeper)

			// Set up initial sdai price
			rateString := sdaiservertypes.TestSDAIEventRequests[0].ConversionRate
			rate, conversionErr := ratelimitkeeper.ConvertStringToBigInt(rateString)
			require.NoError(t, conversionErr)

			rateLimitKeeper.SetSDAIPrice(ctx, rate)
			globalAssetYieldIndex := big.NewRat(0, 1)
			if tc.globalAssetYieldIndex != nil {
				globalAssetYieldIndex = tc.globalAssetYieldIndex
			}
			rateLimitKeeper.SetAssetYieldIndex(ctx, globalAssetYieldIndex)

			for _, m := range tc.marketParamPrices {
				_, err := pricesKeeper.CreateMarket(
					ctx,
					m.Param,
					m.Price,
				)
				require.NoError(t, err)
			}

			// Always creates TDai asset first
			require.NoError(t, testutil.CreateTDaiAsset(ctx, assetsKeeper))
			for _, a := range tc.assets {
				_, err := assetsKeeper.CreateAsset(
					ctx,
					a.Id,
					a.Symbol,
					a.Denom,
					a.DenomExponent,
					a.HasMarket,
					a.MarketId,
					a.AtomicResolution,
					a.AssetYieldIndex,
				)
				require.NoError(t, err)
			}

			for i, p := range tc.perpetuals {
				err := perpetualsKeeper.ValidateAndSetPerpetual(
					ctx,
					p,
				)
				require.NoError(t, err)

				// Update FundingIndex for testing settlements.
				if i < len(tc.newFundingIndices) {
					err := perpetualsKeeper.ModifyFundingIndex(
						ctx,
						p.Params.Id,
						tc.newFundingIndices[i],
					)
					require.NoError(t, err)
				}
			}

			for collateralPoolAddr, TDaiBal := range tc.collateralPoolTDaiBalances {
				err := bank_testutil.FundAccount(
					ctx,
					sdk.MustAccAddressFromBech32(collateralPoolAddr),
					sdk.Coins{
						sdk.NewCoin(asstypes.AssetTDai.Denom, sdkmath.NewInt(TDaiBal)),
					},
					*bankKeeper,
				)
				require.NoError(t, err)
			}

			if tc.fundsInTDaiPool != nil {
				err := bank_testutil.FundModuleAccount(
					ctx,
					ratelimittypes.TDaiPoolAccount,
					sdk.Coins{
						sdk.NewCoin(asstypes.AssetTDai.Denom, sdkmath.NewIntFromBigInt(tc.fundsInTDaiPool)),
					},
					*bankKeeper,
				)
				require.NoError(t, err)
			}

			subaccount := createNSubaccount(keeper, ctx, 1, big.NewInt(1_000))[0]
			subaccount.PerpetualPositions = tc.perpetualPositions
			subaccount.AssetPositions = tc.assetPositions
			subaccountYieldIndex := constants.AssetYieldIndex_Zero
			if tc.subaccountAssetYieldIndex != "" {
				subaccountYieldIndex = tc.subaccountAssetYieldIndex
			}
			subaccount.AssetYieldIndex = subaccountYieldIndex
			keeper.SetSubaccount(ctx, subaccount)
			subaccountId := *subaccount.Id

			for _, sa := range tc.additionalTestSubaccounts {
				keeper.SetSubaccount(ctx, sa)
			}

			for i, u := range tc.updates {
				if u.SubaccountId == (types.SubaccountId{}) {
					u.SubaccountId = subaccountId
				}
				tc.updates[i] = u
			}

			updateType := types.CollatCheck
			if tc.updateType != types.UpdateTypeUnspecified {
				updateType = tc.updateType
			}
			success, successPerUpdate, err := keeper.UpdateSubaccounts(ctx, tc.updates, updateType)
			if tc.expectedErr != nil {
				require.ErrorIs(t, err, tc.expectedErr)
			} else {
				require.NoError(t, err)
				require.Equal(t, tc.expectedSuccessPerUpdate, successPerUpdate)
				require.Equal(t, tc.expectedSuccess, success)
			}
			newSubaccount := keeper.GetSubaccount(ctx, subaccountId)
			require.Equal(t, len(newSubaccount.PerpetualPositions), len(tc.expectedPerpetualPositions))
			for i, ep := range tc.expectedPerpetualPositions {
				require.Equal(t, *ep, *newSubaccount.PerpetualPositions[i])
			}
			require.Equal(t, len(newSubaccount.AssetPositions), len(tc.expectedAssetPositions))
			for i, ep := range tc.expectedAssetPositions {
				require.Equal(t, *ep, *newSubaccount.AssetPositions[i])
			}
			if tc.expectedErr == nil {
				require.Equal(t, 0, globalAssetYieldIndex.Cmp(ratelimitkeeper.ConvertStringToBigRatWithPanicOnErr(newSubaccount.AssetYieldIndex)),
					"Expected AssetYieldIndex %v. Got %v.", globalAssetYieldIndex, newSubaccount.AssetYieldIndex,
				)
			}

			if tc.msgSenderEnabled {
				assertSubaccountUpdateEventsInIndexerBlock(
					t,
					keeper,
					ctx,
					tc.expectedErr,
					tc.expectedSuccess,
					tc.updates,
					tc.expectedSuccessPerUpdate,
					tc.expectedUpdatedPerpetualPositions,
					tc.expectedSubaccoundIdToFundingPayments,
					tc.expectedUpdatedAssetPositions,
					tc.expectedAssetYieldIndex,
				)
			} else {
				assertSubaccountUpdateEventsNotInIndexerBlock(
					t,
					keeper,
					ctx,
				)
			}

			for collateralPoolAddr, expectedTDaiBal := range tc.expectedCollateralPoolTDaiBalances {
				TDaiBal := bankKeeper.GetBalance(
					ctx,
					sdk.MustAccAddressFromBech32(collateralPoolAddr),
					asstypes.AssetTDai.Denom,
				)
				require.Equal(t,
					sdk.NewCoin(asstypes.AssetTDai.Denom, sdkmath.NewInt(expectedTDaiBal)),
					TDaiBal,
				)
			}

			if tc.expectedTDaiYieldPoolBalance != nil {
				TDaiBal := bankKeeper.GetBalance(
					ctx,
					accountKeeper.GetModuleAddress(ratelimittypes.TDaiPoolAccount),
					asstypes.AssetTDai.Denom,
				)
				require.Equal(t,
					sdk.NewCoin(asstypes.AssetTDai.Denom, sdkmath.NewIntFromBigInt(tc.expectedTDaiYieldPoolBalance)),
					TDaiBal,
				)

			}

			for _, perp := range tc.perpetuals {
				gotPerp, err := perpetualsKeeper.GetPerpetual(ctx, perp.GetId())
				require.NoError(t, err)

				if expectedOI, exists := tc.expectedOpenInterest[perp.GetId()]; exists {
					require.Equal(t, expectedOI, gotPerp.OpenInterest.BigInt())
				} else {
					// If no specified expected OI, then check OI is unchanged.
					require.Zero(t, perp.OpenInterest.BigInt().Cmp(
						gotPerp.OpenInterest.BigInt(),
					))
				}
			}
		})
	}
}

func TestUpdateSubaccounts_WithdrawalsBlocked(t *testing.T) {
	// default subaccount id, the first subaccount id generated when calling createNSubaccount
	firstSubaccountId := types.SubaccountId{
		Owner:  "0",
		Number: 0,
	}
	secondSubaccountId := types.SubaccountId{
		Owner:  "1",
		Number: 1,
	}

	tests := map[string]struct {
		// state
		perpetuals        []perptypes.Perpetual
		newFundingIndices []*big.Int // 1:1 mapped to perpetuals list
		assets            []*asstypes.Asset
		marketParamPrices []pricestypes.MarketParamPrice

		// subaccount state
		perpetualPositions map[types.SubaccountId][]*types.PerpetualPosition
		assetPositions     map[types.SubaccountId][]*types.AssetPosition

		// updates
		updates []types.Update

		// expectations
		expectedQuoteBalance       *big.Int
		expectedPerpetualPositions map[types.SubaccountId][]*types.PerpetualPosition
		expectedAssetPositions     map[types.SubaccountId][]*types.AssetPosition
		expectedSuccess            bool
		expectedSuccessPerUpdate   []types.UpdateResult
		expectedErr                error

		// Only contains the updated perpetual positions, to assert against the events included.
		expectedUpdatedPerpetualPositions     map[types.SubaccountId][]*types.PerpetualPosition
		expectedSubaccoundIdToFundingPayments map[types.SubaccountId]map[uint32]dtypes.SerializableInt
		expectedUpdatedAssetPositions         map[types.SubaccountId][]*types.AssetPosition
		expectedAssetYieldIndex               string
		msgSenderEnabled                      bool

		// Negative TNC subaccount state
		currentBlock                     uint32
		negativeTncSubaccountSeenAtBlock map[uint32]uint32

		// Update type
		updateType types.UpdateType
	}{
		"deposits are not blocked if negative TNC subaccount was seen at current block": {
			expectedQuoteBalance:     big.NewInt(100),
			expectedSuccess:          true,
			expectedSuccessPerUpdate: []types.UpdateResult{types.Success},
			perpetuals: []perptypes.Perpetual{
				constants.BtcUsd_SmallMarginRequirement,
			},
			updates: []types.Update{
				{
					AssetUpdates: testutil.CreateTDaiAssetUpdate(big.NewInt(100)),
				},
			},
			expectedAssetPositions: map[types.SubaccountId][]*types.AssetPosition{
				firstSubaccountId: {
					{
						AssetId:  uint32(0),
						Quantums: dtypes.NewInt(100), // 100 TDai
					},
				},
			},
			expectedUpdatedAssetPositions: map[types.SubaccountId][]*types.AssetPosition{
				firstSubaccountId: {
					{
						AssetId:  uint32(0),
						Quantums: dtypes.NewInt(100), // 100 TDai
					},
				},
			},
			expectedAssetYieldIndex: constants.AssetYieldIndex_Zero,
			msgSenderEnabled:        true,

			currentBlock: 100,
			negativeTncSubaccountSeenAtBlock: map[uint32]uint32{
				constants.BtcUsd_NoMarginRequirement.Params.Id: 100,
			},

			updateType: types.Deposit,
		},
		`deposits are not blocked if current block is within
			WITHDRAWAL_AND_TRANSFERS_BLOCKED_AFTER_NEGATIVE_TNC_SUBACCOUNT_SEEN_BLOCKS`: {
			expectedQuoteBalance:     big.NewInt(100),
			expectedSuccess:          true,
			expectedSuccessPerUpdate: []types.UpdateResult{types.Success},
			perpetuals: []perptypes.Perpetual{
				constants.BtcUsd_SmallMarginRequirement,
			},
			updates: []types.Update{
				{
					AssetUpdates: testutil.CreateTDaiAssetUpdate(big.NewInt(100)),
				},
			},
			expectedAssetPositions: map[types.SubaccountId][]*types.AssetPosition{
				firstSubaccountId: {
					{
						AssetId:  uint32(0),
						Quantums: dtypes.NewInt(100), // 100 TDai
					},
				},
			},
			expectedUpdatedAssetPositions: map[types.SubaccountId][]*types.AssetPosition{
				firstSubaccountId: {
					{
						AssetId:  uint32(0),
						Quantums: dtypes.NewInt(100), // 100 TDai
					},
				},
			},
			expectedAssetYieldIndex: constants.AssetYieldIndex_Zero,
			msgSenderEnabled:        true,

			currentBlock: 100,
			negativeTncSubaccountSeenAtBlock: map[uint32]uint32{
				constants.BtcUsd_NoMarginRequirement.Params.Id: 100 -
					types.WITHDRAWAL_AND_TRANSFERS_BLOCKED_AFTER_NEGATIVE_TNC_SUBACCOUNT_SEEN_BLOCKS + 1,
			},

			updateType: types.Deposit,
		},
		"deposits are not blocked if negative TNC subaccount was never seen": {
			expectedQuoteBalance:     big.NewInt(100),
			expectedSuccess:          true,
			expectedSuccessPerUpdate: []types.UpdateResult{types.Success},
			perpetuals: []perptypes.Perpetual{
				constants.BtcUsd_SmallMarginRequirement,
			},
			updates: []types.Update{
				{
					AssetUpdates: testutil.CreateTDaiAssetUpdate(big.NewInt(100)),
				},
			},
			expectedAssetPositions: map[types.SubaccountId][]*types.AssetPosition{
				firstSubaccountId: {
					{
						AssetId:  uint32(0),
						Quantums: dtypes.NewInt(100), // 100 TDai
					},
				},
			},
			expectedUpdatedAssetPositions: map[types.SubaccountId][]*types.AssetPosition{
				firstSubaccountId: {
					{
						AssetId:  uint32(0),
						Quantums: dtypes.NewInt(100), // 100 TDai
					},
				},
			},
			expectedAssetYieldIndex: constants.AssetYieldIndex_Zero,
			msgSenderEnabled:        true,

			currentBlock: 100,
			negativeTncSubaccountSeenAtBlock: map[uint32]uint32{
				constants.BtcUsd_NoMarginRequirement.Params.Id: 0,
			},

			updateType: types.Deposit,
		},
		"withdrawals are blocked if negative TNC subaccount was seen at current block": {
			expectedQuoteBalance:     big.NewInt(-100),
			expectedSuccess:          false,
			expectedSuccessPerUpdate: []types.UpdateResult{types.WithdrawalsAndTransfersBlocked},
			perpetuals: []perptypes.Perpetual{
				constants.BtcUsd_SmallMarginRequirement,
			},
			perpetualPositions: map[types.SubaccountId][]*types.PerpetualPosition{
				firstSubaccountId: {&constants.PerpetualPosition_OneBTCLong},
			},
			expectedPerpetualPositions: map[types.SubaccountId][]*types.PerpetualPosition{
				firstSubaccountId: {&constants.PerpetualPosition_OneBTCLong},
			},
			expectedAssetPositions: map[types.SubaccountId][]*types.AssetPosition{},
			expectedUpdatedAssetPositions: map[types.SubaccountId][]*types.AssetPosition{
				firstSubaccountId: {},
			},
			updates: []types.Update{
				{
					AssetUpdates: testutil.CreateTDaiAssetUpdate(big.NewInt(-100)),
				},
			},
			expectedAssetYieldIndex: constants.AssetYieldIndex_Zero,
			msgSenderEnabled:        true,

			currentBlock: 100,
			negativeTncSubaccountSeenAtBlock: map[uint32]uint32{
				constants.BtcUsd_NoMarginRequirement.Params.Id: 100,
			},

			updateType: types.Withdrawal,
		},
		`withdrawals are blocked if negative TNC subaccount was seen within
			WITHDRAWAL_AND_TRANSFERS_BLOCKED_AFTER_NEGATIVE_TNC_SUBACCOUNT_SEEN_BLOCKS`: {
			expectedQuoteBalance:     big.NewInt(-100),
			expectedSuccess:          false,
			expectedSuccessPerUpdate: []types.UpdateResult{types.WithdrawalsAndTransfersBlocked},
			perpetuals: []perptypes.Perpetual{
				constants.BtcUsd_SmallMarginRequirement,
			},
			perpetualPositions: map[types.SubaccountId][]*types.PerpetualPosition{
				firstSubaccountId: {&constants.PerpetualPosition_OneBTCLong},
			},
			expectedPerpetualPositions: map[types.SubaccountId][]*types.PerpetualPosition{
				firstSubaccountId: {&constants.PerpetualPosition_OneBTCLong},
			},
			expectedAssetPositions: map[types.SubaccountId][]*types.AssetPosition{},
			expectedUpdatedAssetPositions: map[types.SubaccountId][]*types.AssetPosition{
				firstSubaccountId: {},
			},
			updates: []types.Update{
				{
					AssetUpdates: testutil.CreateTDaiAssetUpdate(big.NewInt(-100)),
				},
			},
			expectedAssetYieldIndex: constants.AssetYieldIndex_Zero,
			msgSenderEnabled:        true,

			currentBlock: 100,
			negativeTncSubaccountSeenAtBlock: map[uint32]uint32{
				constants.BtcUsd_NoMarginRequirement.Params.Id: 100 -
					types.WITHDRAWAL_AND_TRANSFERS_BLOCKED_AFTER_NEGATIVE_TNC_SUBACCOUNT_SEEN_BLOCKS + 1,
			},

			updateType: types.Withdrawal,
		},
		`withdrawals are not blocked if negative TNC subaccount was seen after
			WITHDRAWAL_AND_TRANSFERS_BLOCKED_AFTER_NEGATIVE_TNC_SUBACCOUNT_SEEN_BLOCKS`: {
			expectedQuoteBalance:     big.NewInt(-100),
			expectedSuccess:          true,
			expectedSuccessPerUpdate: []types.UpdateResult{types.Success},
			perpetuals: []perptypes.Perpetual{
				constants.BtcUsd_SmallMarginRequirement,
			},
			perpetualPositions: map[types.SubaccountId][]*types.PerpetualPosition{
				firstSubaccountId: {&constants.PerpetualPosition_OneBTCLong},
			},
			expectedPerpetualPositions: map[types.SubaccountId][]*types.PerpetualPosition{
				firstSubaccountId: {&constants.PerpetualPosition_OneBTCLong},
			},
			expectedAssetPositions: map[types.SubaccountId][]*types.AssetPosition{
				firstSubaccountId: {
					{
						AssetId:  uint32(0),
						Quantums: dtypes.NewInt(-100), // 100 TDai
					},
				},
			},
			expectedUpdatedAssetPositions: map[types.SubaccountId][]*types.AssetPosition{
				firstSubaccountId: {
					{
						AssetId:  uint32(0),
						Quantums: dtypes.NewInt(-100), // 100 TDai
					},
				},
			},
			updates: []types.Update{
				{
					AssetUpdates: testutil.CreateTDaiAssetUpdate(big.NewInt(-100)),
				},
			},
			expectedAssetYieldIndex: constants.AssetYieldIndex_Zero,
			msgSenderEnabled:        true,

			currentBlock: 100,
			negativeTncSubaccountSeenAtBlock: map[uint32]uint32{
				constants.BtcUsd_NoMarginRequirement.Params.Id: 100 -
					types.WITHDRAWAL_AND_TRANSFERS_BLOCKED_AFTER_NEGATIVE_TNC_SUBACCOUNT_SEEN_BLOCKS,
			},

			updateType: types.Withdrawal,
		},
		"withdrawals are not blocked if negative TNC subaccount was never seen": {
			expectedQuoteBalance:     big.NewInt(-100),
			expectedSuccess:          true,
			expectedSuccessPerUpdate: []types.UpdateResult{types.Success},
			perpetuals: []perptypes.Perpetual{
				constants.BtcUsd_SmallMarginRequirement,
			},
			perpetualPositions: map[types.SubaccountId][]*types.PerpetualPosition{
				firstSubaccountId: {&constants.PerpetualPosition_OneBTCLong},
			},
			expectedPerpetualPositions: map[types.SubaccountId][]*types.PerpetualPosition{
				firstSubaccountId: {&constants.PerpetualPosition_OneBTCLong},
			},
			expectedAssetPositions: map[types.SubaccountId][]*types.AssetPosition{
				firstSubaccountId: {
					{
						AssetId:  uint32(0),
						Quantums: dtypes.NewInt(-100), // 100 TDai
					},
				},
			},
			expectedUpdatedAssetPositions: map[types.SubaccountId][]*types.AssetPosition{
				firstSubaccountId: {
					{
						AssetId:  uint32(0),
						Quantums: dtypes.NewInt(-100), // 100 TDai
					},
				},
			},
			updates: []types.Update{
				{
					AssetUpdates: testutil.CreateTDaiAssetUpdate(big.NewInt(-100)),
				},
			},
			expectedAssetYieldIndex: constants.AssetYieldIndex_Zero,
			msgSenderEnabled:        true,

			currentBlock: 100,
			negativeTncSubaccountSeenAtBlock: map[uint32]uint32{
				constants.BtcUsd_NoMarginRequirement.Params.Id: 0,
			},

			updateType: types.Withdrawal,
		},
		`withdrawals are not blocked if negative TNC subaccount was seen within
		WITHDRAWAL_AND_TRANSFERS_BLOCKED_AFTER_NEGATIVE_TNC_SUBACCOUNT_SEEN_BLOCKS for a different
		collateral pool`: {
			expectedQuoteBalance:     big.NewInt(-100),
			expectedSuccess:          true,
			expectedSuccessPerUpdate: []types.UpdateResult{types.Success},
			perpetuals: []perptypes.Perpetual{
				constants.BtcUsd_SmallMarginRequirement,
				constants.IsoUsd_IsolatedMarket,
			},
			perpetualPositions: map[types.SubaccountId][]*types.PerpetualPosition{
				firstSubaccountId: {&constants.PerpetualPosition_OneBTCLong},
			},
			expectedPerpetualPositions: map[types.SubaccountId][]*types.PerpetualPosition{
				firstSubaccountId: {&constants.PerpetualPosition_OneBTCLong},
			},
			expectedAssetPositions: map[types.SubaccountId][]*types.AssetPosition{
				firstSubaccountId: {
					{
						AssetId:  uint32(0),
						Quantums: dtypes.NewInt(-100), // 100 TDai
					},
				},
			},
			expectedUpdatedAssetPositions: map[types.SubaccountId][]*types.AssetPosition{
				firstSubaccountId: {
					{
						AssetId:  uint32(0),
						Quantums: dtypes.NewInt(-100), // 100 TDai
					},
				},
			},
			updates: []types.Update{
				{
					AssetUpdates: testutil.CreateTDaiAssetUpdate(big.NewInt(-100)),
				},
			},
			expectedAssetYieldIndex: constants.AssetYieldIndex_Zero,
			msgSenderEnabled:        true,

			currentBlock: 100,
			negativeTncSubaccountSeenAtBlock: map[uint32]uint32{
				constants.IsoUsd_IsolatedMarket.Params.Id: 100 -
					types.WITHDRAWAL_AND_TRANSFERS_BLOCKED_AFTER_NEGATIVE_TNC_SUBACCOUNT_SEEN_BLOCKS + 1,
			},

			updateType: types.Withdrawal,
		},
		`withdrawals are blocked if negative TNC subaccount was seen within
		WITHDRAWAL_AND_TRANSFERS_BLOCKED_AFTER_NEGATIVE_TNC_SUBACCOUNT_SEEN_BLOCKS for an isolated
		perpetual collateral pool`: {
			expectedQuoteBalance:     big.NewInt(-100),
			expectedSuccess:          false,
			expectedSuccessPerUpdate: []types.UpdateResult{types.WithdrawalsAndTransfersBlocked},
			perpetuals: []perptypes.Perpetual{
				constants.BtcUsd_SmallMarginRequirement,
				constants.IsoUsd_IsolatedMarket,
			},
			perpetualPositions: map[types.SubaccountId][]*types.PerpetualPosition{
				firstSubaccountId: {&constants.PerpetualPosition_OneISOLong},
			},
			expectedPerpetualPositions: map[types.SubaccountId][]*types.PerpetualPosition{
				firstSubaccountId: {&constants.PerpetualPosition_OneISOLong},
			},
			expectedAssetPositions: map[types.SubaccountId][]*types.AssetPosition{},
			expectedUpdatedAssetPositions: map[types.SubaccountId][]*types.AssetPosition{
				firstSubaccountId: {},
			},
			updates: []types.Update{
				{
					AssetUpdates: testutil.CreateTDaiAssetUpdate(big.NewInt(-100)),
				},
			},
			expectedAssetYieldIndex: constants.AssetYieldIndex_Zero,
			msgSenderEnabled:        true,

			currentBlock: 100,
			negativeTncSubaccountSeenAtBlock: map[uint32]uint32{
				constants.IsoUsd_IsolatedMarket.Params.Id: 100 -
					types.WITHDRAWAL_AND_TRANSFERS_BLOCKED_AFTER_NEGATIVE_TNC_SUBACCOUNT_SEEN_BLOCKS + 1,
			},

			updateType: types.Withdrawal,
		},
		`withdrawals are blocked if negative TNC subaccount was seen within
		WITHDRAWAL_AND_TRANSFERS_BLOCKED_AFTER_NEGATIVE_TNC_SUBACCOUNT_SEEN_BLOCKS for one isolated
		perpetual collateral pool and negative TNC subaccount was never seen for the cross-perpetual
		collateral pool, both of which are associated with subaccounts being updated`: {
			expectedQuoteBalance: big.NewInt(-100),
			expectedSuccess:      false,
			expectedSuccessPerUpdate: []types.UpdateResult{
				types.WithdrawalsAndTransfersBlocked,
				types.WithdrawalsAndTransfersBlocked,
			},
			perpetuals: []perptypes.Perpetual{
				constants.BtcUsd_SmallMarginRequirement,
				constants.IsoUsd_IsolatedMarket,
			},
			perpetualPositions: map[types.SubaccountId][]*types.PerpetualPosition{
				firstSubaccountId: {&constants.PerpetualPosition_OneISOLong},
			},
			expectedPerpetualPositions: map[types.SubaccountId][]*types.PerpetualPosition{
				firstSubaccountId: {&constants.PerpetualPosition_OneISOLong},
			},
			expectedAssetPositions: map[types.SubaccountId][]*types.AssetPosition{},
			expectedUpdatedAssetPositions: map[types.SubaccountId][]*types.AssetPosition{
				firstSubaccountId:  {},
				secondSubaccountId: {},
			},
			updates: []types.Update{
				{
					AssetUpdates: testutil.CreateTDaiAssetUpdate(big.NewInt(-100)),
				},
				{
					SubaccountId: secondSubaccountId,
					AssetUpdates: testutil.CreateTDaiAssetUpdate(big.NewInt(-100)),
				},
			},
			expectedAssetYieldIndex: constants.AssetYieldIndex_Zero,
			msgSenderEnabled:        true,

			currentBlock: 100,
			negativeTncSubaccountSeenAtBlock: map[uint32]uint32{
				constants.IsoUsd_IsolatedMarket.Params.Id: 100 -
					types.WITHDRAWAL_AND_TRANSFERS_BLOCKED_AFTER_NEGATIVE_TNC_SUBACCOUNT_SEEN_BLOCKS + 1,
				constants.BtcUsd_NoMarginRequirement.Params.Id: 0,
			},

			updateType: types.Withdrawal,
		},
		`withdrawals are blocked if negative TNC subaccount was seen within
		WITHDRAWAL_AND_TRANSFERS_BLOCKED_AFTER_NEGATIVE_TNC_SUBACCOUNT_SEEN_BLOCKS for one isolated
		perpetual collateral pool and negative TNC subaccount was seen for the cross-perpetual
		collateral pool after WITHDRAWAL_AND_TRANSFERS_BLOCKED_AFTER_NEGATIVE_TNC_SUBACCOUNT_SEEN_BLOCKS,
		both of which are associated with subaccounts being updated`: {
			expectedQuoteBalance: big.NewInt(-100),
			expectedSuccess:      false,
			expectedSuccessPerUpdate: []types.UpdateResult{
				types.WithdrawalsAndTransfersBlocked,
				types.WithdrawalsAndTransfersBlocked,
			},
			perpetuals: []perptypes.Perpetual{
				constants.BtcUsd_SmallMarginRequirement,
				constants.IsoUsd_IsolatedMarket,
			},
			perpetualPositions: map[types.SubaccountId][]*types.PerpetualPosition{
				firstSubaccountId: {&constants.PerpetualPosition_OneISOLong},
			},
			expectedPerpetualPositions: map[types.SubaccountId][]*types.PerpetualPosition{
				firstSubaccountId: {&constants.PerpetualPosition_OneISOLong},
			},
			expectedAssetPositions: map[types.SubaccountId][]*types.AssetPosition{},
			expectedUpdatedAssetPositions: map[types.SubaccountId][]*types.AssetPosition{
				firstSubaccountId:  {},
				secondSubaccountId: {},
			},
			updates: []types.Update{
				{
					AssetUpdates: testutil.CreateTDaiAssetUpdate(big.NewInt(-100)),
				},
				{
					SubaccountId: secondSubaccountId,
					AssetUpdates: testutil.CreateTDaiAssetUpdate(big.NewInt(-100)),
				},
			},
			expectedAssetYieldIndex: constants.AssetYieldIndex_Zero,
			msgSenderEnabled:        true,

			currentBlock: 100,
			negativeTncSubaccountSeenAtBlock: map[uint32]uint32{
				constants.IsoUsd_IsolatedMarket.Params.Id: 100 -
					types.WITHDRAWAL_AND_TRANSFERS_BLOCKED_AFTER_NEGATIVE_TNC_SUBACCOUNT_SEEN_BLOCKS + 1,
				constants.BtcUsd_NoMarginRequirement.Params.Id: 100 -
					types.WITHDRAWAL_AND_TRANSFERS_BLOCKED_AFTER_NEGATIVE_TNC_SUBACCOUNT_SEEN_BLOCKS,
			},

			updateType: types.Withdrawal,
		},
		`withdrawals are blocked if negative TNC subaccount was seen within
		WITHDRAWAL_AND_TRANSFERS_BLOCKED_AFTER_NEGATIVE_TNC_SUBACCOUNT_SEEN_BLOCKS for one isolated
		perpetual collateral pool and negative TNC subaccount was never seen for another isolated
		collateral pool, both of which are associated with subaccounts being updated`: {
			expectedQuoteBalance: big.NewInt(-100),
			expectedSuccess:      false,
			expectedSuccessPerUpdate: []types.UpdateResult{
				types.WithdrawalsAndTransfersBlocked,
				types.WithdrawalsAndTransfersBlocked,
			},
			perpetuals: []perptypes.Perpetual{
				constants.BtcUsd_SmallMarginRequirement,
				constants.IsoUsd_IsolatedMarket,
				constants.Iso2Usd_IsolatedMarket,
			},
			perpetualPositions: map[types.SubaccountId][]*types.PerpetualPosition{
				firstSubaccountId:  {&constants.PerpetualPosition_OneISOLong},
				secondSubaccountId: {&constants.PerpetualPosition_OneISO2Long},
			},
			expectedPerpetualPositions: map[types.SubaccountId][]*types.PerpetualPosition{
				firstSubaccountId:  {&constants.PerpetualPosition_OneISOLong},
				secondSubaccountId: {&constants.PerpetualPosition_OneISO2Long},
			},
			expectedAssetPositions: map[types.SubaccountId][]*types.AssetPosition{},
			expectedUpdatedAssetPositions: map[types.SubaccountId][]*types.AssetPosition{
				firstSubaccountId:  {},
				secondSubaccountId: {},
			},
			updates: []types.Update{
				{
					AssetUpdates: testutil.CreateTDaiAssetUpdate(big.NewInt(-100)),
				},
				{
					SubaccountId: secondSubaccountId,
					AssetUpdates: testutil.CreateTDaiAssetUpdate(big.NewInt(-100)),
				},
			},
			expectedAssetYieldIndex: constants.AssetYieldIndex_Zero,
			msgSenderEnabled:        true,

			currentBlock: 100,
			negativeTncSubaccountSeenAtBlock: map[uint32]uint32{
				constants.IsoUsd_IsolatedMarket.Params.Id: 0,
				constants.Iso2Usd_IsolatedMarket.Params.Id: 100 -
					types.WITHDRAWAL_AND_TRANSFERS_BLOCKED_AFTER_NEGATIVE_TNC_SUBACCOUNT_SEEN_BLOCKS + 1,
			},

			updateType: types.Withdrawal,
		},
		`withdrawals are blocked if negative TNC subaccount was seen within
		WITHDRAWAL_AND_TRANSFERS_BLOCKED_AFTER_NEGATIVE_TNC_SUBACCOUNT_SEEN_BLOCKS for one isolated
		perpetual collateral pool and negative TNC subaccount was seen for another isolated perpetual
		collateral pool after WITHDRAWAL_AND_TRANSFERS_BLOCKED_AFTER_NEGATIVE_TNC_SUBACCOUNT_SEEN_BLOCKS,
		both of which are associated with subaccounts being updated`: {
			expectedQuoteBalance: big.NewInt(-100),
			expectedSuccess:      false,
			expectedSuccessPerUpdate: []types.UpdateResult{
				types.WithdrawalsAndTransfersBlocked,
				types.WithdrawalsAndTransfersBlocked,
			},
			perpetuals: []perptypes.Perpetual{
				constants.BtcUsd_SmallMarginRequirement,
				constants.IsoUsd_IsolatedMarket,
				constants.Iso2Usd_IsolatedMarket,
			},
			perpetualPositions: map[types.SubaccountId][]*types.PerpetualPosition{
				firstSubaccountId:  {&constants.PerpetualPosition_OneISOLong},
				secondSubaccountId: {&constants.PerpetualPosition_OneISO2Long},
			},
			expectedPerpetualPositions: map[types.SubaccountId][]*types.PerpetualPosition{
				firstSubaccountId:  {&constants.PerpetualPosition_OneISOLong},
				secondSubaccountId: {&constants.PerpetualPosition_OneISO2Long},
			},
			expectedAssetPositions: map[types.SubaccountId][]*types.AssetPosition{},
			expectedUpdatedAssetPositions: map[types.SubaccountId][]*types.AssetPosition{
				firstSubaccountId:  {},
				secondSubaccountId: {},
			},
			updates: []types.Update{
				{
					AssetUpdates: testutil.CreateTDaiAssetUpdate(big.NewInt(-100)),
				},
				{
					SubaccountId: secondSubaccountId,
					AssetUpdates: testutil.CreateTDaiAssetUpdate(big.NewInt(-100)),
				},
			},
			expectedAssetYieldIndex: constants.AssetYieldIndex_Zero,
			msgSenderEnabled:        true,

			currentBlock: 100,
			negativeTncSubaccountSeenAtBlock: map[uint32]uint32{
				constants.IsoUsd_IsolatedMarket.Params.Id: 100 -
					types.WITHDRAWAL_AND_TRANSFERS_BLOCKED_AFTER_NEGATIVE_TNC_SUBACCOUNT_SEEN_BLOCKS,
				constants.Iso2Usd_IsolatedMarket.Params.Id: 100 -
					types.WITHDRAWAL_AND_TRANSFERS_BLOCKED_AFTER_NEGATIVE_TNC_SUBACCOUNT_SEEN_BLOCKS + 1,
			},

			updateType: types.Withdrawal,
		},
		"well-collateralized matches are not blocked if negative TNC subaccount was seen at current block": {
			assetPositions: map[types.SubaccountId][]*types.AssetPosition{
				firstSubaccountId: testutil.CreateTDaiAssetPosition(big.NewInt(25_000_000_000)), // $25,000
			},
			expectedQuoteBalance:     big.NewInt(0),
			expectedSuccess:          true,
			expectedSuccessPerUpdate: []types.UpdateResult{types.Success, types.Success},
			perpetuals: []perptypes.Perpetual{
				constants.BtcUsd_NoMarginRequirement,
			},
			perpetualPositions: map[types.SubaccountId][]*types.PerpetualPosition{
				firstSubaccountId: {&constants.PerpetualPosition_OneBTCLong},
			},
			expectedPerpetualPositions: map[types.SubaccountId][]*types.PerpetualPosition{
				firstSubaccountId: {&constants.PerpetualPosition_OneAndHalfBTCLong},
			},
			expectedUpdatedPerpetualPositions: map[types.SubaccountId][]*types.PerpetualPosition{
				firstSubaccountId: {
					{
						PerpetualId:  uint32(0),
						Quantums:     dtypes.NewInt(150_000_000), // 1.5 BTC
						FundingIndex: dtypes.NewInt(0),
					},
				},
			},
			expectedAssetPositions: map[types.SubaccountId][]*types.AssetPosition{},
			expectedUpdatedAssetPositions: map[types.SubaccountId][]*types.AssetPosition{
				firstSubaccountId: {
					{
						AssetId:  uint32(0),
						Quantums: dtypes.NewInt(0),
					},
				},
			},
			updates: []types.Update{
				{
					AssetUpdates: testutil.CreateTDaiAssetUpdate(big.NewInt(-25_000_000_000)), // -$25,000
					PerpetualUpdates: []types.PerpetualUpdate{
						{
							PerpetualId:      uint32(0),
							BigQuantumsDelta: big.NewInt(50_000_000), // .5 BTC
						},
					},
				},
				{
					SubaccountId: secondSubaccountId,
					AssetUpdates: testutil.CreateTDaiAssetUpdate(big.NewInt(25_000_000_000)), // $25,000
					PerpetualUpdates: []types.PerpetualUpdate{
						{
							PerpetualId:      uint32(0),
							BigQuantumsDelta: big.NewInt(-50_000_000), // .5 BTC
						},
					},
				},
			},
			msgSenderEnabled: false,

			currentBlock: 100,
			negativeTncSubaccountSeenAtBlock: map[uint32]uint32{
				constants.BtcUsd_NoMarginRequirement.Params.Id: 100,
			},

			updateType: types.Match,
		},
		`well-collateralized matches are not blocked if current block is within
			WITHDRAWAL_AND_TRANSFERS_BLOCKED_AFTER_NEGATIVE_TNC_SUBACCOUNT_SEEN_BLOCKS`: {
			assetPositions: map[types.SubaccountId][]*types.AssetPosition{
				firstSubaccountId: testutil.CreateTDaiAssetPosition(big.NewInt(25_000_000_000)), // $25,000
			},
			expectedQuoteBalance:     big.NewInt(0),
			expectedSuccess:          true,
			expectedSuccessPerUpdate: []types.UpdateResult{types.Success, types.Success},
			perpetuals: []perptypes.Perpetual{
				constants.BtcUsd_NoMarginRequirement,
			},
			perpetualPositions: map[types.SubaccountId][]*types.PerpetualPosition{
				firstSubaccountId: {&constants.PerpetualPosition_OneBTCLong},
			},
			expectedPerpetualPositions: map[types.SubaccountId][]*types.PerpetualPosition{
				firstSubaccountId: {&constants.PerpetualPosition_OneAndHalfBTCLong},
			},
			expectedUpdatedPerpetualPositions: map[types.SubaccountId][]*types.PerpetualPosition{
				firstSubaccountId: {
					{
						PerpetualId:  uint32(0),
						Quantums:     dtypes.NewInt(150_000_000), // 1.5 BTC
						FundingIndex: dtypes.NewInt(0),
					},
				},
			},
			expectedAssetPositions: map[types.SubaccountId][]*types.AssetPosition{},
			expectedUpdatedAssetPositions: map[types.SubaccountId][]*types.AssetPosition{
				firstSubaccountId: {
					{
						AssetId:  uint32(0),
						Quantums: dtypes.NewInt(0),
					},
				},
			},
			updates: []types.Update{
				{
					AssetUpdates: testutil.CreateTDaiAssetUpdate(big.NewInt(-25_000_000_000)), // -$25,000
					PerpetualUpdates: []types.PerpetualUpdate{
						{
							PerpetualId:      uint32(0),
							BigQuantumsDelta: big.NewInt(50_000_000), // .5 BTC
						},
					},
				},
				{
					SubaccountId: secondSubaccountId,
					AssetUpdates: testutil.CreateTDaiAssetUpdate(big.NewInt(25_000_000_000)), // $25,000
					PerpetualUpdates: []types.PerpetualUpdate{
						{
							PerpetualId:      uint32(0),
							BigQuantumsDelta: big.NewInt(-50_000_000), // .5 BTC
						},
					},
				},
			},
			msgSenderEnabled: false,

			currentBlock: 100,
			negativeTncSubaccountSeenAtBlock: map[uint32]uint32{
				constants.BtcUsd_NoMarginRequirement.Params.Id: 100 -
					types.WITHDRAWAL_AND_TRANSFERS_BLOCKED_AFTER_NEGATIVE_TNC_SUBACCOUNT_SEEN_BLOCKS + 1,
			},

			updateType: types.Match,
		},
		"well-collateralized matches are not blocked if negative TNC subaccount was never seen": {
			assetPositions: map[types.SubaccountId][]*types.AssetPosition{
				firstSubaccountId: testutil.CreateTDaiAssetPosition(big.NewInt(25_000_000_000)), // $25,000
			},
			expectedQuoteBalance:     big.NewInt(0),
			expectedSuccess:          true,
			expectedSuccessPerUpdate: []types.UpdateResult{types.Success, types.Success},
			perpetuals: []perptypes.Perpetual{
				constants.BtcUsd_NoMarginRequirement,
			},
			perpetualPositions: map[types.SubaccountId][]*types.PerpetualPosition{
				firstSubaccountId: {&constants.PerpetualPosition_OneBTCLong},
			},
			expectedPerpetualPositions: map[types.SubaccountId][]*types.PerpetualPosition{
				firstSubaccountId: {&constants.PerpetualPosition_OneAndHalfBTCLong},
			},
			expectedUpdatedPerpetualPositions: map[types.SubaccountId][]*types.PerpetualPosition{
				firstSubaccountId: {
					{
						PerpetualId:  uint32(0),
						Quantums:     dtypes.NewInt(150_000_000), // 1.5 BTC
						FundingIndex: dtypes.NewInt(0),
					},
				},
			},
			expectedAssetPositions: map[types.SubaccountId][]*types.AssetPosition{},
			expectedUpdatedAssetPositions: map[types.SubaccountId][]*types.AssetPosition{
				firstSubaccountId: {
					{
						AssetId:  uint32(0),
						Quantums: dtypes.NewInt(0),
					},
				},
			},
			updates: []types.Update{
				{
					AssetUpdates: testutil.CreateTDaiAssetUpdate(big.NewInt(-25_000_000_000)), // -$25,000
					PerpetualUpdates: []types.PerpetualUpdate{
						{
							PerpetualId:      uint32(0),
							BigQuantumsDelta: big.NewInt(50_000_000), // .5 BTC
						},
					},
				},
				{
					SubaccountId: secondSubaccountId,
					AssetUpdates: testutil.CreateTDaiAssetUpdate(big.NewInt(25_000_000_000)), // $25,000
					PerpetualUpdates: []types.PerpetualUpdate{
						{
							PerpetualId:      uint32(0),
							BigQuantumsDelta: big.NewInt(-50_000_000), // .5 BTC
						},
					},
				},
			},
			msgSenderEnabled: false,

			currentBlock: 100,
			negativeTncSubaccountSeenAtBlock: map[uint32]uint32{
				constants.BtcUsd_NoMarginRequirement.Params.Id: 0,
			},

			updateType: types.Match,
		},
		"undercollateralized matches are not blocked if negative TNC subaccount was seen at current block": {
			expectedQuoteBalance: big.NewInt(0),
			expectedSuccess:      false,
			expectedSuccessPerUpdate: []types.UpdateResult{
				types.NewlyUndercollateralized,
				types.NewlyUndercollateralized,
			},
			perpetuals: []perptypes.Perpetual{
				constants.BtcUsd_SmallMarginRequirement,
			},
			perpetualPositions: map[types.SubaccountId][]*types.PerpetualPosition{
				firstSubaccountId: {&constants.PerpetualPosition_OneHundredthBTCLong},
			},
			expectedPerpetualPositions: map[types.SubaccountId][]*types.PerpetualPosition{
				firstSubaccountId: {&constants.PerpetualPosition_OneHundredthBTCLong},
			},
			updates: []types.Update{
				{
					AssetUpdates: testutil.CreateTDaiAssetUpdate(big.NewInt(-50_000_000_000)), // -$50,000
					PerpetualUpdates: []types.PerpetualUpdate{
						{
							PerpetualId:      uint32(0),
							BigQuantumsDelta: big.NewInt(100_000_000), // 1 BTC
						},
					},
				},
				{
					SubaccountId: secondSubaccountId,
					AssetUpdates: testutil.CreateTDaiAssetUpdate(big.NewInt(50_000_000_000)), // $50,000
					PerpetualUpdates: []types.PerpetualUpdate{
						{
							PerpetualId:      uint32(0),
							BigQuantumsDelta: big.NewInt(-100_000_000), // -1 BTC
						},
					},
				},
			},
			expectedAssetYieldIndex: constants.AssetYieldIndex_Zero,
			msgSenderEnabled:        true,

			currentBlock: 100,
			negativeTncSubaccountSeenAtBlock: map[uint32]uint32{
				constants.BtcUsd_NoMarginRequirement.Params.Id: 100,
			},

			updateType: types.Match,
		},
		`undercollateralized matches are not blocked if current block is within
			WITHDRAWAL_AND_TRANSFERS_BLOCKED_AFTER_NEGATIVE_TNC_SUBACCOUNT_SEEN_BLOCKS`: {
			expectedQuoteBalance: big.NewInt(0),
			expectedSuccess:      false,
			expectedSuccessPerUpdate: []types.UpdateResult{
				types.NewlyUndercollateralized,
				types.NewlyUndercollateralized,
			},
			perpetuals: []perptypes.Perpetual{
				constants.BtcUsd_SmallMarginRequirement,
			},
			perpetualPositions: map[types.SubaccountId][]*types.PerpetualPosition{
				firstSubaccountId: {&constants.PerpetualPosition_OneHundredthBTCLong},
			},
			expectedPerpetualPositions: map[types.SubaccountId][]*types.PerpetualPosition{
				firstSubaccountId: {&constants.PerpetualPosition_OneHundredthBTCLong},
			},
			updates: []types.Update{
				{
					AssetUpdates: testutil.CreateTDaiAssetUpdate(big.NewInt(-50_000_000_000)), // -$50,000
					PerpetualUpdates: []types.PerpetualUpdate{
						{
							PerpetualId:      uint32(0),
							BigQuantumsDelta: big.NewInt(100_000_000), // 1 BTC
						},
					},
				},
				{
					SubaccountId: secondSubaccountId,
					AssetUpdates: testutil.CreateTDaiAssetUpdate(big.NewInt(50_000_000_000)), // $50,000
					PerpetualUpdates: []types.PerpetualUpdate{
						{
							PerpetualId:      uint32(0),
							BigQuantumsDelta: big.NewInt(-100_000_000), // 1 BTC
						},
					},
				},
			},
			expectedAssetYieldIndex: constants.AssetYieldIndex_Zero,
			msgSenderEnabled:        true,

			currentBlock: 100,
			negativeTncSubaccountSeenAtBlock: map[uint32]uint32{
				constants.BtcUsd_NoMarginRequirement.Params.Id: 100 -
					types.WITHDRAWAL_AND_TRANSFERS_BLOCKED_AFTER_NEGATIVE_TNC_SUBACCOUNT_SEEN_BLOCKS + 1,
			},

			updateType: types.Match,
		},
		"undercollateralized matches are not blocked if negative TNC subaccount was never seen": {
			expectedQuoteBalance: big.NewInt(0),
			expectedSuccess:      false,
			expectedSuccessPerUpdate: []types.UpdateResult{
				types.NewlyUndercollateralized,
				types.NewlyUndercollateralized,
			},
			perpetuals: []perptypes.Perpetual{
				constants.BtcUsd_SmallMarginRequirement,
			},
			perpetualPositions: map[types.SubaccountId][]*types.PerpetualPosition{
				firstSubaccountId: {&constants.PerpetualPosition_OneHundredthBTCLong},
			},
			expectedPerpetualPositions: map[types.SubaccountId][]*types.PerpetualPosition{
				firstSubaccountId: {&constants.PerpetualPosition_OneHundredthBTCLong},
			},
			updates: []types.Update{
				{
					AssetUpdates: testutil.CreateTDaiAssetUpdate(big.NewInt(-50_000_000_000)), // -$50,000
					PerpetualUpdates: []types.PerpetualUpdate{
						{
							PerpetualId:      uint32(0),
							BigQuantumsDelta: big.NewInt(100_000_000), // 1 BTC
						},
					},
				},
				{
					SubaccountId: secondSubaccountId,
					AssetUpdates: testutil.CreateTDaiAssetUpdate(big.NewInt(50_000_000_000)), // $50,000
					PerpetualUpdates: []types.PerpetualUpdate{
						{
							PerpetualId:      uint32(0),
							BigQuantumsDelta: big.NewInt(-100_000_000), // -1 BTC
						},
					},
				},
			},
			expectedAssetYieldIndex: constants.AssetYieldIndex_Zero,
			msgSenderEnabled:        true,

			currentBlock: 100,
			negativeTncSubaccountSeenAtBlock: map[uint32]uint32{
				constants.BtcUsd_NoMarginRequirement.Params.Id: 0,
			},

			updateType: types.Match,
		},
		"transfers are blocked if negative TNC subaccount was seen at current block": {
			expectedQuoteBalance: big.NewInt(-100),
			expectedSuccess:      false,
			expectedSuccessPerUpdate: []types.UpdateResult{
				types.WithdrawalsAndTransfersBlocked,
				types.WithdrawalsAndTransfersBlocked,
			},
			perpetuals: []perptypes.Perpetual{
				constants.BtcUsd_SmallMarginRequirement,
			},
			perpetualPositions:         map[types.SubaccountId][]*types.PerpetualPosition{},
			expectedPerpetualPositions: map[types.SubaccountId][]*types.PerpetualPosition{},
			expectedAssetPositions:     map[types.SubaccountId][]*types.AssetPosition{},
			expectedUpdatedAssetPositions: map[types.SubaccountId][]*types.AssetPosition{
				firstSubaccountId:  {},
				secondSubaccountId: {},
			},
			updates: []types.Update{
				{
					SubaccountId: firstSubaccountId,
					AssetUpdates: testutil.CreateTDaiAssetUpdate(big.NewInt(-100)),
				},
				{
					SubaccountId: secondSubaccountId,
					AssetUpdates: testutil.CreateTDaiAssetUpdate(big.NewInt(100)),
				},
			},
			expectedAssetYieldIndex: constants.AssetYieldIndex_Zero,
			msgSenderEnabled:        true,

			currentBlock: 100,
			negativeTncSubaccountSeenAtBlock: map[uint32]uint32{
				constants.BtcUsd_NoMarginRequirement.Params.Id: 100,
			},

			updateType: types.Transfer,
		},
		`transfers are blocked if negative TNC subaccount was seen within
			WITHDRAWAL_AND_TRANSFERS_BLOCKED_AFTER_NEGATIVE_TNC_SUBACCOUNT_SEEN_BLOCKS`: {
			expectedQuoteBalance: big.NewInt(-100),
			expectedSuccess:      false,
			expectedSuccessPerUpdate: []types.UpdateResult{
				types.WithdrawalsAndTransfersBlocked,
				types.WithdrawalsAndTransfersBlocked,
			},
			perpetuals: []perptypes.Perpetual{
				constants.BtcUsd_SmallMarginRequirement,
			},
			perpetualPositions:         map[types.SubaccountId][]*types.PerpetualPosition{},
			expectedPerpetualPositions: map[types.SubaccountId][]*types.PerpetualPosition{},
			expectedAssetPositions:     map[types.SubaccountId][]*types.AssetPosition{},
			expectedUpdatedAssetPositions: map[types.SubaccountId][]*types.AssetPosition{
				firstSubaccountId:  {},
				secondSubaccountId: {},
			},
			updates: []types.Update{
				{
					SubaccountId: firstSubaccountId,
					AssetUpdates: testutil.CreateTDaiAssetUpdate(big.NewInt(-100)),
				},
				{
					SubaccountId: secondSubaccountId,
					AssetUpdates: testutil.CreateTDaiAssetUpdate(big.NewInt(100)),
				},
			},
			expectedAssetYieldIndex: constants.AssetYieldIndex_Zero,
			msgSenderEnabled:        true,

			currentBlock: 100,
			negativeTncSubaccountSeenAtBlock: map[uint32]uint32{
				constants.BtcUsd_NoMarginRequirement.Params.Id: 100 -
					types.WITHDRAWAL_AND_TRANSFERS_BLOCKED_AFTER_NEGATIVE_TNC_SUBACCOUNT_SEEN_BLOCKS + 1,
			},

			updateType: types.Transfer,
		},
		`transfers are not blocked if negative TNC subaccount was seen after
			WITHDRAWAL_AND_TRANSFERS_BLOCKED_AFTER_NEGATIVE_TNC_SUBACCOUNT_SEEN_BLOCKS`: {
			expectedQuoteBalance: big.NewInt(-100),
			expectedSuccess:      false,
			expectedSuccessPerUpdate: []types.UpdateResult{
				types.NewlyUndercollateralized,
				types.Success,
			},
			perpetuals: []perptypes.Perpetual{
				constants.BtcUsd_SmallMarginRequirement,
			},
			perpetualPositions:         map[types.SubaccountId][]*types.PerpetualPosition{},
			expectedPerpetualPositions: map[types.SubaccountId][]*types.PerpetualPosition{},
			expectedAssetPositions:     map[types.SubaccountId][]*types.AssetPosition{},
			expectedUpdatedAssetPositions: map[types.SubaccountId][]*types.AssetPosition{
				firstSubaccountId:  {},
				secondSubaccountId: {},
			},
			updates: []types.Update{
				{
					SubaccountId: firstSubaccountId,
					AssetUpdates: testutil.CreateTDaiAssetUpdate(big.NewInt(-100)),
				},
				{
					SubaccountId: secondSubaccountId,
					AssetUpdates: testutil.CreateTDaiAssetUpdate(big.NewInt(100)),
				},
			},
			expectedAssetYieldIndex: constants.AssetYieldIndex_Zero,
			msgSenderEnabled:        true,

			currentBlock: 100,
			negativeTncSubaccountSeenAtBlock: map[uint32]uint32{
				constants.BtcUsd_NoMarginRequirement.Params.Id: 100 -
					types.WITHDRAWAL_AND_TRANSFERS_BLOCKED_AFTER_NEGATIVE_TNC_SUBACCOUNT_SEEN_BLOCKS,
			},

			updateType: types.Transfer,
		},
		"transfers are not blocked if negative TNC subaccount was never seen": {
			expectedQuoteBalance: big.NewInt(-100),
			expectedSuccess:      false,
			expectedSuccessPerUpdate: []types.UpdateResult{
				types.NewlyUndercollateralized,
				types.Success,
			},
			perpetuals: []perptypes.Perpetual{
				constants.BtcUsd_SmallMarginRequirement,
			},
			perpetualPositions:         map[types.SubaccountId][]*types.PerpetualPosition{},
			expectedPerpetualPositions: map[types.SubaccountId][]*types.PerpetualPosition{},
			expectedAssetPositions:     map[types.SubaccountId][]*types.AssetPosition{},
			expectedUpdatedAssetPositions: map[types.SubaccountId][]*types.AssetPosition{
				firstSubaccountId:  {},
				secondSubaccountId: {},
			},
			updates: []types.Update{
				{
					SubaccountId: firstSubaccountId,
					AssetUpdates: testutil.CreateTDaiAssetUpdate(big.NewInt(-100)),
				},
				{
					SubaccountId: secondSubaccountId,
					AssetUpdates: testutil.CreateTDaiAssetUpdate(big.NewInt(100)),
				},
			},
			expectedAssetYieldIndex: constants.AssetYieldIndex_Zero,
			msgSenderEnabled:        true,

			currentBlock: 100,
			negativeTncSubaccountSeenAtBlock: map[uint32]uint32{
				constants.BtcUsd_NoMarginRequirement.Params.Id: 0,
			},

			updateType: types.Transfer,
		},
		`transfers are not blocked if negative TNC subaccount was seen within
		WITHDRAWAL_AND_TRANSFERS_BLOCKED_AFTER_NEGATIVE_TNC_SUBACCOUNT_SEEN_BLOCKS for a different
		collateral pool from the ones associated with the subaccounts being updated`: {
			expectedQuoteBalance: big.NewInt(-100),
			expectedSuccess:      false,
			expectedSuccessPerUpdate: []types.UpdateResult{
				types.NewlyUndercollateralized,
				types.Success,
			},
			perpetuals: []perptypes.Perpetual{
				constants.IsoUsd_IsolatedMarket,
				constants.Iso2Usd_IsolatedMarket,
			},
			perpetualPositions: map[types.SubaccountId][]*types.PerpetualPosition{
				secondSubaccountId: {&constants.PerpetualPosition_OneISOLong},
			},
			expectedPerpetualPositions: map[types.SubaccountId][]*types.PerpetualPosition{
				secondSubaccountId: {&constants.PerpetualPosition_OneISOLong},
			},
			expectedAssetPositions: map[types.SubaccountId][]*types.AssetPosition{},
			expectedUpdatedAssetPositions: map[types.SubaccountId][]*types.AssetPosition{
				firstSubaccountId:  {},
				secondSubaccountId: {},
			},
			updates: []types.Update{
				{
					SubaccountId: firstSubaccountId,
					AssetUpdates: testutil.CreateTDaiAssetUpdate(big.NewInt(-100)),
				},
				{
					SubaccountId: secondSubaccountId,
					AssetUpdates: testutil.CreateTDaiAssetUpdate(big.NewInt(100)),
				},
			},
			expectedAssetYieldIndex: constants.AssetYieldIndex_Zero,
			msgSenderEnabled:        true,

			currentBlock: 100,
			negativeTncSubaccountSeenAtBlock: map[uint32]uint32{
				constants.Iso2Usd_IsolatedMarket.Params.Id: 100 -
					types.WITHDRAWAL_AND_TRANSFERS_BLOCKED_AFTER_NEGATIVE_TNC_SUBACCOUNT_SEEN_BLOCKS + 1,
			},

			updateType: types.Transfer,
		},
		`transfers are blocked if negative TNC subaccount was seen within
		WITHDRAWAL_AND_TRANSFERS_BLOCKED_AFTER_NEGATIVE_TNC_SUBACCOUNT_SEEN_BLOCKS for one isolated
		perpetual collateral pool and negative TNC subaccount was never seen for the cross-perpetual
		collateral pool, both of which are associated with subaccounts being updated`: {
			expectedQuoteBalance: big.NewInt(-100),
			expectedSuccess:      false,
			expectedSuccessPerUpdate: []types.UpdateResult{
				types.WithdrawalsAndTransfersBlocked,
				types.WithdrawalsAndTransfersBlocked,
			},
			perpetuals: []perptypes.Perpetual{
				constants.BtcUsd_SmallMarginRequirement,
				constants.IsoUsd_IsolatedMarket,
			},
			perpetualPositions: map[types.SubaccountId][]*types.PerpetualPosition{
				secondSubaccountId: {&constants.PerpetualPosition_OneISOLong},
			},
			expectedPerpetualPositions: map[types.SubaccountId][]*types.PerpetualPosition{
				secondSubaccountId: {&constants.PerpetualPosition_OneISOLong},
			},
			expectedAssetPositions: map[types.SubaccountId][]*types.AssetPosition{},
			expectedUpdatedAssetPositions: map[types.SubaccountId][]*types.AssetPosition{
				firstSubaccountId:  {},
				secondSubaccountId: {},
			},
			updates: []types.Update{
				{
					SubaccountId: firstSubaccountId,
					AssetUpdates: testutil.CreateTDaiAssetUpdate(big.NewInt(-100)),
				},
				{
					SubaccountId: secondSubaccountId,
					AssetUpdates: testutil.CreateTDaiAssetUpdate(big.NewInt(100)),
				},
			},
			expectedAssetYieldIndex: constants.AssetYieldIndex_Zero,
			msgSenderEnabled:        true,

			currentBlock: 100,
			negativeTncSubaccountSeenAtBlock: map[uint32]uint32{
				constants.IsoUsd_IsolatedMarket.Params.Id: 100 -
					types.WITHDRAWAL_AND_TRANSFERS_BLOCKED_AFTER_NEGATIVE_TNC_SUBACCOUNT_SEEN_BLOCKS + 1,
				constants.BtcUsd_NoMarginRequirement.Params.Id: 0,
			},

			updateType: types.Transfer,
		},
		`transfers are blocked if negative TNC subaccount was seen within
		WITHDRAWAL_AND_TRANSFERS_BLOCKED_AFTER_NEGATIVE_TNC_SUBACCOUNT_SEEN_BLOCKS for one isolated
		perpetual collateral pool and negative TNC subaccount was seen for the cross-perpetual
		collateral pool after WITHDRAWAL_AND_TRANSFERS_BLOCKED_AFTER_NEGATIVE_TNC_SUBACCOUNT_SEEN_BLOCKS,
		both of which are associated with subaccounts being updated`: {
			expectedQuoteBalance: big.NewInt(-100),
			expectedSuccess:      false,
			expectedSuccessPerUpdate: []types.UpdateResult{
				types.WithdrawalsAndTransfersBlocked,
				types.WithdrawalsAndTransfersBlocked,
			},
			perpetuals: []perptypes.Perpetual{
				constants.BtcUsd_SmallMarginRequirement,
				constants.IsoUsd_IsolatedMarket,
			},
			perpetualPositions: map[types.SubaccountId][]*types.PerpetualPosition{
				secondSubaccountId: {&constants.PerpetualPosition_OneISOLong},
			},
			expectedPerpetualPositions: map[types.SubaccountId][]*types.PerpetualPosition{
				secondSubaccountId: {&constants.PerpetualPosition_OneISOLong},
			},
			expectedAssetPositions: map[types.SubaccountId][]*types.AssetPosition{},
			expectedUpdatedAssetPositions: map[types.SubaccountId][]*types.AssetPosition{
				firstSubaccountId:  {},
				secondSubaccountId: {},
			},
			updates: []types.Update{
				{
					SubaccountId: firstSubaccountId,
					AssetUpdates: testutil.CreateTDaiAssetUpdate(big.NewInt(-100)),
				},
				{
					SubaccountId: secondSubaccountId,
					AssetUpdates: testutil.CreateTDaiAssetUpdate(big.NewInt(100)),
				},
			},
			expectedAssetYieldIndex: constants.AssetYieldIndex_Zero,
			msgSenderEnabled:        true,

			currentBlock: 100,
			negativeTncSubaccountSeenAtBlock: map[uint32]uint32{
				constants.IsoUsd_IsolatedMarket.Params.Id: 100 -
					types.WITHDRAWAL_AND_TRANSFERS_BLOCKED_AFTER_NEGATIVE_TNC_SUBACCOUNT_SEEN_BLOCKS + 1,
				constants.BtcUsd_NoMarginRequirement.Params.Id: 100 -
					types.WITHDRAWAL_AND_TRANSFERS_BLOCKED_AFTER_NEGATIVE_TNC_SUBACCOUNT_SEEN_BLOCKS,
			},

			updateType: types.Transfer,
		},
		`transfers are blocked if negative TNC subaccount was seen within
		WITHDRAWAL_AND_TRANSFERS_BLOCKED_AFTER_NEGATIVE_TNC_SUBACCOUNT_SEEN_BLOCKS for one isolated
		perpetual collateral pool and negative TNC subaccount was never seen for another isolated perpetual
		collateral pool, both of which are associated with subaccounts being updated`: {
			expectedQuoteBalance: big.NewInt(-100),
			expectedSuccess:      false,
			expectedSuccessPerUpdate: []types.UpdateResult{
				types.WithdrawalsAndTransfersBlocked,
				types.WithdrawalsAndTransfersBlocked,
			},
			perpetuals: []perptypes.Perpetual{
				constants.IsoUsd_IsolatedMarket,
				constants.Iso2Usd_IsolatedMarket,
			},
			perpetualPositions: map[types.SubaccountId][]*types.PerpetualPosition{
				firstSubaccountId:  {&constants.PerpetualPosition_OneISOLong},
				secondSubaccountId: {&constants.PerpetualPosition_OneISO2Long},
			},
			expectedPerpetualPositions: map[types.SubaccountId][]*types.PerpetualPosition{
				firstSubaccountId:  {&constants.PerpetualPosition_OneISOLong},
				secondSubaccountId: {&constants.PerpetualPosition_OneISO2Long},
			},
			expectedAssetPositions: map[types.SubaccountId][]*types.AssetPosition{},
			expectedUpdatedAssetPositions: map[types.SubaccountId][]*types.AssetPosition{
				firstSubaccountId:  {},
				secondSubaccountId: {},
			},
			updates: []types.Update{
				{
					SubaccountId: firstSubaccountId,
					AssetUpdates: testutil.CreateTDaiAssetUpdate(big.NewInt(-100)),
				},
				{
					SubaccountId: secondSubaccountId,
					AssetUpdates: testutil.CreateTDaiAssetUpdate(big.NewInt(100)),
				},
			},
			expectedAssetYieldIndex: constants.AssetYieldIndex_Zero,
			msgSenderEnabled:        true,

			currentBlock: 100,
			negativeTncSubaccountSeenAtBlock: map[uint32]uint32{
				constants.IsoUsd_IsolatedMarket.Params.Id: 0,
				constants.Iso2Usd_IsolatedMarket.Params.Id: 100 -
					types.WITHDRAWAL_AND_TRANSFERS_BLOCKED_AFTER_NEGATIVE_TNC_SUBACCOUNT_SEEN_BLOCKS + 1,
			},

			updateType: types.Transfer,
		},
		`transferss are blocked if negative TNC subaccount was seen within
		WITHDRAWAL_AND_TRANSFERS_BLOCKED_AFTER_NEGATIVE_TNC_SUBACCOUNT_SEEN_BLOCKS for one isolated
		perpetual collateral pool and negative TNC subaccount was seen for another the cross-perpetual
		collateral pool after WITHDRAWAL_AND_TRANSFERS_BLOCKED_AFTER_NEGATIVE_TNC_SUBACCOUNT_SEEN_BLOCKS,
		both of which are associated with subaccounts being updated`: {
			expectedQuoteBalance: big.NewInt(-100),
			expectedSuccess:      false,
			expectedSuccessPerUpdate: []types.UpdateResult{
				types.WithdrawalsAndTransfersBlocked,
				types.WithdrawalsAndTransfersBlocked,
			},
			perpetuals: []perptypes.Perpetual{
				constants.IsoUsd_IsolatedMarket,
				constants.Iso2Usd_IsolatedMarket,
			},
			perpetualPositions: map[types.SubaccountId][]*types.PerpetualPosition{
				firstSubaccountId:  {&constants.PerpetualPosition_OneISOLong},
				secondSubaccountId: {&constants.PerpetualPosition_OneISO2Long},
			},
			expectedPerpetualPositions: map[types.SubaccountId][]*types.PerpetualPosition{
				firstSubaccountId:  {&constants.PerpetualPosition_OneISOLong},
				secondSubaccountId: {&constants.PerpetualPosition_OneISO2Long},
			},
			expectedAssetPositions: map[types.SubaccountId][]*types.AssetPosition{},
			expectedUpdatedAssetPositions: map[types.SubaccountId][]*types.AssetPosition{
				firstSubaccountId:  {},
				secondSubaccountId: {},
			},
			updates: []types.Update{
				{
					SubaccountId: firstSubaccountId,
					AssetUpdates: testutil.CreateTDaiAssetUpdate(big.NewInt(-100)),
				},
				{
					SubaccountId: secondSubaccountId,
					AssetUpdates: testutil.CreateTDaiAssetUpdate(big.NewInt(100)),
				},
			},
			expectedAssetYieldIndex: constants.AssetYieldIndex_Zero,
			msgSenderEnabled:        true,

			currentBlock: 100,
			negativeTncSubaccountSeenAtBlock: map[uint32]uint32{
				constants.IsoUsd_IsolatedMarket.Params.Id: 100 -
					types.WITHDRAWAL_AND_TRANSFERS_BLOCKED_AFTER_NEGATIVE_TNC_SUBACCOUNT_SEEN_BLOCKS,
				constants.Iso2Usd_IsolatedMarket.Params.Id: 100 -
					types.WITHDRAWAL_AND_TRANSFERS_BLOCKED_AFTER_NEGATIVE_TNC_SUBACCOUNT_SEEN_BLOCKS + 1,
			},

			updateType: types.Transfer,
		},
	}

	for name, tc := range tests {
		t.Run(name, func(t *testing.T) {
			ctx, keeper, pricesKeeper, perpetualsKeeper, _, _, assetsKeeper, ratelimitKeeper, _, _ := testutil.SubaccountsKeepers(
				t,
				tc.msgSenderEnabled,
			)
			ctx = ctx.WithTxBytes(constants.TestTxBytes)
			testutil.CreateTestMarkets(t, ctx, pricesKeeper)
			testutil.CreateTestLiquidityTiers(t, ctx, perpetualsKeeper)

			// Set up initial sdai price
			rateString := sdaiservertypes.TestSDAIEventRequests[0].ConversionRate
			rate, conversionErr := ratelimitkeeper.ConvertStringToBigInt(rateString)
			require.NoError(t, conversionErr)

			ratelimitKeeper.SetSDAIPrice(ctx, rate)
			ratelimitKeeper.SetAssetYieldIndex(ctx, big.NewRat(0, 1))

			// ratelimitKeeper.SetCurrentDaiYieldEpochNumber(ctx, 0)
			for _, m := range tc.marketParamPrices {
				_, err := pricesKeeper.CreateMarket(
					ctx,
					m.Param,
					m.Price,
				)
				require.NoError(t, err)
			}

			// Always creates TDai asset first
			require.NoError(t, testutil.CreateTDaiAsset(ctx, assetsKeeper))
			for _, a := range tc.assets {
				_, err := assetsKeeper.CreateAsset(
					ctx,
					a.Id,
					a.Symbol,
					a.Denom,
					a.DenomExponent,
					a.HasMarket,
					a.MarketId,
					a.AtomicResolution,
					a.AssetYieldIndex,
				)
				require.NoError(t, err)
			}

			for i, p := range tc.perpetuals {
				perp, err := perpetualsKeeper.CreatePerpetual(
					ctx,
					p.Params.Id,
					p.Params.Ticker,
					p.Params.MarketId,
					p.Params.AtomicResolution,
					p.Params.DefaultFundingPpm,
					p.Params.LiquidityTier,
					p.Params.MarketType,
<<<<<<< HEAD
					p.YieldIndex,
=======
					p.Params.DangerIndexPpm,
>>>>>>> 17fc528a
				)
				require.NoError(t, err)

				// Update FundingIndex for testing settlements.
				if i < len(tc.newFundingIndices) {
					err = perpetualsKeeper.ModifyFundingIndex(
						ctx,
						perp.Params.Id,
						tc.newFundingIndices[i],
					)
					require.NoError(t, err)
				}
			}

			subaccounts := createNSubaccount(keeper, ctx, 2, big.NewInt(1_000))
			for _, subaccount := range subaccounts {
				if perpetualPositions, exists := tc.perpetualPositions[*subaccount.Id]; exists {
					subaccount.PerpetualPositions = perpetualPositions
				} else {
					subaccount.PerpetualPositions = []*types.PerpetualPosition{}
				}
				if assetPositions, exists := tc.assetPositions[*subaccount.Id]; exists {
					subaccount.AssetPositions = assetPositions
				} else {
					subaccount.AssetPositions = []*types.AssetPosition{}
				}
				keeper.SetSubaccount(ctx, subaccount)
			}
			subaccountId := *subaccounts[0].Id

			// Set the negative TNC subaccount seen at block in state if it's greater than 0.
			for perpetualId, negativeTncSubaccountSeenAtBlock := range tc.negativeTncSubaccountSeenAtBlock {
				if negativeTncSubaccountSeenAtBlock != 0 {
					err := keeper.SetNegativeTncSubaccountSeenAtBlock(
						ctx,
						perpetualId,
						negativeTncSubaccountSeenAtBlock,
					)
					require.NoError(t, err)
				}
			}

			// Set the current block number on the context.
			ctx = ctx.WithBlockHeight(int64(tc.currentBlock))

			for i, u := range tc.updates {
				if u.SubaccountId == (types.SubaccountId{}) {
					u.SubaccountId = subaccountId
				}
				tc.updates[i] = u
			}

			success, successPerUpdate, err := keeper.UpdateSubaccounts(ctx, tc.updates, tc.updateType)
			if tc.expectedErr != nil {
				require.ErrorIs(t, tc.expectedErr, err)
			} else {
				require.NoError(t, err)
				require.Equal(t, tc.expectedSuccessPerUpdate, successPerUpdate)
				require.Equal(t, tc.expectedSuccess, success)
			}

			if tc.msgSenderEnabled {
				assertSubaccountUpdateEventsInIndexerBlock(
					t,
					keeper,
					ctx,
					tc.expectedErr,
					tc.expectedSuccess,
					tc.updates,
					tc.expectedSuccessPerUpdate,
					tc.expectedUpdatedPerpetualPositions,
					tc.expectedSubaccoundIdToFundingPayments,
					tc.expectedUpdatedAssetPositions,
					tc.expectedAssetYieldIndex,
				)
			} else {
				assertSubaccountUpdateEventsNotInIndexerBlock(
					t,
					keeper,
					ctx,
				)
			}

			for subaccountIdToCheck, expectedPerpetualPositions := range tc.expectedPerpetualPositions {
				newSubaccount := keeper.GetSubaccount(ctx, subaccountIdToCheck)
				require.Equal(t, len(expectedPerpetualPositions), len(newSubaccount.PerpetualPositions))
				for i, ep := range expectedPerpetualPositions {
					require.Equal(t, *ep, *newSubaccount.PerpetualPositions[i])
				}
			}
			for subaccountIdToCheck, expectedAssetPositions := range tc.expectedAssetPositions {
				newSubaccount := keeper.GetSubaccount(ctx, subaccountIdToCheck)
				require.Equal(t, len(expectedAssetPositions), len(newSubaccount.AssetPositions))
				for i, ap := range expectedAssetPositions {
					require.Equal(t, *ap, *newSubaccount.AssetPositions[i])
				}
			}
		})
	}
}

func TestCanUpdateSubaccounts(t *testing.T) {
	tests := map[string]struct {
		// State.
		perpetuals        []perptypes.Perpetual
		assets            []*asstypes.Asset
		marketParamPrices []pricestypes.MarketParamPrice
		openInterests     []perptypes.OpenInterestDelta

		// Subaccount state.
		useEmptySubaccount        bool
		perpetualPositions        []*types.PerpetualPosition
		assetPositions            []*types.AssetPosition
		additionalTestSubaccounts []types.Subaccount

		// Updates.
		updates    []types.Update
		updateType types.UpdateType

		// Expectations.
		expectedSuccess          bool
		expectedSuccessPerUpdate []types.UpdateResult
		expectedErr              error
	}{
		"(OIMF) OI increased, still at base IMF, match is collateralized": {
			expectedSuccess:          true,
			expectedSuccessPerUpdate: []types.UpdateResult{types.Success, types.Success},
			perpetuals: []perptypes.Perpetual{
				constants.BtcUsd_20PercentInitial_10PercentMaintenance,
			},
			assetPositions: []*types.AssetPosition{
				{
					AssetId: uint32(0),
					// 900_000 TDai (just enough to colalteralize 90 BTC at $50_000 and 20% IMF)
					Quantums: dtypes.NewInt(900_000_000_000),
				},
			},
			additionalTestSubaccounts: []types.Subaccount{
				{
					Id: &constants.Bob_Num0,
					AssetPositions: []*types.AssetPosition{
						{
							AssetId: uint32(0),
							// 900_000 TDai (just enough to colalteralize 90 BTC at $50_000 and 20% IMF)
							Quantums: dtypes.NewInt(900_000_000_000),
						},
					},
				},
			},
			updates: []types.Update{
				{
					PerpetualUpdates: []types.PerpetualUpdate{
						{
							PerpetualId:      uint32(0),
							BigQuantumsDelta: big.NewInt(9_000_000_000), // 90 BTC
						},
					},
					AssetUpdates: []types.AssetUpdate{
						{
							AssetId:          uint32(0),
							BigQuantumsDelta: big.NewInt(-4_500_000_000_000), // -4,500,000 TDai
						},
					},
					SubaccountId: constants.Bob_Num0,
				},
				{
					PerpetualUpdates: []types.PerpetualUpdate{
						{
							PerpetualId:      uint32(0),
							BigQuantumsDelta: big.NewInt(-9_000_000_000), // 9 BTC
						},
					},
					AssetUpdates: []types.AssetUpdate{
						{
							AssetId:          uint32(0),
							BigQuantumsDelta: big.NewInt(4_500_000_000_000), // 4,500,000 TDai
						},
					},
				},
			},
			updateType: types.Match,
		},
		"(OIMF) current OI soft lower cap, match collateralized at base IMF but not OIMF": {
			expectedSuccess: false,
			expectedSuccessPerUpdate: []types.UpdateResult{
				types.NewlyUndercollateralized,
				types.NewlyUndercollateralized,
			},
			perpetuals: []perptypes.Perpetual{
				constants.BtcUsd_20PercentInitial_10PercentMaintenance_25mmLowerCap_50mmUpperCap,
			},
			assetPositions: []*types.AssetPosition{
				{
					AssetId: uint32(0),
					// 900_000 TDai (just enough to colalteralize 90 BTC at $50_000 and 20% IMF)
					Quantums: dtypes.NewInt(900_000_000_000),
				},
			},
			additionalTestSubaccounts: []types.Subaccount{
				{
					Id: &constants.Bob_Num0,
					AssetPositions: []*types.AssetPosition{
						{
							AssetId: uint32(0),
							// 900_000 TDai (just enough to colalteralize 90 BTC at $50_000 and 20% IMF)
							Quantums: dtypes.NewInt(900_000_000_000),
						},
					},
				},
			},
			openInterests: []perptypes.OpenInterestDelta{
				{
					PerpetualId: uint32(0),
					// 500 BTC. At $50,000, this is $25,000,000 of OI.
					BaseQuantums: big.NewInt(50_000_000_000),
				},
			},
			updates: []types.Update{
				{
					PerpetualUpdates: []types.PerpetualUpdate{
						{
							PerpetualId:      uint32(0),
							BigQuantumsDelta: big.NewInt(9_000_000_000), // 90 BTC
						},
					},
					AssetUpdates: []types.AssetUpdate{
						{
							AssetId:          uint32(0),
							BigQuantumsDelta: big.NewInt(-4_500_000_000_000), // -4,500,000 TDai
						},
					},
					SubaccountId: constants.Bob_Num0,
				},
				{
					PerpetualUpdates: []types.PerpetualUpdate{
						{
							PerpetualId:      uint32(0),
							BigQuantumsDelta: big.NewInt(-9_000_000_000), // 9 BTC
						},
					},
					AssetUpdates: []types.AssetUpdate{
						{
							AssetId:          uint32(0),
							BigQuantumsDelta: big.NewInt(4_500_000_000_000), // 4,500,000 TDai
						},
					},
				},
			},
			updateType: types.Match,
		},
		"(OIMF) match collateralized at base IMF and just collateralized at OIMF": {
			expectedSuccess: true,
			expectedSuccessPerUpdate: []types.UpdateResult{
				types.Success,
				types.Success,
			},
			perpetuals: []perptypes.Perpetual{
				constants.BtcUsd_20PercentInitial_10PercentMaintenance_25mmLowerCap_50mmUpperCap,
			},
			assetPositions: []*types.AssetPosition{
				{
					AssetId: uint32(0),
					// 900_000 TDai (just enough to colalteralize 90 BTC at $50_000 and 20% IMF)
					Quantums: dtypes.NewInt(900_000_000_000),
				},
			},
			additionalTestSubaccounts: []types.Subaccount{
				{
					Id: &constants.Bob_Num0,
					AssetPositions: []*types.AssetPosition{
						{
							AssetId: uint32(0),
							// 900_000 TDai (just enough to colalteralize 90 BTC at $50_000 and 20% IMF)
							Quantums: dtypes.NewInt(900_000_000_000),
						},
					},
				},
			},
			openInterests: []perptypes.OpenInterestDelta{
				{
					PerpetualId: uint32(0),
					// (Only difference from prevoius test case)
					// 410 BTC. At $50,000, this is $20,500,000 of OI.
					// OI would be $25,000,000 after the Match updates, so OIMF is still at base IMF.
					BaseQuantums: big.NewInt(41_000_000_000),
				},
			},
			updates: []types.Update{
				{
					PerpetualUpdates: []types.PerpetualUpdate{
						{
							PerpetualId:      uint32(0),
							BigQuantumsDelta: big.NewInt(9_000_000_000), // 90 BTC
						},
					},
					AssetUpdates: []types.AssetUpdate{
						{
							AssetId:          uint32(0),
							BigQuantumsDelta: big.NewInt(-4_500_000_000_000), // -4,500,000 TDai
						},
					},
					SubaccountId: constants.Bob_Num0,
				},
				{
					PerpetualUpdates: []types.PerpetualUpdate{
						{
							PerpetualId:      uint32(0),
							BigQuantumsDelta: big.NewInt(-9_000_000_000), // 9 BTC
						},
					},
					AssetUpdates: []types.AssetUpdate{
						{
							AssetId:          uint32(0),
							BigQuantumsDelta: big.NewInt(4_500_000_000_000), // 4,500,000 TDai
						},
					},
				},
			},
			updateType: types.Match,
		},
		"(OIMF) match collateralized at base IMF and just failed collateralization at OIMF": {
			expectedSuccess: false,
			expectedSuccessPerUpdate: []types.UpdateResult{
				types.NewlyUndercollateralized,
				types.NewlyUndercollateralized,
			},
			perpetuals: []perptypes.Perpetual{
				constants.BtcUsd_20PercentInitial_10PercentMaintenance_25mmLowerCap_50mmUpperCap,
			},
			assetPositions: []*types.AssetPosition{
				{
					AssetId: uint32(0),
					// 900_000 TDai (just enough to colalteralize 90 BTC at $50_000 and 20% IMF)
					Quantums: dtypes.NewInt(900_000_000_000),
				},
			},
			additionalTestSubaccounts: []types.Subaccount{
				{
					Id: &constants.Bob_Num0,
					AssetPositions: []*types.AssetPosition{
						{
							AssetId: uint32(0),
							// 900_000 TDai (just enough to colalteralize 90 BTC at $50_000 and 20% IMF)
							Quantums: dtypes.NewInt(900_000_000_000),
						},
					},
				},
			},
			openInterests: []perptypes.OpenInterestDelta{
				{
					PerpetualId: uint32(0),
					// (Only difference from prevoius test case)
					// 410 BTC + 1 base quantum. At $50,000, this is > $20,500,000 of OI.
					// OI would be just past $25,000,000 after the Match updates, so OIMF > IMF = 20%
					BaseQuantums: big.NewInt(41_000_000_001),
				},
			},
			updates: []types.Update{
				{
					PerpetualUpdates: []types.PerpetualUpdate{
						{
							PerpetualId:      uint32(0),
							BigQuantumsDelta: big.NewInt(9_000_000_000), // 90 BTC
						},
					},
					AssetUpdates: []types.AssetUpdate{
						{
							AssetId:          uint32(0),
							BigQuantumsDelta: big.NewInt(-4_500_000_000_000), // -4,500,000 TDai
						},
					},
					SubaccountId: constants.Bob_Num0,
				},
				{
					PerpetualUpdates: []types.PerpetualUpdate{
						{
							PerpetualId:      uint32(0),
							BigQuantumsDelta: big.NewInt(-9_000_000_000), // 9 BTC
						},
					},
					AssetUpdates: []types.AssetUpdate{
						{
							AssetId:          uint32(0),
							BigQuantumsDelta: big.NewInt(4_500_000_000_000), // 4,500,000 TDai
						},
					},
				},
			},
			updateType: types.Match,
		},
		"(OIMF) OIMF caps at 100%, un-leveraged trade always succeeds": {
			expectedSuccess: true,
			expectedSuccessPerUpdate: []types.UpdateResult{
				types.Success,
				types.Success,
			},
			perpetuals: []perptypes.Perpetual{
				constants.BtcUsd_20PercentInitial_10PercentMaintenance_25mmLowerCap_50mmUpperCap,
			},
			assetPositions: []*types.AssetPosition{
				{
					AssetId: uint32(0),
					// 4_500_000 TDai (just enough to collateralize 90 BTC at $50_000 and 100% IMF)
					Quantums: dtypes.NewInt(4_500_000_000_000)},
			},
			additionalTestSubaccounts: []types.Subaccount{
				{
					Id: &constants.Bob_Num0,
					AssetPositions: []*types.AssetPosition{
						{
							AssetId: uint32(0),
							// 4_500_000 TDai (just enough to collateralize 90 BTC at $50_000 and 100% IMF)
							Quantums: dtypes.NewInt(4_500_000_000_000),
						},
					},
				},
			},
			openInterests: []perptypes.OpenInterestDelta{
				{
					PerpetualId: uint32(0),
					// 10_000 BTC. At $50,000, this is $500mm of OI which way past upper cap
					BaseQuantums: big.NewInt(1_000_000_000_000),
				},
			},
			updates: []types.Update{
				{
					PerpetualUpdates: []types.PerpetualUpdate{
						{
							PerpetualId:      uint32(0),
							BigQuantumsDelta: big.NewInt(9_000_000_000), // 90 BTC
						},
					},
					AssetUpdates: []types.AssetUpdate{
						{
							AssetId:          uint32(0),
							BigQuantumsDelta: big.NewInt(-4_500_000_000_000), // -4,500,000 TDai
						},
					},
					SubaccountId: constants.Bob_Num0,
				},
				{
					PerpetualUpdates: []types.PerpetualUpdate{
						{
							PerpetualId:      uint32(0),
							BigQuantumsDelta: big.NewInt(-9_000_000_000), // 9 BTC
						},
					},
					AssetUpdates: []types.AssetUpdate{
						{
							AssetId:          uint32(0),
							BigQuantumsDelta: big.NewInt(4_500_000_000_000), // 4,500,000 TDai
						},
					},
				},
			},
			updateType: types.Match,
		},
		"one update with no existing position and no margin requirements": {
			expectedSuccess:          true,
			expectedSuccessPerUpdate: []types.UpdateResult{types.Success},
			perpetuals: []perptypes.Perpetual{
				constants.BtcUsd_NoMarginRequirement,
			},
			updates: []types.Update{
				{
					PerpetualUpdates: []types.PerpetualUpdate{
						{
							PerpetualId:      uint32(0),
							BigQuantumsDelta: big.NewInt(9_900_000_000), // 99 BTC
						},
					},
				},
			},
		},
		"new TDai asset position exceeds max uint64": {
			assetPositions: testutil.CreateTDaiAssetPosition(new(big.Int).SetUint64(math.MaxUint64)),
			updates: []types.Update{
				{
					AssetUpdates: testutil.CreateTDaiAssetUpdate(big.NewInt(1)),
				},
			},
			updateType:               types.Deposit,
			expectedSuccess:          true,
			expectedSuccessPerUpdate: []types.UpdateResult{types.Success},
		},
		"perpetual does not exist (should never happen)": {
			expectedErr: perptypes.ErrPerpetualDoesNotExist,
			perpetualPositions: []*types.PerpetualPosition{
				{
					PerpetualId:  uint32(999999),
					Quantums:     dtypes.NewIntFromUint64(math.MaxUint64),
					FundingIndex: dtypes.NewInt(0),
					YieldIndex:   big.NewRat(0, 1).String(),
				},
			},
			updates: []types.Update{
				{},
			},
		},
		"new position quantums exceeds max uint64": {
			perpetuals: []perptypes.Perpetual{
				constants.BtcUsd_SmallMarginRequirement,
			},
			perpetualPositions: []*types.PerpetualPosition{
				{
					PerpetualId:  uint32(0),
					Quantums:     dtypes.NewIntFromUint64(math.MaxUint64),
					FundingIndex: dtypes.NewInt(0),
					YieldIndex:   big.NewRat(0, 1).String(),
				},
			},
			updates: []types.Update{
				{
					PerpetualUpdates: []types.PerpetualUpdate{
						{
							PerpetualId:      uint32(0),
							BigQuantumsDelta: big.NewInt(1),
						},
					},
				},
			},
			updateType:               types.Deposit,
			expectedSuccess:          true,
			expectedSuccessPerUpdate: []types.UpdateResult{types.Success},
		},
		"update refers to the same position twice": {
			expectedErr: types.ErrNonUniqueUpdatesPosition,
			perpetuals: []perptypes.Perpetual{
				constants.BtcUsd_SmallMarginRequirement,
			},
			updates: []types.Update{
				{
					AssetUpdates: testutil.CreateTDaiAssetUpdate(big.NewInt(-50_000_000_000)), // -$50,000
					PerpetualUpdates: []types.PerpetualUpdate{
						{
							PerpetualId:      uint32(0),
							BigQuantumsDelta: big.NewInt(100_000_000), // 1 BTC
						},
						{
							PerpetualId:      uint32(0),
							BigQuantumsDelta: big.NewInt(100_000_000), // 1 BTC
						},
					},
				},
			},
		},
		"multiple updates are considered independently for same account": {
			expectedSuccess:          false,
			expectedSuccessPerUpdate: []types.UpdateResult{types.NewlyUndercollateralized, types.Success, types.Success},
			perpetuals: []perptypes.Perpetual{
				constants.BtcUsd_SmallMarginRequirement,
			},
			perpetualPositions: []*types.PerpetualPosition{
				{
					PerpetualId:  uint32(0),
					Quantums:     dtypes.NewInt(1_000_000), // 0.01 BTC
					FundingIndex: dtypes.NewInt(0),
					YieldIndex:   big.NewRat(0, 1).String(),
				},
			},
			updates: []types.Update{
				{
					AssetUpdates: testutil.CreateTDaiAssetUpdate(big.NewInt(-50_000_000_000)), // -$50,000
					PerpetualUpdates: []types.PerpetualUpdate{
						{
							PerpetualId:      uint32(0),
							BigQuantumsDelta: big.NewInt(100_000_000), // 1 BTC
						},
					},
				},
				{
					AssetUpdates: testutil.CreateTDaiAssetUpdate(big.NewInt(-49_999_000_000)), // -$49,999
					PerpetualUpdates: []types.PerpetualUpdate{
						{
							PerpetualId:      uint32(0),
							BigQuantumsDelta: big.NewInt(100_000_000), // 1 BTC
						},
					},
				},
				{
					PerpetualUpdates: []types.PerpetualUpdate{
						{
							PerpetualId:      uint32(0),
							BigQuantumsDelta: big.NewInt(0), // 0 BTC
						},
					},
				},
			},
		},
		"Undercollateralized: " +
			"First update makes account less collateralized, " +
			"Second update results in no change, " +
			"Third update makes account _more_ collateralized," +
			"Fourth update makes it collateralized": {
			assetPositions:  testutil.CreateTDaiAssetPosition(big.NewInt(-496_000_000)), // -$496
			expectedSuccess: false,
			expectedSuccessPerUpdate: []types.UpdateResult{
				types.StillUndercollateralized,
				types.Success,
				types.Success,
				types.Success,
			},
			perpetuals: []perptypes.Perpetual{
				constants.BtcUsd_SmallMarginRequirement,
			},
			perpetualPositions: []*types.PerpetualPosition{
				{
					PerpetualId:  uint32(0),
					Quantums:     dtypes.NewInt(1_000_000), // 0.01 BTC
					FundingIndex: dtypes.NewInt(0),
					YieldIndex:   big.NewRat(0, 1).String(),
				},
			},
			updates: []types.Update{
				{
					AssetUpdates: testutil.CreateTDaiAssetUpdate(big.NewInt(-1)), // -$0.000001
					PerpetualUpdates: []types.PerpetualUpdate{
						{
							PerpetualId:      uint32(0),
							BigQuantumsDelta: big.NewInt(0), // 0 BTC
						},
					},
				},
				{
					PerpetualUpdates: []types.PerpetualUpdate{
						{
							PerpetualId:      uint32(0),
							BigQuantumsDelta: big.NewInt(0), // 0 BTC
						},
					},
				},
				{
					AssetUpdates: testutil.CreateTDaiAssetUpdate(big.NewInt(500_000)), // $.50
					PerpetualUpdates: []types.PerpetualUpdate{
						{
							PerpetualId:      uint32(0),
							BigQuantumsDelta: big.NewInt(0), // 0 BTC
						},
					},
				},
				{
					AssetUpdates: testutil.CreateTDaiAssetUpdate(big.NewInt(2_000_000)), // $2
					PerpetualUpdates: []types.PerpetualUpdate{
						{
							PerpetualId:      uint32(0),
							BigQuantumsDelta: big.NewInt(0), // 0 BTC
						},
					},
				},
			},
		},
		"TDai asset position is negative but increasing when no positions are open": {
			assetPositions: testutil.CreateTDaiAssetPosition(big.NewInt(-10)),
			updates: []types.Update{
				{
					AssetUpdates: testutil.CreateTDaiAssetUpdate(big.NewInt(1)), // $.000001
				},
			},
			expectedSuccess: true,
			expectedSuccessPerUpdate: []types.UpdateResult{
				types.Success,
			},
		},
		"TDai asset position is negative but unchanging when no positions are open": {
			assetPositions: testutil.CreateTDaiAssetPosition(big.NewInt(-10)),
			updates: []types.Update{
				{
					AssetUpdates: testutil.CreateTDaiAssetUpdate(big.NewInt(0)), // $0
				},
			},
			expectedSuccess: false,
			expectedSuccessPerUpdate: []types.UpdateResult{
				types.StillUndercollateralized,
			},
		},
		"TDai asset position decreases below zero when no positions are open": {
			updates: []types.Update{
				{
					AssetUpdates: testutil.CreateTDaiAssetUpdate(big.NewInt(-1)), // -$0.000001
				},
			},
			expectedSuccess: false,
			expectedSuccessPerUpdate: []types.UpdateResult{
				types.NewlyUndercollateralized,
			},
		},
		"TDai asset position decreases further below zero when no positions are open": {
			assetPositions: testutil.CreateTDaiAssetPosition(big.NewInt(-1)),
			updates: []types.Update{
				{
					AssetUpdates: testutil.CreateTDaiAssetUpdate(big.NewInt(-1)), // -$0.000001
				},
			},
			expectedSuccess: false,
			expectedSuccessPerUpdate: []types.UpdateResult{
				types.StillUndercollateralized,
			},
		},
		"two updates on different accounts, second account is new account": {
			assetPositions:           testutil.CreateTDaiAssetPosition(big.NewInt(50_000_000_000)), // $50,000
			expectedSuccess:          false,
			expectedSuccessPerUpdate: []types.UpdateResult{types.Success, types.NewlyUndercollateralized},
			perpetuals: []perptypes.Perpetual{
				constants.BtcUsd_100PercentMarginRequirement,
			},
			perpetualPositions: []*types.PerpetualPosition{
				{
					PerpetualId:  uint32(0),
					Quantums:     dtypes.NewInt(100_000_000), // 1 BTC
					FundingIndex: dtypes.NewInt(0),
					YieldIndex:   big.NewRat(0, 1).String(),
				},
			},
			updates: []types.Update{
				{
					AssetUpdates: testutil.CreateTDaiAssetUpdate(big.NewInt(-50_000_000_000)), // -$50,000
					PerpetualUpdates: []types.PerpetualUpdate{
						{
							PerpetualId:      uint32(0),
							BigQuantumsDelta: big.NewInt(100_000_000), // 1 BTC
						},
					},
				},
				{
					SubaccountId: types.SubaccountId{
						Owner:  "non-existent-acount",
						Number: uint32(0),
					},
					AssetUpdates: testutil.CreateTDaiAssetUpdate(big.NewInt(-50_000_000_000)), // -$50,000
					PerpetualUpdates: []types.PerpetualUpdate{
						{
							PerpetualId:      uint32(0),
							BigQuantumsDelta: big.NewInt(100_000_000), // 1 BTC
						},
					},
				},
			},
		},
		"unsettled funding reduces TDai asset position to 1; further decrease TDai asset position, still collateralized": {
			assetPositions: testutil.CreateTDaiAssetPosition(big.NewInt(100)),
			perpetuals: []perptypes.Perpetual{
				constants.BtcUsd_100PercentMarginRequirement,
			},
			perpetualPositions: []*types.PerpetualPosition{
				{
					PerpetualId:  uint32(0),
					Quantums:     dtypes.NewInt(1_000_000), // 0.01 BTC,
					FundingIndex: dtypes.NewInt(-99),       // indexDelta=99, net settlement=-99
					YieldIndex:   big.NewRat(0, 1).String(),
				},
			},
			updates: []types.Update{
				{
					AssetUpdates: testutil.CreateTDaiAssetUpdate(big.NewInt(-1)), // -$0.000001
				},
			},
			expectedSuccess: true,
			expectedSuccessPerUpdate: []types.UpdateResult{
				types.Success,
			},
		},
		"unsettled funding reduces TDai asset position to zero; further decrease TDai asset position, undercollateralized": {
			assetPositions: testutil.CreateTDaiAssetPosition(big.NewInt(100)),
			perpetuals: []perptypes.Perpetual{
				constants.BtcUsd_100PercentMarginRequirement,
			},
			perpetualPositions: []*types.PerpetualPosition{
				{
					PerpetualId:  uint32(0),
					Quantums:     dtypes.NewInt(1_000_000), // 0.01 BTC,
					FundingIndex: dtypes.NewInt(-100),      // indexDelta=100, net settlement=-100
					YieldIndex:   big.NewRat(0, 1).String(),
				},
			},
			updates: []types.Update{
				{
					AssetUpdates: testutil.CreateTDaiAssetUpdate(big.NewInt(-1)), // -$0.000001
				},
			},
			expectedSuccess: false,
			expectedSuccessPerUpdate: []types.UpdateResult{
				types.NewlyUndercollateralized,
			},
		},
		"unsettled funding makes position undercollateralized": {
			assetPositions: testutil.CreateTDaiAssetPosition(big.NewInt(200)),
			perpetuals: []perptypes.Perpetual{
				constants.BtcUsd_100PercentMarginRequirement,
			},
			perpetualPositions: []*types.PerpetualPosition{
				{
					PerpetualId:  uint32(0),
					Quantums:     dtypes.NewInt(1_000_000), // 0.01 BTC,
					FundingIndex: dtypes.NewInt(-200),      // indexDelta=200, net settlement=-200
					YieldIndex:   big.NewRat(0, 1).String(),
				},
			},
			updates: []types.Update{
				{
					AssetUpdates: testutil.CreateTDaiAssetUpdate(big.NewInt(-1)), // -$0.000001
				},
			},
			expectedSuccess: false,
			expectedSuccessPerUpdate: []types.UpdateResult{
				types.NewlyUndercollateralized,
			},
		},
		"position was undercollateralized before update due to funding and still undercollateralized" +
			"after due to funding": {
			assetPositions: testutil.CreateTDaiAssetPosition(big.NewInt(199)),
			perpetuals: []perptypes.Perpetual{
				constants.BtcUsd_100PercentMarginRequirement,
			},
			perpetualPositions: []*types.PerpetualPosition{
				{
					PerpetualId:  uint32(0),
					Quantums:     dtypes.NewInt(1_000_000), // 0.01 BTC,
					FundingIndex: dtypes.NewInt(-200),      // indexDelta=200, net settlement=-200
					YieldIndex:   big.NewRat(0, 1).String(),
				},
			},
			updates: []types.Update{
				{
					AssetUpdates: testutil.CreateTDaiAssetUpdate(big.NewInt(-1)), // -$0.000001
				},
			},
			expectedSuccess: false,
			expectedSuccessPerUpdate: []types.UpdateResult{
				types.StillUndercollateralized,
			},
		},
		"unsettled funding makes position with negative TDai asset position collateralized before update": {
			assetPositions: testutil.CreateTDaiAssetPosition(big.NewInt(-100)),
			perpetuals: []perptypes.Perpetual{
				constants.BtcUsd_100PercentMarginRequirement,
			},
			perpetualPositions: []*types.PerpetualPosition{
				{
					PerpetualId:  uint32(0),
					Quantums:     dtypes.NewInt(1_000_000), // 0.01 BTC,
					FundingIndex: dtypes.NewInt(100),       // indexDelta=-100, net settlement=100
					YieldIndex:   big.NewRat(0, 1).String(),
				},
			},
			updates: []types.Update{
				{},
			},
			expectedSuccess: true,
			expectedSuccessPerUpdate: []types.UpdateResult{
				types.Success,
			},
		},
		"adding unsettled funding to TDai asset position exceeds max uint64": {
			assetPositions: testutil.CreateTDaiAssetPosition(new(big.Int).SetUint64(math.MaxUint64 - 1)),
			perpetuals: []perptypes.Perpetual{
				constants.BtcUsd_100PercentMarginRequirement,
			},
			perpetualPositions: []*types.PerpetualPosition{
				{
					PerpetualId:  uint32(0),
					Quantums:     dtypes.NewInt(1_000_000), // 0.01 BTC,
					FundingIndex: dtypes.NewInt(100),       // indexDelta=-100, net settlement=100
					YieldIndex:   big.NewRat(0, 1).String(),
				},
			},
			updates: []types.Update{
				{},
			},
			updateType:               types.Deposit,
			expectedSuccess:          true,
			expectedSuccessPerUpdate: []types.UpdateResult{types.Success},
		},
		"adding unsettled funding to TDai asset position exceeds negative max uint64": {
			assetPositions: testutil.CreateTDaiAssetPosition(
				new(big.Int).Neg(new(big.Int).SetUint64(math.MaxUint64 - 1)),
			),
			perpetuals: []perptypes.Perpetual{
				constants.BtcUsd_100PercentMarginRequirement,
			},
			perpetualPositions: []*types.PerpetualPosition{
				{
					PerpetualId:  uint32(0),
					Quantums:     dtypes.NewInt(1_000_000), // 0.01 BTC,
					FundingIndex: dtypes.NewInt(-100),      // indexDelta=100, net settlement=-100
					YieldIndex:   big.NewRat(0, 1).String(),
				},
			},
			updates: []types.Update{
				{},
			},
			updateType:               types.Deposit,
			expectedSuccess:          true,
			expectedSuccessPerUpdate: []types.UpdateResult{types.Success},
		},
		"adding unsettled funding, original TDai asset position and TDai asset position delta exceeds max int64": {
			assetPositions: testutil.CreateTDaiAssetPosition(
				new(big.Int).SetUint64(math.MaxUint64 - 5),
			),
			perpetuals: []perptypes.Perpetual{
				constants.BtcUsd_100PercentMarginRequirement,
			},
			perpetualPositions: []*types.PerpetualPosition{
				{
					PerpetualId:  uint32(0),
					Quantums:     dtypes.NewInt(1_000_000), // 0.01 BTC,
					FundingIndex: dtypes.NewInt(3),         // indexDelta=-3, net settlement=3
					YieldIndex:   big.NewRat(0, 1).String(),
				},
			},
			updates: []types.Update{
				{
					AssetUpdates: testutil.CreateTDaiAssetUpdate(big.NewInt(3)), // $3
				},
			},
			updateType:               types.Deposit,
			expectedSuccess:          true,
			expectedSuccessPerUpdate: []types.UpdateResult{types.Success},
		},
		"2 updates, 1 update involves not-updatable perp": {
			assetPositions: testutil.CreateTDaiAssetPosition(big.NewInt(1_000_000_000_000)),
			expectedErr:    types.ErrProductPositionNotUpdatable,
			perpetuals: []perptypes.Perpetual{
				*perptest.GeneratePerpetual(
					perptest.WithId(100),
					perptest.WithMarketId(100),
				),
				*perptest.GeneratePerpetual(
					perptest.WithId(101),
					perptest.WithMarketId(101),
				),
			},
			marketParamPrices: []pricestypes.MarketParamPrice{
				*pricestest.GenerateMarketParamPrice(pricestest.WithId(100)),
				*pricestest.GenerateMarketParamPrice(
					pricestest.WithId(101),
					pricestest.WithSpotPriceValue(0),
					pricestest.WithPnlPriceValue(0),
				),
			},
			perpetualPositions: []*types.PerpetualPosition{
				{
					PerpetualId:  uint32(100),
					Quantums:     dtypes.NewInt(1_000_000_000),
					FundingIndex: dtypes.NewInt(0),
					YieldIndex:   big.NewRat(0, 1).String(),
				},
				{
					PerpetualId:  uint32(101),
					Quantums:     dtypes.NewInt(1_000_000_000),
					FundingIndex: dtypes.NewInt(0),
					YieldIndex:   big.NewRat(0, 1).String(),
				},
			},
			updates: []types.Update{
				{
					PerpetualUpdates: []types.PerpetualUpdate{
						{
							PerpetualId:      uint32(100),
							BigQuantumsDelta: big.NewInt(-1_000),
						},
						{
							PerpetualId:      uint32(101),
							BigQuantumsDelta: big.NewInt(1_000),
						},
					},
				},
			},
		},
		"Isolated subaccounts - has update for both an isolated perpetual and non-isolated perpetual": {
			assetPositions:           testutil.CreateTDaiAssetPosition(big.NewInt(1_000_000_000_000)),
			expectedSuccess:          false,
			expectedSuccessPerUpdate: []types.UpdateResult{types.ViolatesIsolatedSubaccountConstraints},
			perpetuals: []perptypes.Perpetual{
				constants.BtcUsd_NoMarginRequirement,
				constants.IsoUsd_IsolatedMarket,
			},
			updates: []types.Update{
				{
					PerpetualUpdates: []types.PerpetualUpdate{
						{
							PerpetualId:      uint32(0),
							BigQuantumsDelta: big.NewInt(-100_000_000), // -1 BTC
						},
						{
							PerpetualId:      uint32(3),
							BigQuantumsDelta: big.NewInt(1_000_000_000), // 1 ISO
						},
					},
				},
			},
		},
		"Isolated subaccounts - has update for both 2 isolated perpetuals": {
			assetPositions:           testutil.CreateTDaiAssetPosition(big.NewInt(1_000_000_000_000)),
			expectedSuccess:          false,
			expectedSuccessPerUpdate: []types.UpdateResult{types.ViolatesIsolatedSubaccountConstraints},
			perpetuals: []perptypes.Perpetual{
				constants.IsoUsd_IsolatedMarket,
				constants.Iso2Usd_IsolatedMarket,
			},
			updates: []types.Update{
				{
					PerpetualUpdates: []types.PerpetualUpdate{
						{
							PerpetualId:      uint32(3),
							BigQuantumsDelta: big.NewInt(-1_000_000_000), // 1 ISO
						},
						{
							PerpetualId:      uint32(4),
							BigQuantumsDelta: big.NewInt(10_000_000), // 1 ISO2
						},
					},
				},
			},
		},
		"Isolated subaccounts - subaccount with isolated perpetual position has update for non-isolated perpetual": {
			assetPositions:           testutil.CreateTDaiAssetPosition(big.NewInt(1_000_000_000_000)),
			expectedSuccess:          false,
			expectedSuccessPerUpdate: []types.UpdateResult{types.ViolatesIsolatedSubaccountConstraints},
			perpetuals: []perptypes.Perpetual{
				constants.BtcUsd_NoMarginRequirement,
				constants.IsoUsd_IsolatedMarket,
			},
			perpetualPositions: []*types.PerpetualPosition{
				{
					PerpetualId:  uint32(3),
					Quantums:     dtypes.NewInt(1_000_000_000), // 1 ISO
					FundingIndex: dtypes.NewInt(0),
					YieldIndex:   big.NewRat(0, 1).String(),
				},
			},
			updates: []types.Update{
				{
					PerpetualUpdates: []types.PerpetualUpdate{
						{
							PerpetualId:      uint32(0),
							BigQuantumsDelta: big.NewInt(-100_000_000), // -1 BTC
						},
					},
				},
			},
		},
		"Isolated subaccounts - subaccount with isolated perpetual position has update for another isolated perpetual": {
			assetPositions:           testutil.CreateTDaiAssetPosition(big.NewInt(1_000_000_000_000)),
			expectedSuccess:          false,
			expectedSuccessPerUpdate: []types.UpdateResult{types.ViolatesIsolatedSubaccountConstraints},
			perpetuals: []perptypes.Perpetual{
				constants.IsoUsd_IsolatedMarket,
				constants.Iso2Usd_IsolatedMarket,
			},
			perpetualPositions: []*types.PerpetualPosition{
				{
					PerpetualId:  uint32(3),
					Quantums:     dtypes.NewInt(1_000_000_000), // 1 ISO
					FundingIndex: dtypes.NewInt(0),
					YieldIndex:   big.NewRat(0, 1).String(),
				},
			},
			updates: []types.Update{
				{
					PerpetualUpdates: []types.PerpetualUpdate{
						{
							PerpetualId:      uint32(4),
							BigQuantumsDelta: big.NewInt(-10_000_000), // -1 ISO2
						},
					},
				},
			},
		},
		"Isolated subaccounts - subaccount with non-isolated perpetual position has update for isolated perpetual": {
			assetPositions:           testutil.CreateTDaiAssetPosition(big.NewInt(1_000_000_000_000)),
			expectedSuccess:          false,
			expectedSuccessPerUpdate: []types.UpdateResult{types.ViolatesIsolatedSubaccountConstraints},
			perpetuals: []perptypes.Perpetual{
				constants.BtcUsd_NoMarginRequirement,
				constants.IsoUsd_IsolatedMarket,
			},
			perpetualPositions: []*types.PerpetualPosition{
				{
					PerpetualId:  uint32(0),
					Quantums:     dtypes.NewInt(100_000_000), // 1 BTC
					FundingIndex: dtypes.NewInt(0),
					YieldIndex:   big.NewRat(0, 1).String(),
				},
			},
			updates: []types.Update{
				{
					PerpetualUpdates: []types.PerpetualUpdate{
						{
							PerpetualId:      uint32(3),
							BigQuantumsDelta: big.NewInt(-1_000_000_000), // -1 ISO
						},
					},
				},
			},
		},
	}

	for name, tc := range tests {
		t.Run(name, func(t *testing.T) {
			ctx, keeper, pricesKeeper, perpetualsKeeper, _, _, assetsKeeper, ratelimitKeeper, _, _ := testutil.SubaccountsKeepers(t, true)
			testutil.CreateTestMarkets(t, ctx, pricesKeeper)
			testutil.CreateTestLiquidityTiers(t, ctx, perpetualsKeeper)

			// Set up initial sdai price
			rateString := sdaiservertypes.TestSDAIEventRequests[0].ConversionRate
			rate, conversionErr := ratelimitkeeper.ConvertStringToBigInt(rateString)
			require.NoError(t, conversionErr)

			ratelimitKeeper.SetSDAIPrice(ctx, rate)
			ratelimitKeeper.SetAssetYieldIndex(ctx, big.NewRat(0, 1))

			// ratelimitKeeper.SetCurrentDaiYieldEpochNumber(ctx, 0)

			require.NoError(t, testutil.CreateTDaiAsset(ctx, assetsKeeper))
			for _, a := range tc.assets {
				_, err := assetsKeeper.CreateAsset(
					ctx,
					a.Id,
					a.Symbol,
					a.Denom,
					a.DenomExponent,
					a.HasMarket,
					a.MarketId,
					a.AtomicResolution,
					a.AssetYieldIndex,
				)
				require.NoError(t, err)
			}

			for _, m := range tc.marketParamPrices {
				_, err := pricesKeeper.CreateMarket(
					ctx,
					m.Param,
					m.Price,
				)
				require.NoError(t, err)
			}

			for _, p := range tc.perpetuals {
				_, err := perpetualsKeeper.CreatePerpetual(
					ctx,
					p.Params.Id,
					p.Params.Ticker,
					p.Params.MarketId,
					p.Params.AtomicResolution,
					p.Params.DefaultFundingPpm,
					p.Params.LiquidityTier,
					p.Params.MarketType,
<<<<<<< HEAD
					p.YieldIndex,
=======
					p.Params.DangerIndexPpm,
>>>>>>> 17fc528a
				)
				require.NoError(t, err)
			}

			for _, openInterest := range tc.openInterests {
				// Update open interest for each perpetual from default `0`.
				require.NoError(t, perpetualsKeeper.ModifyOpenInterest(
					ctx,
					openInterest.PerpetualId,
					openInterest.BaseQuantums,
				))
			}

			subaccountId := types.SubaccountId{Owner: "foo", Number: 0}
			if !tc.useEmptySubaccount {
				subaccount := createNSubaccount(keeper, ctx, 1, big.NewInt(1_000))[0]
				subaccount.PerpetualPositions = tc.perpetualPositions
				subaccount.AssetPositions = tc.assetPositions
				keeper.SetSubaccount(ctx, subaccount)
				subaccountId = *subaccount.Id
			}

			for i, u := range tc.updates {
				if u.SubaccountId == (types.SubaccountId{}) {
					u.SubaccountId = subaccountId
				}
				tc.updates[i] = u
			}

			for _, sa := range tc.additionalTestSubaccounts {
				keeper.SetSubaccount(ctx, sa)
			}

			// If test case has unspecified update type, use `CollatCheck` as default.
			updateType := tc.updateType
			if updateType == types.UpdateTypeUnspecified {
				updateType = types.CollatCheck
			}
			success, successPerUpdate, err := keeper.CanUpdateSubaccounts(ctx, tc.updates, updateType)
			if tc.expectedErr != nil {
				require.ErrorIs(t, tc.expectedErr, err)
			} else {
				require.NoError(t, err)
				require.Equal(t, tc.expectedSuccessPerUpdate, successPerUpdate)
				require.Equal(t, tc.expectedSuccess, success)
			}

			for _, openInterest := range tc.openInterests {
				// Check open interest for each perpetual did not change after the check.
				perp, err := perpetualsKeeper.GetPerpetual(ctx, openInterest.PerpetualId)
				require.NoError(t, err)
				require.Zerof(t,
					openInterest.BaseQuantums.Cmp(perp.OpenInterest.BigInt()),
					"expected: %s, got: %s",
					openInterest.BaseQuantums.String(),
					perp.OpenInterest.String(),
				)
			}
		})
	}
}

func TestGetNetCollateralAndMarginRequirements(t *testing.T) {
	tests := map[string]struct {
		// state
		perpetuals []perptypes.Perpetual
		assets     []*asstypes.Asset

		// subaccount state
		useEmptySubaccount bool
		perpetualPositions []*types.PerpetualPosition
		assetPositions     []*types.AssetPosition

		// updates
		assetUpdates     []types.AssetUpdate
		perpetualUpdates []types.PerpetualUpdate

		// expectations
		expectedNetCollateral     *big.Int
		expectedInitialMargin     *big.Int
		expectedMaintenanceMargin *big.Int
		expectedErr               error
	}{
		"zero balance": {},
		"non-negative TDai asset position": {
			assetPositions:        testutil.CreateTDaiAssetPosition(big.NewInt(123_456)),
			expectedNetCollateral: big.NewInt(123_456),
		},
		"negative TDai asset position": {
			assetPositions:        testutil.CreateTDaiAssetPosition(big.NewInt(-123_456)),
			expectedNetCollateral: big.NewInt(-123_456),
		},
		"TDai asset position with update": {
			assetPositions:        testutil.CreateTDaiAssetPosition(big.NewInt(-123_456)),
			expectedNetCollateral: big.NewInt(0),
			assetUpdates:          testutil.CreateTDaiAssetUpdate(big.NewInt(123_456)),
		},
		"single perpetual and TDai asset position": {
			assetPositions:        testutil.CreateTDaiAssetPosition(big.NewInt(10_000_000_001)), // $10,000.000001
			expectedNetCollateral: big.NewInt(60_000_000_001),                                   // $60,000.000001
			perpetuals: []perptypes.Perpetual{
				constants.BtcUsd_NoMarginRequirement,
			},
			perpetualPositions: []*types.PerpetualPosition{
				{
					PerpetualId:  uint32(0),
					Quantums:     dtypes.NewInt(100_000_000), // 1 BTC
					FundingIndex: dtypes.NewInt(0),
					YieldIndex:   big.NewRat(0, 1).String(),
				},
			},
		},
		"single perpetual, TDai asset position and unsettled funding (long)": {
			assetPositions:        testutil.CreateTDaiAssetPosition(big.NewInt(10_000_000_001)), // $10,000.000001
			expectedNetCollateral: big.NewInt(60_006_250_001),                                   // $60,006.250001
			perpetuals: []perptypes.Perpetual{
				constants.BtcUsd_NoMarginRequirement,
			},
			perpetualPositions: []*types.PerpetualPosition{
				{
					PerpetualId:  uint32(0),
					Quantums:     dtypes.NewInt(100_000_000), // 1 BTC
					FundingIndex: dtypes.NewInt(62500),       // 0.0125% rate at BTC=50,000 TDai
					YieldIndex:   big.NewRat(0, 1).String(),
				},
			},
		},
		"single perpetual, TDai asset position and unsettled funding (short)": {
			assetPositions:        testutil.CreateTDaiAssetPosition(big.NewInt(-10_000_000_001)), // -$10,000.000001
			expectedNetCollateral: big.NewInt(-60_006_250_001),                                   // -$60,006.250001
			perpetuals: []perptypes.Perpetual{
				constants.BtcUsd_NoMarginRequirement,
			},
			perpetualPositions: []*types.PerpetualPosition{
				{
					PerpetualId:  uint32(0),
					Quantums:     dtypes.NewInt(-100_000_000), // 1 BTC
					FundingIndex: dtypes.NewInt(62500),        // 0.0125% rate at BTC=50,000 TDai
					YieldIndex:   big.NewRat(0, 1).String(),
				},
			},
		},
		"non-existing perpetual heled by subaccount (should never happen)": {
			assetPositions: testutil.CreateTDaiAssetPosition(
				big.NewInt(-10_000_000_001), // -$10,000.000001
			),
			expectedNetCollateral: big.NewInt(-60_006_250_001), // -$60,006.250001
			perpetuals: []perptypes.Perpetual{
				constants.BtcUsd_NoMarginRequirement,
			},
			perpetualPositions: []*types.PerpetualPosition{
				{
					PerpetualId:  uint32(999999999),
					Quantums:     dtypes.NewInt(-100_000_000), // 1 BTC
					FundingIndex: dtypes.NewInt(62500),        // 0.0125% rate at BTC=50,000 TDai
					YieldIndex:   big.NewRat(0, 1).String(),
				},
			},
			expectedErr: perptypes.ErrPerpetualDoesNotExist,
		},
		"TDai asset position update underflows uint64": {
			assetPositions: testutil.CreateTDaiAssetPosition(
				constants.BigNegMaxUint64(),
			),
			assetUpdates: testutil.CreateTDaiAssetUpdate(big.NewInt(-1)),
		},
		"TDai asset position update overflows uint64": {
			assetPositions: testutil.CreateTDaiAssetPosition(
				new(big.Int).SetUint64(math.MaxUint64),
			),
			assetUpdates: testutil.CreateTDaiAssetUpdate(big.NewInt(1)),
		},
		"update for non-existent perpetual": {
			expectedErr: perptypes.ErrPerpetualDoesNotExist,
			perpetualUpdates: []types.PerpetualUpdate{
				{
					PerpetualId:      uint32(0),
					BigQuantumsDelta: big.NewInt(100_000_000), // 1 BTC
				},
			},
		},
		"update with no existing position": {
			assetPositions:        testutil.CreateTDaiAssetPosition(big.NewInt(10_000_000_001)), // $10,000.000001
			expectedNetCollateral: big.NewInt(60_000_000_001),                                   // $60,000.000001
			perpetuals: []perptypes.Perpetual{
				constants.BtcUsd_NoMarginRequirement,
			},
			perpetualUpdates: []types.PerpetualUpdate{
				{
					PerpetualId:      uint32(0),
					BigQuantumsDelta: big.NewInt(100_000_000), // 1 BTC
				},
			},
		},
		"single perpetual with TDai asset position and positive update to perpetual": {
			assetPositions:        testutil.CreateTDaiAssetPosition(big.NewInt(10_000_000_001)), // $10,000.000001
			expectedNetCollateral: big.NewInt(110_000_000_001),                                  // $110,000.000001
			perpetuals: []perptypes.Perpetual{
				constants.BtcUsd_NoMarginRequirement,
			},
			perpetualPositions: []*types.PerpetualPosition{
				{
					PerpetualId:  uint32(0),
					Quantums:     dtypes.NewInt(100_000_000), // 1 BTC
					FundingIndex: dtypes.NewInt(0),
					YieldIndex:   big.NewRat(0, 1).String(),
				},
			},
			perpetualUpdates: []types.PerpetualUpdate{
				{
					PerpetualId:      uint32(0),
					BigQuantumsDelta: big.NewInt(100_000_000), // 1 BTC
				},
			},
		},
		"single long perpetual with position and update which overflows uint64": {
			perpetuals: []perptypes.Perpetual{
				constants.BtcUsd_NoMarginRequirement,
			},
			perpetualPositions: []*types.PerpetualPosition{
				{
					PerpetualId:  uint32(0),
					Quantums:     dtypes.NewIntFromUint64(math.MaxUint64),
					FundingIndex: dtypes.NewInt(0),
					YieldIndex:   big.NewRat(0, 1).String(),
				},
			},
			perpetualUpdates: []types.PerpetualUpdate{
				{
					PerpetualId:      uint32(0),
					BigQuantumsDelta: big.NewInt(1),
				},
			},
		},
		"single short perpetual with position and update which overflows uint64": {
			perpetuals: []perptypes.Perpetual{
				constants.BtcUsd_NoMarginRequirement,
			},
			perpetualPositions: []*types.PerpetualPosition{
				{
					PerpetualId: uint32(0),
					Quantums: dtypes.NewIntFromBigInt(
						new(big.Int).Neg(
							new(big.Int).SetUint64(math.MaxUint64),
						)),
					FundingIndex: dtypes.NewInt(0),
					YieldIndex:   big.NewRat(0, 1).String(),
				},
			},
			perpetualUpdates: []types.PerpetualUpdate{
				{
					PerpetualId:      uint32(0),
					BigQuantumsDelta: big.NewInt(-1),
				},
			},
		},
		"single perpetual with TDai asset position and negative update to perpetual": {
			assetPositions:        testutil.CreateTDaiAssetPosition(big.NewInt(10_000_000_001)), // $10,000.000001
			expectedNetCollateral: big.NewInt(10_000_000_001),                                   // $10,000.000001
			perpetuals: []perptypes.Perpetual{
				constants.BtcUsd_NoMarginRequirement,
			},
			perpetualPositions: []*types.PerpetualPosition{
				{
					PerpetualId:  uint32(0),
					Quantums:     dtypes.NewInt(100_000_000), // 1 BTC
					FundingIndex: dtypes.NewInt(0),
					YieldIndex:   big.NewRat(0, 1).String(),
				},
			},
			perpetualUpdates: []types.PerpetualUpdate{
				{
					PerpetualId:      uint32(0),
					BigQuantumsDelta: big.NewInt(-100_000_000), // -1 BTC
				},
			},
		},
		"multiple asset updates for the same position": {
			expectedErr: types.ErrNonUniqueUpdatesPosition,
			perpetuals: []perptypes.Perpetual{
				constants.BtcUsd_NoMarginRequirement,
			},
			assetPositions: []*types.AssetPosition{
				&constants.TDai_Asset_100_000,
				&constants.Short_Asset_1BTC,
			},
			assetUpdates: []types.AssetUpdate{
				{
					AssetId:          constants.BtcUsd.Id,
					BigQuantumsDelta: big.NewInt(-100_000_000), // -1 BTC
				},
				{
					AssetId:          constants.BtcUsd.Id,
					BigQuantumsDelta: big.NewInt(-100_000_000), // -1 BTC
				},
			},
		},
		"multiple perpetual updates for the same position": {
			expectedErr: types.ErrNonUniqueUpdatesPosition,
			perpetuals: []perptypes.Perpetual{
				constants.BtcUsd_NoMarginRequirement,
			},
			perpetualPositions: []*types.PerpetualPosition{
				{
					PerpetualId:  uint32(0),
					Quantums:     dtypes.NewInt(100_000_000), // 1 BTC
					FundingIndex: dtypes.NewInt(0),
					YieldIndex:   big.NewRat(0, 1).String(),
				},
			},
			perpetualUpdates: []types.PerpetualUpdate{
				{
					PerpetualId:      uint32(0),
					BigQuantumsDelta: big.NewInt(-100_000_000), // -1 BTC
				},
				{
					PerpetualId:      uint32(0),
					BigQuantumsDelta: big.NewInt(-100_000_000), // -1 BTC
				},
			},
		},
		"speculative update to non-existent subaccount": {
			useEmptySubaccount:        true,
			assetUpdates:              testutil.CreateTDaiAssetUpdate(big.NewInt(1_000_000)),
			expectedNetCollateral:     big.NewInt(-99_249_000_000), // $1 - $100,000 (BTC update) + $750 (ETH update)
			expectedInitialMargin:     big.NewInt(50_150_000_000),  // $50,000 (BTC update) + $150 (ETH update)
			expectedMaintenanceMargin: big.NewInt(40_075_000_000),  // $40,000 (BTC update) + $75 (ETH update)
			perpetuals: []perptypes.Perpetual{
				constants.BtcUsd_50PercentInitial_40PercentMaintenance,
				constants.EthUsd_20PercentInitial_10PercentMaintenance,
			},
			perpetualUpdates: []types.PerpetualUpdate{
				{
					PerpetualId:      uint32(0),
					BigQuantumsDelta: big.NewInt(-200_000_000), // -2 BTC
				},
				{
					PerpetualId:      uint32(1),
					BigQuantumsDelta: big.NewInt(250_000_000), // .25 ETH
				},
			},
		},
		"multiple perpetuals with margin requirements and updates": {
			// $1
			assetPositions: testutil.CreateTDaiAssetPosition(big.NewInt(1000000)),
			// $1 + $50,000 (BTC) + $1,500 (ETH) - $100,000 (BTC update) + $750 (ETH update)
			expectedNetCollateral: big.NewInt(-47_749_000_000),
			// abs($25,000 (BTC) - $50,000 (BTC update)) + $300 (ETH) + $150 (ETH update)
			expectedInitialMargin: big.NewInt(25_450_000_000),
			// abs($20,000 (BTC) - $40,000 (BTC update)) + $150 (ETH) + $75 (ETH update)
			expectedMaintenanceMargin: big.NewInt(20_225_000_000),
			perpetuals: []perptypes.Perpetual{
				constants.BtcUsd_50PercentInitial_40PercentMaintenance,
				constants.EthUsd_20PercentInitial_10PercentMaintenance,
			},
			perpetualPositions: []*types.PerpetualPosition{
				{
					PerpetualId:  uint32(0),
					Quantums:     dtypes.NewInt(100_000_000), // 1 BTC
					FundingIndex: dtypes.NewInt(0),
					YieldIndex:   big.NewRat(0, 1).String(),
				},
				{
					PerpetualId:  uint32(1),
					Quantums:     dtypes.NewInt(500_000_000), // .5 ETH
					FundingIndex: dtypes.NewInt(0),
					YieldIndex:   big.NewRat(0, 1).String(),
				},
			},
			perpetualUpdates: []types.PerpetualUpdate{
				{
					PerpetualId:      uint32(0),
					BigQuantumsDelta: big.NewInt(-200_000_000), // -2 BTC
				},
				{
					PerpetualId:      uint32(1),
					BigQuantumsDelta: big.NewInt(250_000_000), // .25 ETH
				},
			},
		},
		"single perpetual": {
			expectedNetCollateral: big.NewInt(50_000_000_000),
			perpetuals: []perptypes.Perpetual{
				constants.BtcUsd_NoMarginRequirement,
			},
			perpetualPositions: []*types.PerpetualPosition{
				{
					PerpetualId: uint32(0),
					Quantums:    dtypes.NewInt(100_000_000), // 1 BTC
					YieldIndex:  big.NewRat(0, 1).String(),
				},
			},
		},
		"asset with no balance and update": {
			expectedErr: asstypes.ErrNotImplementedMulticollateral,
			assets: []*asstypes.Asset{
				constants.BtcUsd,
			},
			assetPositions: []*types.AssetPosition{
				&constants.Long_Asset_1BTC,
			},
			assetUpdates: []types.AssetUpdate{
				{
					AssetId:          constants.BtcUsd.Id,
					BigQuantumsDelta: big.NewInt(100_000_000), // 1 BTC
				},
			},
		},
		"single positive asset": {
			expectedErr: asstypes.ErrNotImplementedMulticollateral,
			assets: []*asstypes.Asset{
				constants.BtcUsd,
			},
			assetPositions: []*types.AssetPosition{
				&constants.Long_Asset_1BTC,
			},
		},
		"single negative asset": {
			expectedErr: asstypes.ErrNotImplementedMulticollateral,
			assets: []*asstypes.Asset{
				constants.BtcUsd,
			},
			assetPositions: []*types.AssetPosition{
				&constants.Short_Asset_1BTC,
			},
		},
	}

	for name, tc := range tests {
		t.Run(name, func(t *testing.T) {
			ctx, keeper, pricesKeeper, perpetualsKeeper, _, _, assetsKeeper, ratelimitKeeper, _, _ := testutil.SubaccountsKeepers(t, true)
			testutil.CreateTestMarkets(t, ctx, pricesKeeper)
			testutil.CreateTestLiquidityTiers(t, ctx, perpetualsKeeper)

			// Set up initial sdai price
			rateString := sdaiservertypes.TestSDAIEventRequests[0].ConversionRate
			rate, conversionErr := ratelimitkeeper.ConvertStringToBigInt(rateString)
			require.NoError(t, conversionErr)

			ratelimitKeeper.SetSDAIPrice(ctx, rate)
			ratelimitKeeper.SetAssetYieldIndex(ctx, big.NewRat(0, 1))

			// ratelimitKeeper.SetCurrentDaiYieldEpochNumber(ctx, 0)

			require.NoError(t, testutil.CreateTDaiAsset(ctx, assetsKeeper))
			for _, a := range tc.assets {
				_, err := assetsKeeper.CreateAsset(
					ctx,
					a.Id,
					a.Symbol,
					a.Denom,
					a.DenomExponent,
					a.HasMarket,
					a.MarketId,
					a.AtomicResolution,
					a.AssetYieldIndex,
				)
				require.NoError(t, err)
			}

			for _, p := range tc.perpetuals {
				_, err := perpetualsKeeper.CreatePerpetual(
					ctx,
					p.Params.Id,
					p.Params.Ticker,
					p.Params.MarketId,
					p.Params.AtomicResolution,
					p.Params.DefaultFundingPpm,
					p.Params.LiquidityTier,
					p.Params.MarketType,
<<<<<<< HEAD
					p.YieldIndex,
=======
					p.Params.DangerIndexPpm,
>>>>>>> 17fc528a
				)
				require.NoError(t, err)
			}

			subaccountId := types.SubaccountId{Owner: "foo", Number: 0}
			if !tc.useEmptySubaccount {
				subaccount := createNSubaccount(keeper, ctx, 1, big.NewInt(1_000))[0]
				subaccount.PerpetualPositions = tc.perpetualPositions
				subaccount.AssetPositions = tc.assetPositions
				keeper.SetSubaccount(ctx, subaccount)
				subaccountId = *subaccount.Id
			}

			update := types.Update{
				SubaccountId:     subaccountId,
				AssetUpdates:     tc.assetUpdates,
				PerpetualUpdates: tc.perpetualUpdates,
			}

			netCollateral, initialMargin, maintenanceMargin, err :=
				keeper.GetNetCollateralAndMarginRequirements(ctx, update)

			if tc.expectedErr != nil {
				require.ErrorIs(t, tc.expectedErr, err)
			} else {
				// Testify is bad at printing unsigned integers and prints values as hex
				// https://github.com/stretchr/testify/issues/1116
				// for that reason we convert to strings here to make the output more readable
				if tc.expectedNetCollateral != nil {
					require.Equal(t, tc.expectedNetCollateral.String(), netCollateral.String())
				}
				if tc.expectedInitialMargin != nil {
					require.Equal(t, tc.expectedInitialMargin.String(), initialMargin.String())
				}
				if tc.expectedMaintenanceMargin != nil {
					require.Equal(t, tc.expectedMaintenanceMargin.String(), maintenanceMargin.String())
				}
				require.NoError(t, err)
			}
		})
	}
}

func TestIsValidStateTransitionForUndercollateralizedSubaccount_ZeroMarginRequirements(t *testing.T) {
	tests := map[string]struct {
		bigCurNetCollateral     *big.Int
		bigCurInitialMargin     *big.Int
		bigCurMaintenanceMargin *big.Int
		bigNewNetCollateral     *big.Int
		bigNewMaintenanceMargin *big.Int

		expectedResult types.UpdateResult
	}{
		// Tests when current margin requirement is zero and margin requirement increases.
		"fails when MMR increases and TNC decreases - negative TNC": {
			bigCurNetCollateral:     big.NewInt(-1),
			bigCurInitialMargin:     big.NewInt(0),
			bigCurMaintenanceMargin: big.NewInt(0),
			bigNewNetCollateral:     big.NewInt(-2),
			bigNewMaintenanceMargin: big.NewInt(1),
			expectedResult:          types.StillUndercollateralized,
		},
		"fails when MMR increases and TNC stays the same - negative TNC": {
			bigCurNetCollateral:     big.NewInt(-1),
			bigCurInitialMargin:     big.NewInt(0),
			bigCurMaintenanceMargin: big.NewInt(0),
			bigNewNetCollateral:     big.NewInt(-1),
			bigNewMaintenanceMargin: big.NewInt(1),
			expectedResult:          types.StillUndercollateralized,
		},
		"fails when MMR increases and TNC increases - negative TNC": {
			bigCurNetCollateral:     big.NewInt(-1),
			bigCurInitialMargin:     big.NewInt(0),
			bigCurMaintenanceMargin: big.NewInt(0),
			bigNewNetCollateral:     big.NewInt(100),
			bigNewMaintenanceMargin: big.NewInt(1),
			expectedResult:          types.StillUndercollateralized,
		},
		// Tests when both margin requirements are zero.
		"fails when both new and old MMR are zero and TNC stays the same": {
			bigCurNetCollateral:     big.NewInt(-1),
			bigCurInitialMargin:     big.NewInt(0),
			bigCurMaintenanceMargin: big.NewInt(0),
			bigNewNetCollateral:     big.NewInt(-1),
			bigNewMaintenanceMargin: big.NewInt(0),
			expectedResult:          types.StillUndercollateralized,
		},
		"fails when both new and old MMR are zero and TNC decrease from negative to negative": {
			bigCurNetCollateral:     big.NewInt(-1),
			bigCurInitialMargin:     big.NewInt(0),
			bigCurMaintenanceMargin: big.NewInt(0),
			bigNewNetCollateral:     big.NewInt(-2),
			bigNewMaintenanceMargin: big.NewInt(0),
			expectedResult:          types.StillUndercollateralized,
		},
		"succeeds when both new and old MMR are zero and TNC increases": {
			bigCurNetCollateral:     big.NewInt(-2),
			bigCurInitialMargin:     big.NewInt(0),
			bigCurMaintenanceMargin: big.NewInt(0),
			bigNewNetCollateral:     big.NewInt(-1),
			bigNewMaintenanceMargin: big.NewInt(0),
			expectedResult:          types.Success,
		},
		// Tests when new margin requirement is zero.
		"fails when MMR decreased to zero, and TNC increases but is still negative": {
			bigCurNetCollateral:     big.NewInt(-2),
			bigCurInitialMargin:     big.NewInt(1),
			bigCurMaintenanceMargin: big.NewInt(1),
			bigNewNetCollateral:     big.NewInt(-1),
			bigNewMaintenanceMargin: big.NewInt(0),
			expectedResult:          types.StillUndercollateralized,
		},
	}

	for name, tc := range tests {
		t.Run(name, func(t *testing.T) {
			require.Equal(
				t,
				tc.expectedResult,
				keeper.IsValidStateTransitionForUndercollateralizedSubaccount(
					tc.bigCurNetCollateral,
					tc.bigCurInitialMargin,
					tc.bigCurMaintenanceMargin,
					tc.bigNewNetCollateral,
					tc.bigNewMaintenanceMargin,
				),
			)
		})
	}
}<|MERGE_RESOLUTION|>--- conflicted
+++ resolved
@@ -179,11 +179,8 @@
 						p.Params.DefaultFundingPpm,
 						p.Params.LiquidityTier,
 						p.Params.MarketType,
-<<<<<<< HEAD
+						p.Params.DangerIndexPpm,
 						p.YieldIndex,
-=======
-						p.Params.DangerIndexPpm,
->>>>>>> 17fc528a
 					)
 					require.NoError(t, err)
 				}
@@ -6447,11 +6444,8 @@
 					p.Params.DefaultFundingPpm,
 					p.Params.LiquidityTier,
 					p.Params.MarketType,
-<<<<<<< HEAD
+					p.Params.DangerIndexPpm,
 					p.YieldIndex,
-=======
-					p.Params.DangerIndexPpm,
->>>>>>> 17fc528a
 				)
 				require.NoError(t, err)
 
@@ -7600,11 +7594,8 @@
 					p.Params.DefaultFundingPpm,
 					p.Params.LiquidityTier,
 					p.Params.MarketType,
-<<<<<<< HEAD
+					p.Params.DangerIndexPpm,
 					p.YieldIndex,
-=======
-					p.Params.DangerIndexPpm,
->>>>>>> 17fc528a
 				)
 				require.NoError(t, err)
 			}
@@ -8075,11 +8066,8 @@
 					p.Params.DefaultFundingPpm,
 					p.Params.LiquidityTier,
 					p.Params.MarketType,
-<<<<<<< HEAD
+					p.Params.DangerIndexPpm,
 					p.YieldIndex,
-=======
-					p.Params.DangerIndexPpm,
->>>>>>> 17fc528a
 				)
 				require.NoError(t, err)
 			}
