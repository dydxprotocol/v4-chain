package keeper_test

import (
	"math"
	"math/big"
	"strconv"
	"testing"

	sdkmath "cosmossdk.io/math"
	sdaiservertypes "github.com/StreamFinance-Protocol/stream-chain/protocol/daemons/server/types/sdaioracle"
	"github.com/StreamFinance-Protocol/stream-chain/protocol/lib"
	ratelimitkeeper "github.com/StreamFinance-Protocol/stream-chain/protocol/x/ratelimit/keeper"
	ratelimittypes "github.com/StreamFinance-Protocol/stream-chain/protocol/x/ratelimit/types"
	authtypes "github.com/cosmos/cosmos-sdk/x/auth/types"

	bank_testutil "github.com/StreamFinance-Protocol/stream-chain/protocol/testutil/bank"
	sdkerrors "github.com/cosmos/cosmos-sdk/types/errors"

	"github.com/StreamFinance-Protocol/stream-chain/protocol/dtypes"
	indexerevents "github.com/StreamFinance-Protocol/stream-chain/protocol/indexer/events"
	big_testutil "github.com/StreamFinance-Protocol/stream-chain/protocol/testutil/big"
	"github.com/StreamFinance-Protocol/stream-chain/protocol/testutil/constants"
	testutil "github.com/StreamFinance-Protocol/stream-chain/protocol/testutil/keeper"
	"github.com/StreamFinance-Protocol/stream-chain/protocol/testutil/nullify"
	perptest "github.com/StreamFinance-Protocol/stream-chain/protocol/testutil/perpetuals"
	pricestest "github.com/StreamFinance-Protocol/stream-chain/protocol/testutil/prices"
	asstypes "github.com/StreamFinance-Protocol/stream-chain/protocol/x/assets/types"
	perptypes "github.com/StreamFinance-Protocol/stream-chain/protocol/x/perpetuals/types"
	pricestypes "github.com/StreamFinance-Protocol/stream-chain/protocol/x/prices/types"
	"github.com/StreamFinance-Protocol/stream-chain/protocol/x/subaccounts/keeper"
	"github.com/StreamFinance-Protocol/stream-chain/protocol/x/subaccounts/types"
	sdk "github.com/cosmos/cosmos-sdk/types"
	"github.com/stretchr/testify/require"
)

// Prevent strconv unused error
var _ = strconv.IntSize

func createNSubaccount(keeper *keeper.Keeper, ctx sdk.Context, n int, tdaiBalance *big.Int) []types.Subaccount {
	items := make([]types.Subaccount, n)
	for i := range items {
		items[i].Id = &types.SubaccountId{
			Owner:  strconv.Itoa(i),
			Number: uint32(i),
		}
		items[i].AssetPositions = testutil.CreateTDaiAssetPosition(tdaiBalance)

		keeper.SetSubaccount(ctx, items[i])
	}
	return items
}

// assertSubaccountUpdateEventsNotInIndexerBlock checks that no subaccount update events were
// included in the Indexer block kafka message
func assertSubaccountUpdateEventsNotInIndexerBlock(
	t *testing.T,
	k *keeper.Keeper,
	ctx sdk.Context,
) {
	subaccountUpdates := testutil.GetSubaccountUpdateEventsFromIndexerBlock(ctx, k)
	require.Empty(t, subaccountUpdates)
}

// assertSubaccountUpdateEventsInIndexerBlock checks that the correct subaccount update events were
// included in the Indexer block kafka message, given details of the updates applied,
// the expected return values of the update subaccount function.
func assertSubaccountUpdateEventsInIndexerBlock(
	t *testing.T,
	k *keeper.Keeper,
	ctx sdk.Context,
	expectedErr error,
	expectedSuccess bool,
	updates []types.Update,
	expectedSuccessPerUpdates []types.UpdateResult,
	expectedUpdatedPerpetualPositions map[types.SubaccountId][]*types.PerpetualPosition,
	expectedSubaccoundIdToFundingPayments map[types.SubaccountId]map[uint32]dtypes.SerializableInt,
	expectedUpdatedAssetPositions map[types.SubaccountId][]*types.AssetPosition,
	expectedAssetYieldIndex string,
) {
	subaccountUpdates := testutil.GetSubaccountUpdateEventsFromIndexerBlock(ctx, k)

	// No subaccount update events included in the case of an error or failure to update subaccounts.
	if expectedErr != nil || !expectedSuccess {
		require.Empty(t, subaccountUpdates)
		return
	}

	numSuccessfulUpdates := 0
	for idx := range updates {
		updateResult := expectedSuccessPerUpdates[idx]
		if updateResult != types.Success {
			continue
		}
		numSuccessfulUpdates += 1
	}

	// There should be exactly as many subaccount update events included as there were successful
	// subaccount updates.
	require.Len(t, subaccountUpdates, numSuccessfulUpdates)

	// For each update, verify that the expected SubaccountUpdateEvent is emitted.
	for _, update := range updates {
		expectedSubaccountUpdateEvent := indexerevents.NewSubaccountUpdateEvent(
			&update.SubaccountId,
			expectedUpdatedPerpetualPositions[update.SubaccountId],
			expectedUpdatedAssetPositions[update.SubaccountId],
			expectedSubaccoundIdToFundingPayments[update.SubaccountId],
			expectedAssetYieldIndex,
		)
		for _, gotUpdate := range subaccountUpdates {
			if gotUpdate.SubaccountId.Owner == expectedSubaccountUpdateEvent.SubaccountId.Owner &&
				gotUpdate.SubaccountId.Number == expectedSubaccountUpdateEvent.SubaccountId.Number {
				require.Equal(t,
					expectedSubaccountUpdateEvent,
					gotUpdate,
				)
			}
		}
	}
}

func TestGetCollateralPool(t *testing.T) {
	tests := map[string]struct {
		// state
		perpetuals         []perptypes.Perpetual
		perpetualPositions []*types.PerpetualPosition

		expectedAddress sdk.AccAddress
	}{
		"collateral pool with cross margin markets": {
			perpetuals: []perptypes.Perpetual{
				constants.BtcUsd_SmallMarginRequirement,
			},
			perpetualPositions: []*types.PerpetualPosition{
				&constants.PerpetualPosition_OneBTCLong,
			},
			expectedAddress: authtypes.NewModuleAddress(types.ModuleName),
		},
		"collateral pool with isolated margin markets": {
			perpetuals: []perptypes.Perpetual{
				constants.IsoUsd_IsolatedMarket,
			},
			perpetualPositions: []*types.PerpetualPosition{
				{
					PerpetualId: constants.IsoUsd_IsolatedMarket.GetId(),
					Quantums:    dtypes.NewInt(100_000_000),
				},
			},
			expectedAddress: authtypes.NewModuleAddress(
				types.ModuleName + ":" + lib.UintToString(constants.IsoUsd_IsolatedMarket.GetId()),
			),
		},
		"collateral pool with no positions": {
			perpetualPositions: make([]*types.PerpetualPosition, 0),
			expectedAddress:    authtypes.NewModuleAddress(types.ModuleName),
		},
	}
	for name, tc := range tests {
		t.Run(
			name, func(t *testing.T) {
				ctx, keeper, pricesKeeper, perpetualsKeeper, _, _, assetsKeeper, rateLimitKeeper, _, _ := testutil.SubaccountsKeepers(
					t,
					true,
				)

				testutil.CreateTestMarkets(t, ctx, pricesKeeper)
				testutil.CreateTestLiquidityTiers(t, ctx, perpetualsKeeper)

				rateLimitKeeper.SetAssetYieldIndex(ctx, big.NewRat(0, 1))

				require.NoError(t, testutil.CreateTDaiAsset(ctx, assetsKeeper))
				for _, p := range tc.perpetuals {
					_, err := perpetualsKeeper.CreatePerpetual(
						ctx,
						p.Params.Id,
						p.Params.Ticker,
						p.Params.MarketId,
						p.Params.AtomicResolution,
						p.Params.DefaultFundingPpm,
						p.Params.LiquidityTier,
						p.Params.MarketType,
						p.Params.DangerIndexPpm,
<<<<<<< HEAD
						p.YieldIndex,
=======
						p.Params.IsolatedMarketMaxCumulativeInsuranceFundDeltaPerBlock,
>>>>>>> 99676d0c
					)
					require.NoError(t, err)
				}

				subaccount := createNSubaccount(keeper, ctx, 1, big.NewInt(1_000))[0]
				subaccount.PerpetualPositions = tc.perpetualPositions
				keeper.SetSubaccount(ctx, subaccount)
				collateralPoolAddr, err := keeper.GetCollateralPoolForSubaccount(ctx, *subaccount.Id)
				require.NoError(t, err)
				require.Equal(t, tc.expectedAddress, collateralPoolAddr)
			},
		)
	}
}

func TestSubaccountGet(t *testing.T) {
	ctx, keeper, _, _, _, _, _, rateLimitKeeper, _, _ := testutil.SubaccountsKeepers(t, true)
	rateLimitKeeper.SetAssetYieldIndex(ctx, big.NewRat(0, 1))
	items := createNSubaccount(keeper, ctx, 10, big.NewInt(1_000))

	for _, item := range items {
		rst := keeper.GetSubaccount(ctx,
			*item.Id,
		)
		require.Equal(t,
			nullify.Fill(&item), //nolint:staticcheck
			nullify.Fill(&rst),  //nolint:staticcheck
		)
	}
}

func TestSubaccountSet_Empty(t *testing.T) {
	ctx, keeper, _, _, _, _, _, _, _, _ := testutil.SubaccountsKeepers(t, true)
	keeper.SetSubaccount(ctx, types.Subaccount{
		Id: &constants.Alice_Num0,
	})

	require.Len(t, keeper.GetAllSubaccount(ctx), 0)

	keeper.SetSubaccount(ctx, types.Subaccount{
		Id:             &constants.Alice_Num0,
		AssetPositions: testutil.CreateTDaiAssetPosition(big.NewInt(1_000)),
	})
	keeper.SetSubaccount(ctx, types.Subaccount{
		Id: &constants.Alice_Num0,
	})
	require.Len(t, keeper.GetAllSubaccount(ctx), 0)
}

func TestSubaccountGetNonExistent(t *testing.T) {
	ctx, keeper, _, _, _, _, _, rateLimitKeeper, _, _ := testutil.SubaccountsKeepers(t, true)
	rateLimitKeeper.SetAssetYieldIndex(ctx, big.NewRat(0, 1))
	id := types.SubaccountId{
		Owner:  "non-existent",
		Number: uint32(123),
	}
	acct := keeper.GetSubaccount(ctx, id)
	require.Equal(t, &id, acct.Id)
	require.Equal(t, new(big.Int), acct.GetTDaiPosition())
	require.Empty(t, acct.AssetPositions)
	require.Empty(t, acct.PerpetualPositions)
	require.False(t, acct.MarginEnabled)
}

func TestGetAllSubaccount(t *testing.T) {
	ctx, keeper, _, _, _, _, _, _, _, _ := testutil.SubaccountsKeepers(t, true)
	items := createNSubaccount(keeper, ctx, 10, big.NewInt(1_000))
	require.Equal(
		t,
		items,
		keeper.GetAllSubaccount(ctx),
	)
}

func TestForEachSubaccount(t *testing.T) {
	tests := map[string]struct {
		numSubaccountsInState int
		iterationCount        int
	}{
		"No subaccounts in state": {
			numSubaccountsInState: 0,
			iterationCount:        0,
		},
		"one subaccount in state, one iteration": {
			numSubaccountsInState: 1,
			iterationCount:        1,
		},
		"two subaccount in state, one iteration": {
			numSubaccountsInState: 2,
			iterationCount:        1,
		},
		"ten subaccount in state, one iteration": {
			numSubaccountsInState: 10,
			iterationCount:        1,
		},
		"ten subaccount in state, partial iteration": {
			numSubaccountsInState: 10,
			iterationCount:        8,
		},
		"ten subaccount in state, full iteration": {
			numSubaccountsInState: 10,
			iterationCount:        10,
		},
	}
	for name, tc := range tests {
		t.Run(name, func(t *testing.T) {
			ctx, keeper, _, _, _, _, _, _, _, _ := testutil.SubaccountsKeepers(t, true)
			items := createNSubaccount(keeper, ctx, tc.numSubaccountsInState, big.NewInt(1_000))
			collectedSubaccounts := make([]types.Subaccount, 0)
			i := 0
			keeper.ForEachSubaccount(ctx, func(subaccount types.Subaccount) bool {
				i++
				collectedSubaccounts = append(collectedSubaccounts, subaccount)
				return i == tc.iterationCount
			})
			require.Equal(
				t,
				items[:tc.iterationCount],
				collectedSubaccounts,
			)
		})
	}
}

func TestUpdateSubaccounts(t *testing.T) {
	// default subaccount id, the first subaccount id generated when calling createNSubaccount
	defaultSubaccountId := types.SubaccountId{
		Owner:  "0",
		Number: 0,
	}

	tests := map[string]struct {
		// state
		perpetuals        []perptypes.Perpetual
		newFundingIndices []*big.Int // 1:1 mapped to perpetuals list
		assets            []*asstypes.Asset
		marketParamPrices []pricestypes.MarketParamPrice
		// If not specified, default to `CollatCheck`
		updateType                types.UpdateType
		additionalTestSubaccounts []types.Subaccount
		// Only set when specified. Defaults to 0/1.
		// Set perpYieldIndex in the perpetuals state.
		globalAssetYieldIndex *big.Rat
		fundsInTDaiPool       *big.Int

		// subaccount state
		perpetualPositions        []*types.PerpetualPosition
		assetPositions            []*types.AssetPosition
		subaccountAssetYieldIndex string

		// collateral pool state
		collateralPoolTDaiBalances map[string]int64

		// updates
		updates []types.Update

		// expectations
		expectedCollateralPoolTDaiBalances map[string]int64
		expectedQuoteBalance               *big.Int
		expectedPerpetualPositions         []*types.PerpetualPosition
		expectedAssetPositions             []*types.AssetPosition
		expectedSuccess                    bool
		expectedSuccessPerUpdate           []types.UpdateResult
		expectedTDaiYieldPoolBalance       *big.Int
		expectedErr                        error
		// List of expected open interest.
		// If not specified, this means OI is default value.
		expectedOpenInterest map[uint32]*big.Int

		// Only contains the updated perpetual positions, to assert against the events included.
		expectedUpdatedPerpetualPositions     map[types.SubaccountId][]*types.PerpetualPosition
		expectedSubaccoundIdToFundingPayments map[types.SubaccountId]map[uint32]dtypes.SerializableInt
		expectedUpdatedAssetPositions         map[types.SubaccountId][]*types.AssetPosition
		expectedAssetYieldIndex               string
		msgSenderEnabled                      bool
	}{
		"one update to TDai asset position": {
			expectedQuoteBalance:     big.NewInt(100),
			expectedSuccess:          true,
			expectedSuccessPerUpdate: []types.UpdateResult{types.Success},
			updates: []types.Update{
				{
					AssetUpdates: testutil.CreateTDaiAssetUpdate(big.NewInt(100)),
				},
			},
			expectedAssetPositions: []*types.AssetPosition{
				{
					AssetId:  uint32(0),
					Quantums: dtypes.NewInt(100), // 100 TDai
				},
			},
			expectedUpdatedAssetPositions: map[types.SubaccountId][]*types.AssetPosition{
				defaultSubaccountId: {
					{
						AssetId:  uint32(0),
						Quantums: dtypes.NewInt(100), // 100 TDai
					},
				},
			},
			expectedAssetYieldIndex: constants.AssetYieldIndex_Zero,
			msgSenderEnabled:        true,
		},
		"one negative update to TDai asset position": {
			expectedQuoteBalance:     big.NewInt(-100),
			expectedSuccess:          true,
			expectedSuccessPerUpdate: []types.UpdateResult{types.Success},
			perpetuals: []perptypes.Perpetual{
				constants.BtcUsd_SmallMarginRequirement,
			},
			perpetualPositions: []*types.PerpetualPosition{
				{
					PerpetualId:  uint32(0),
					Quantums:     dtypes.NewInt(100_000_000), // 1 BTC
					FundingIndex: dtypes.NewInt(0),
					YieldIndex:   big.NewRat(0, 1).String(),
				},
			},
			expectedPerpetualPositions: []*types.PerpetualPosition{
				{
					PerpetualId:  uint32(0),
					Quantums:     dtypes.NewInt(100_000_000), // 1 BTC
					FundingIndex: dtypes.NewInt(0),
					YieldIndex:   big.NewRat(0, 1).String(),
				},
			},
			expectedAssetPositions: []*types.AssetPosition{
				{
					AssetId:  uint32(0),
					Quantums: dtypes.NewInt(-100), // 100 TDai
				},
			},
			expectedUpdatedAssetPositions: map[types.SubaccountId][]*types.AssetPosition{
				defaultSubaccountId: {
					{
						AssetId:  uint32(0),
						Quantums: dtypes.NewInt(-100), // 100 TDai
					},
				},
			},
			updates: []types.Update{
				{
					AssetUpdates: testutil.CreateTDaiAssetUpdate(big.NewInt(-100)),
				},
			},
			expectedAssetYieldIndex: constants.AssetYieldIndex_Zero,
			msgSenderEnabled:        true,
		},
		"one negative update to TDai asset position + persist unsettled negative funding": {
			expectedQuoteBalance:     big.NewInt(-2100),
			expectedSuccess:          true,
			expectedSuccessPerUpdate: []types.UpdateResult{types.Success},
			perpetuals: []perptypes.Perpetual{
				constants.BtcUsd_SmallMarginRequirement,
			},
			newFundingIndices: []*big.Int{big.NewInt(-10)},
			perpetualPositions: []*types.PerpetualPosition{
				{
					PerpetualId:  uint32(0),
					Quantums:     dtypes.NewInt(100_000_000), // 1 BTC
					FundingIndex: dtypes.NewInt(-30),         // indexDelta=20, settlement=-20*100
					YieldIndex:   big.NewRat(0, 1).String(),
				},
			},
			expectedPerpetualPositions: []*types.PerpetualPosition{
				{
					PerpetualId:  uint32(0),
					Quantums:     dtypes.NewInt(100_000_000), // 1 BTC
					FundingIndex: dtypes.NewInt(-10),
					YieldIndex:   big.NewRat(0, 1).String(),
				},
			},
			expectedAssetPositions: []*types.AssetPosition{
				{
					AssetId:  uint32(0),
					Quantums: dtypes.NewInt(-2100), // 2100 TDai
				},
			},
			expectedUpdatedPerpetualPositions: map[types.SubaccountId][]*types.PerpetualPosition{
				defaultSubaccountId: {
					{
						PerpetualId:  uint32(0),
						Quantums:     dtypes.NewInt(100_000_000),
						FundingIndex: dtypes.NewInt(-10),
					},
				},
			},
			expectedSubaccoundIdToFundingPayments: map[types.SubaccountId]map[uint32]dtypes.SerializableInt{
				defaultSubaccountId: {
					uint32(0): dtypes.NewInt(2_000), // negated settlement
				},
			},
			expectedUpdatedAssetPositions: map[types.SubaccountId][]*types.AssetPosition{
				defaultSubaccountId: {
					{
						AssetId:  uint32(0),
						Quantums: dtypes.NewInt(-2100), // 2100 TDai
					},
				},
			},
			updates: []types.Update{
				{
					AssetUpdates: testutil.CreateTDaiAssetUpdate(big.NewInt(-100)),
				},
			},
			expectedAssetYieldIndex: constants.AssetYieldIndex_Zero,
			msgSenderEnabled:        true,
		},
		"one negative update to TDai asset position + persist unsettled positive funding": {
			expectedQuoteBalance:     big.NewInt(-92),
			expectedSuccess:          true,
			expectedSuccessPerUpdate: []types.UpdateResult{types.Success},
			perpetuals: []perptypes.Perpetual{
				constants.BtcUsd_SmallMarginRequirement,
			},
			newFundingIndices: []*big.Int{big.NewInt(-17)},
			perpetualPositions: []*types.PerpetualPosition{
				{
					PerpetualId: uint32(0),
					Quantums:    dtypes.NewInt(500_000), // 0.005 BTC
					// indexDelta=-17, settlement=17*500_000/1_000_000=8
					FundingIndex: dtypes.NewInt(0),
					YieldIndex:   big.NewRat(0, 1).String(),
				},
			},
			expectedPerpetualPositions: []*types.PerpetualPosition{
				{
					PerpetualId:  uint32(0),
					Quantums:     dtypes.NewInt(500_000), // 1 BTC
					FundingIndex: dtypes.NewInt(-17),
					YieldIndex:   big.NewRat(0, 1).String(),
				},
			},
			expectedAssetPositions: []*types.AssetPosition{
				{
					AssetId:  uint32(0),
					Quantums: dtypes.NewInt(-92),
				},
			},
			expectedUpdatedPerpetualPositions: map[types.SubaccountId][]*types.PerpetualPosition{
				defaultSubaccountId: {
					{
						PerpetualId:  uint32(0),
						Quantums:     dtypes.NewInt(500_000),
						FundingIndex: dtypes.NewInt(-17),
					},
				},
			},
			expectedSubaccoundIdToFundingPayments: map[types.SubaccountId]map[uint32]dtypes.SerializableInt{
				defaultSubaccountId: {
					uint32(0): dtypes.NewInt(-8), // negated settlement
				},
			},
			expectedUpdatedAssetPositions: map[types.SubaccountId][]*types.AssetPosition{
				defaultSubaccountId: {
					{
						AssetId:  uint32(0),
						Quantums: dtypes.NewInt(-92),
					},
				},
			},
			updates: []types.Update{
				{
					AssetUpdates: testutil.CreateTDaiAssetUpdate(big.NewInt(-100)),
				},
			},
			expectedAssetYieldIndex: constants.AssetYieldIndex_Zero,
			msgSenderEnabled:        true,
		},
		"multiple updates for same position not allowed": {
			expectedQuoteBalance:     big.NewInt(0),
			expectedSuccess:          false,
			expectedSuccessPerUpdate: nil,
			expectedErr:              types.ErrNonUniqueUpdatesPosition,
			perpetuals: []perptypes.Perpetual{
				constants.BtcUsd_SmallMarginRequirement,
			},
			perpetualPositions: []*types.PerpetualPosition{
				{
					PerpetualId:  uint32(0),
					Quantums:     dtypes.NewInt(100_000_000), // 1 BTC
					FundingIndex: dtypes.NewInt(0),
					YieldIndex:   big.NewRat(0, 1).String(),
				},
			},
			expectedPerpetualPositions: []*types.PerpetualPosition{
				{
					PerpetualId:  uint32(0),
					Quantums:     dtypes.NewInt(100_000_000), // 1 BTC
					FundingIndex: dtypes.NewInt(0),
					YieldIndex:   big.NewRat(0, 1).String(),
				},
			},
			updates: []types.Update{
				{
					PerpetualUpdates: []types.PerpetualUpdate{
						{
							PerpetualId:      uint32(0),
							BigQuantumsDelta: big.NewInt(9_900_000_000), // 99 BTC
						},
						{
							PerpetualId:      uint32(0),
							BigQuantumsDelta: big.NewInt(9_900_000_000), // 99 BTC
						},
					},
				},
			},
			expectedAssetYieldIndex: constants.AssetYieldIndex_Zero,
			msgSenderEnabled:        true,
		},
		"multiple updates to same account not allowed": {
			expectedQuoteBalance:     big.NewInt(0),
			expectedErr:              types.ErrNonUniqueUpdatesSubaccount,
			expectedSuccess:          false,
			expectedSuccessPerUpdate: nil,
			updates: []types.Update{
				{
					AssetUpdates: testutil.CreateTDaiAssetUpdate(big.NewInt(-100)),
				},
				{
					AssetUpdates: testutil.CreateTDaiAssetUpdate(big.NewInt(-100)),
				},
			},
			expectedAssetYieldIndex: constants.AssetYieldIndex_Zero,
			msgSenderEnabled:        true,
		},
		"update increases position size": {
			assetPositions:           testutil.CreateTDaiAssetPosition(big.NewInt(25_000_000_000)), // $25,000
			expectedQuoteBalance:     big.NewInt(0),
			expectedSuccess:          true,
			expectedSuccessPerUpdate: []types.UpdateResult{types.Success},
			perpetuals: []perptypes.Perpetual{
				constants.BtcUsd_NoMarginRequirement,
			},
			perpetualPositions: []*types.PerpetualPosition{
				{
					PerpetualId:  uint32(0),
					Quantums:     dtypes.NewInt(100_000_000), // 1 BTC
					FundingIndex: dtypes.NewInt(0),
					YieldIndex:   big.NewRat(0, 1).String(),
				},
			},
			expectedPerpetualPositions: []*types.PerpetualPosition{
				{
					PerpetualId:  uint32(0),
					Quantums:     dtypes.NewInt(150_000_000), // 1.5 BTC
					FundingIndex: dtypes.NewInt(0),
					YieldIndex:   big.NewRat(0, 1).String(),
				},
			},
			expectedUpdatedPerpetualPositions: map[types.SubaccountId][]*types.PerpetualPosition{
				defaultSubaccountId: {
					{
						PerpetualId:  uint32(0),
						Quantums:     dtypes.NewInt(150_000_000), // 1.5 BTC
						FundingIndex: dtypes.NewInt(0),
					},
				},
			},
			expectedAssetPositions: []*types.AssetPosition{},
			expectedUpdatedAssetPositions: map[types.SubaccountId][]*types.AssetPosition{
				defaultSubaccountId: {
					{
						AssetId:  uint32(0),
						Quantums: dtypes.NewInt(0),
					},
				},
			},
			updates: []types.Update{
				{
					AssetUpdates: testutil.CreateTDaiAssetUpdate(big.NewInt(-25_000_000_000)), // -$25,000
					PerpetualUpdates: []types.PerpetualUpdate{
						{
							PerpetualId:      uint32(0),
							BigQuantumsDelta: big.NewInt(50_000_000), // .5 BTC
						},
					},
				},
			},
			msgSenderEnabled: false,
		},
		"update decreases position size": {
			assetPositions:           testutil.CreateTDaiAssetPosition(big.NewInt(25_000_000_000)), // $25,000
			expectedQuoteBalance:     big.NewInt(50_000_000_000),                                   // $50,000
			expectedSuccess:          true,
			expectedSuccessPerUpdate: []types.UpdateResult{types.Success},
			perpetuals: []perptypes.Perpetual{
				constants.BtcUsd_NoMarginRequirement,
			},
			perpetualPositions: []*types.PerpetualPosition{
				{
					PerpetualId:  uint32(0),
					Quantums:     dtypes.NewInt(100_000_000), // 1 BTC
					FundingIndex: dtypes.NewInt(0),
					YieldIndex:   big.NewRat(0, 1).String(),
				},
			},
			expectedPerpetualPositions: []*types.PerpetualPosition{
				{
					PerpetualId:  uint32(0),
					Quantums:     dtypes.NewInt(50_000_000), // .50 BTC
					FundingIndex: dtypes.NewInt(0),
					YieldIndex:   big.NewRat(0, 1).String(),
				},
			},
			expectedUpdatedPerpetualPositions: map[types.SubaccountId][]*types.PerpetualPosition{
				defaultSubaccountId: {
					{
						PerpetualId:  uint32(0),
						Quantums:     dtypes.NewInt(50_000_000), // .50 BTC
						FundingIndex: dtypes.NewInt(0),
					},
				},
			},
			expectedAssetPositions: []*types.AssetPosition{
				{
					AssetId:  uint32(0),
					Quantums: dtypes.NewInt(50_000_000_000),
				},
			},
			expectedUpdatedAssetPositions: map[types.SubaccountId][]*types.AssetPosition{
				defaultSubaccountId: {
					{
						AssetId:  uint32(0),
						Quantums: dtypes.NewInt(50_000_000_000),
					},
				},
			},
			updates: []types.Update{
				{
					AssetUpdates: testutil.CreateTDaiAssetUpdate(big.NewInt(25_000_000_000)), // $25,000
					PerpetualUpdates: []types.PerpetualUpdate{
						{
							PerpetualId:      uint32(0),
							BigQuantumsDelta: big.NewInt(-50_000_000), // -.5 BTC
						},
					},
				},
			},
			msgSenderEnabled: false,
		},
		"update closes long position": {
			assetPositions:           testutil.CreateTDaiAssetPosition(big.NewInt(25_000_000_000)), // $25,000
			expectedQuoteBalance:     big.NewInt(75_000_000_000),                                   // $75,000
			expectedSuccess:          true,
			expectedSuccessPerUpdate: []types.UpdateResult{types.Success},
			perpetuals: []perptypes.Perpetual{
				constants.BtcUsd_NoMarginRequirement,
			},
			perpetualPositions: []*types.PerpetualPosition{
				{
					PerpetualId:  uint32(0),
					Quantums:     dtypes.NewInt(100_000_000), // 1 BTC
					FundingIndex: dtypes.NewInt(0),
					YieldIndex:   big.NewRat(0, 1).String(),
				},
			},
			expectedPerpetualPositions: []*types.PerpetualPosition{},
			expectedUpdatedPerpetualPositions: map[types.SubaccountId][]*types.PerpetualPosition{
				defaultSubaccountId: {
					// Position closed update.
					{
						PerpetualId:  uint32(0),
						Quantums:     dtypes.NewInt(0),
						FundingIndex: dtypes.NewInt(0),
					},
				},
			},
			expectedAssetPositions: []*types.AssetPosition{
				{
					AssetId:  uint32(0),
					Quantums: dtypes.NewInt(75_000_000_000),
				},
			},
			expectedUpdatedAssetPositions: map[types.SubaccountId][]*types.AssetPosition{
				defaultSubaccountId: {
					{
						AssetId:  uint32(0),
						Quantums: dtypes.NewInt(75_000_000_000),
					},
				},
			},
			updates: []types.Update{
				{
					AssetUpdates: testutil.CreateTDaiAssetUpdate(big.NewInt(50_000_000_000)), // $50,000
					PerpetualUpdates: []types.PerpetualUpdate{
						{
							PerpetualId:      uint32(0),
							BigQuantumsDelta: big.NewInt(-100_000_000), // -1 BTC
						},
					},
				},
			},
			expectedAssetYieldIndex: constants.AssetYieldIndex_Zero,
			msgSenderEnabled:        true,
		},
		"update closes short position": {
			assetPositions:           testutil.CreateTDaiAssetPosition(big.NewInt(100_000_000_000)), // $100,000
			expectedQuoteBalance:     big.NewInt(50_000_000_000),                                    // $50,000
			expectedSuccess:          true,
			expectedSuccessPerUpdate: []types.UpdateResult{types.Success},
			perpetuals: []perptypes.Perpetual{
				constants.BtcUsd_NoMarginRequirement,
			},
			perpetualPositions: []*types.PerpetualPosition{
				{
					PerpetualId:  uint32(0),
					Quantums:     dtypes.NewInt(-100_000_000), // -1 BTC
					FundingIndex: dtypes.NewInt(0),
					YieldIndex:   big.NewRat(0, 1).String(),
				},
			},
			expectedPerpetualPositions: []*types.PerpetualPosition{},
			expectedUpdatedPerpetualPositions: map[types.SubaccountId][]*types.PerpetualPosition{
				defaultSubaccountId: {
					// Position closed update.
					{
						PerpetualId:  uint32(0),
						Quantums:     dtypes.NewInt(0),
						FundingIndex: dtypes.NewInt(0),
					},
				},
			},
			expectedAssetPositions: []*types.AssetPosition{
				{
					AssetId:  uint32(0),
					Quantums: dtypes.NewInt(50_000_000_000),
				},
			},
			expectedUpdatedAssetPositions: map[types.SubaccountId][]*types.AssetPosition{
				defaultSubaccountId: {
					{
						AssetId:  uint32(0),
						Quantums: dtypes.NewInt(50_000_000_000),
					},
				},
			},
			updates: []types.Update{
				{
					AssetUpdates: testutil.CreateTDaiAssetUpdate(big.NewInt(-50_000_000_000)), // -$50,000
					PerpetualUpdates: []types.PerpetualUpdate{
						{
							PerpetualId:      uint32(0),
							BigQuantumsDelta: big.NewInt(100_000_000), // 1 BTC
						},
					},
				},
			},
			expectedAssetYieldIndex: constants.AssetYieldIndex_Zero,
			msgSenderEnabled:        true,
		},
		"update closes 2nd position and updates 1st": {
			assetPositions:           testutil.CreateTDaiAssetPosition(big.NewInt(100_000_000_000)), // $100,000
			expectedSuccess:          true,
			expectedSuccessPerUpdate: []types.UpdateResult{types.Success},
			perpetuals: []perptypes.Perpetual{
				constants.BtcUsd_NoMarginRequirement,
				constants.EthUsd_NoMarginRequirement,
			},
			perpetualPositions: []*types.PerpetualPosition{
				{
					PerpetualId:  uint32(0),
					Quantums:     dtypes.NewInt(-100_000_000), // -1 BTC
					FundingIndex: dtypes.NewInt(0),
					YieldIndex:   big.NewRat(0, 1).String(),
				},
				{
					PerpetualId:  uint32(1),
					Quantums:     dtypes.NewInt(-1_000_000_000_000_000_000), // -1 ETH
					FundingIndex: dtypes.NewInt(0),
					YieldIndex:   big.NewRat(0, 1).String(),
				},
			},
			expectedPerpetualPositions: []*types.PerpetualPosition{
				{
					PerpetualId:  uint32(0),
					Quantums:     dtypes.NewInt(-200_000_000), // -2 BTC
					FundingIndex: dtypes.NewInt(0),
					YieldIndex:   big.NewRat(0, 1).String(),
				},
			},
			expectedUpdatedPerpetualPositions: map[types.SubaccountId][]*types.PerpetualPosition{
				defaultSubaccountId: {
					{
						PerpetualId:  uint32(0),
						Quantums:     dtypes.NewInt(-200_000_000), // -2 BTC
						FundingIndex: dtypes.NewInt(0),
					},
					// Position closed update.
					{
						PerpetualId:  uint32(1),
						Quantums:     dtypes.NewInt(0),
						FundingIndex: dtypes.NewInt(0),
					},
				},
			},
			expectedAssetPositions: []*types.AssetPosition{
				{
					AssetId:  uint32(0),
					Quantums: dtypes.NewInt(100_000_000_000),
				},
			},
			updates: []types.Update{
				{
					PerpetualUpdates: []types.PerpetualUpdate{
						{
							PerpetualId:      uint32(0),
							BigQuantumsDelta: big.NewInt(-100_000_000), // -1 BTC
						},
						{
							PerpetualId:      uint32(1),
							BigQuantumsDelta: big.NewInt(1_000_000_000_000_000_000), // 1 ETH
						},
					},
				},
			},
			expectedAssetYieldIndex: constants.AssetYieldIndex_Zero,
			msgSenderEnabled:        true,
		},
		"update closes first asset position and updates 2nd": {
			assets: []*asstypes.Asset{
				constants.BtcUsd,
			},
			assetPositions: append(
				testutil.CreateTDaiAssetPosition(big.NewInt(100_000_000_000)), // $100,000
				&types.AssetPosition{
					AssetId:  constants.BtcUsd.Id,
					Quantums: dtypes.NewInt(50_000),
				},
			),
			expectedQuoteBalance:     big.NewInt(200_000_000_000), // $200,000
			expectedSuccess:          true,
			expectedSuccessPerUpdate: []types.UpdateResult{types.Success},
			expectedAssetPositions: []*types.AssetPosition{
				{
					AssetId:  uint32(0),
					Quantums: dtypes.NewInt(200_000_000_000),
				},
			},
			expectedUpdatedAssetPositions: map[types.SubaccountId][]*types.AssetPosition{
				defaultSubaccountId: {
					{
						AssetId:  uint32(0),
						Quantums: dtypes.NewInt(200_000_000_000),
					},
					// Asset position closed
					{
						AssetId:  uint32(1),
						Quantums: dtypes.NewInt(0),
					},
				},
			},
			updates: []types.Update{
				{
					AssetUpdates: []types.AssetUpdate{
						{
							AssetId:          asstypes.AssetTDai.Id,
							BigQuantumsDelta: big.NewInt(100_000_000_000),
						},
						{
							AssetId:          constants.BtcUsd.Id,
							BigQuantumsDelta: big.NewInt(-50_000),
						},
					},
				},
			},
			expectedAssetYieldIndex: constants.AssetYieldIndex_Zero,
			msgSenderEnabled:        true,
		},
		"update closes first 1 positions and updates 2nd": {
			assetPositions:           testutil.CreateTDaiAssetPosition(big.NewInt(100_000_000_000)), // $100,000
			expectedQuoteBalance:     big.NewInt(50_000_000_000),                                    // $50,000
			expectedSuccess:          true,
			expectedSuccessPerUpdate: []types.UpdateResult{types.Success},
			perpetuals: []perptypes.Perpetual{
				constants.BtcUsd_NoMarginRequirement,
				constants.EthUsd_NoMarginRequirement,
			},
			perpetualPositions: []*types.PerpetualPosition{
				{
					PerpetualId:  uint32(0),
					Quantums:     dtypes.NewInt(-100_000_000), // -1 BTC
					FundingIndex: dtypes.NewInt(0),
					YieldIndex:   big.NewRat(0, 1).String(),
				},
				{
					PerpetualId:  uint32(1),
					Quantums:     dtypes.NewInt(-1_000_000_000), // -1 ETH
					FundingIndex: dtypes.NewInt(0),
					YieldIndex:   big.NewRat(0, 1).String(),
				},
			},
			expectedPerpetualPositions: []*types.PerpetualPosition{
				{
					PerpetualId:  uint32(1),
					Quantums:     dtypes.NewInt(-2_000_000_000), // -2 ETH
					FundingIndex: dtypes.NewInt(0),
					YieldIndex:   big.NewRat(0, 1).String(),
				},
			},
			expectedUpdatedPerpetualPositions: map[types.SubaccountId][]*types.PerpetualPosition{
				defaultSubaccountId: {
					// Position closed update.
					{
						PerpetualId:  uint32(0),
						Quantums:     dtypes.NewInt(0),
						FundingIndex: dtypes.NewInt(0),
					},
					{
						PerpetualId:  uint32(1),
						Quantums:     dtypes.NewInt(-2_000_000_000), // -2 ETH
						FundingIndex: dtypes.NewInt(0),
					},
				},
			},
			expectedAssetPositions: []*types.AssetPosition{
				{
					AssetId:  uint32(0),
					Quantums: dtypes.NewInt(50_000_000_000),
				},
			},
			expectedUpdatedAssetPositions: map[types.SubaccountId][]*types.AssetPosition{
				defaultSubaccountId: {
					{
						AssetId:  uint32(0),
						Quantums: dtypes.NewInt(50_000_000_000),
					},
				},
			},
			updates: []types.Update{
				{
					AssetUpdates: testutil.CreateTDaiAssetUpdate(big.NewInt(-50_000_000_000)), // -$50,000
					PerpetualUpdates: []types.PerpetualUpdate{
						{
							PerpetualId:      uint32(0),
							BigQuantumsDelta: big.NewInt(100_000_000), // 1 BTC
						},
						{
							PerpetualId:      uint32(1),
							BigQuantumsDelta: big.NewInt(-1_000_000_000), // -1 ETH
						},
					},
				},
			},
			expectedAssetYieldIndex: constants.AssetYieldIndex_Zero,
			msgSenderEnabled:        true,
		},
		"update opens new long position, uses current perpetual funding index": {
			assetPositions:           testutil.CreateTDaiAssetPosition(big.NewInt(100_000_000_000)), // $100,000
			expectedQuoteBalance:     big.NewInt(50_000_000_000),                                    // $50,000
			expectedSuccess:          true,
			expectedSuccessPerUpdate: []types.UpdateResult{types.Success},
			perpetuals: []perptypes.Perpetual{
				constants.BtcUsd_NoMarginRequirement,
			},
			newFundingIndices:  []*big.Int{big.NewInt(-15)},
			perpetualPositions: []*types.PerpetualPosition{},
			expectedPerpetualPositions: []*types.PerpetualPosition{
				{
					PerpetualId:  uint32(0),
					Quantums:     dtypes.NewInt(100_000_000), // 1 BTC
					FundingIndex: dtypes.NewInt(-15),
					YieldIndex:   big.NewRat(0, 1).String(),
				},
			},
			expectedUpdatedPerpetualPositions: map[types.SubaccountId][]*types.PerpetualPosition{
				defaultSubaccountId: {
					{
						PerpetualId:  uint32(0),
						Quantums:     dtypes.NewInt(100_000_000), // 1 BTC
						FundingIndex: dtypes.NewInt(-15),
					},
				},
			},
			expectedAssetPositions: []*types.AssetPosition{
				{
					AssetId:  uint32(0),
					Quantums: dtypes.NewInt(50_000_000_000),
				},
			},
			expectedUpdatedAssetPositions: map[types.SubaccountId][]*types.AssetPosition{
				defaultSubaccountId: {
					{
						AssetId:  uint32(0),
						Quantums: dtypes.NewInt(50_000_000_000),
					},
				},
			},
			updates: []types.Update{
				{
					AssetUpdates: testutil.CreateTDaiAssetUpdate(big.NewInt(-50_000_000_000)), // -$50,000
					PerpetualUpdates: []types.PerpetualUpdate{
						{
							PerpetualId:      uint32(0),
							BigQuantumsDelta: big.NewInt(100_000_000), // 1 BTC
						},
					},
				},
			},
			msgSenderEnabled: false,
		},
		"update opens new short position": {
			assetPositions:           testutil.CreateTDaiAssetPosition(big.NewInt(100_000_000_000)), // $100,000
			expectedQuoteBalance:     big.NewInt(150_000_000_000),                                   // $50,000
			expectedSuccess:          true,
			expectedSuccessPerUpdate: []types.UpdateResult{types.Success},
			perpetuals: []perptypes.Perpetual{
				constants.BtcUsd_NoMarginRequirement,
			},
			perpetualPositions: []*types.PerpetualPosition{},
			expectedPerpetualPositions: []*types.PerpetualPosition{
				{
					PerpetualId:  uint32(0),
					Quantums:     dtypes.NewInt(-100_000_000), // 1 BTC
					FundingIndex: dtypes.NewInt(0),
					YieldIndex:   big.NewRat(0, 1).String(),
				},
			},
			expectedUpdatedPerpetualPositions: map[types.SubaccountId][]*types.PerpetualPosition{
				defaultSubaccountId: {
					{
						PerpetualId:  uint32(0),
						Quantums:     dtypes.NewInt(-100_000_000), // 1 BTC
						FundingIndex: dtypes.NewInt(0),
					},
				},
			},
			expectedAssetPositions: []*types.AssetPosition{
				{
					AssetId:  uint32(0),
					Quantums: dtypes.NewInt(150_000_000_000),
				},
			},
			expectedUpdatedAssetPositions: map[types.SubaccountId][]*types.AssetPosition{
				defaultSubaccountId: {
					{
						AssetId:  uint32(0),
						Quantums: dtypes.NewInt(150_000_000_000),
					},
				},
			},
			updates: []types.Update{
				{
					AssetUpdates: testutil.CreateTDaiAssetUpdate(big.NewInt(50_000_000_000)), // $50,000
					PerpetualUpdates: []types.PerpetualUpdate{
						{
							PerpetualId:      uint32(0),
							BigQuantumsDelta: big.NewInt(-100_000_000), // -1 BTC
						},
					},
				},
			},
			msgSenderEnabled: false,
		},
		"update opens new long eth position with existing btc position": {
			assetPositions:           testutil.CreateTDaiAssetPosition(big.NewInt(100_000_000_000)), // $100,000
			expectedQuoteBalance:     big.NewInt(100_000_000_000),                                   // $100,000
			expectedSuccess:          true,
			expectedSuccessPerUpdate: []types.UpdateResult{types.Success},
			perpetuals: []perptypes.Perpetual{
				constants.BtcUsd_NoMarginRequirement,
				constants.EthUsd_NoMarginRequirement,
			},
			perpetualPositions: []*types.PerpetualPosition{
				{
					PerpetualId:  uint32(0),
					Quantums:     dtypes.NewInt(100_000_000), // 1 BTC
					FundingIndex: dtypes.NewInt(0),
					YieldIndex:   big.NewRat(0, 1).String(),
				},
			},
			expectedPerpetualPositions: []*types.PerpetualPosition{
				{
					PerpetualId:  uint32(0),
					Quantums:     dtypes.NewInt(100_000_000), // 1 BTC
					FundingIndex: dtypes.NewInt(0),
					YieldIndex:   big.NewRat(0, 1).String(),
				},
				{
					PerpetualId:  uint32(1),
					Quantums:     dtypes.NewInt(1_000_000_000), // 1 ETH
					FundingIndex: dtypes.NewInt(0),
					YieldIndex:   big.NewRat(0, 1).String(),
				},
			},
			expectedUpdatedPerpetualPositions: map[types.SubaccountId][]*types.PerpetualPosition{
				defaultSubaccountId: {
					{
						PerpetualId:  uint32(1),
						Quantums:     dtypes.NewInt(1_000_000_000), // 1 ETH
						FundingIndex: dtypes.NewInt(0),
					},
				},
			},
			expectedAssetPositions: []*types.AssetPosition{
				{
					AssetId:  uint32(0),
					Quantums: dtypes.NewInt(100_000_000_000),
				},
			},
			updates: []types.Update{
				{
					PerpetualUpdates: []types.PerpetualUpdate{
						{
							PerpetualId:      uint32(1),
							BigQuantumsDelta: big.NewInt(1_000_000_000), // 1 ETH
						},
					},
				},
			},
			expectedAssetYieldIndex: constants.AssetYieldIndex_Zero,
			msgSenderEnabled:        true,
		},
		// TODO(DEC-581): add similar test case for multi-collateral asset support.
		"update eth position from long to short with existing btc position": {
			assetPositions:           testutil.CreateTDaiAssetPosition(big.NewInt(100_000_000_000)), // $100,000
			expectedQuoteBalance:     big.NewInt(100_000_000_000),                                   // $100,000
			expectedSuccess:          true,
			expectedSuccessPerUpdate: []types.UpdateResult{types.Success},
			perpetuals: []perptypes.Perpetual{
				constants.BtcUsd_NoMarginRequirement,
				constants.EthUsd_NoMarginRequirement,
			},
			perpetualPositions: []*types.PerpetualPosition{
				{
					PerpetualId:  uint32(0),
					Quantums:     dtypes.NewInt(100_000_000), // 1 BTC
					FundingIndex: dtypes.NewInt(0),
					YieldIndex:   big.NewRat(0, 1).String(),
				},
				{
					PerpetualId:  uint32(1),
					Quantums:     dtypes.NewInt(500_000_000), // 5 ETH
					FundingIndex: dtypes.NewInt(0),
					YieldIndex:   big.NewRat(0, 1).String(),
				},
			},
			expectedPerpetualPositions: []*types.PerpetualPosition{
				{
					PerpetualId:  uint32(0),
					Quantums:     dtypes.NewInt(100_000_000), // 1 BTC
					FundingIndex: dtypes.NewInt(0),
					YieldIndex:   big.NewRat(0, 1).String(),
				},
				{
					PerpetualId:  uint32(1),
					Quantums:     dtypes.NewInt(-500_000_000), // -5 ETH
					FundingIndex: dtypes.NewInt(0),
					YieldIndex:   big.NewRat(0, 1).String(),
				},
			},
			expectedUpdatedPerpetualPositions: map[types.SubaccountId][]*types.PerpetualPosition{
				defaultSubaccountId: {
					{
						PerpetualId:  uint32(1),
						Quantums:     dtypes.NewInt(-500_000_000), // -5 ETH
						FundingIndex: dtypes.NewInt(0),
					},
				},
			},
			expectedAssetPositions: []*types.AssetPosition{
				{
					AssetId:  uint32(0),
					Quantums: dtypes.NewInt(100_000_000_000),
				},
			},
			updates: []types.Update{
				{
					PerpetualUpdates: []types.PerpetualUpdate{
						{
							PerpetualId:      uint32(1),
							BigQuantumsDelta: big.NewInt(-1_000_000_000), // -10 ETH
						},
					},
				},
			},
			expectedAssetYieldIndex: constants.AssetYieldIndex_Zero,
			msgSenderEnabled:        true,
		},
		"update opens new long eth position with existing btc and sol position": {
			assetPositions:           testutil.CreateTDaiAssetPosition(big.NewInt(100_000_000_000)), // $100,000
			expectedQuoteBalance:     big.NewInt(100_000_000_000),                                   // $100,000
			expectedSuccess:          true,
			expectedSuccessPerUpdate: []types.UpdateResult{types.Success},
			perpetuals: []perptypes.Perpetual{
				constants.BtcUsd_NoMarginRequirement,
				constants.EthUsd_20PercentInitial_10PercentMaintenance,
				constants.SolUsd_20PercentInitial_10PercentMaintenance,
			},
			perpetualPositions: []*types.PerpetualPosition{
				{
					PerpetualId:  uint32(0),
					Quantums:     dtypes.NewInt(100_000_000), // 1 BTC
					FundingIndex: dtypes.NewInt(0),
					YieldIndex:   big.NewRat(0, 1).String(),
				},
				{
					PerpetualId:  uint32(2),
					Quantums:     dtypes.NewInt(1_000_000_000), // 1 SOL
					FundingIndex: dtypes.NewInt(0),
					YieldIndex:   big.NewRat(0, 1).String(),
				},
			},
			expectedPerpetualPositions: []*types.PerpetualPosition{
				{
					PerpetualId:  uint32(0),
					Quantums:     dtypes.NewInt(100_000_000), // 1 BTC
					FundingIndex: dtypes.NewInt(0),
					YieldIndex:   big.NewRat(0, 1).String(),
				},
				{
					PerpetualId:  uint32(1),
					Quantums:     dtypes.NewInt(1_000_000_000), // 1 ETH
					FundingIndex: dtypes.NewInt(0),
					YieldIndex:   big.NewRat(0, 1).String(),
				},
				{
					PerpetualId:  uint32(2),
					Quantums:     dtypes.NewInt(1_000_000_000), // 1 SOL
					FundingIndex: dtypes.NewInt(0),
					YieldIndex:   big.NewRat(0, 1).String(),
				},
			},
			expectedUpdatedPerpetualPositions: map[types.SubaccountId][]*types.PerpetualPosition{
				defaultSubaccountId: {
					{
						PerpetualId:  uint32(1),
						Quantums:     dtypes.NewInt(1_000_000_000), // 1 ETH
						FundingIndex: dtypes.NewInt(0),
					},
				},
			},
			expectedAssetPositions: []*types.AssetPosition{
				{
					AssetId:  uint32(0),
					Quantums: dtypes.NewInt(100_000_000_000),
				},
			},
			updates: []types.Update{
				{
					PerpetualUpdates: []types.PerpetualUpdate{
						{
							PerpetualId:      uint32(1),
							BigQuantumsDelta: big.NewInt(1_000_000_000), // 1 ETH
						},
					},
				},
			},
			expectedAssetYieldIndex: constants.AssetYieldIndex_Zero,
			msgSenderEnabled:        true,
		},
		"update opens new long btc position with existing eth and sol position": {
			assetPositions:           testutil.CreateTDaiAssetPosition(big.NewInt(100_000_000_000)), // $100,000
			expectedQuoteBalance:     big.NewInt(100_000_000_000),                                   // $100,000
			expectedSuccess:          true,
			expectedSuccessPerUpdate: []types.UpdateResult{types.Success},
			perpetuals: []perptypes.Perpetual{
				constants.BtcUsd_NoMarginRequirement,
				constants.EthUsd_20PercentInitial_10PercentMaintenance,
				constants.SolUsd_20PercentInitial_10PercentMaintenance,
			},
			perpetualPositions: []*types.PerpetualPosition{
				{
					PerpetualId:  uint32(1),
					Quantums:     dtypes.NewInt(1_000_000_000), // 1 ETH
					FundingIndex: dtypes.NewInt(0),
					YieldIndex:   big.NewRat(0, 1).String(),
				},
				{
					PerpetualId:  uint32(2),
					Quantums:     dtypes.NewInt(1_000_000_000), // 1 SOL
					FundingIndex: dtypes.NewInt(0),
					YieldIndex:   big.NewRat(0, 1).String(),
				},
			},
			expectedPerpetualPositions: []*types.PerpetualPosition{
				{
					PerpetualId:  uint32(0),
					Quantums:     dtypes.NewInt(100_000_000), // 1 BTC
					FundingIndex: dtypes.NewInt(0),
					YieldIndex:   big.NewRat(0, 1).String(),
				},
				{
					PerpetualId:  uint32(1),
					Quantums:     dtypes.NewInt(1_000_000_000), // 1 ETH
					FundingIndex: dtypes.NewInt(0),
					YieldIndex:   big.NewRat(0, 1).String(),
				},
				{
					PerpetualId:  uint32(2),
					Quantums:     dtypes.NewInt(1_000_000_000), // 1 SOL
					FundingIndex: dtypes.NewInt(0),
					YieldIndex:   big.NewRat(0, 1).String(),
				},
			},
			expectedUpdatedPerpetualPositions: map[types.SubaccountId][]*types.PerpetualPosition{
				defaultSubaccountId: {
					{
						PerpetualId:  uint32(0),
						Quantums:     dtypes.NewInt(100_000_000), // 1 BTC
						FundingIndex: dtypes.NewInt(0),
					},
				},
			},
			expectedAssetPositions: []*types.AssetPosition{
				{
					AssetId:  uint32(0),
					Quantums: dtypes.NewInt(100_000_000_000),
				},
			},
			updates: []types.Update{
				{
					PerpetualUpdates: []types.PerpetualUpdate{
						{
							PerpetualId:      uint32(0),
							BigQuantumsDelta: big.NewInt(100_000_000), // 1 BTC
						},
					},
				},
			},
			expectedAssetYieldIndex: constants.AssetYieldIndex_Zero,
			msgSenderEnabled:        true,
		},
		"update opens new long eth position with existing unsettled sol position": {
			assetPositions:           testutil.CreateTDaiAssetPosition(big.NewInt(100_000_000_000)), // $100,000
			expectedQuoteBalance:     big.NewInt(100_000_000_000),                                   // $100,000
			expectedSuccess:          true,
			expectedSuccessPerUpdate: []types.UpdateResult{types.Success},
			perpetuals: []perptypes.Perpetual{
				constants.BtcUsd_NoMarginRequirement,
				constants.EthUsd_20PercentInitial_10PercentMaintenance,
				constants.SolUsd_20PercentInitial_10PercentMaintenance,
			},
			newFundingIndices: []*big.Int{
				big.NewInt(1234),  // btc
				big.NewInt(-5000), // eth
				big.NewInt(2000),  // sol
			},
			perpetualPositions: []*types.PerpetualPosition{
				{
					PerpetualId:  uint32(2),
					Quantums:     dtypes.NewInt(1_000_000_000), // 1 SOL
					FundingIndex: dtypes.NewInt(1700),
					YieldIndex:   big.NewRat(0, 1).String(),
				},
			},
			expectedPerpetualPositions: []*types.PerpetualPosition{
				{
					PerpetualId:  uint32(1),
					Quantums:     dtypes.NewInt(1_000_000_000), // 1 ETH
					FundingIndex: dtypes.NewInt(-5000),
					YieldIndex:   big.NewRat(0, 1).String(),
				},
				{
					PerpetualId:  uint32(2),
					Quantums:     dtypes.NewInt(1_000_000_000), // 1 SOL
					FundingIndex: dtypes.NewInt(2000),
					YieldIndex:   big.NewRat(0, 1).String(),
				},
			},
			expectedUpdatedPerpetualPositions: map[types.SubaccountId][]*types.PerpetualPosition{
				defaultSubaccountId: {
					{
						PerpetualId:  uint32(1),
						Quantums:     dtypes.NewInt(1_000_000_000), // 1 ETH
						FundingIndex: dtypes.NewInt(-5000),
					},
					{
						PerpetualId:  uint32(2),
						Quantums:     dtypes.NewInt(1_000_000_000), // 1 SOL
						FundingIndex: dtypes.NewInt(2000),
					},
				},
			},
			expectedSubaccoundIdToFundingPayments: map[types.SubaccountId]map[uint32]dtypes.SerializableInt{
				defaultSubaccountId: {
					uint32(2): dtypes.NewInt(300_000),
				},
			},
			expectedAssetPositions: []*types.AssetPosition{
				{
					AssetId:  uint32(0),
					Quantums: dtypes.NewInt(99_999_700_000),
				},
			},
			updates: []types.Update{
				{
					PerpetualUpdates: []types.PerpetualUpdate{
						{
							PerpetualId:      uint32(1),
							BigQuantumsDelta: big.NewInt(1_000_000_000), // 1 ETH
						},
					},
				},
			},
			expectedAssetYieldIndex: constants.AssetYieldIndex_Zero,
			msgSenderEnabled:        true,
		},
		"provides out-of-order updates (not ordered by PerpetualId)": {
			assetPositions:           testutil.CreateTDaiAssetPosition(big.NewInt(100_000_000_000)), // $100,000
			expectedQuoteBalance:     big.NewInt(100_000_000_000),                                   // $100,000
			expectedSuccess:          true,
			expectedSuccessPerUpdate: []types.UpdateResult{types.Success},
			perpetuals: []perptypes.Perpetual{
				constants.BtcUsd_NoMarginRequirement,
				constants.EthUsd_20PercentInitial_10PercentMaintenance,
				constants.SolUsd_20PercentInitial_10PercentMaintenance,
			},
			perpetualPositions: []*types.PerpetualPosition{
				{
					PerpetualId:  uint32(0),
					Quantums:     dtypes.NewInt(100_000_000), // 1 BTC
					FundingIndex: dtypes.NewInt(0),
					YieldIndex:   big.NewRat(0, 1).String(),
				},
				{
					PerpetualId:  uint32(1),
					Quantums:     dtypes.NewInt(1_000_000_000), // 1 ETH
					FundingIndex: dtypes.NewInt(0),
					YieldIndex:   big.NewRat(0, 1).String(),
				},
				{
					PerpetualId:  uint32(2),
					Quantums:     dtypes.NewInt(1_000_000_000), // 1 SOL
					FundingIndex: dtypes.NewInt(0),
					YieldIndex:   big.NewRat(0, 1).String(),
				},
			},
			expectedPerpetualPositions: []*types.PerpetualPosition{
				{
					PerpetualId:  uint32(0),
					Quantums:     dtypes.NewInt(200_000_000), // 2 BTC
					FundingIndex: dtypes.NewInt(0),
					YieldIndex:   big.NewRat(0, 1).String(),
				},
				{
					PerpetualId:  uint32(1),
					Quantums:     dtypes.NewInt(2_000_000_000), // 2 ETH
					FundingIndex: dtypes.NewInt(0),
					YieldIndex:   big.NewRat(0, 1).String(),
				},
				{
					PerpetualId:  uint32(2),
					Quantums:     dtypes.NewInt(2_000_000_000), // 2 SOL
					FundingIndex: dtypes.NewInt(0),
					YieldIndex:   big.NewRat(0, 1).String(),
				},
			},
			expectedUpdatedPerpetualPositions: map[types.SubaccountId][]*types.PerpetualPosition{
				defaultSubaccountId: {
					{
						PerpetualId:  uint32(0),
						Quantums:     dtypes.NewInt(200_000_000), // 2 BTC
						FundingIndex: dtypes.NewInt(0),
					},
					{
						PerpetualId:  uint32(1),
						Quantums:     dtypes.NewInt(2_000_000_000), // 2 ETH
						FundingIndex: dtypes.NewInt(0),
					},
					{
						PerpetualId:  uint32(2),
						Quantums:     dtypes.NewInt(2_000_000_000), // 2 SOL
						FundingIndex: dtypes.NewInt(0),
					},
				},
			},
			expectedAssetPositions: []*types.AssetPosition{
				{
					AssetId:  uint32(0),
					Quantums: dtypes.NewInt(100_000_000_000),
				},
			},
			updates: []types.Update{
				{
					PerpetualUpdates: []types.PerpetualUpdate{
						{
							PerpetualId:      uint32(2),
							BigQuantumsDelta: big.NewInt(1_000_000_000), // 1 SOL
						},
						{
							PerpetualId:      uint32(1),
							BigQuantumsDelta: big.NewInt(1_000_000_000), // 1 ETH
						},
						{
							PerpetualId:      uint32(0),
							BigQuantumsDelta: big.NewInt(100_000_000), // 1 BTC
						},
					},
				},
			},
			expectedAssetYieldIndex: constants.AssetYieldIndex_Zero,
			msgSenderEnabled:        true,
		},
		"updates multiple subaccounts with new perpetual and asset positions": {
			expectedQuoteBalance:     big.NewInt(100_000_000), // $100
			expectedSuccess:          true,
			expectedSuccessPerUpdate: []types.UpdateResult{types.Success, types.Success},
			perpetuals: []perptypes.Perpetual{
				constants.BtcUsd_NoMarginRequirement,
				constants.EthUsd_20PercentInitial_10PercentMaintenance,
			},
			perpetualPositions: []*types.PerpetualPosition{
				{
					PerpetualId:  uint32(1),
					Quantums:     dtypes.NewInt(1_000_000_000), // 1 ETH
					FundingIndex: dtypes.NewInt(0),
					YieldIndex:   big.NewRat(0, 1).String(),
				},
			},
			expectedPerpetualPositions: []*types.PerpetualPosition{},
			expectedUpdatedPerpetualPositions: map[types.SubaccountId][]*types.PerpetualPosition{
				defaultSubaccountId: {
					// Position closed update.
					{
						PerpetualId:  uint32(1),
						Quantums:     dtypes.NewInt(0),
						FundingIndex: dtypes.NewInt(0),
					},
				},
				{
					Owner:  "non-existent account",
					Number: uint32(12),
				}: {
					{
						PerpetualId:  uint32(0),
						Quantums:     dtypes.NewInt(100_000_000), // 1 BTC
						FundingIndex: dtypes.NewInt(0),
					},
				},
			},
			expectedAssetPositions: []*types.AssetPosition{
				{
					AssetId:  uint32(0),
					Quantums: dtypes.NewInt(100_000_000),
				},
			},
			expectedUpdatedAssetPositions: map[types.SubaccountId][]*types.AssetPosition{
				defaultSubaccountId: {
					{
						AssetId:  uint32(0),
						Quantums: dtypes.NewInt(100_000_000),
					},
				},
				{
					Owner:  "non-existent account",
					Number: uint32(12),
				}: {
					{
						AssetId:  uint32(0),
						Quantums: dtypes.NewInt(500_000_000),
					},
				},
			},
			updates: []types.Update{
				{
					SubaccountId: types.SubaccountId{
						Owner:  "non-existent account",
						Number: uint32(12),
					},
					AssetUpdates: testutil.CreateTDaiAssetUpdate(big.NewInt(500_000_000)), // $500
					PerpetualUpdates: []types.PerpetualUpdate{
						{
							PerpetualId:      uint32(0),
							BigQuantumsDelta: big.NewInt(100_000_000), // 1 BTC
						},
					},
				},
				{
					AssetUpdates: testutil.CreateTDaiAssetUpdate(big.NewInt(100_000_000)), // $100
					PerpetualUpdates: []types.PerpetualUpdate{
						{
							PerpetualId:      uint32(1),
							BigQuantumsDelta: big.NewInt(-1_000_000_000), // -1 ETH
						},
					},
				},
			},
			expectedAssetYieldIndex: constants.AssetYieldIndex_Zero,
			msgSenderEnabled:        true,
		},
		"update would make account undercollateralized": {
			expectedQuoteBalance:     big.NewInt(0),
			expectedSuccess:          false,
			expectedSuccessPerUpdate: []types.UpdateResult{types.NewlyUndercollateralized},
			perpetuals: []perptypes.Perpetual{
				constants.BtcUsd_SmallMarginRequirement,
			},
			perpetualPositions: []*types.PerpetualPosition{
				{
					PerpetualId:  uint32(0),
					Quantums:     dtypes.NewInt(1_000_000), // 0.01 BTC
					FundingIndex: dtypes.NewInt(0),
					YieldIndex:   big.NewRat(0, 1).String(),
				},
			},
			expectedPerpetualPositions: []*types.PerpetualPosition{
				{
					PerpetualId:  uint32(0),
					Quantums:     dtypes.NewInt(1_000_000), // 0.01 BTC
					FundingIndex: dtypes.NewInt(0),
					YieldIndex:   big.NewRat(0, 1).String(),
				},
			},
			updates: []types.Update{
				{
					AssetUpdates: testutil.CreateTDaiAssetUpdate(big.NewInt(-50_000_000_000)), // -$50,000
					PerpetualUpdates: []types.PerpetualUpdate{
						{
							PerpetualId:      uint32(0),
							BigQuantumsDelta: big.NewInt(100_000_000), // 1 BTC
						},
					},
				},
			},
			expectedAssetYieldIndex: constants.AssetYieldIndex_Zero,
			msgSenderEnabled:        true,
		},
		"updates new TDai asset position which exceeds max uint64": {
			assetPositions:           testutil.CreateTDaiAssetPosition(new(big.Int).SetUint64(math.MaxUint64)),
			expectedQuoteBalance:     new(big.Int).SetUint64(math.MaxUint64),
			expectedSuccess:          true,
			expectedSuccessPerUpdate: []types.UpdateResult{types.Success},
			expectedAssetPositions: []*types.AssetPosition{
				{
					AssetId: uint32(0),
					Quantums: dtypes.NewIntFromBigInt(
						new(big.Int).Add(
							new(big.Int).SetUint64(math.MaxUint64),
							new(big.Int).SetUint64(1),
						),
					),
				},
			},
			updates: []types.Update{
				{
					AssetUpdates: testutil.CreateTDaiAssetUpdate(big.NewInt(1)),
				},
			},
			expectedUpdatedAssetPositions: map[types.SubaccountId][]*types.AssetPosition{
				defaultSubaccountId: {
					{
						AssetId: uint32(0),
						Quantums: dtypes.NewIntFromBigInt(
							new(big.Int).Add(
								new(big.Int).SetUint64(math.MaxUint64),
								new(big.Int).SetUint64(1),
							),
						),
					},
				},
			},
			expectedAssetYieldIndex: constants.AssetYieldIndex_Zero,
			msgSenderEnabled:        true,
		},
		"new TDai asset position (including unsettled funding) size exceeds max uint64": {
			assetPositions: testutil.CreateTDaiAssetPosition(new(big.Int).SetUint64(math.MaxUint64 - 5)),
			expectedQuoteBalance: new(big.Int).Add(
				new(big.Int).SetUint64(math.MaxUint64),
				new(big.Int).SetInt64(1),
			),
			expectedSuccess:          true,
			expectedSuccessPerUpdate: []types.UpdateResult{types.Success},
			perpetuals: []perptypes.Perpetual{
				constants.BtcUsd_SmallMarginRequirement,
			},
			newFundingIndices: []*big.Int{big.NewInt(-10)},
			perpetualPositions: []*types.PerpetualPosition{
				{
					PerpetualId:  uint32(0),
					Quantums:     dtypes.NewInt(1_000_000), // 0.01 BTC
					FundingIndex: dtypes.NewInt(-7),        // indexDelta=-3, settlement=3
					YieldIndex:   big.NewRat(0, 1).String(),
				},
			},
			updates: []types.Update{
				{
					AssetUpdates: testutil.CreateTDaiAssetUpdate(big.NewInt(3)),
				},
			},
			expectedPerpetualPositions: []*types.PerpetualPosition{
				{
					PerpetualId:  uint32(0),
					Quantums:     dtypes.NewInt(1_000_000), // 0.01 BTC
					FundingIndex: dtypes.NewInt(-10),       // indexDelta=-3, settlement=3
					YieldIndex:   big.NewRat(0, 1).String(),
				},
			},
			expectedAssetPositions: []*types.AssetPosition{
				{
					AssetId: uint32(0),
					Quantums: dtypes.NewIntFromBigInt(new(big.Int).Add(
						new(big.Int).SetUint64(math.MaxUint64),
						new(big.Int).SetInt64(1),
					)),
				},
			},
			expectedUpdatedPerpetualPositions: map[types.SubaccountId][]*types.PerpetualPosition{
				defaultSubaccountId: {
					{
						PerpetualId:  uint32(0),
						Quantums:     dtypes.NewInt(1_000_000),
						FundingIndex: dtypes.NewInt(-10),
					},
				},
			},
			expectedSubaccoundIdToFundingPayments: map[types.SubaccountId]map[uint32]dtypes.SerializableInt{
				defaultSubaccountId: {
					uint32(0): dtypes.NewInt(-3), // negated settlement
				},
			},
			expectedUpdatedAssetPositions: map[types.SubaccountId][]*types.AssetPosition{
				defaultSubaccountId: {
					{
						AssetId: uint32(0),
						Quantums: dtypes.NewIntFromBigInt(new(big.Int).Add(
							new(big.Int).SetUint64(math.MaxUint64),
							new(big.Int).SetInt64(1),
						)),
					},
				},
			},
			expectedAssetYieldIndex: constants.AssetYieldIndex_Zero,
			msgSenderEnabled:        true,
		},
		"new position size exceeds max uint64": {
			expectedQuoteBalance:     big.NewInt(0),
			expectedSuccess:          true,
			expectedSuccessPerUpdate: []types.UpdateResult{types.Success},
			perpetuals: []perptypes.Perpetual{
				constants.BtcUsd_SmallMarginRequirement,
			},
			updates: []types.Update{
				{
					PerpetualUpdates: []types.PerpetualUpdate{
						{
							PerpetualId:      uint32(0),
							BigQuantumsDelta: big_testutil.MustFirst(new(big.Int).SetString("18446744073709551616", 10)),
						},
					},
				},
			},
			expectedPerpetualPositions: []*types.PerpetualPosition{
				{
					PerpetualId: uint32(0),
					Quantums: dtypes.NewIntFromBigInt(
						big_testutil.MustFirst(new(big.Int).SetString("18446744073709551616", 10)), // 1 BTC
					),
					FundingIndex: dtypes.NewInt(0),
					YieldIndex:   big.NewRat(0, 1).String(),
				},
			},
			expectedUpdatedPerpetualPositions: map[types.SubaccountId][]*types.PerpetualPosition{
				defaultSubaccountId: {
					{
						PerpetualId: uint32(0),
						Quantums: dtypes.NewIntFromBigInt(
							big_testutil.MustFirst(new(big.Int).SetString("18446744073709551616", 10)), // 1 BTC
						),
						FundingIndex: dtypes.NewInt(0),
					},
				},
			},
			expectedAssetYieldIndex: constants.AssetYieldIndex_Zero,
			msgSenderEnabled:        true,
		},
		"existing position size + update exceeds max uint64": {
			expectedQuoteBalance:     big.NewInt(0),
			expectedSuccess:          true,
			expectedSuccessPerUpdate: []types.UpdateResult{types.Success},
			perpetuals: []perptypes.Perpetual{
				constants.BtcUsd_SmallMarginRequirement,
			},
			perpetualPositions: []*types.PerpetualPosition{
				{
					PerpetualId:  uint32(0),
					Quantums:     dtypes.NewIntFromUint64(math.MaxUint64),
					FundingIndex: dtypes.NewInt(0),
					YieldIndex:   big.NewRat(0, 1).String(),
				},
			},
			expectedAssetPositions: []*types.AssetPosition{
				{
					AssetId:  0,
					Quantums: dtypes.NewInt(1),
				},
			},
			expectedPerpetualPositions: []*types.PerpetualPosition{
				{
					PerpetualId: uint32(0),
					Quantums: dtypes.NewIntFromBigInt(
						new(big.Int).Add(
							new(big.Int).SetUint64(math.MaxUint64),
							new(big.Int).SetUint64(1),
						),
					),
					FundingIndex: dtypes.NewInt(0),
					YieldIndex:   big.NewRat(0, 1).String(),
				},
			},
			updates: []types.Update{
				{
					AssetUpdates: testutil.CreateTDaiAssetUpdate(big.NewInt(1)),
					PerpetualUpdates: []types.PerpetualUpdate{
						{
							PerpetualId:      uint32(0),
							BigQuantumsDelta: big.NewInt(1),
						},
					},
				},
			},
			expectedUpdatedPerpetualPositions: map[types.SubaccountId][]*types.PerpetualPosition{
				defaultSubaccountId: {
					{
						PerpetualId: uint32(0),
						Quantums: dtypes.NewIntFromBigInt(
							new(big.Int).Add(
								new(big.Int).SetUint64(math.MaxUint64),
								new(big.Int).SetUint64(1),
							),
						),
						FundingIndex: dtypes.NewInt(0),
					},
				},
			},
			expectedUpdatedAssetPositions: map[types.SubaccountId][]*types.AssetPosition{
				defaultSubaccountId: {
					{
						AssetId:  uint32(0),
						Quantums: dtypes.NewInt(1),
					},
				},
			},
			msgSenderEnabled: false,
		},
		"perpetual does not exist": {
			expectedQuoteBalance: big.NewInt(0),
			expectedErr:          perptypes.ErrPerpetualDoesNotExist,
			updates: []types.Update{
				{
					PerpetualUpdates: []types.PerpetualUpdate{
						{
							PerpetualId:      uint32(999),
							BigQuantumsDelta: big.NewInt(1),
						},
					},
				},
			},
			expectedAssetYieldIndex: constants.AssetYieldIndex_Zero,
			msgSenderEnabled:        true,
		},
		"update ETH position; start with BTC and ETH positions; both BTC and ETH positions have unsettled funding": {
			assetPositions:           testutil.CreateTDaiAssetPosition(big.NewInt(100_000_000_000)), // $100,000
			expectedSuccess:          true,
			expectedSuccessPerUpdate: []types.UpdateResult{types.Success},
			perpetuals: []perptypes.Perpetual{
				constants.BtcUsd_NoMarginRequirement,
				constants.EthUsd_NoMarginRequirement,
			},
			newFundingIndices: []*big.Int{big.NewInt(-10), big.NewInt(-8)},
			perpetualPositions: []*types.PerpetualPosition{
				{
					PerpetualId: uint32(0),
					Quantums:    dtypes.NewInt(-100_000_000), // -1 BTC
					// indexDelta=-5
					FundingIndex: dtypes.NewInt(-5),
					YieldIndex:   big.NewRat(0, 1).String(),
				},
				{
					PerpetualId: uint32(1),
					Quantums:    dtypes.NewInt(-2_000_000_000), // -2 ETH
					// indexDelta=-2
					FundingIndex: dtypes.NewInt(-6),
					YieldIndex:   big.NewRat(0, 1).String(),
				},
			},
			expectedPerpetualPositions: []*types.PerpetualPosition{
				{
					PerpetualId:  uint32(0),
					Quantums:     dtypes.NewInt(-100_000_000), // -1 BTC
					FundingIndex: dtypes.NewInt(-10),
					YieldIndex:   big.NewRat(0, 1).String(),
				},
				{
					PerpetualId:  uint32(1),
					Quantums:     dtypes.NewInt(-1_000_000_000), // -1 ETH
					FundingIndex: dtypes.NewInt(-8),
					YieldIndex:   big.NewRat(0, 1).String(),
				},
			},
			expectedUpdatedPerpetualPositions: map[types.SubaccountId][]*types.PerpetualPosition{
				defaultSubaccountId: {
					{
						PerpetualId:  uint32(0),
						Quantums:     dtypes.NewInt(-100_000_000), // -1 BTC
						FundingIndex: dtypes.NewInt(-10),
					},
					{
						PerpetualId:  uint32(1),
						Quantums:     dtypes.NewInt(-1_000_000_000), // -1 ETH
						FundingIndex: dtypes.NewInt(-8),
					},
				},
			},
			expectedSubaccoundIdToFundingPayments: map[types.SubaccountId]map[uint32]dtypes.SerializableInt{
				defaultSubaccountId: {
					// indexDelta=-5, settlement=5*-100_000_000/1_000_000=-500
					uint32(0): dtypes.NewInt(500),
					// indexDelta=-2, settlement=2*-2_000_000_000/1_000_000=-4_000
					uint32(1): dtypes.NewInt(4_000),
				},
			},
			expectedAssetPositions: []*types.AssetPosition{
				{
					AssetId: uint32(0),
					// Original Asset Position - Funding Payments
					// = 100_000_000_000 - 4_000 - 500
					// = 99_999_995_500
					Quantums: dtypes.NewInt(99_999_995_500),
				},
			},
			updates: []types.Update{
				{
					PerpetualUpdates: []types.PerpetualUpdate{
						{
							PerpetualId:      uint32(1),
							BigQuantumsDelta: big.NewInt(1_000_000_000), // 1 ETH
						},
					},
				},
			},
			expectedAssetYieldIndex: constants.AssetYieldIndex_Zero,
			msgSenderEnabled:        true,
		},
		"update ETH position; start with BTC and ETH positions; only ETH position has unsettled funding": {
			assetPositions:           testutil.CreateTDaiAssetPosition(big.NewInt(100_000_000_000)), // $100,000
			expectedSuccess:          true,
			expectedSuccessPerUpdate: []types.UpdateResult{types.Success},
			perpetuals: []perptypes.Perpetual{
				constants.BtcUsd_NoMarginRequirement,
				constants.EthUsd_NoMarginRequirement,
			},
			newFundingIndices: []*big.Int{big.NewInt(0), big.NewInt(-8)},
			perpetualPositions: []*types.PerpetualPosition{
				{
					PerpetualId: uint32(0),
					Quantums:    dtypes.NewInt(-100_000_000), // -1 BTC
					// indexDelta=0
					FundingIndex: dtypes.NewInt(0),
					YieldIndex:   big.NewRat(0, 1).String(),
				},
				{
					PerpetualId: uint32(1),
					Quantums:    dtypes.NewInt(-2_000_000_000), // -2 ETH
					// indexDelta=-2
					FundingIndex: dtypes.NewInt(-6),
					YieldIndex:   big.NewRat(0, 1).String(),
				},
			},
			expectedPerpetualPositions: []*types.PerpetualPosition{
				{
					PerpetualId:  uint32(0),
					Quantums:     dtypes.NewInt(-100_000_000), // -1 BTC
					FundingIndex: dtypes.NewInt(0),
					YieldIndex:   big.NewRat(0, 1).String(),
				},
				{
					PerpetualId:  uint32(1),
					Quantums:     dtypes.NewInt(-1_000_000_000), // -1 ETH
					FundingIndex: dtypes.NewInt(-8),
					YieldIndex:   big.NewRat(0, 1).String(),
				},
			},
			expectedUpdatedPerpetualPositions: map[types.SubaccountId][]*types.PerpetualPosition{
				defaultSubaccountId: {
					// Only ETH position is emitted here.
					{
						PerpetualId:  uint32(1),
						Quantums:     dtypes.NewInt(-1_000_000_000), // -1 ETH
						FundingIndex: dtypes.NewInt(-8),
					},
				},
			},
			expectedSubaccoundIdToFundingPayments: map[types.SubaccountId]map[uint32]dtypes.SerializableInt{
				defaultSubaccountId: {
					// indexDelta=-2, settlement=2*-2_000_000_000/1_000_000=-4_000
					uint32(1): dtypes.NewInt(4_000),
				},
			},
			expectedAssetPositions: []*types.AssetPosition{
				{
					AssetId: uint32(0),
					// Original Asset Position - Funding Payments
					// = 100_000_000_000 - 4_000
					// = 99_999_996_000
					Quantums: dtypes.NewInt(99_999_996_000),
				},
			},
			updates: []types.Update{
				{
					PerpetualUpdates: []types.PerpetualUpdate{
						{
							PerpetualId:      uint32(1),
							BigQuantumsDelta: big.NewInt(1_000_000_000), // 1 ETH
						},
					},
				},
			},
			expectedAssetYieldIndex: constants.AssetYieldIndex_Zero,
			msgSenderEnabled:        true,
		},
		"update closes ETH position; start with BTC and ETH positions; both BTC and ETH positions have unsettled funding": {
			assetPositions:           testutil.CreateTDaiAssetPosition(big.NewInt(100_000_000_000)), // $100,000
			expectedSuccess:          true,
			expectedSuccessPerUpdate: []types.UpdateResult{types.Success},
			perpetuals: []perptypes.Perpetual{
				constants.BtcUsd_NoMarginRequirement,
				constants.EthUsd_NoMarginRequirement,
			},
			newFundingIndices: []*big.Int{big.NewInt(-10), big.NewInt(-8)},
			perpetualPositions: []*types.PerpetualPosition{
				{
					PerpetualId: uint32(0),
					Quantums:    dtypes.NewInt(-100_000_000), // -1 BTC
					// indexDelta=-5
					FundingIndex: dtypes.NewInt(-5),
					YieldIndex:   big.NewRat(0, 1).String(),
				},
				{
					PerpetualId: uint32(1),
					Quantums:    dtypes.NewInt(-1_000_000_000), // -1 ETH
					// indexDelta=-2
					FundingIndex: dtypes.NewInt(-6),
					YieldIndex:   big.NewRat(0, 1).String(),
				},
			},
			expectedPerpetualPositions: []*types.PerpetualPosition{
				{
					PerpetualId:  uint32(0),
					Quantums:     dtypes.NewInt(-100_000_000), // -1 BTC
					FundingIndex: dtypes.NewInt(-10),
					YieldIndex:   big.NewRat(0, 1).String(),
				},
			},
			expectedUpdatedPerpetualPositions: map[types.SubaccountId][]*types.PerpetualPosition{
				defaultSubaccountId: {
					{
						PerpetualId:  uint32(0),
						Quantums:     dtypes.NewInt(-100_000_000), // -1 BTC
						FundingIndex: dtypes.NewInt(-10),
					},
					// Position closed update.
					{
						PerpetualId:  uint32(1),
						Quantums:     dtypes.NewInt(0),
						FundingIndex: dtypes.NewInt(0),
					},
				},
			},
			expectedSubaccoundIdToFundingPayments: map[types.SubaccountId]map[uint32]dtypes.SerializableInt{
				defaultSubaccountId: {
					// indexDelta=-5, settlement=5*-100_000_000/1_000_000=-500
					uint32(0): dtypes.NewInt(500),
					// indexDelta=-2, settlement=2*-1_000_000_000/1_000_000=-2_000
					uint32(1): dtypes.NewInt(2_000),
				},
			},
			expectedAssetPositions: []*types.AssetPosition{
				{
					AssetId: uint32(0),
					// Original Asset Position - Funding Payments
					// = 100_000_000_000 - 2_000 - 500
					// = 99_999_997_500
					Quantums: dtypes.NewInt(99_999_997_500),
				},
			},
			updates: []types.Update{
				{
					PerpetualUpdates: []types.PerpetualUpdate{
						{
							PerpetualId:      uint32(1),
							BigQuantumsDelta: big.NewInt(1_000_000_000), // 1 ETH
						},
					},
				},
			},
			expectedAssetYieldIndex: constants.AssetYieldIndex_Zero,
			msgSenderEnabled:        true,
		},
		"update closes ETH position; start with ETH position; ETH position has no unsettled funding": {
			assetPositions:           testutil.CreateTDaiAssetPosition(big.NewInt(100_000_000_000)), // $100,000
			expectedSuccess:          true,
			expectedSuccessPerUpdate: []types.UpdateResult{types.Success},
			perpetuals: []perptypes.Perpetual{
				constants.BtcUsd_NoMarginRequirement,
				constants.EthUsd_NoMarginRequirement,
			},
			newFundingIndices: []*big.Int{big.NewInt(0)},
			perpetualPositions: []*types.PerpetualPosition{
				{
					PerpetualId: uint32(1),
					Quantums:    dtypes.NewInt(-1_000_000_000), // -1 ETH
					// indexDelta=0
					FundingIndex: dtypes.NewInt(0),
					YieldIndex:   big.NewRat(0, 1).String(),
				},
			},
			expectedPerpetualPositions: []*types.PerpetualPosition{},
			expectedUpdatedPerpetualPositions: map[types.SubaccountId][]*types.PerpetualPosition{
				defaultSubaccountId: {
					// Position closed update.
					{
						PerpetualId:  uint32(1),
						Quantums:     dtypes.NewInt(0),
						FundingIndex: dtypes.NewInt(0),
					},
				},
			},
			expectedAssetPositions: []*types.AssetPosition{
				{
					AssetId:  uint32(0),
					Quantums: dtypes.NewInt(100_000_000_000),
				},
			},
			updates: []types.Update{
				{
					PerpetualUpdates: []types.PerpetualUpdate{
						{
							PerpetualId:      uint32(1),
							BigQuantumsDelta: big.NewInt(1_000_000_000), // 1 ETH
						},
					},
				},
			},
			expectedAssetYieldIndex: constants.AssetYieldIndex_Zero,
			msgSenderEnabled:        true,
		},
		"2 updates, 1 update involves not-updatable perp": {
			assetPositions: testutil.CreateTDaiAssetPosition(big.NewInt(1_000_000_000_000)),
			expectedErr:    types.ErrProductPositionNotUpdatable,
			perpetuals: []perptypes.Perpetual{
				*perptest.GeneratePerpetual(
					perptest.WithId(100),
					perptest.WithMarketId(100),
				),
				*perptest.GeneratePerpetual(
					perptest.WithId(101),
					perptest.WithMarketId(101),
				),
			},
			marketParamPrices: []pricestypes.MarketParamPrice{
				*pricestest.GenerateMarketParamPrice(pricestest.WithId(100)),
				*pricestest.GenerateMarketParamPrice(
					pricestest.WithId(101),
					pricestest.WithSpotPriceValue(0),
					pricestest.WithPnlPriceValue(0),
				),
			},
			perpetualPositions: []*types.PerpetualPosition{
				{
					PerpetualId:  uint32(100),
					Quantums:     dtypes.NewInt(1_000_000_000),
					FundingIndex: dtypes.NewInt(0),
					YieldIndex:   big.NewRat(0, 1).String(),
				},
				{
					PerpetualId:  uint32(101),
					Quantums:     dtypes.NewInt(1_000_000_000),
					FundingIndex: dtypes.NewInt(0),
					YieldIndex:   big.NewRat(0, 1).String(),
				},
			},
			expectedPerpetualPositions: []*types.PerpetualPosition{
				{
					PerpetualId:  uint32(100),
					Quantums:     dtypes.NewInt(1_000_000_000),
					FundingIndex: dtypes.NewInt(0),
					YieldIndex:   big.NewRat(0, 1).String(),
				},
				{
					PerpetualId:  uint32(101),
					Quantums:     dtypes.NewInt(1_000_000_000),
					FundingIndex: dtypes.NewInt(0),
					YieldIndex:   big.NewRat(0, 1).String(),
				},
			},
			expectedUpdatedPerpetualPositions: map[types.SubaccountId][]*types.PerpetualPosition{},
			expectedAssetPositions: []*types.AssetPosition{
				{
					AssetId:  uint32(0),
					Quantums: dtypes.NewInt(1_000_000_000_000),
				},
			},
			updates: []types.Update{
				{
					PerpetualUpdates: []types.PerpetualUpdate{
						{
							PerpetualId:      uint32(100),
							BigQuantumsDelta: big.NewInt(-1_000),
						},
						{
							PerpetualId:      uint32(101),
							BigQuantumsDelta: big.NewInt(1_000),
						},
					},
				},
			},
			expectedAssetYieldIndex: constants.AssetYieldIndex_Zero,
			msgSenderEnabled:        true,
		},
		"Isolated subaccounts - has update for both an isolated perpetual and non-isolated perpetual": {
			assetPositions:           testutil.CreateTDaiAssetPosition(big.NewInt(1_000_000_000_000)),
			expectedSuccess:          false,
			expectedSuccessPerUpdate: []types.UpdateResult{types.ViolatesIsolatedSubaccountConstraints},
			perpetuals: []perptypes.Perpetual{
				constants.BtcUsd_NoMarginRequirement,
				constants.IsoUsd_IsolatedMarket,
			},
			expectedAssetPositions: []*types.AssetPosition{
				{
					AssetId:  uint32(0),
					Quantums: dtypes.NewInt(1_000_000_000_000),
				},
			},
			updates: []types.Update{
				{
					PerpetualUpdates: []types.PerpetualUpdate{
						{
							PerpetualId:      uint32(0),
							BigQuantumsDelta: big.NewInt(-100_000_000), // -1 BTC
						},
						{
							PerpetualId:      uint32(3),
							BigQuantumsDelta: big.NewInt(1_000_000_000), // 1 ISO
						},
					},
				},
			},
			expectedAssetYieldIndex: constants.AssetYieldIndex_Zero,
			msgSenderEnabled:        true,
		},
		"Isolated subaccounts - has update for both 2 isolated perpetuals": {
			assetPositions:           testutil.CreateTDaiAssetPosition(big.NewInt(1_000_000_000_000)),
			expectedSuccess:          false,
			expectedSuccessPerUpdate: []types.UpdateResult{types.ViolatesIsolatedSubaccountConstraints},
			perpetuals: []perptypes.Perpetual{
				constants.IsoUsd_IsolatedMarket,
				constants.Iso2Usd_IsolatedMarket,
			},
			expectedAssetPositions: []*types.AssetPosition{
				{
					AssetId:  uint32(0),
					Quantums: dtypes.NewInt(1_000_000_000_000),
				},
			},
			updates: []types.Update{
				{
					PerpetualUpdates: []types.PerpetualUpdate{
						{
							PerpetualId:      uint32(3),
							BigQuantumsDelta: big.NewInt(-1_000_000_000), // 1 ISO
						},
						{
							PerpetualId:      uint32(4),
							BigQuantumsDelta: big.NewInt(10_000_000), // 1 ISO2
						},
					},
				},
			},
			expectedAssetYieldIndex: constants.AssetYieldIndex_Zero,
			msgSenderEnabled:        true,
		},
		"Isolated subaccounts - subaccount with isolated perpetual position has update for non-isolated perpetual": {
			assetPositions:           testutil.CreateTDaiAssetPosition(big.NewInt(1_000_000_000_000)),
			expectedSuccess:          false,
			expectedSuccessPerUpdate: []types.UpdateResult{types.ViolatesIsolatedSubaccountConstraints},
			perpetuals: []perptypes.Perpetual{
				constants.BtcUsd_NoMarginRequirement,
				constants.IsoUsd_IsolatedMarket,
			},
			perpetualPositions: []*types.PerpetualPosition{
				{
					PerpetualId:  uint32(3),
					Quantums:     dtypes.NewInt(1_000_000_000), // 1 ISO
					FundingIndex: dtypes.NewInt(0),
					YieldIndex:   big.NewRat(0, 1).String(),
				},
			},
			expectedPerpetualPositions: []*types.PerpetualPosition{
				{
					PerpetualId:  uint32(3),
					Quantums:     dtypes.NewInt(1_000_000_000),
					FundingIndex: dtypes.NewInt(0),
					YieldIndex:   big.NewRat(0, 1).String(),
				},
			},
			expectedAssetPositions: []*types.AssetPosition{
				{
					AssetId:  uint32(0),
					Quantums: dtypes.NewInt(1_000_000_000_000),
				},
			},
			updates: []types.Update{
				{
					PerpetualUpdates: []types.PerpetualUpdate{
						{
							PerpetualId:      uint32(0),
							BigQuantumsDelta: big.NewInt(-100_000_000), // -1 BTC
						},
					},
				},
			},
			expectedAssetYieldIndex: constants.AssetYieldIndex_Zero,
			msgSenderEnabled:        true,
		},
		"Isolated subaccounts - subaccount with isolated perpetual position has update for another isolated perpetual": {
			assetPositions:           testutil.CreateTDaiAssetPosition(big.NewInt(1_000_000_000_000)),
			expectedSuccess:          false,
			expectedSuccessPerUpdate: []types.UpdateResult{types.ViolatesIsolatedSubaccountConstraints},
			perpetuals: []perptypes.Perpetual{
				constants.IsoUsd_IsolatedMarket,
				constants.Iso2Usd_IsolatedMarket,
			},
			perpetualPositions: []*types.PerpetualPosition{
				{
					PerpetualId:  uint32(3),
					Quantums:     dtypes.NewInt(1_000_000_000), // 1 ISO
					FundingIndex: dtypes.NewInt(0),
					YieldIndex:   big.NewRat(0, 1).String(),
				},
			},
			expectedPerpetualPositions: []*types.PerpetualPosition{
				{
					PerpetualId:  uint32(3),
					Quantums:     dtypes.NewInt(1_000_000_000),
					FundingIndex: dtypes.NewInt(0),
					YieldIndex:   big.NewRat(0, 1).String(),
				},
			},
			expectedAssetPositions: []*types.AssetPosition{
				{
					AssetId:  uint32(0),
					Quantums: dtypes.NewInt(1_000_000_000_000),
				},
			},
			updates: []types.Update{
				{
					PerpetualUpdates: []types.PerpetualUpdate{
						{
							PerpetualId:      uint32(4),
							BigQuantumsDelta: big.NewInt(-10_000_000), // -1 ISO2
						},
					},
				},
			},
			expectedAssetYieldIndex: constants.AssetYieldIndex_Zero,
			msgSenderEnabled:        true,
		},
		"Isolated subaccounts - subaccount with non-isolated perpetual position has update for isolated perpetual": {
			assetPositions:           testutil.CreateTDaiAssetPosition(big.NewInt(1_000_000_000_000)),
			expectedSuccess:          false,
			expectedSuccessPerUpdate: []types.UpdateResult{types.ViolatesIsolatedSubaccountConstraints},
			perpetuals: []perptypes.Perpetual{
				constants.BtcUsd_NoMarginRequirement,
				constants.IsoUsd_IsolatedMarket,
			},
			perpetualPositions: []*types.PerpetualPosition{
				{
					PerpetualId:  uint32(0),
					Quantums:     dtypes.NewInt(100_000_000), // 1 BTC
					FundingIndex: dtypes.NewInt(0),
					YieldIndex:   big.NewRat(0, 1).String(),
				},
			},
			expectedPerpetualPositions: []*types.PerpetualPosition{
				{
					PerpetualId:  uint32(0),
					Quantums:     dtypes.NewInt(100_000_000),
					FundingIndex: dtypes.NewInt(0),
					YieldIndex:   big.NewRat(0, 1).String(),
				},
			},
			expectedAssetPositions: []*types.AssetPosition{
				{
					AssetId:  uint32(0),
					Quantums: dtypes.NewInt(1_000_000_000_000),
				},
			},
			updates: []types.Update{
				{
					PerpetualUpdates: []types.PerpetualUpdate{
						{
							PerpetualId:      uint32(3),
							BigQuantumsDelta: big.NewInt(-1_000_000_000), // -1 ISO
						},
					},
				},
			},
			expectedAssetYieldIndex: constants.AssetYieldIndex_Zero,
			msgSenderEnabled:        true,
		},
		`Isolated - subaccounts - empty subaccount has update to open position for isolated perpetual,
		collateral is moved from cross-perpetual collateral pool to isolated perpetual collateral pool`: {
			assetPositions: testutil.CreateTDaiAssetPosition(big.NewInt(1_000_000_000_000)),
			collateralPoolTDaiBalances: map[string]int64{
				types.ModuleAddress.String(): 1_500_000_000_000, // $1,500,000 TDai
			},
			expectedCollateralPoolTDaiBalances: map[string]int64{
				types.ModuleAddress.String(): 500_000_000_000, // $500,000 TDai
				authtypes.NewModuleAddress(
					types.ModuleName + ":" + lib.UintToString(constants.PerpetualPosition_OneISOLong.PerpetualId),
				).String(): 1_000_000_000_000, // $1,000,000 TDai
			},
			expectedSuccess:          true,
			expectedSuccessPerUpdate: []types.UpdateResult{types.Success},
			perpetuals: []perptypes.Perpetual{
				constants.BtcUsd_NoMarginRequirement,
				constants.IsoUsd_IsolatedMarket,
			},
			perpetualPositions: []*types.PerpetualPosition{},
			expectedPerpetualPositions: []*types.PerpetualPosition{
				{
					PerpetualId:  uint32(3),
					Quantums:     dtypes.NewInt(1_000_000_000), // 1 ISO
					FundingIndex: dtypes.NewInt(0),
					YieldIndex:   big.NewRat(0, 1).String(),
				},
			},
			expectedUpdatedPerpetualPositions: map[types.SubaccountId][]*types.PerpetualPosition{
				defaultSubaccountId: {
					{
						PerpetualId:  uint32(3),
						Quantums:     dtypes.NewInt(1_000_000_000), // 1 ISO
						FundingIndex: dtypes.NewInt(0),
					},
				},
			},
			expectedAssetPositions: []*types.AssetPosition{
				{
					AssetId:  uint32(0),
					Quantums: dtypes.NewInt(999_900_000_000),
				},
			},
			expectedUpdatedAssetPositions: map[types.SubaccountId][]*types.AssetPosition{
				defaultSubaccountId: {
					{
						AssetId:  uint32(0),
						Quantums: dtypes.NewInt(999_900_000_000),
					},
				},
			},
			updates: []types.Update{
				{
					AssetUpdates: testutil.CreateTDaiAssetUpdate(big.NewInt(-100_000_000)), // -$100
					PerpetualUpdates: []types.PerpetualUpdate{
						{
							PerpetualId:      uint32(3),
							BigQuantumsDelta: big.NewInt(1_000_000_000), // 1 ISO
						},
					},
				},
			},
			expectedAssetYieldIndex: constants.AssetYieldIndex_Zero,
			msgSenderEnabled:        true,
		},
		`Isolated - subaccounts - subaccount has update to close position for isolated perpetual,
		collateral is moved from isolated perpetual collateral pool to cross perpetual collateral pool`: {
			assetPositions: testutil.CreateTDaiAssetPosition(big.NewInt(999_900_000_000)), // $999,900 TDai
			collateralPoolTDaiBalances: map[string]int64{
				types.ModuleAddress.String(): 2_000_000_000_000, // $500,000 TDai
				authtypes.NewModuleAddress(
					types.ModuleName + ":" + lib.UintToString(constants.PerpetualPosition_OneISOLong.PerpetualId),
				).String(): 1_500_000_000_000, // $1,500,000 TDai
			},
			expectedCollateralPoolTDaiBalances: map[string]int64{
				types.ModuleAddress.String(): 3_000_000_000_000, // $3,000,000 TDai
				authtypes.NewModuleAddress(
					types.ModuleName + ":" + lib.UintToString(constants.PerpetualPosition_OneISOLong.PerpetualId),
				).String(): 500_000_000_000, // $500,000 TDai
			},
			expectedSuccess:          true,
			expectedSuccessPerUpdate: []types.UpdateResult{types.Success},
			perpetuals: []perptypes.Perpetual{
				constants.BtcUsd_NoMarginRequirement,
				constants.IsoUsd_IsolatedMarket,
			},
			perpetualPositions: []*types.PerpetualPosition{
				{
					PerpetualId:  uint32(3),
					Quantums:     dtypes.NewInt(1_000_000_000), // 1 ISO
					FundingIndex: dtypes.NewInt(0),
					YieldIndex:   big.NewRat(0, 1).String(),
				},
			},
			expectedPerpetualPositions: []*types.PerpetualPosition{},
			expectedUpdatedPerpetualPositions: map[types.SubaccountId][]*types.PerpetualPosition{
				defaultSubaccountId: {
					{
						PerpetualId:  uint32(3),
						Quantums:     dtypes.NewInt(0),
						FundingIndex: dtypes.NewInt(0),
					},
				},
			},
			expectedAssetPositions: []*types.AssetPosition{
				{
					AssetId:  uint32(0),
					Quantums: dtypes.NewInt(1_000_000_000_000),
				},
			},
			expectedUpdatedAssetPositions: map[types.SubaccountId][]*types.AssetPosition{
				defaultSubaccountId: {
					{
						AssetId:  uint32(0),
						Quantums: dtypes.NewInt(1_000_000_000_000),
					},
				},
			},
			updates: []types.Update{
				{
					AssetUpdates: testutil.CreateTDaiAssetUpdate(big.NewInt(100_000_000)), // $100
					PerpetualUpdates: []types.PerpetualUpdate{
						{
							PerpetualId:      uint32(3),
							BigQuantumsDelta: big.NewInt(-1_000_000_000), // -1 ISO
						},
					},
				},
			},
			expectedAssetYieldIndex: constants.AssetYieldIndex_Zero,
			msgSenderEnabled:        true,
		},
		`Isolated subaccounts - empty subaccount has update to open position for isolated perpetual, 
		errors out when collateral pool for cross perpetuals has no funds`: {
			assetPositions:           testutil.CreateTDaiAssetPosition(big.NewInt(1_000_000_000_000)),
			expectedSuccess:          false,
			expectedSuccessPerUpdate: []types.UpdateResult{},
			perpetuals: []perptypes.Perpetual{
				constants.BtcUsd_NoMarginRequirement,
				constants.IsoUsd_IsolatedMarket,
			},
			perpetualPositions:         []*types.PerpetualPosition{},
			expectedPerpetualPositions: []*types.PerpetualPosition{},
			expectedAssetPositions: []*types.AssetPosition{
				{
					AssetId:  uint32(0),
					Quantums: dtypes.NewInt(1_000_000_000_000),
				},
			},
			updates: []types.Update{
				{
					AssetUpdates: testutil.CreateTDaiAssetUpdate(big.NewInt(-100_000_000)), // -$100
					PerpetualUpdates: []types.PerpetualUpdate{
						{
							PerpetualId:      uint32(3),
							BigQuantumsDelta: big.NewInt(1_000_000_000), // 1 ISO
						},
					},
				},
			},
			expectedAssetYieldIndex: constants.AssetYieldIndex_Zero,
			expectedErr:             sdkerrors.ErrInsufficientFunds,
			msgSenderEnabled:        true,
		},
		`Isolated subaccounts - isolated subaccount has update to close position for isolated perpetual, 
		errors out when collateral pool for isolated perpetual has no funds`: {
			assetPositions:           testutil.CreateTDaiAssetPosition(big.NewInt(1_000_000_000_000)),
			expectedSuccess:          false,
			expectedSuccessPerUpdate: []types.UpdateResult{},
			perpetuals: []perptypes.Perpetual{
				constants.BtcUsd_NoMarginRequirement,
				constants.IsoUsd_IsolatedMarket,
			},
			perpetualPositions: []*types.PerpetualPosition{
				{
					PerpetualId:  uint32(3),
					Quantums:     dtypes.NewInt(1_000_000_000), // 1 ISO
					FundingIndex: dtypes.NewInt(0),
					YieldIndex:   big.NewRat(0, 1).String(),
				},
			},
			expectedPerpetualPositions: []*types.PerpetualPosition{
				{
					PerpetualId:  uint32(3),
					Quantums:     dtypes.NewInt(1_000_000_000), // 1 ISO
					FundingIndex: dtypes.NewInt(0),
					YieldIndex:   big.NewRat(0, 1).String(),
				},
			},
			expectedAssetPositions: []*types.AssetPosition{
				{
					AssetId:  uint32(0),
					Quantums: dtypes.NewInt(1_000_000_000_000),
				},
			},
			updates: []types.Update{
				{
					AssetUpdates: testutil.CreateTDaiAssetUpdate(big.NewInt(100_000_000)), // $100
					PerpetualUpdates: []types.PerpetualUpdate{
						{
							PerpetualId:      uint32(3),
							BigQuantumsDelta: big.NewInt(-1_000_000_000), // -1 ISO
						},
					},
				},
			},
			expectedAssetYieldIndex: constants.AssetYieldIndex_Zero,
			expectedErr:             sdkerrors.ErrInsufficientFunds,
			msgSenderEnabled:        true,
		},
		"Match updates increase OI: 0 -> 0.9, 0 -> -0.9": {
			perpetuals: []perptypes.Perpetual{
				constants.BtcUsd_20PercentInitial_10PercentMaintenance_OpenInterest1,
			},
			updates: []types.Update{
				{
					PerpetualUpdates: []types.PerpetualUpdate{
						{
							PerpetualId:      uint32(0),
							BigQuantumsDelta: big.NewInt(9_000_000_000), // 90 BTC
						},
					},
					AssetUpdates: []types.AssetUpdate{
						{
							AssetId:          uint32(0),
							BigQuantumsDelta: big.NewInt(-4_500_000_000_000), // -4,500,000 TDai
						},
					},
					SubaccountId: constants.Bob_Num0,
				},
				{
					PerpetualUpdates: []types.PerpetualUpdate{
						{
							PerpetualId:      uint32(0),
							BigQuantumsDelta: big.NewInt(-9_000_000_000), // 9 BTC
						},
					},
					AssetUpdates: []types.AssetUpdate{
						{
							AssetId:          uint32(0),
							BigQuantumsDelta: big.NewInt(4_500_000_000_000), // 4,500,000 TDai
						},
					},
				},
			},
			assetPositions: testutil.CreateTDaiAssetPosition(big.NewInt(900_000_000_000)), // 900_000 TDai
			additionalTestSubaccounts: []types.Subaccount{
				{
					Id: &constants.Bob_Num0,
					AssetPositions: testutil.CreateTDaiAssetPosition(big.NewInt(
						900_000_000_000,
					)), // 900_000 TDai
				},
			},
			updateType: types.Match,
			expectedAssetPositions: []*types.AssetPosition{
				{
					AssetId:  uint32(0),
					Quantums: dtypes.NewInt(5_400_000_000_000),
				},
			},
			expectedUpdatedAssetPositions: map[types.SubaccountId][]*types.AssetPosition{
				defaultSubaccountId: {
					{
						AssetId:  uint32(0),
						Quantums: dtypes.NewInt(5_400_000_000_000),
					},
				},
				constants.Bob_Num0: {
					{
						AssetId:  uint32(0),
						Quantums: dtypes.NewInt(-3_600_000_000_000),
					},
				},
			},
			expectedPerpetualPositions: []*types.PerpetualPosition{
				{
					PerpetualId:  uint32(0),
					Quantums:     dtypes.NewInt(-9_000_000_000),
					FundingIndex: dtypes.NewInt(0),
					YieldIndex:   big.NewRat(0, 1).String(),
				},
			},
			expectedUpdatedPerpetualPositions: map[types.SubaccountId][]*types.PerpetualPosition{
				defaultSubaccountId: {
					{
						PerpetualId:  uint32(0),
						Quantums:     dtypes.NewInt(-9_000_000_000),
						FundingIndex: dtypes.NewInt(0),
					},
				},
				constants.Bob_Num0: {
					{
						PerpetualId:  uint32(0),
						Quantums:     dtypes.NewInt(9_000_000_000),
						FundingIndex: dtypes.NewInt(0),
					},
				},
			},
			expectedAssetYieldIndex:  constants.AssetYieldIndex_Zero,
			expectedSuccess:          true,
			expectedSuccessPerUpdate: []types.UpdateResult{types.Success, types.Success},
			expectedOpenInterest: map[uint32]*big.Int{
				0: big.NewInt(9_100_000_000), // 1 + 90 = 91 BTC
			},
			msgSenderEnabled: true,
		},
		"Match updates decreases OI: 1 -> 0.1, -2 -> -1.1": {
			perpetuals: []perptypes.Perpetual{
				constants.BtcUsd_20PercentInitial_10PercentMaintenance_OpenInterest2,
			},
			perpetualPositions: []*types.PerpetualPosition{
				{
					PerpetualId: uint32(0),
					Quantums:    dtypes.NewInt(100_000_000), // 1 BTC
					YieldIndex:  big.NewRat(0, 1).String(),
				},
			},
			assetPositions: testutil.CreateTDaiAssetPosition(big.NewInt(-40_000_000_000)), // -40_000 TDai
			updates: []types.Update{
				{
					PerpetualUpdates: []types.PerpetualUpdate{
						{
							PerpetualId:      uint32(0),
							BigQuantumsDelta: big.NewInt(90_000_000), // 0.9 BTC
						},
					},
					AssetUpdates: []types.AssetUpdate{
						{
							AssetId:          uint32(0),
							BigQuantumsDelta: big.NewInt(-45_000_000_000), // -45,000 TDai
						},
					},
					SubaccountId: constants.Bob_Num0,
				},
				{
					PerpetualUpdates: []types.PerpetualUpdate{
						{
							PerpetualId:      uint32(0),
							BigQuantumsDelta: big.NewInt(-90_000_000), // -0.9 BTC
						},
					},
					AssetUpdates: []types.AssetUpdate{
						{
							AssetId:          uint32(0),
							BigQuantumsDelta: big.NewInt(45_000_000_000), // 45,000 TDai
						},
					},
				},
			},
			additionalTestSubaccounts: []types.Subaccount{
				{
					Id: &constants.Bob_Num0,
					AssetPositions: testutil.CreateTDaiAssetPosition(big.NewInt(
						120_000_000_000,
					)), // 120_000 TDai
					PerpetualPositions: []*types.PerpetualPosition{
						{
							PerpetualId: uint32(0),
							Quantums:    dtypes.NewInt(-200_000_000), // -2 BTC
						},
					},
				},
			},
			updateType: types.Match,
			expectedAssetPositions: []*types.AssetPosition{
				{
					AssetId:  uint32(0),
					Quantums: dtypes.NewInt(5_000_000_000), // 5_000 TDai
				},
			},
			expectedUpdatedAssetPositions: map[types.SubaccountId][]*types.AssetPosition{
				defaultSubaccountId: {
					{
						AssetId:  uint32(0),
						Quantums: dtypes.NewInt(5_000_000_000), // 5_000 TDai
					},
				},
				constants.Bob_Num0: {
					{
						AssetId:  uint32(0),
						Quantums: dtypes.NewInt(75_000_000_000), // 75_000 TDai
					},
				},
			},
			expectedPerpetualPositions: []*types.PerpetualPosition{
				{
					PerpetualId:  uint32(0),
					Quantums:     dtypes.NewInt(10_000_000), // 0.1 BTC
					FundingIndex: dtypes.NewInt(0),
					YieldIndex:   big.NewRat(0, 1).String(),
				},
			},
			expectedUpdatedPerpetualPositions: map[types.SubaccountId][]*types.PerpetualPosition{
				defaultSubaccountId: {
					{
						PerpetualId:  uint32(0),
						Quantums:     dtypes.NewInt(10_000_000), // 0.1 BTC
						FundingIndex: dtypes.NewInt(0),
					},
				},
				constants.Bob_Num0: {
					{
						PerpetualId:  uint32(0),
						Quantums:     dtypes.NewInt(-110_000_000), // -1.1 BTC
						FundingIndex: dtypes.NewInt(0),
					},
				},
			},
			expectedSuccess:          true,
			expectedSuccessPerUpdate: []types.UpdateResult{types.Success, types.Success},
			expectedOpenInterest: map[uint32]*big.Int{
				0: big.NewInt(110_000_000), // 2 - 0.9 = 1.1 BTC
			},
			expectedAssetYieldIndex: constants.AssetYieldIndex_Zero,
			msgSenderEnabled:        true,
		},
		"Match updates does not change OI: 1 -> 0.1, 0.1 -> 1": {
			perpetuals: []perptypes.Perpetual{
				constants.BtcUsd_20PercentInitial_10PercentMaintenance_OpenInterest1,
			},
			perpetualPositions: []*types.PerpetualPosition{
				{
					PerpetualId: uint32(0),
					Quantums:    dtypes.NewInt(100_000_000), // 1 BTC
					YieldIndex:  big.NewRat(0, 1).String(),
				},
			},
			assetPositions: testutil.CreateTDaiAssetPosition(big.NewInt(-40_000_000_000)), // -40_000 TDai
			updates: []types.Update{
				{
					PerpetualUpdates: []types.PerpetualUpdate{
						{
							PerpetualId:      uint32(0),
							BigQuantumsDelta: big.NewInt(90_000_000), // 0.9 BTC
						},
					},
					AssetUpdates: []types.AssetUpdate{
						{
							AssetId:          uint32(0),
							BigQuantumsDelta: big.NewInt(-45_000_000_000), // -45,000 TDai
						},
					},
					SubaccountId: constants.Bob_Num0,
				},
				{
					PerpetualUpdates: []types.PerpetualUpdate{
						{
							PerpetualId:      uint32(0),
							BigQuantumsDelta: big.NewInt(-90_000_000), // -0.9 BTC
						},
					},
					AssetUpdates: []types.AssetUpdate{
						{
							AssetId:          uint32(0),
							BigQuantumsDelta: big.NewInt(45_000_000_000), // 45,000 TDai
						},
					},
				},
			},
			additionalTestSubaccounts: []types.Subaccount{
				{
					Id:             &constants.Bob_Num0,
					AssetPositions: testutil.CreateTDaiAssetPosition(big.NewInt(5_000_000_000)), // 5000 TDai
					PerpetualPositions: []*types.PerpetualPosition{
						{
							PerpetualId: uint32(0),
							Quantums:    dtypes.NewInt(10_000_000), // 0.1 BTC
						},
					},
				},
			},
			updateType: types.Match,
			expectedAssetPositions: []*types.AssetPosition{
				{
					AssetId:  uint32(0),
					Quantums: dtypes.NewInt(5_000_000_000), // 5_000 TDai
				},
			},
			expectedUpdatedAssetPositions: map[types.SubaccountId][]*types.AssetPosition{
				defaultSubaccountId: {
					{
						AssetId:  uint32(0),
						Quantums: dtypes.NewInt(5_000_000_000), // 5_000 TDai
					},
				},
				constants.Bob_Num0: {
					{
						AssetId:  uint32(0),
						Quantums: dtypes.NewInt(-40_000_000_000), // -40_000 TDai
					},
				},
			},
			expectedPerpetualPositions: []*types.PerpetualPosition{
				{
					PerpetualId:  uint32(0),
					Quantums:     dtypes.NewInt(10_000_000), // 0.1 BTC
					FundingIndex: dtypes.NewInt(0),
					YieldIndex:   big.NewRat(0, 1).String(),
				},
			},
			expectedUpdatedPerpetualPositions: map[types.SubaccountId][]*types.PerpetualPosition{
				defaultSubaccountId: {
					{
						PerpetualId:  uint32(0),
						Quantums:     dtypes.NewInt(10_000_000), // 0.1 BTC
						FundingIndex: dtypes.NewInt(0),
					},
				},
				constants.Bob_Num0: {
					{
						PerpetualId:  uint32(0),
						Quantums:     dtypes.NewInt(100_000_000), // 1 BTC
						FundingIndex: dtypes.NewInt(0),
					},
				},
			},
			expectedSuccess:          true,
			expectedSuccessPerUpdate: []types.UpdateResult{types.Success, types.Success},
			expectedOpenInterest: map[uint32]*big.Int{
				0: big.NewInt(100_000_000), // 1 BTC
			},
			expectedAssetYieldIndex: constants.AssetYieldIndex_Zero,
			msgSenderEnabled:        true,
		},
		"Successfully claims yield for tDai asset": {
			assetPositions:            testutil.CreateTDaiAssetPosition(big.NewInt(100_000_000_000)),
			subaccountAssetYieldIndex: constants.AssetYieldIndex_Zero,
			globalAssetYieldIndex:     big.NewRat(2, 1),
			fundsInTDaiPool:           big.NewInt(200_000_000_000),
			collateralPoolTDaiBalances: map[string]int64{
				types.ModuleAddress.String(): 100_000_000_000,
			},
			perpetuals: []perptypes.Perpetual{
				constants.BtcUsd_NoMarginRequirement,
			},
			perpetualPositions: []*types.PerpetualPosition{
				{
					PerpetualId:  uint32(0),
					Quantums:     dtypes.NewInt(100_000_000), // 1 BTC
					FundingIndex: dtypes.NewInt(0),
					YieldIndex:   big.NewRat(0, 1).String(),
				},
			},
			expectedSuccess:          true,
			expectedSuccessPerUpdate: []types.UpdateResult{types.Success},
			expectedAssetYieldIndex:  big.NewRat(2, 1).String(),
			expectedPerpetualPositions: []*types.PerpetualPosition{
				{
					PerpetualId:  uint32(0),
					Quantums:     dtypes.NewInt(150_000_000), // 1.5 BTC
					FundingIndex: dtypes.NewInt(0),
					YieldIndex:   big.NewRat(0, 1).String(),
				},
			},
			expectedUpdatedPerpetualPositions: map[types.SubaccountId][]*types.PerpetualPosition{
				defaultSubaccountId: {
					{
						PerpetualId:  uint32(0),
						Quantums:     dtypes.NewInt(150_000_000), // 1.5 BTC
						FundingIndex: dtypes.NewInt(0),
					},
				},
			},
			expectedAssetPositions: []*types.AssetPosition{
				{
					AssetId:  uint32(0),
					Quantums: dtypes.NewInt(175_000_000_000),
				},
			},
			expectedUpdatedAssetPositions: map[types.SubaccountId][]*types.AssetPosition{
				defaultSubaccountId: {
					{
						AssetId:  uint32(0),
						Quantums: dtypes.NewInt(175_000_000_000),
					},
				},
			},
			updates: []types.Update{
				{
					AssetUpdates: testutil.CreateTDaiAssetUpdate(big.NewInt(-25_000_000_000)), // -$25,000
					PerpetualUpdates: []types.PerpetualUpdate{
						{
							PerpetualId:      uint32(0),
							BigQuantumsDelta: big.NewInt(50_000_000), // .5 BTC
						},
					},
				},
			},
			expectedTDaiYieldPoolBalance: big.NewInt(100_000_000_000),
			expectedCollateralPoolTDaiBalances: map[string]int64{
				types.ModuleAddress.String(): 200_000_000_000,
			},
			msgSenderEnabled: true,
		},
		"Successfully claims yield for one perp": {
			assetPositions:            testutil.CreateTDaiAssetPosition(big.NewInt(100_000_000_000)), // $100,000
			subaccountAssetYieldIndex: constants.AssetYieldIndex_Zero,
			globalAssetYieldIndex:     big.NewRat(0, 1),
			fundsInTDaiPool:           big.NewInt(200_000_000_000),
			collateralPoolTDaiBalances: map[string]int64{
				types.ModuleAddress.String(): 100_000_000_000,
			},
			perpetuals: []perptypes.Perpetual{
				{
					Params:       constants.BtcUsd_NoMarginRequirement.Params,
					FundingIndex: constants.BtcUsd_NoMarginRequirement.FundingIndex,
					OpenInterest: constants.BtcUsd_NoMarginRequirement.OpenInterest,
					YieldIndex:   big.NewRat(1, 1).String(),
				},
			},
			perpetualPositions: []*types.PerpetualPosition{
				{
					PerpetualId:  uint32(0),
					Quantums:     dtypes.NewInt(1_000_000_000), // 10 BTC
					FundingIndex: dtypes.NewInt(0),
					YieldIndex:   big.NewRat(0, 1).String(),
				},
			},
			expectedSuccess:          true,
			expectedSuccessPerUpdate: []types.UpdateResult{types.Success},
			expectedAssetYieldIndex:  big.NewRat(0, 1).String(),
			expectedPerpetualPositions: []*types.PerpetualPosition{
				{
					PerpetualId:  uint32(0),
					Quantums:     dtypes.NewInt(1_000_000_000),
					FundingIndex: dtypes.NewInt(0),
					YieldIndex:   big.NewRat(1, 1).String(),
				},
			},
			expectedAssetPositions: []*types.AssetPosition{
				{
					AssetId:  uint32(0),
					Quantums: dtypes.NewInt(101_000_000_001),
				},
			},
			expectedUpdatedAssetPositions: map[types.SubaccountId][]*types.AssetPosition{
				defaultSubaccountId: {
					{
						AssetId:  uint32(0),
						Quantums: dtypes.NewInt(101_000_000_001),
					},
				},
			},
			updates: []types.Update{
				{
					AssetUpdates: testutil.CreateTDaiAssetUpdate(big.NewInt(1)),
				},
			},
			expectedTDaiYieldPoolBalance: big.NewInt(199_000_000_000),
			expectedCollateralPoolTDaiBalances: map[string]int64{
				types.ModuleAddress.String(): 101_000_000_000,
			},
			msgSenderEnabled: true,
		},
		"Successfully claims yield for tDai asset and one perp": {
			assetPositions:            testutil.CreateTDaiAssetPosition(big.NewInt(100_000_000_000)),
			subaccountAssetYieldIndex: big.NewRat(1, 1).String(),
			globalAssetYieldIndex:     big.NewRat(3, 2),
			fundsInTDaiPool:           big.NewInt(200_000_000_000),
			collateralPoolTDaiBalances: map[string]int64{
				types.ModuleAddress.String(): 100_000_000_000,
			},
			perpetuals: []perptypes.Perpetual{
				{
					Params:       constants.BtcUsd_NoMarginRequirement.Params,
					FundingIndex: constants.BtcUsd_NoMarginRequirement.FundingIndex,
					OpenInterest: constants.BtcUsd_NoMarginRequirement.OpenInterest,
					YieldIndex:   big.NewRat(1, 1).String(),
				},
			},
			perpetualPositions: []*types.PerpetualPosition{
				{
					PerpetualId:  uint32(0),
					Quantums:     dtypes.NewInt(100_000_000), // 1 BTC
					FundingIndex: dtypes.NewInt(0),
					YieldIndex:   big.NewRat(0, 1).String(),
				},
			},
			expectedSuccess:          true,
			expectedSuccessPerUpdate: []types.UpdateResult{types.Success},
			expectedAssetYieldIndex:  big.NewRat(3, 2).String(),
			expectedPerpetualPositions: []*types.PerpetualPosition{
				{
					PerpetualId:  uint32(0),
					Quantums:     dtypes.NewInt(150_000_000), // 1.5 BTC
					FundingIndex: dtypes.NewInt(0),
					YieldIndex:   big.NewRat(1, 1).String(),
				},
			},
			expectedUpdatedPerpetualPositions: map[types.SubaccountId][]*types.PerpetualPosition{
				defaultSubaccountId: {
					{
						PerpetualId:  uint32(0),
						Quantums:     dtypes.NewInt(150_000_000), // 1.5 BTC
						FundingIndex: dtypes.NewInt(0),
						YieldIndex:   big.NewRat(1, 1).String(),
					},
				},
			},
			expectedAssetPositions: []*types.AssetPosition{
				{
					AssetId:  uint32(0),
					Quantums: dtypes.NewInt(125_100_000_000),
				},
			},
			expectedUpdatedAssetPositions: map[types.SubaccountId][]*types.AssetPosition{
				defaultSubaccountId: {
					{
						AssetId:  uint32(0),
						Quantums: dtypes.NewInt(125_100_000_000),
					},
				},
			},
			updates: []types.Update{
				{
					AssetUpdates: testutil.CreateTDaiAssetUpdate(big.NewInt(-25_000_000_000)), // -$25,000
					PerpetualUpdates: []types.PerpetualUpdate{
						{
							PerpetualId:      uint32(0),
							BigQuantumsDelta: big.NewInt(50_000_000), // .5 BTC
						},
					},
				},
			},
			expectedTDaiYieldPoolBalance: big.NewInt(149_900_000_000),
			expectedCollateralPoolTDaiBalances: map[string]int64{
				types.ModuleAddress.String(): 150_100_000_000,
			},
			msgSenderEnabled: true,
		},
		"Successfully claims yield for tDai deposit": {
			assetPositions: testutil.CreateTDaiAssetPosition(big.NewInt(100_000_000_000)),
			collateralPoolTDaiBalances: map[string]int64{
				types.ModuleAddress.String(): 100_000_000_000,
			},
			subaccountAssetYieldIndex: constants.AssetYieldIndex_Zero,
			globalAssetYieldIndex:     big.NewRat(2, 1),
			fundsInTDaiPool:           big.NewInt(200_000_000_000),
			perpetuals: []perptypes.Perpetual{
				constants.BtcUsd_NoMarginRequirement,
			},
			perpetualPositions: []*types.PerpetualPosition{
				{
					PerpetualId:  uint32(0),
					Quantums:     dtypes.NewInt(100_000_000), // 1 BTC
					FundingIndex: dtypes.NewInt(0),
					YieldIndex:   big.NewRat(0, 1).String(),
				},
			},
			expectedSuccess:          true,
			expectedSuccessPerUpdate: []types.UpdateResult{types.Success},
			expectedAssetYieldIndex:  big.NewRat(2, 1).String(),
			expectedPerpetualPositions: []*types.PerpetualPosition{
				{
					PerpetualId:  uint32(0),
					Quantums:     dtypes.NewInt(100_000_000),
					FundingIndex: dtypes.NewInt(0),
					YieldIndex:   big.NewRat(0, 1).String(),
				},
			},
			expectedAssetPositions: []*types.AssetPosition{
				{
					AssetId:  uint32(0),
					Quantums: dtypes.NewInt(210_000_000_000),
				},
			},
			expectedUpdatedAssetPositions: map[types.SubaccountId][]*types.AssetPosition{
				defaultSubaccountId: {
					{
						AssetId:  uint32(0),
						Quantums: dtypes.NewInt(210_000_000_000),
					},
				},
			},
			updates: []types.Update{
				{
					AssetUpdates: testutil.CreateTDaiAssetUpdate(big.NewInt(10_000_000_000)),
				},
			},
			expectedTDaiYieldPoolBalance: big.NewInt(100_000_000_000),
			expectedCollateralPoolTDaiBalances: map[string]int64{
				types.ModuleAddress.String(): 200_000_000_000,
			},
			msgSenderEnabled: true,
		},
		"Successfully claims yield for tDai withdrawal": {
			assetPositions: testutil.CreateTDaiAssetPosition(big.NewInt(100_000_000_000)),
			collateralPoolTDaiBalances: map[string]int64{
				types.ModuleAddress.String(): 100_000_000_000,
			},
			subaccountAssetYieldIndex: constants.AssetYieldIndex_Zero,
			globalAssetYieldIndex:     big.NewRat(2, 1),
			fundsInTDaiPool:           big.NewInt(200_000_000_000),
			perpetuals: []perptypes.Perpetual{
				constants.BtcUsd_NoMarginRequirement,
			},
			perpetualPositions: []*types.PerpetualPosition{
				{
					PerpetualId:  uint32(0),
					Quantums:     dtypes.NewInt(100_000_000), // 1 BTC
					FundingIndex: dtypes.NewInt(0),
					YieldIndex:   big.NewRat(0, 1).String(),
				},
			},
			expectedSuccess:          true,
			expectedSuccessPerUpdate: []types.UpdateResult{types.Success},
			expectedAssetYieldIndex:  big.NewRat(2, 1).String(),
			expectedPerpetualPositions: []*types.PerpetualPosition{
				{
					PerpetualId:  uint32(0),
					Quantums:     dtypes.NewInt(100_000_000),
					FundingIndex: dtypes.NewInt(0),
					YieldIndex:   big.NewRat(0, 1).String(),
				},
			},
			expectedAssetPositions: []*types.AssetPosition{
				{
					AssetId:  uint32(0),
					Quantums: dtypes.NewInt(190_000_000_000),
				},
			},
			expectedUpdatedAssetPositions: map[types.SubaccountId][]*types.AssetPosition{
				defaultSubaccountId: {
					{
						AssetId:  uint32(0),
						Quantums: dtypes.NewInt(190_000_000_000),
					},
				},
			},
			updates: []types.Update{
				{
					AssetUpdates: testutil.CreateTDaiAssetUpdate(big.NewInt(-10_000_000_000)),
				},
			},
			expectedTDaiYieldPoolBalance: big.NewInt(100_000_000_000),
			expectedCollateralPoolTDaiBalances: map[string]int64{
				types.ModuleAddress.String(): 200_000_000_000,
			},
			msgSenderEnabled: true,
		},
		"Successfully claims yield and correctly sets AssetYieldIndex when only perp position is open": {
			subaccountAssetYieldIndex: constants.AssetYieldIndex_Zero,
			globalAssetYieldIndex:     big.NewRat(0, 1),
			fundsInTDaiPool:           big.NewInt(222_000_000_000),
			perpetuals: []perptypes.Perpetual{
				{
					Params:       constants.BtcUsd_NoMarginRequirement.Params,
					FundingIndex: constants.BtcUsd_NoMarginRequirement.FundingIndex,
					OpenInterest: constants.BtcUsd_NoMarginRequirement.OpenInterest,
					YieldIndex:   big.NewRat(3, 2).String(),
				},
			},
			perpetualPositions: []*types.PerpetualPosition{
				{
					PerpetualId:  uint32(0),
					Quantums:     dtypes.NewInt(100_000_000), // 1 BTC
					FundingIndex: dtypes.NewInt(0),
					YieldIndex:   big.NewRat(3, 4).String(),
				},
			},
			expectedSuccess:          true,
			expectedSuccessPerUpdate: []types.UpdateResult{types.Success},
			expectedAssetYieldIndex:  big.NewRat(0, 1).String(),
			expectedPerpetualPositions: []*types.PerpetualPosition{
				{
					PerpetualId:  uint32(0),
					Quantums:     dtypes.NewInt(100_000_001),
					FundingIndex: dtypes.NewInt(0),
					YieldIndex:   big.NewRat(3, 2).String(),
				},
			},
			expectedUpdatedPerpetualPositions: map[types.SubaccountId][]*types.PerpetualPosition{
				defaultSubaccountId: {
					{
						PerpetualId:  uint32(0),
						Quantums:     dtypes.NewInt(100_000_001),
						FundingIndex: dtypes.NewInt(0),
						YieldIndex:   big.NewRat(3, 2).String(),
					},
				},
			},
			expectedAssetPositions: []*types.AssetPosition{
				{
					AssetId:  uint32(0),
					Quantums: dtypes.NewInt(75_000_000),
				},
			},
			updates: []types.Update{
				{
					PerpetualUpdates: []types.PerpetualUpdate{
						{
							PerpetualId:      uint32(0),
							BigQuantumsDelta: big.NewInt(1),
						},
					},
				},
			},
			expectedTDaiYieldPoolBalance: big.NewInt(221_925_000_000),
			expectedCollateralPoolTDaiBalances: map[string]int64{
				types.ModuleAddress.String(): 75_000_000,
			},
			msgSenderEnabled: true,
		},
		"Successfully claims yield and correctly sets AssetYieldIndex when only asset position open": {
			assetPositions: testutil.CreateTDaiAssetPosition(big.NewInt(50_000_000_000)),
			collateralPoolTDaiBalances: map[string]int64{
				types.ModuleAddress.String(): 50_000_000_000,
			},
			subaccountAssetYieldIndex: constants.AssetYieldIndex_Zero,
			globalAssetYieldIndex:     big.NewRat(15, 7),
			fundsInTDaiPool:           big.NewInt(123_000_000_000),
			expectedSuccess:           true,
			expectedSuccessPerUpdate:  []types.UpdateResult{types.Success},
			expectedAssetYieldIndex:   big.NewRat(15, 7).String(),
			expectedAssetPositions: []*types.AssetPosition{
				{
					AssetId:  uint32(0),
					Quantums: dtypes.NewInt(107_142_857_142),
				},
			},
			expectedUpdatedAssetPositions: map[types.SubaccountId][]*types.AssetPosition{
				defaultSubaccountId: {
					{
						AssetId:  uint32(0),
						Quantums: dtypes.NewInt(107_142_857_142),
					},
				},
			},
			updates: []types.Update{
				{
					AssetUpdates: []types.AssetUpdate{
						{
							AssetId:          uint32(0),
							BigQuantumsDelta: big.NewInt(0),
						},
					},
				},
			},
			expectedTDaiYieldPoolBalance: big.NewInt(65_857_142_858),
			expectedCollateralPoolTDaiBalances: map[string]int64{
				types.ModuleAddress.String(): 107_142_857_142,
			},
			msgSenderEnabled: true,
		},
		"Claims yield when multiple perp positions are open and no tDai position open": {
			subaccountAssetYieldIndex: constants.AssetYieldIndex_Zero,
			globalAssetYieldIndex:     big.NewRat(12, 11),
			fundsInTDaiPool:           big.NewInt(222_000_000_000),
			perpetuals: []perptypes.Perpetual{
				{
					Params:       constants.BtcUsd_NoMarginRequirement.Params,
					FundingIndex: constants.BtcUsd_NoMarginRequirement.FundingIndex,
					OpenInterest: constants.BtcUsd_NoMarginRequirement.OpenInterest,
					YieldIndex:   big.NewRat(11, 3).String(),
				},
				{
					Params:       constants.EthUsd_NoMarginRequirement.Params,
					FundingIndex: constants.EthUsd_NoMarginRequirement.FundingIndex,
					OpenInterest: constants.EthUsd_NoMarginRequirement.OpenInterest,
					YieldIndex:   big.NewRat(4, 3).String(),
				},
			},
			perpetualPositions: []*types.PerpetualPosition{
				{
					PerpetualId:  uint32(0),
					Quantums:     dtypes.NewInt(100_000_000),
					FundingIndex: dtypes.NewInt(0),
					YieldIndex:   big.NewRat(1, 2).String(),
				},
				{
					PerpetualId:  uint32(1),
					Quantums:     dtypes.NewInt(-2_000_000_000),
					FundingIndex: dtypes.NewInt(0),
					YieldIndex:   big.NewRat(11, 9).String(),
				},
			},
			expectedSuccess:          true,
			expectedSuccessPerUpdate: []types.UpdateResult{types.Success},
			expectedAssetYieldIndex:  big.NewRat(12, 11).String(),
			expectedPerpetualPositions: []*types.PerpetualPosition{
				{
					PerpetualId:  uint32(0),
					Quantums:     dtypes.NewInt(100_000_000),
					FundingIndex: dtypes.NewInt(0),
					YieldIndex:   big.NewRat(11, 3).String(),
				},
				{
					PerpetualId:  uint32(1),
					Quantums:     dtypes.NewInt(-2_000_000_000),
					FundingIndex: dtypes.NewInt(0),
					YieldIndex:   big.NewRat(4, 3).String(),
				},
			},
			expectedUpdatedPerpetualPositions: map[types.SubaccountId][]*types.PerpetualPosition{
				defaultSubaccountId: {
					{
						PerpetualId:  uint32(0),
						Quantums:     dtypes.NewInt(100_000_000),
						FundingIndex: dtypes.NewInt(0),
						YieldIndex:   big.NewRat(11, 3).String(),
					},
				},
			},
			expectedAssetPositions: []*types.AssetPosition{
				{
					AssetId:  uint32(0),
					Quantums: dtypes.NewInt(94444443),
				},
			},
			updates: []types.Update{
				{
					PerpetualUpdates: []types.PerpetualUpdate{
						{
							PerpetualId:      uint32(0),
							BigQuantumsDelta: big.NewInt(0),
						},
					},
				},
			},
			expectedTDaiYieldPoolBalance: big.NewInt(221_905_555_557),
			expectedCollateralPoolTDaiBalances: map[string]int64{
				types.ModuleAddress.String(): 94_444_443,
			},
			msgSenderEnabled: true,
		},
		"Successfully claims yield when multiple perp positions are open and tDai position open": {
			assetPositions:            testutil.CreateTDaiAssetPosition(big.NewInt(50_000_000_000)),
			subaccountAssetYieldIndex: big.NewRat(13, 11).String(),
			globalAssetYieldIndex:     big.NewRat(26, 11),
			fundsInTDaiPool:           big.NewInt(222_000_000_000),
			collateralPoolTDaiBalances: map[string]int64{
				types.ModuleAddress.String(): 50_000_000_000,
			},
			perpetuals: []perptypes.Perpetual{
				{
					Params:       constants.BtcUsd_NoMarginRequirement.Params,
					FundingIndex: constants.BtcUsd_NoMarginRequirement.FundingIndex,
					OpenInterest: constants.BtcUsd_NoMarginRequirement.OpenInterest,
					YieldIndex:   big.NewRat(11, 3).String(),
				},
				{
					Params:       constants.EthUsd_NoMarginRequirement.Params,
					FundingIndex: constants.EthUsd_NoMarginRequirement.FundingIndex,
					OpenInterest: constants.EthUsd_NoMarginRequirement.OpenInterest,
					YieldIndex:   big.NewRat(4, 3).String(),
				},
			},
			perpetualPositions: []*types.PerpetualPosition{
				{
					PerpetualId:  uint32(0),
					Quantums:     dtypes.NewInt(100_000_000),
					FundingIndex: dtypes.NewInt(0),
					YieldIndex:   big.NewRat(1, 2).String(),
				},
				{
					PerpetualId:  uint32(1),
					Quantums:     dtypes.NewInt(-2_000_000_000),
					FundingIndex: dtypes.NewInt(0),
					YieldIndex:   big.NewRat(11, 9).String(),
				},
			},
			expectedSuccess:          true,
			expectedSuccessPerUpdate: []types.UpdateResult{types.Success},
			expectedAssetYieldIndex:  big.NewRat(26, 11).String(),
			expectedPerpetualPositions: []*types.PerpetualPosition{
				{
					PerpetualId:  uint32(0),
					Quantums:     dtypes.NewInt(150_000_000),
					FundingIndex: dtypes.NewInt(0),
					YieldIndex:   big.NewRat(11, 3).String(),
				},
				{
					PerpetualId:  uint32(1),
					Quantums:     dtypes.NewInt(-5_000_000_000),
					FundingIndex: dtypes.NewInt(0),
					YieldIndex:   big.NewRat(4, 3).String(),
				},
			},
			expectedUpdatedPerpetualPositions: map[types.SubaccountId][]*types.PerpetualPosition{
				defaultSubaccountId: {
					{
						PerpetualId:  uint32(0),
						Quantums:     dtypes.NewInt(150_000_000),
						FundingIndex: dtypes.NewInt(0),
						YieldIndex:   big.NewRat(11, 3).String(),
					},
					{
						PerpetualId:  uint32(1),
						Quantums:     dtypes.NewInt(-5_000_000_000),
						FundingIndex: dtypes.NewInt(0),
						YieldIndex:   big.NewRat(4, 3).String(),
					},
				},
			},
			expectedAssetPositions: []*types.AssetPosition{
				{
					AssetId:  uint32(0),
					Quantums: dtypes.NewInt(75_094_444_443), // Total Yield: 50_094_444_443
				},
			},
			expectedUpdatedAssetPositions: map[types.SubaccountId][]*types.AssetPosition{
				defaultSubaccountId: {
					{
						AssetId:  uint32(0),
						Quantums: dtypes.NewInt(75_094_444_443),
					},
				},
			},
			updates: []types.Update{
				{
					AssetUpdates: []types.AssetUpdate{
						{
							AssetId:          uint32(0),
							BigQuantumsDelta: big.NewInt(-25_000_000_000),
						},
					},
					PerpetualUpdates: []types.PerpetualUpdate{
						{
							PerpetualId:      uint32(0),
							BigQuantumsDelta: big.NewInt(50_000_000),
						},
						{
							PerpetualId:      uint32(1),
							BigQuantumsDelta: big.NewInt(-3_000_000_000),
						},
					},
				},
			},
			expectedTDaiYieldPoolBalance: big.NewInt(171_905_555_557),
			expectedCollateralPoolTDaiBalances: map[string]int64{
				types.ModuleAddress.String(): 100_094_444_443,
			},
			msgSenderEnabled: true,
		},
		"Successfully claims all yield in tDaiPool for tDai asset": {
			assetPositions:            testutil.CreateTDaiAssetPosition(big.NewInt(100_000_000_000)),
			subaccountAssetYieldIndex: constants.AssetYieldIndex_Zero,
			globalAssetYieldIndex:     big.NewRat(3, 1),
			fundsInTDaiPool:           big.NewInt(200_000_000_000),
			collateralPoolTDaiBalances: map[string]int64{
				types.ModuleAddress.String(): 100_000_000_000,
			},
			perpetuals: []perptypes.Perpetual{
				constants.BtcUsd_NoMarginRequirement,
			},
			perpetualPositions: []*types.PerpetualPosition{
				{
					PerpetualId:  uint32(0),
					Quantums:     dtypes.NewInt(100_000_000), // 1 BTC
					FundingIndex: dtypes.NewInt(0),
					YieldIndex:   big.NewRat(0, 1).String(),
				},
			},
			expectedSuccess:          true,
			expectedSuccessPerUpdate: []types.UpdateResult{types.Success},
			expectedAssetYieldIndex:  big.NewRat(3, 1).String(),
			expectedPerpetualPositions: []*types.PerpetualPosition{
				{
					PerpetualId:  uint32(0),
					Quantums:     dtypes.NewInt(150_000_000), // 1.5 BTC
					FundingIndex: dtypes.NewInt(0),
					YieldIndex:   big.NewRat(0, 1).String(),
				},
			},
			expectedUpdatedPerpetualPositions: map[types.SubaccountId][]*types.PerpetualPosition{
				defaultSubaccountId: {
					{
						PerpetualId:  uint32(0),
						Quantums:     dtypes.NewInt(150_000_000), // 1.5 BTC
						FundingIndex: dtypes.NewInt(0),
					},
				},
			},
			expectedAssetPositions: []*types.AssetPosition{
				{
					AssetId:  uint32(0),
					Quantums: dtypes.NewInt(275_000_000_000),
				},
			},
			expectedUpdatedAssetPositions: map[types.SubaccountId][]*types.AssetPosition{
				defaultSubaccountId: {
					{
						AssetId:  uint32(0),
						Quantums: dtypes.NewInt(275_000_000_000),
					},
				},
			},
			updates: []types.Update{
				{
					AssetUpdates: testutil.CreateTDaiAssetUpdate(big.NewInt(-25_000_000_000)), // -$25,000
					PerpetualUpdates: []types.PerpetualUpdate{
						{
							PerpetualId:      uint32(0),
							BigQuantumsDelta: big.NewInt(50_000_000), // .5 BTC
						},
					},
				},
			},
			expectedTDaiYieldPoolBalance: big.NewInt(0),
			expectedCollateralPoolTDaiBalances: map[string]int64{
				types.ModuleAddress.String(): 300_000_000_000,
			},
			msgSenderEnabled: true,
		},
		"Successfully claims yield for isolated market": {
			assetPositions:            testutil.CreateTDaiAssetPosition(big.NewInt(100_000_000_000)),
			subaccountAssetYieldIndex: constants.AssetYieldIndex_Zero,
			globalAssetYieldIndex:     big.NewRat(9, 4),
			fundsInTDaiPool:           big.NewInt(200_000_000_000),
			collateralPoolTDaiBalances: map[string]int64{
				authtypes.NewModuleAddress(
					types.ModuleName + ":" + lib.UintToString(constants.PerpetualPosition_OneISOLong.PerpetualId),
				).String(): 100_000_000_000,
			},
			perpetuals: []perptypes.Perpetual{
				{
					Params:       constants.IsoUsd_IsolatedMarket.Params,
					FundingIndex: constants.IsoUsd_IsolatedMarket.FundingIndex,
					OpenInterest: constants.IsoUsd_IsolatedMarket.OpenInterest,
					YieldIndex:   big.NewRat(4, 5).String(),
				},
			},
			perpetualPositions: []*types.PerpetualPosition{
				{
					PerpetualId:  uint32(3),
					Quantums:     dtypes.NewInt(-100_000_000),
					FundingIndex: dtypes.NewInt(0),
					YieldIndex:   big.NewRat(0, 1).String(),
				},
			},
			expectedSuccess:          true,
			expectedSuccessPerUpdate: []types.UpdateResult{types.Success},
			expectedAssetYieldIndex:  big.NewRat(9, 4).String(),
			expectedPerpetualPositions: []*types.PerpetualPosition{
				{
					PerpetualId:  uint32(3),
					Quantums:     dtypes.NewInt(-150_000_000),
					FundingIndex: dtypes.NewInt(0),
					YieldIndex:   big.NewRat(4, 5).String(),
				},
			},
			expectedUpdatedPerpetualPositions: map[types.SubaccountId][]*types.PerpetualPosition{
				defaultSubaccountId: {
					{
						PerpetualId:  uint32(3),
						Quantums:     dtypes.NewInt(-150_000_000),
						FundingIndex: dtypes.NewInt(0),
						YieldIndex:   big.NewRat(4, 5).String(),
					},
				},
			},
			expectedAssetPositions: []*types.AssetPosition{
				{
					AssetId:  uint32(0),
					Quantums: dtypes.NewInt(249920000000),
				},
			},
			expectedUpdatedAssetPositions: map[types.SubaccountId][]*types.AssetPosition{
				defaultSubaccountId: {
					{
						AssetId:  uint32(0),
						Quantums: dtypes.NewInt(249920000000),
					},
				},
			},
			updates: []types.Update{
				{
					AssetUpdates: testutil.CreateTDaiAssetUpdate(big.NewInt(25_000_000_000)),
					PerpetualUpdates: []types.PerpetualUpdate{
						{
							PerpetualId:      uint32(3),
							BigQuantumsDelta: big.NewInt(-50_000_000),
						},
					},
				},
			},
			expectedTDaiYieldPoolBalance: big.NewInt(75080000000),
			expectedCollateralPoolTDaiBalances: map[string]int64{
				authtypes.NewModuleAddress(
					types.ModuleName + ":" + lib.UintToString(constants.PerpetualPosition_OneISOLong.PerpetualId),
				).String(): 224_920_000_000,
				types.ModuleAddress.String(): 0,
			},
			msgSenderEnabled: true,
		},
		"Successfully claims yield for multiple subaccounts": {
			globalAssetYieldIndex: big.NewRat(9, 4),
			fundsInTDaiPool:       big.NewInt(1_200_000_000_000),
			collateralPoolTDaiBalances: map[string]int64{
				types.ModuleAddress.String(): 1_000_000_000_000,
			},
			subaccountAssetYieldIndex: constants.AssetYieldIndex_Zero,
			assetPositions:            testutil.CreateTDaiAssetPosition(big.NewInt(100_000_000_000)),
			additionalTestSubaccounts: []types.Subaccount{
				{
					Id: &constants.Bob_Num0,
					AssetPositions: testutil.CreateTDaiAssetPosition(big.NewInt(
						900_000_000_000,
					)),
					AssetYieldIndex: big.NewRat(3, 2).String(),
				},
			},
			perpetuals: []perptypes.Perpetual{
				{
					Params:       constants.BtcUsd_NoMarginRequirement.Params,
					FundingIndex: constants.BtcUsd_NoMarginRequirement.FundingIndex,
					OpenInterest: constants.BtcUsd_NoMarginRequirement.OpenInterest,
					YieldIndex:   big.NewRat(4, 5).String(),
				},
			},
			perpetualPositions: []*types.PerpetualPosition{
				{
					PerpetualId:  uint32(0),
					Quantums:     dtypes.NewInt(-100_000_000),
					FundingIndex: dtypes.NewInt(0),
					YieldIndex:   big.NewRat(0, 1).String(),
				},
			},
			expectedSuccess:          true,
			expectedSuccessPerUpdate: []types.UpdateResult{types.Success, types.Success},
			expectedAssetYieldIndex:  big.NewRat(9, 4).String(),
			expectedPerpetualPositions: []*types.PerpetualPosition{
				{
					PerpetualId:  uint32(0),
					Quantums:     dtypes.NewInt(-9_100_000_000),
					FundingIndex: dtypes.NewInt(0),
					YieldIndex:   big.NewRat(4, 5).String(),
				},
			},
			expectedUpdatedPerpetualPositions: map[types.SubaccountId][]*types.PerpetualPosition{
				defaultSubaccountId: {
					{
						PerpetualId:  uint32(0),
						Quantums:     dtypes.NewInt(-9_100_000_000),
						FundingIndex: dtypes.NewInt(0),
						YieldIndex:   big.NewRat(4, 5).String(),
					},
				},
				constants.Bob_Num0: {
					{
						PerpetualId:  uint32(0),
						Quantums:     dtypes.NewInt(9_000_000_000),
						FundingIndex: dtypes.NewInt(0),
						YieldIndex:   big.NewRat(4, 5).String(),
					},
				},
			},
			expectedAssetPositions: []*types.AssetPosition{
				{
					AssetId:  uint32(0),
					Quantums: dtypes.NewInt(4_724_920_000_000), // Yield Collected: 124_920_000_000 tDAI
				},
			},
			expectedUpdatedAssetPositions: map[types.SubaccountId][]*types.AssetPosition{
				defaultSubaccountId: {
					{
						AssetId:  uint32(0),
						Quantums: dtypes.NewInt(4_724_920_000_000),
					},
				},
				constants.Bob_Num0: {
					{
						AssetId:  uint32(0),
						Quantums: dtypes.NewInt(-3_150_000_000_000), // Bob Yield: 450_000_000_000 tDAI
					},
				},
			},
			updates: []types.Update{
				{
					PerpetualUpdates: []types.PerpetualUpdate{
						{
							PerpetualId:      uint32(0),
							BigQuantumsDelta: big.NewInt(9_000_000_000), // 90 BTC
						},
					},
					AssetUpdates: []types.AssetUpdate{
						{
							AssetId:          uint32(0),
							BigQuantumsDelta: big.NewInt(-4_500_000_000_000), // -4,500,000 TDai
						},
					},
					SubaccountId: constants.Bob_Num0,
				},
				{
					PerpetualUpdates: []types.PerpetualUpdate{
						{
							PerpetualId:      uint32(0),
							BigQuantumsDelta: big.NewInt(-9_000_000_000), // 9 BTC
						},
					},
					AssetUpdates: []types.AssetUpdate{
						{
							AssetId:          uint32(0),
							BigQuantumsDelta: big.NewInt(4_500_000_000_000), // 4,500,000 TDai
						},
					},
				},
			},
			expectedTDaiYieldPoolBalance: big.NewInt(625_080_000_000),
			expectedCollateralPoolTDaiBalances: map[string]int64{
				types.ModuleAddress.String(): 1_574_920_000_000,
			},
			msgSenderEnabled: true,
		},
		"Successfully claims yield from tdai position when there is unsettled funding": {
			globalAssetYieldIndex: big.NewRat(9, 4),
			fundsInTDaiPool:       big.NewInt(1_200_000_000_000),
			collateralPoolTDaiBalances: map[string]int64{
				types.ModuleAddress.String(): 1_000_000_000_000,
			},
			subaccountAssetYieldIndex: constants.AssetYieldIndex_Zero,
			assetPositions:            testutil.CreateTDaiAssetPosition(big.NewInt(100_000_000_000)), // $100,000
			expectedSuccess:           true,
			expectedSuccessPerUpdate:  []types.UpdateResult{types.Success},
			perpetuals: []perptypes.Perpetual{
				constants.BtcUsd_NoMarginRequirement,
				constants.EthUsd_NoMarginRequirement,
			},
			newFundingIndices: []*big.Int{big.NewInt(-10), big.NewInt(-8)},
			perpetualPositions: []*types.PerpetualPosition{
				{
					PerpetualId: uint32(0),
					Quantums:    dtypes.NewInt(-100_000_000), // -1 BTC
					// indexDelta=-5
					FundingIndex: dtypes.NewInt(-5),
					YieldIndex:   big.NewRat(0, 1).String(),
				},
				{
					PerpetualId: uint32(1),
					Quantums:    dtypes.NewInt(-2_000_000_000), // -2 ETH
					// indexDelta=-2
					FundingIndex: dtypes.NewInt(-6),
					YieldIndex:   big.NewRat(0, 1).String(),
				},
			},
			expectedPerpetualPositions: []*types.PerpetualPosition{
				{
					PerpetualId:  uint32(0),
					Quantums:     dtypes.NewInt(-100_000_000), // -1 BTC
					FundingIndex: dtypes.NewInt(-10),
					YieldIndex:   big.NewRat(0, 1).String(),
				},
				{
					PerpetualId:  uint32(1),
					Quantums:     dtypes.NewInt(-1_000_000_000), // -1 ETH
					FundingIndex: dtypes.NewInt(-8),
					YieldIndex:   big.NewRat(0, 1).String(),
				},
			},
			expectedUpdatedPerpetualPositions: map[types.SubaccountId][]*types.PerpetualPosition{
				defaultSubaccountId: {
					{
						PerpetualId:  uint32(0),
						Quantums:     dtypes.NewInt(-100_000_000), // -1 BTC
						FundingIndex: dtypes.NewInt(-10),
					},
					{
						PerpetualId:  uint32(1),
						Quantums:     dtypes.NewInt(-1_000_000_000), // -1 ETH
						FundingIndex: dtypes.NewInt(-8),
					},
				},
			},
			expectedSubaccoundIdToFundingPayments: map[types.SubaccountId]map[uint32]dtypes.SerializableInt{
				defaultSubaccountId: {
					// indexDelta=-5, settlement=5*-100_000_000/1_000_000=-500
					uint32(0): dtypes.NewInt(500),
					// indexDelta=-2, settlement=2*-2_000_000_000/1_000_000=-4_000
					uint32(1): dtypes.NewInt(4_000),
				},
			},
			expectedAssetPositions: []*types.AssetPosition{
				{
					AssetId: uint32(0),
					// Original Asset Position - Funding Payments
					// = 100_000_000_000 - 4_000 - 500
					// = 99_999_995_500
					Quantums: dtypes.NewInt(224_999_995_500),
				},
			},
			updates: []types.Update{
				{
					PerpetualUpdates: []types.PerpetualUpdate{
						{
							PerpetualId:      uint32(1),
							BigQuantumsDelta: big.NewInt(1_000_000_000), // 1 ETH
						},
					},
				},
			},
			expectedAssetYieldIndex:      big.NewRat(9, 4).String(),
			expectedTDaiYieldPoolBalance: big.NewInt(1_075_000_000_000),
			expectedCollateralPoolTDaiBalances: map[string]int64{
				types.ModuleAddress.String(): 1_125_000_000_000,
			},
			msgSenderEnabled: true,
		},
		"Successfully claims yield from tdai position and perp positions when there is unsettled funding": {
			globalAssetYieldIndex: big.NewRat(5, 4),
			fundsInTDaiPool:       big.NewInt(1_200_000_000_000),
			collateralPoolTDaiBalances: map[string]int64{
				types.ModuleAddress.String(): 1_000_000_000_000,
			},
			subaccountAssetYieldIndex: constants.AssetYieldIndex_Zero,
			assetPositions:            testutil.CreateTDaiAssetPosition(big.NewInt(100_000_000_000)),
			expectedSuccess:           true,
			expectedSuccessPerUpdate:  []types.UpdateResult{types.Success},
			perpetuals: []perptypes.Perpetual{
				{
					Params:       constants.BtcUsd_NoMarginRequirement.Params,
					FundingIndex: constants.BtcUsd_NoMarginRequirement.FundingIndex,
					OpenInterest: constants.BtcUsd_NoMarginRequirement.OpenInterest,
					YieldIndex:   big.NewRat(3, 4).String(),
				},
				{
					Params:       constants.EthUsd_NoMarginRequirement.Params,
					FundingIndex: constants.EthUsd_NoMarginRequirement.FundingIndex,
					OpenInterest: constants.EthUsd_NoMarginRequirement.OpenInterest,
					YieldIndex:   big.NewRat(1, 7).String(),
				},
			},
			newFundingIndices: []*big.Int{big.NewInt(-10), big.NewInt(-8)},
			perpetualPositions: []*types.PerpetualPosition{
				{
					PerpetualId: uint32(0),
					Quantums:    dtypes.NewInt(-100_000_000), // -1 BTC
					// indexDelta=-5
					FundingIndex: dtypes.NewInt(-5),
					YieldIndex:   big.NewRat(0, 1).String(),
				},
				{
					PerpetualId: uint32(1),
					Quantums:    dtypes.NewInt(-2_000_000_000), // -2 ETH
					// indexDelta=-2
					FundingIndex: dtypes.NewInt(-6),
					YieldIndex:   big.NewRat(0, 1).String(),
				},
			},
			expectedPerpetualPositions: []*types.PerpetualPosition{
				{
					PerpetualId:  uint32(0),
					Quantums:     dtypes.NewInt(-100_000_000), // -1 BTC
					FundingIndex: dtypes.NewInt(-10),
					YieldIndex:   big.NewRat(3, 4).String(),
				},
				{
					PerpetualId:  uint32(1),
					Quantums:     dtypes.NewInt(-1_000_000_000), // -1 ETH
					FundingIndex: dtypes.NewInt(-8),
					YieldIndex:   big.NewRat(1, 7).String(),
				},
			},
			expectedUpdatedPerpetualPositions: map[types.SubaccountId][]*types.PerpetualPosition{
				defaultSubaccountId: {
					{
						PerpetualId:  uint32(0),
						Quantums:     dtypes.NewInt(-100_000_000), // -1 BTC
						FundingIndex: dtypes.NewInt(-10),
						YieldIndex:   big.NewRat(3, 4).String(),
					},
					{
						PerpetualId:  uint32(1),
						Quantums:     dtypes.NewInt(-1_000_000_000), // -1 ETH
						FundingIndex: dtypes.NewInt(-8),
						YieldIndex:   big.NewRat(1, 7).String(),
					},
				},
			},
			expectedSubaccoundIdToFundingPayments: map[types.SubaccountId]map[uint32]dtypes.SerializableInt{
				defaultSubaccountId: {
					// indexDelta=-5, settlement=5*-100_000_000/1_000_000=-500
					uint32(0): dtypes.NewInt(500),
					// indexDelta=-2, settlement=2*-2_000_000_000/1_000_000=-4_000
					uint32(1): dtypes.NewInt(4_000),
				},
			},
			expectedAssetPositions: []*types.AssetPosition{
				{
					AssetId: uint32(0),
					// Original Asset Position - Funding Payments
					// = 100_000_000_000 - 4_000 - 500
					// = 99_999_995_500
					Quantums: dtypes.NewInt(124_639_281_214),
				},
			},
			updates: []types.Update{
				{
					PerpetualUpdates: []types.PerpetualUpdate{
						{
							PerpetualId:      uint32(1),
							BigQuantumsDelta: big.NewInt(1_000_000_000), // 1 ETH
						},
					},
				},
			},
			expectedAssetYieldIndex:      big.NewRat(5, 4).String(),
			expectedTDaiYieldPoolBalance: big.NewInt(1_175_360_714_286),
			expectedCollateralPoolTDaiBalances: map[string]int64{
				types.ModuleAddress.String(): 1_024_639_285_714,
			},
			msgSenderEnabled: true,
		},
		"Successfully does not claim yield when asset yield index is already updated": {
			globalAssetYieldIndex: big.NewRat(5, 4),
			fundsInTDaiPool:       big.NewInt(1_200_000_000_000),
			collateralPoolTDaiBalances: map[string]int64{
				types.ModuleAddress.String(): 1_000_000_000_000,
			},
			subaccountAssetYieldIndex: big.NewRat(5, 4).String(),
			assetPositions:            testutil.CreateTDaiAssetPosition(big.NewInt(100_000_000_000)),
			additionalTestSubaccounts: []types.Subaccount{
				{
					Id: &constants.Bob_Num0,
					AssetPositions: testutil.CreateTDaiAssetPosition(big.NewInt(
						900_000_000_000,
					)),
					AssetYieldIndex: big.NewRat(5, 4).String(),
				},
			},
			perpetuals: []perptypes.Perpetual{
				{
					Params:       constants.BtcUsd_NoMarginRequirement.Params,
					FundingIndex: constants.BtcUsd_NoMarginRequirement.FundingIndex,
					OpenInterest: constants.BtcUsd_NoMarginRequirement.OpenInterest,
					YieldIndex:   big.NewRat(4, 5).String(),
				},
			},
			perpetualPositions: []*types.PerpetualPosition{
				{
					PerpetualId:  uint32(0),
					Quantums:     dtypes.NewInt(-100_000_000),
					FundingIndex: dtypes.NewInt(0),
					YieldIndex:   big.NewRat(4, 5).String(),
				},
			},
			expectedSuccess:          true,
			expectedSuccessPerUpdate: []types.UpdateResult{types.Success, types.Success},
			expectedAssetYieldIndex:  big.NewRat(5, 4).String(),
			expectedPerpetualPositions: []*types.PerpetualPosition{
				{
					PerpetualId:  uint32(0),
					Quantums:     dtypes.NewInt(-9_100_000_000),
					FundingIndex: dtypes.NewInt(0),
					YieldIndex:   big.NewRat(4, 5).String(),
				},
			},
			expectedUpdatedPerpetualPositions: map[types.SubaccountId][]*types.PerpetualPosition{
				defaultSubaccountId: {
					{
						PerpetualId:  uint32(0),
						Quantums:     dtypes.NewInt(-9_100_000_000),
						FundingIndex: dtypes.NewInt(0),
						YieldIndex:   big.NewRat(4, 5).String(),
					},
				},
				constants.Bob_Num0: {
					{
						PerpetualId:  uint32(0),
						Quantums:     dtypes.NewInt(9_000_000_000),
						FundingIndex: dtypes.NewInt(0),
						YieldIndex:   big.NewRat(4, 5).String(),
					},
				},
			},
			expectedAssetPositions: []*types.AssetPosition{
				{
					AssetId:  uint32(0),
					Quantums: dtypes.NewInt(4_600_000_000_000), // Yield Collected: 0 tDAI
				},
			},
			expectedUpdatedAssetPositions: map[types.SubaccountId][]*types.AssetPosition{
				defaultSubaccountId: {
					{
						AssetId:  uint32(0),
						Quantums: dtypes.NewInt(4_600_000_000_000),
					},
				},
				constants.Bob_Num0: {
					{
						AssetId:  uint32(0),
						Quantums: dtypes.NewInt(-3_600_000_000_000), // Bob Yield: 0 tDAI
					},
				},
			},
			updates: []types.Update{
				{
					PerpetualUpdates: []types.PerpetualUpdate{
						{
							PerpetualId:      uint32(0),
							BigQuantumsDelta: big.NewInt(9_000_000_000), // 90 BTC
						},
					},
					AssetUpdates: []types.AssetUpdate{
						{
							AssetId:          uint32(0),
							BigQuantumsDelta: big.NewInt(-4_500_000_000_000), // -4,500,000 TDai
						},
					},
					SubaccountId: constants.Bob_Num0,
				},
				{
					PerpetualUpdates: []types.PerpetualUpdate{
						{
							PerpetualId:      uint32(0),
							BigQuantumsDelta: big.NewInt(-9_000_000_000), // 9 BTC
						},
					},
					AssetUpdates: []types.AssetUpdate{
						{
							AssetId:          uint32(0),
							BigQuantumsDelta: big.NewInt(4_500_000_000_000), // 4,500,000 TDai
						},
					},
				},
			},
			expectedTDaiYieldPoolBalance: big.NewInt(1_200_000_000_000),
			expectedCollateralPoolTDaiBalances: map[string]int64{
				types.ModuleAddress.String(): 1_000_000_000_000,
			},
			msgSenderEnabled: true,
		},
		"Successfully does not claim yield when perp position is created": {
			assetPositions:            testutil.CreateTDaiAssetPosition(big.NewInt(100_000_000_000)), // $100,000
			subaccountAssetYieldIndex: big.NewRat(1, 1).String(),
			globalAssetYieldIndex:     big.NewRat(1, 1),
			fundsInTDaiPool:           big.NewInt(200_000_000_000),
			collateralPoolTDaiBalances: map[string]int64{
				types.ModuleAddress.String(): 100_000_000_000,
			},
			perpetuals: []perptypes.Perpetual{
				constants.BtcUsd_NoMarginRequirement,
			},
			expectedSuccess:          true,
			expectedSuccessPerUpdate: []types.UpdateResult{types.Success},
			expectedAssetYieldIndex:  big.NewRat(1, 1).String(),
			expectedPerpetualPositions: []*types.PerpetualPosition{
				{
					PerpetualId:  uint32(0),
					Quantums:     dtypes.NewInt(50_000_000),
					FundingIndex: dtypes.NewInt(0),
					YieldIndex:   big.NewRat(0, 1).String(),
				},
			},
			expectedUpdatedPerpetualPositions: map[types.SubaccountId][]*types.PerpetualPosition{
				defaultSubaccountId: {
					{
						PerpetualId:  uint32(0),
						Quantums:     dtypes.NewInt(50_000_000),
						FundingIndex: dtypes.NewInt(0),
					},
				},
			},
			expectedAssetPositions: []*types.AssetPosition{
				{
					AssetId:  uint32(0),
					Quantums: dtypes.NewInt(75_000_000_000),
				},
			},
			expectedUpdatedAssetPositions: map[types.SubaccountId][]*types.AssetPosition{
				defaultSubaccountId: {
					{
						AssetId:  uint32(0),
						Quantums: dtypes.NewInt(75_000_000_000),
					},
				},
			},
			updates: []types.Update{
				{
					AssetUpdates: testutil.CreateTDaiAssetUpdate(big.NewInt(-25_000_000_000)), // -$25,000
					PerpetualUpdates: []types.PerpetualUpdate{
						{
							PerpetualId:      uint32(0),
							BigQuantumsDelta: big.NewInt(50_000_000), // .5 BTC
						},
					},
				},
			},
			expectedTDaiYieldPoolBalance: big.NewInt(200_000_000_000),
			expectedCollateralPoolTDaiBalances: map[string]int64{
				types.ModuleAddress.String(): 100_000_000_000,
			},
			msgSenderEnabled: true,
		},
		"Successfully does not claim yield when negative positions cancel out positive position yield claims": {
			assetPositions:            testutil.CreateTDaiAssetPosition(big.NewInt(100_000_000_000)), // $100,000
			subaccountAssetYieldIndex: big.NewRat(0, 1).String(),
			globalAssetYieldIndex:     big.NewRat(1, 1),
			fundsInTDaiPool:           big.NewInt(200_000_000_000),
			collateralPoolTDaiBalances: map[string]int64{
				types.ModuleAddress.String(): 100_000_000_000,
			},
			perpetuals: []perptypes.Perpetual{
				{
					Params:       constants.BtcUsd_NoMarginRequirement.Params,
					FundingIndex: constants.BtcUsd_NoMarginRequirement.FundingIndex,
					OpenInterest: constants.BtcUsd_NoMarginRequirement.OpenInterest,
					YieldIndex:   big.NewRat(1000, 1).String(),
				},
			},
			expectedSuccess:          true,
			expectedSuccessPerUpdate: []types.UpdateResult{types.Success},
			expectedAssetYieldIndex:  big.NewRat(1, 1).String(),
			perpetualPositions: []*types.PerpetualPosition{
				{
					PerpetualId:  uint32(0),
					Quantums:     dtypes.NewInt(-100_000_000),
					FundingIndex: dtypes.NewInt(0),
					YieldIndex:   big.NewRat(0, 1).String(),
				},
			},
			expectedPerpetualPositions: []*types.PerpetualPosition{
				{
					PerpetualId:  uint32(0),
					Quantums:     dtypes.NewInt(-50_000_000),
					FundingIndex: dtypes.NewInt(0),
					YieldIndex:   big.NewRat(1000, 1).String(),
				},
			},
			expectedUpdatedPerpetualPositions: map[types.SubaccountId][]*types.PerpetualPosition{
				defaultSubaccountId: {
					{
						PerpetualId:  uint32(0),
						Quantums:     dtypes.NewInt(-50_000_000),
						FundingIndex: dtypes.NewInt(0),
						YieldIndex:   big.NewRat(1000, 1).String(),
					},
				},
			},
			expectedAssetPositions: []*types.AssetPosition{
				{
					AssetId:  uint32(0),
					Quantums: dtypes.NewInt(75_000_000_000),
				},
			},
			expectedUpdatedAssetPositions: map[types.SubaccountId][]*types.AssetPosition{
				defaultSubaccountId: {
					{
						AssetId:  uint32(0),
						Quantums: dtypes.NewInt(75_000_000_000),
					},
				},
			},
			updates: []types.Update{
				{
					AssetUpdates: testutil.CreateTDaiAssetUpdate(big.NewInt(-25_000_000_000)), // -$25,000
					PerpetualUpdates: []types.PerpetualUpdate{
						{
							PerpetualId:      uint32(0),
							BigQuantumsDelta: big.NewInt(50_000_000), // .5 BTC
						},
					},
				},
			},
			expectedTDaiYieldPoolBalance: big.NewInt(200_000_000_000),
			expectedCollateralPoolTDaiBalances: map[string]int64{
				types.ModuleAddress.String(): 100_000_000_000,
			},
			msgSenderEnabled: true,
		},
		"Fails yield claim: Negative general asset yield index": {
			assetPositions:            testutil.CreateTDaiAssetPosition(big.NewInt(100_000_000_000)), // $100,000
			subaccountAssetYieldIndex: constants.AssetYieldIndex_Zero,
			globalAssetYieldIndex:     big.NewRat(-1, 1),
			fundsInTDaiPool:           big.NewInt(200_000_000_000),
			collateralPoolTDaiBalances: map[string]int64{
				types.ModuleAddress.String(): 100_000_000_000,
			},
			perpetuals: []perptypes.Perpetual{
				constants.BtcUsd_NoMarginRequirement,
			},
			perpetualPositions: []*types.PerpetualPosition{
				{
					PerpetualId:  uint32(0),
					Quantums:     dtypes.NewInt(100_000_000),
					FundingIndex: dtypes.NewInt(0),
					YieldIndex:   big.NewRat(0, 1).String(),
				},
			},
			expectedSuccess:         false,
			expectedErr:             types.ErrGlobalYieldIndexNegative,
			expectedAssetYieldIndex: big.NewRat(-1, 1).String(),
			expectedPerpetualPositions: []*types.PerpetualPosition{
				{
					PerpetualId:  uint32(0),
					Quantums:     dtypes.NewInt(100_000_000),
					FundingIndex: dtypes.NewInt(0),
					YieldIndex:   big.NewRat(0, 1).String(),
				},
			},
			expectedUpdatedPerpetualPositions: map[types.SubaccountId][]*types.PerpetualPosition{
				defaultSubaccountId: {
					{
						PerpetualId:  uint32(0),
						Quantums:     dtypes.NewInt(100_000_000),
						FundingIndex: dtypes.NewInt(0),
					},
				},
			},
			expectedAssetPositions: []*types.AssetPosition{
				{
					AssetId:  uint32(0),
					Quantums: dtypes.NewInt(100_000_000_000),
				},
			},
			expectedUpdatedAssetPositions: map[types.SubaccountId][]*types.AssetPosition{
				defaultSubaccountId: {
					{
						AssetId:  uint32(0),
						Quantums: dtypes.NewInt(100_000_000_000),
					},
				},
			},
			updates: []types.Update{
				{
					AssetUpdates: testutil.CreateTDaiAssetUpdate(big.NewInt(-25_000_000_000)), // -$25,000
					PerpetualUpdates: []types.PerpetualUpdate{
						{
							PerpetualId:      uint32(0),
							BigQuantumsDelta: big.NewInt(50_000_000), // .5 BTC
						},
					},
				},
			},
			expectedTDaiYieldPoolBalance: big.NewInt(200_000_000_000),
			expectedCollateralPoolTDaiBalances: map[string]int64{
				types.ModuleAddress.String(): 100_000_000_000,
			},
			msgSenderEnabled: true,
		},
		"Fails yield claim: Asset yield index in account higher than in general ": {
			assetPositions:            testutil.CreateTDaiAssetPosition(big.NewInt(100_000_000_000)), // $100,000
			subaccountAssetYieldIndex: big.NewRat(1, 1).String(),
			globalAssetYieldIndex:     big.NewRat(1, 2),
			fundsInTDaiPool:           big.NewInt(200_000_000_000),
			collateralPoolTDaiBalances: map[string]int64{
				types.ModuleAddress.String(): 100_000_000_000,
			},
			perpetuals: []perptypes.Perpetual{
				constants.BtcUsd_NoMarginRequirement,
			},
			perpetualPositions: []*types.PerpetualPosition{
				{
					PerpetualId:  uint32(0),
					Quantums:     dtypes.NewInt(100_000_000),
					FundingIndex: dtypes.NewInt(0),
					YieldIndex:   big.NewRat(0, 1).String(),
				},
			},
			expectedSuccess:         false,
			expectedErr:             types.ErrGeneralYieldIndexSmallerThanYieldIndexInSubaccount,
			expectedAssetYieldIndex: big.NewRat(1, 2).String(),
			expectedPerpetualPositions: []*types.PerpetualPosition{
				{
					PerpetualId:  uint32(0),
					Quantums:     dtypes.NewInt(100_000_000),
					FundingIndex: dtypes.NewInt(0),
					YieldIndex:   big.NewRat(0, 1).String(),
				},
			},
			expectedUpdatedPerpetualPositions: map[types.SubaccountId][]*types.PerpetualPosition{
				defaultSubaccountId: {
					{
						PerpetualId:  uint32(0),
						Quantums:     dtypes.NewInt(100_000_000), // 1.5 BTC
						FundingIndex: dtypes.NewInt(0),
					},
				},
			},
			expectedAssetPositions: []*types.AssetPosition{
				{
					AssetId:  uint32(0),
					Quantums: dtypes.NewInt(100_000_000_000),
				},
			},
			expectedUpdatedAssetPositions: map[types.SubaccountId][]*types.AssetPosition{
				defaultSubaccountId: {
					{
						AssetId:  uint32(0),
						Quantums: dtypes.NewInt(100_000_000_000),
					},
				},
			},
			updates: []types.Update{
				{
					AssetUpdates: testutil.CreateTDaiAssetUpdate(big.NewInt(-25_000_000_000)), // -$25,000
					PerpetualUpdates: []types.PerpetualUpdate{
						{
							PerpetualId:      uint32(0),
							BigQuantumsDelta: big.NewInt(50_000_000), // .5 BTC
						},
					},
				},
			},
			expectedTDaiYieldPoolBalance: big.NewInt(200_000_000_000),
			expectedCollateralPoolTDaiBalances: map[string]int64{
				types.ModuleAddress.String(): 100_000_000_000,
			},
			msgSenderEnabled: true,
		},
		"Fails yield claim: Negative general perp yield index": {
			assetPositions:            testutil.CreateTDaiAssetPosition(big.NewInt(100_000_000_000)), // $100,000
			subaccountAssetYieldIndex: constants.AssetYieldIndex_Zero,
			globalAssetYieldIndex:     big.NewRat(0, 1),
			fundsInTDaiPool:           big.NewInt(200_000_000_000),
			collateralPoolTDaiBalances: map[string]int64{
				types.ModuleAddress.String(): 100_000_000_000,
			},
			perpetuals: []perptypes.Perpetual{
				{
					Params:       constants.BtcUsd_NoMarginRequirement.Params,
					FundingIndex: constants.BtcUsd_NoMarginRequirement.FundingIndex,
					OpenInterest: constants.BtcUsd_NoMarginRequirement.OpenInterest,
					YieldIndex:   big.NewRat(-1, 1).String(),
				},
			},
			perpetualPositions: []*types.PerpetualPosition{
				{
					PerpetualId:  uint32(0),
					Quantums:     dtypes.NewInt(100_000_000),
					FundingIndex: dtypes.NewInt(0),
					YieldIndex:   big.NewRat(0, 1).String(),
				},
			},
			expectedSuccess:         false,
			expectedErr:             types.ErrGlobalYieldIndexNegative,
			expectedAssetYieldIndex: big.NewRat(-1, 1).String(),
			expectedPerpetualPositions: []*types.PerpetualPosition{
				{
					PerpetualId:  uint32(0),
					Quantums:     dtypes.NewInt(100_000_000),
					FundingIndex: dtypes.NewInt(0),
					YieldIndex:   big.NewRat(0, 1).String(),
				},
			},
			expectedUpdatedPerpetualPositions: map[types.SubaccountId][]*types.PerpetualPosition{
				defaultSubaccountId: {
					{
						PerpetualId:  uint32(0),
						Quantums:     dtypes.NewInt(100_000_000),
						FundingIndex: dtypes.NewInt(0),
					},
				},
			},
			expectedAssetPositions: []*types.AssetPosition{
				{
					AssetId:  uint32(0),
					Quantums: dtypes.NewInt(100_000_000_000),
				},
			},
			expectedUpdatedAssetPositions: map[types.SubaccountId][]*types.AssetPosition{
				defaultSubaccountId: {
					{
						AssetId:  uint32(0),
						Quantums: dtypes.NewInt(100_000_000_000),
					},
				},
			},
			updates: []types.Update{
				{
					AssetUpdates: testutil.CreateTDaiAssetUpdate(big.NewInt(-25_000_000_000)), // -$25,000
					PerpetualUpdates: []types.PerpetualUpdate{
						{
							PerpetualId:      uint32(0),
							BigQuantumsDelta: big.NewInt(50_000_000), // .5 BTC
						},
					},
				},
			},
			expectedTDaiYieldPoolBalance: big.NewInt(200_000_000_000),
			expectedCollateralPoolTDaiBalances: map[string]int64{
				types.ModuleAddress.String(): 100_000_000_000,
			},
			msgSenderEnabled: true,
		},
		"Fails yield claim: Perp yield index in subaccount higher than in general": {
			assetPositions:            testutil.CreateTDaiAssetPosition(big.NewInt(100_000_000_000)), // $100,000
			subaccountAssetYieldIndex: constants.AssetYieldIndex_Zero,
			globalAssetYieldIndex:     big.NewRat(0, 1),
			fundsInTDaiPool:           big.NewInt(200_000_000_000),
			collateralPoolTDaiBalances: map[string]int64{
				types.ModuleAddress.String(): 100_000_000_000,
			},
			perpetuals: []perptypes.Perpetual{
				{
					Params:       constants.BtcUsd_NoMarginRequirement.Params,
					FundingIndex: constants.BtcUsd_NoMarginRequirement.FundingIndex,
					OpenInterest: constants.BtcUsd_NoMarginRequirement.OpenInterest,
					YieldIndex:   big.NewRat(1, 2).String(),
				},
			},
			perpetualPositions: []*types.PerpetualPosition{
				{
					PerpetualId:  uint32(0),
					Quantums:     dtypes.NewInt(100_000_000),
					FundingIndex: dtypes.NewInt(0),
					YieldIndex:   big.NewRat(1, 1).String(),
				},
			},
			expectedSuccess:         false,
			expectedErr:             types.ErrGeneralYieldIndexSmallerThanYieldIndexInSubaccount,
			expectedAssetYieldIndex: big.NewRat(0, 1).String(),
			expectedPerpetualPositions: []*types.PerpetualPosition{
				{
					PerpetualId:  uint32(0),
					Quantums:     dtypes.NewInt(100_000_000),
					FundingIndex: dtypes.NewInt(0),
					YieldIndex:   big.NewRat(1, 1).String(),
				},
			},
			expectedUpdatedPerpetualPositions: map[types.SubaccountId][]*types.PerpetualPosition{
				defaultSubaccountId: {
					{
						PerpetualId:  uint32(0),
						Quantums:     dtypes.NewInt(100_000_000),
						FundingIndex: dtypes.NewInt(0),
					},
				},
			},
			expectedAssetPositions: []*types.AssetPosition{
				{
					AssetId:  uint32(0),
					Quantums: dtypes.NewInt(100_000_000_000),
				},
			},
			expectedUpdatedAssetPositions: map[types.SubaccountId][]*types.AssetPosition{
				defaultSubaccountId: {
					{
						AssetId:  uint32(0),
						Quantums: dtypes.NewInt(100_000_000_000),
					},
				},
			},
			updates: []types.Update{
				{
					AssetUpdates: testutil.CreateTDaiAssetUpdate(big.NewInt(-25_000_000_000)), // -$25,000
					PerpetualUpdates: []types.PerpetualUpdate{
						{
							PerpetualId:      uint32(0),
							BigQuantumsDelta: big.NewInt(50_000_000), // .5 BTC
						},
					},
				},
			},
			expectedTDaiYieldPoolBalance: big.NewInt(200_000_000_000),
			expectedCollateralPoolTDaiBalances: map[string]int64{
				types.ModuleAddress.String(): 100_000_000_000,
			},
			msgSenderEnabled: true,
		},
		"Fails yield claim: Perp yield index in subaccount badly initialized": {
			assetPositions:            testutil.CreateTDaiAssetPosition(big.NewInt(100_000_000_000)), // $100,000
			subaccountAssetYieldIndex: constants.AssetYieldIndex_Zero,
			globalAssetYieldIndex:     big.NewRat(0, 1),
			fundsInTDaiPool:           big.NewInt(200_000_000_000),
			collateralPoolTDaiBalances: map[string]int64{
				types.ModuleAddress.String(): 100_000_000_000,
			},
			perpetuals: []perptypes.Perpetual{
				{
					Params:       constants.BtcUsd_NoMarginRequirement.Params,
					FundingIndex: constants.BtcUsd_NoMarginRequirement.FundingIndex,
					OpenInterest: constants.BtcUsd_NoMarginRequirement.OpenInterest,
					YieldIndex:   big.NewRat(1, 2).String(),
				},
			},
			perpetualPositions: []*types.PerpetualPosition{
				{
					PerpetualId:  uint32(0),
					Quantums:     dtypes.NewInt(100_000_000),
					FundingIndex: dtypes.NewInt(0),
					YieldIndex:   "",
				},
			},
			expectedSuccess:         false,
			expectedErr:             types.ErrYieldIndexUninitialized,
			expectedAssetYieldIndex: big.NewRat(0, 2).String(),
			expectedPerpetualPositions: []*types.PerpetualPosition{
				{
					PerpetualId:  uint32(0),
					Quantums:     dtypes.NewInt(100_000_000),
					FundingIndex: dtypes.NewInt(0),
					YieldIndex:   "",
				},
			},
			expectedUpdatedPerpetualPositions: map[types.SubaccountId][]*types.PerpetualPosition{
				defaultSubaccountId: {
					{
						PerpetualId:  uint32(0),
						Quantums:     dtypes.NewInt(100_000_000),
						FundingIndex: dtypes.NewInt(0),
					},
				},
			},
			expectedAssetPositions: []*types.AssetPosition{
				{
					AssetId:  uint32(0),
					Quantums: dtypes.NewInt(100_000_000_000),
				},
			},
			expectedUpdatedAssetPositions: map[types.SubaccountId][]*types.AssetPosition{
				defaultSubaccountId: {
					{
						AssetId:  uint32(0),
						Quantums: dtypes.NewInt(100_000_000_000),
					},
				},
			},
			updates: []types.Update{
				{
					AssetUpdates: testutil.CreateTDaiAssetUpdate(big.NewInt(-25_000_000_000)), // -$25,000
					PerpetualUpdates: []types.PerpetualUpdate{
						{
							PerpetualId:      uint32(0),
							BigQuantumsDelta: big.NewInt(50_000_000), // .5 BTC
						},
					},
				},
			},
			expectedTDaiYieldPoolBalance: big.NewInt(200_000_000_000),
			expectedCollateralPoolTDaiBalances: map[string]int64{
				types.ModuleAddress.String(): 100_000_000_000,
			},
			msgSenderEnabled: true,
		},
		"Successful yield claim: not enough yield in tdai pool so we take what's available": {
			assetPositions:            testutil.CreateTDaiAssetPosition(big.NewInt(100_000_000_000)), // $100,000
			subaccountAssetYieldIndex: constants.AssetYieldIndex_Zero,
			globalAssetYieldIndex:     big.NewRat(0, 1),
			fundsInTDaiPool:           big.NewInt(1),
			collateralPoolTDaiBalances: map[string]int64{
				types.ModuleAddress.String(): 100_000_000_000,
			},
			perpetuals: []perptypes.Perpetual{
				{
					Params:       constants.BtcUsd_NoMarginRequirement.Params,
					FundingIndex: constants.BtcUsd_NoMarginRequirement.FundingIndex,
					OpenInterest: constants.BtcUsd_NoMarginRequirement.OpenInterest,
					YieldIndex:   big.NewRat(1, 2).String(),
				},
			},
			perpetualPositions: []*types.PerpetualPosition{
				{
					PerpetualId:  uint32(0),
					Quantums:     dtypes.NewInt(100_000_000),
					FundingIndex: dtypes.NewInt(0),
					YieldIndex:   big.NewRat(0, 1).String(),
				},
			},
			expectedSuccess:          true,
			expectedSuccessPerUpdate: []types.UpdateResult{types.Success},
			expectedAssetYieldIndex:  big.NewRat(0, 1).String(),
			expectedPerpetualPositions: []*types.PerpetualPosition{
				{
					PerpetualId:  uint32(0),
					Quantums:     dtypes.NewInt(150_000_000),
					FundingIndex: dtypes.NewInt(0),
					YieldIndex:   big.NewRat(1, 2).String(),
				},
			},
			expectedUpdatedPerpetualPositions: map[types.SubaccountId][]*types.PerpetualPosition{
				defaultSubaccountId: {
					{
						PerpetualId:  uint32(0),
						Quantums:     dtypes.NewInt(150_000_000),
						FundingIndex: dtypes.NewInt(0),
					},
				},
			},
			expectedAssetPositions: []*types.AssetPosition{
				{
					AssetId:  uint32(0),
					Quantums: dtypes.NewInt(75_000_000_001),
				},
			},
			expectedUpdatedAssetPositions: map[types.SubaccountId][]*types.AssetPosition{
				defaultSubaccountId: {
					{
						AssetId:  uint32(0),
						Quantums: dtypes.NewInt(75_000_000_001),
					},
				},
			},
			updates: []types.Update{
				{
					AssetUpdates: testutil.CreateTDaiAssetUpdate(big.NewInt(-25_000_000_000)), // -$25,000
					PerpetualUpdates: []types.PerpetualUpdate{
						{
							PerpetualId:      uint32(0),
							BigQuantumsDelta: big.NewInt(50_000_000), // .5 BTC
						},
					},
				},
			},
			expectedTDaiYieldPoolBalance: big.NewInt(0),
			expectedCollateralPoolTDaiBalances: map[string]int64{
				types.ModuleAddress.String(): 100_000_000_001,
			},
			msgSenderEnabled: true,
		},
		"Successfully claims 0 yield when subaccount's yield is negative": {
			assetPositions:            testutil.CreateTDaiAssetPosition(big.NewInt(100_000_000_000)), // $100,000
			subaccountAssetYieldIndex: constants.AssetYieldIndex_Zero,
			globalAssetYieldIndex:     big.NewRat(1, 1),
			fundsInTDaiPool:           big.NewInt(200_000_000_000),
			collateralPoolTDaiBalances: map[string]int64{
				types.ModuleAddress.String(): 100_000_000_000,
			},
			perpetuals: []perptypes.Perpetual{
				{
					Params:       constants.BtcUsd_NoMarginRequirement.Params,
					FundingIndex: constants.BtcUsd_NoMarginRequirement.FundingIndex,
					OpenInterest: constants.BtcUsd_NoMarginRequirement.OpenInterest,
					YieldIndex:   big.NewRat(10_000, 1).String(),
				},
			},
			perpetualPositions: []*types.PerpetualPosition{
				{
					PerpetualId:  uint32(0),
					Quantums:     dtypes.NewInt(-100_000_000),
					FundingIndex: dtypes.NewInt(0),
					YieldIndex:   big.NewRat(0, 1).String(),
				},
			},
			expectedSuccess:          true,
			expectedSuccessPerUpdate: []types.UpdateResult{types.Success},
			expectedAssetYieldIndex:  big.NewRat(1, 1).String(),
			expectedPerpetualPositions: []*types.PerpetualPosition{
				{
					PerpetualId:  uint32(0),
					Quantums:     dtypes.NewInt(-50_000_000),
					FundingIndex: dtypes.NewInt(0),
					YieldIndex:   big.NewRat(10_000, 1).String(),
				},
			},
			expectedUpdatedPerpetualPositions: map[types.SubaccountId][]*types.PerpetualPosition{
				defaultSubaccountId: {
					{
						PerpetualId:  uint32(0),
						Quantums:     dtypes.NewInt(-50_000_000),
						FundingIndex: dtypes.NewInt(0),
						YieldIndex:   big.NewRat(10_000, 1).String(),
					},
				},
			},
			expectedAssetPositions: []*types.AssetPosition{
				{
					AssetId:  uint32(0),
					Quantums: dtypes.NewInt(75_000_000_000),
				},
			},
			expectedUpdatedAssetPositions: map[types.SubaccountId][]*types.AssetPosition{
				defaultSubaccountId: {
					{
						AssetId:  uint32(0),
						Quantums: dtypes.NewInt(75_000_000_000),
					},
				},
			},
			updates: []types.Update{
				{
					AssetUpdates: testutil.CreateTDaiAssetUpdate(big.NewInt(-25_000_000_000)), // -$25,000
					PerpetualUpdates: []types.PerpetualUpdate{
						{
							PerpetualId:      uint32(0),
							BigQuantumsDelta: big.NewInt(50_000_000), // .5 BTC
						},
					},
				},
			},
			expectedTDaiYieldPoolBalance: big.NewInt(200_000_000_000),
			expectedCollateralPoolTDaiBalances: map[string]int64{
				types.ModuleAddress.String(): 100_000_000_000,
			},
			msgSenderEnabled: true,
		},
	}
	for name, tc := range tests {
		t.Run(name, func(t *testing.T) {
			ctx, keeper, pricesKeeper, perpetualsKeeper, accountKeeper, bankKeeper, assetsKeeper, rateLimitKeeper, _, _ := testutil.SubaccountsKeepers(
				t,
				tc.msgSenderEnabled,
			)
			ctx = ctx.WithTxBytes(constants.TestTxBytes)
			testutil.CreateTestMarkets(t, ctx, pricesKeeper)
			testutil.CreateTestLiquidityTiers(t, ctx, perpetualsKeeper)

			// Set up initial sdai price
			rateString := sdaiservertypes.TestSDAIEventRequests[0].ConversionRate
			rate, conversionErr := ratelimitkeeper.ConvertStringToBigInt(rateString)
			require.NoError(t, conversionErr)

			rateLimitKeeper.SetSDAIPrice(ctx, rate)
			globalAssetYieldIndex := big.NewRat(0, 1)
			if tc.globalAssetYieldIndex != nil {
				globalAssetYieldIndex = tc.globalAssetYieldIndex
			}
			rateLimitKeeper.SetAssetYieldIndex(ctx, globalAssetYieldIndex)

			for _, m := range tc.marketParamPrices {
				_, err := pricesKeeper.CreateMarket(
					ctx,
					m.Param,
					m.Price,
				)
				require.NoError(t, err)
			}

			// Always creates TDai asset first
			require.NoError(t, testutil.CreateTDaiAsset(ctx, assetsKeeper))
			for _, a := range tc.assets {
				_, err := assetsKeeper.CreateAsset(
					ctx,
					a.Id,
					a.Symbol,
					a.Denom,
					a.DenomExponent,
					a.HasMarket,
					a.MarketId,
					a.AtomicResolution,
					a.AssetYieldIndex,
				)
				require.NoError(t, err)
			}

			for i, p := range tc.perpetuals {
				perpetualsKeeper.SetPerpetualForTest(ctx, p)

				// Update FundingIndex for testing settlements.
				if i < len(tc.newFundingIndices) {
					err := perpetualsKeeper.ModifyFundingIndex(
						ctx,
						p.Params.Id,
						tc.newFundingIndices[i],
					)
					require.NoError(t, err)
				}
			}

			for collateralPoolAddr, TDaiBal := range tc.collateralPoolTDaiBalances {
				err := bank_testutil.FundAccount(
					ctx,
					sdk.MustAccAddressFromBech32(collateralPoolAddr),
					sdk.Coins{
						sdk.NewCoin(asstypes.AssetTDai.Denom, sdkmath.NewInt(TDaiBal)),
					},
					*bankKeeper,
				)
				require.NoError(t, err)
			}

			if tc.fundsInTDaiPool != nil {
				err := bank_testutil.FundModuleAccount(
					ctx,
					ratelimittypes.TDaiPoolAccount,
					sdk.Coins{
						sdk.NewCoin(asstypes.AssetTDai.Denom, sdkmath.NewIntFromBigInt(tc.fundsInTDaiPool)),
					},
					*bankKeeper,
				)
				require.NoError(t, err)
			}

			subaccount := createNSubaccount(keeper, ctx, 1, big.NewInt(1_000))[0]
			subaccount.PerpetualPositions = tc.perpetualPositions
			subaccount.AssetPositions = tc.assetPositions
			subaccountYieldIndex := constants.AssetYieldIndex_Zero
			if tc.subaccountAssetYieldIndex != "" {
				subaccountYieldIndex = tc.subaccountAssetYieldIndex
			}
			subaccount.AssetYieldIndex = subaccountYieldIndex
			keeper.SetSubaccount(ctx, subaccount)
			subaccountId := *subaccount.Id

			for _, sa := range tc.additionalTestSubaccounts {
				keeper.SetSubaccount(ctx, sa)
			}

			for i, u := range tc.updates {
				if u.SubaccountId == (types.SubaccountId{}) {
					u.SubaccountId = subaccountId
				}
				tc.updates[i] = u
			}

			updateType := types.CollatCheck
			if tc.updateType != types.UpdateTypeUnspecified {
				updateType = tc.updateType
			}
			success, successPerUpdate, err := keeper.UpdateSubaccounts(ctx, tc.updates, updateType)
			if tc.expectedErr != nil {
				require.ErrorIs(t, err, tc.expectedErr)
			} else {
				require.NoError(t, err)
				require.Equal(t, tc.expectedSuccessPerUpdate, successPerUpdate)
				require.Equal(t, tc.expectedSuccess, success)
			}
			newSubaccount := keeper.GetSubaccount(ctx, subaccountId)
			require.Equal(t, len(newSubaccount.PerpetualPositions), len(tc.expectedPerpetualPositions))
			for i, ep := range tc.expectedPerpetualPositions {
				require.Equal(t, *ep, *newSubaccount.PerpetualPositions[i])
			}
			require.Equal(t, len(newSubaccount.AssetPositions), len(tc.expectedAssetPositions))
			for i, ep := range tc.expectedAssetPositions {
				require.Equal(t, *ep, *newSubaccount.AssetPositions[i])
			}
			if tc.expectedErr == nil {
				require.Equal(t, 0, globalAssetYieldIndex.Cmp(ratelimitkeeper.ConvertStringToBigRatWithPanicOnErr(newSubaccount.AssetYieldIndex)),
					"Expected AssetYieldIndex %v. Got %v.", globalAssetYieldIndex, newSubaccount.AssetYieldIndex,
				)
			}

			if tc.msgSenderEnabled {
				assertSubaccountUpdateEventsInIndexerBlock(
					t,
					keeper,
					ctx,
					tc.expectedErr,
					tc.expectedSuccess,
					tc.updates,
					tc.expectedSuccessPerUpdate,
					tc.expectedUpdatedPerpetualPositions,
					tc.expectedSubaccoundIdToFundingPayments,
					tc.expectedUpdatedAssetPositions,
					tc.expectedAssetYieldIndex,
				)
			} else {
				assertSubaccountUpdateEventsNotInIndexerBlock(
					t,
					keeper,
					ctx,
				)
			}

			for collateralPoolAddr, expectedTDaiBal := range tc.expectedCollateralPoolTDaiBalances {
				TDaiBal := bankKeeper.GetBalance(
					ctx,
					sdk.MustAccAddressFromBech32(collateralPoolAddr),
					asstypes.AssetTDai.Denom,
				)
				require.Equal(t,
					sdk.NewCoin(asstypes.AssetTDai.Denom, sdkmath.NewInt(expectedTDaiBal)),
					TDaiBal,
				)
			}

			if tc.expectedTDaiYieldPoolBalance != nil {
				TDaiBal := bankKeeper.GetBalance(
					ctx,
					accountKeeper.GetModuleAddress(ratelimittypes.TDaiPoolAccount),
					asstypes.AssetTDai.Denom,
				)
				require.Equal(t,
					sdk.NewCoin(asstypes.AssetTDai.Denom, sdkmath.NewIntFromBigInt(tc.expectedTDaiYieldPoolBalance)),
					TDaiBal,
				)

			}

			for _, perp := range tc.perpetuals {
				gotPerp, err := perpetualsKeeper.GetPerpetual(ctx, perp.GetId())
				require.NoError(t, err)

				if expectedOI, exists := tc.expectedOpenInterest[perp.GetId()]; exists {
					require.Equal(t, expectedOI, gotPerp.OpenInterest.BigInt())
				} else {
					// If no specified expected OI, then check OI is unchanged.
					require.Zero(t, perp.OpenInterest.BigInt().Cmp(
						gotPerp.OpenInterest.BigInt(),
					))
				}
			}
		})
	}
}

func TestUpdateSubaccounts_WithdrawalsBlocked(t *testing.T) {
	// default subaccount id, the first subaccount id generated when calling createNSubaccount
	firstSubaccountId := types.SubaccountId{
		Owner:  "0",
		Number: 0,
	}
	secondSubaccountId := types.SubaccountId{
		Owner:  "1",
		Number: 1,
	}

	tests := map[string]struct {
		// state
		perpetuals        []perptypes.Perpetual
		newFundingIndices []*big.Int // 1:1 mapped to perpetuals list
		assets            []*asstypes.Asset
		marketParamPrices []pricestypes.MarketParamPrice

		// subaccount state
		perpetualPositions map[types.SubaccountId][]*types.PerpetualPosition
		assetPositions     map[types.SubaccountId][]*types.AssetPosition

		// updates
		updates []types.Update

		// expectations
		expectedQuoteBalance       *big.Int
		expectedPerpetualPositions map[types.SubaccountId][]*types.PerpetualPosition
		expectedAssetPositions     map[types.SubaccountId][]*types.AssetPosition
		expectedSuccess            bool
		expectedSuccessPerUpdate   []types.UpdateResult
		expectedErr                error

		// Only contains the updated perpetual positions, to assert against the events included.
		expectedUpdatedPerpetualPositions     map[types.SubaccountId][]*types.PerpetualPosition
		expectedSubaccoundIdToFundingPayments map[types.SubaccountId]map[uint32]dtypes.SerializableInt
		expectedUpdatedAssetPositions         map[types.SubaccountId][]*types.AssetPosition
		expectedAssetYieldIndex               string
		msgSenderEnabled                      bool

		// Negative TNC subaccount state
		currentBlock                     uint32
		negativeTncSubaccountSeenAtBlock map[uint32]uint32

		// Update type
		updateType types.UpdateType
	}{
		"deposits are not blocked if negative TNC subaccount was seen at current block": {
			expectedQuoteBalance:     big.NewInt(100),
			expectedSuccess:          true,
			expectedSuccessPerUpdate: []types.UpdateResult{types.Success},
			perpetuals: []perptypes.Perpetual{
				constants.BtcUsd_SmallMarginRequirement,
			},
			updates: []types.Update{
				{
					AssetUpdates: testutil.CreateTDaiAssetUpdate(big.NewInt(100)),
				},
			},
			expectedAssetPositions: map[types.SubaccountId][]*types.AssetPosition{
				firstSubaccountId: {
					{
						AssetId:  uint32(0),
						Quantums: dtypes.NewInt(100), // 100 TDai
					},
				},
			},
			expectedUpdatedAssetPositions: map[types.SubaccountId][]*types.AssetPosition{
				firstSubaccountId: {
					{
						AssetId:  uint32(0),
						Quantums: dtypes.NewInt(100), // 100 TDai
					},
				},
			},
			expectedAssetYieldIndex: constants.AssetYieldIndex_Zero,
			msgSenderEnabled:        true,

			currentBlock: 100,
			negativeTncSubaccountSeenAtBlock: map[uint32]uint32{
				constants.BtcUsd_NoMarginRequirement.Params.Id: 100,
			},

			updateType: types.Deposit,
		},
		`deposits are not blocked if current block is within
			WITHDRAWAL_AND_TRANSFERS_BLOCKED_AFTER_NEGATIVE_TNC_SUBACCOUNT_SEEN_BLOCKS`: {
			expectedQuoteBalance:     big.NewInt(100),
			expectedSuccess:          true,
			expectedSuccessPerUpdate: []types.UpdateResult{types.Success},
			perpetuals: []perptypes.Perpetual{
				constants.BtcUsd_SmallMarginRequirement,
			},
			updates: []types.Update{
				{
					AssetUpdates: testutil.CreateTDaiAssetUpdate(big.NewInt(100)),
				},
			},
			expectedAssetPositions: map[types.SubaccountId][]*types.AssetPosition{
				firstSubaccountId: {
					{
						AssetId:  uint32(0),
						Quantums: dtypes.NewInt(100), // 100 TDai
					},
				},
			},
			expectedUpdatedAssetPositions: map[types.SubaccountId][]*types.AssetPosition{
				firstSubaccountId: {
					{
						AssetId:  uint32(0),
						Quantums: dtypes.NewInt(100), // 100 TDai
					},
				},
			},
			expectedAssetYieldIndex: constants.AssetYieldIndex_Zero,
			msgSenderEnabled:        true,

			currentBlock: 100,
			negativeTncSubaccountSeenAtBlock: map[uint32]uint32{
				constants.BtcUsd_NoMarginRequirement.Params.Id: 100 -
					types.WITHDRAWAL_AND_TRANSFERS_BLOCKED_AFTER_NEGATIVE_TNC_SUBACCOUNT_SEEN_BLOCKS + 1,
			},

			updateType: types.Deposit,
		},
		"deposits are not blocked if negative TNC subaccount was never seen": {
			expectedQuoteBalance:     big.NewInt(100),
			expectedSuccess:          true,
			expectedSuccessPerUpdate: []types.UpdateResult{types.Success},
			perpetuals: []perptypes.Perpetual{
				constants.BtcUsd_SmallMarginRequirement,
			},
			updates: []types.Update{
				{
					AssetUpdates: testutil.CreateTDaiAssetUpdate(big.NewInt(100)),
				},
			},
			expectedAssetPositions: map[types.SubaccountId][]*types.AssetPosition{
				firstSubaccountId: {
					{
						AssetId:  uint32(0),
						Quantums: dtypes.NewInt(100), // 100 TDai
					},
				},
			},
			expectedUpdatedAssetPositions: map[types.SubaccountId][]*types.AssetPosition{
				firstSubaccountId: {
					{
						AssetId:  uint32(0),
						Quantums: dtypes.NewInt(100), // 100 TDai
					},
				},
			},
			expectedAssetYieldIndex: constants.AssetYieldIndex_Zero,
			msgSenderEnabled:        true,

			currentBlock: 100,
			negativeTncSubaccountSeenAtBlock: map[uint32]uint32{
				constants.BtcUsd_NoMarginRequirement.Params.Id: 0,
			},

			updateType: types.Deposit,
		},
		"withdrawals are blocked if negative TNC subaccount was seen at current block": {
			expectedQuoteBalance:     big.NewInt(-100),
			expectedSuccess:          false,
			expectedSuccessPerUpdate: []types.UpdateResult{types.WithdrawalsAndTransfersBlocked},
			perpetuals: []perptypes.Perpetual{
				constants.BtcUsd_SmallMarginRequirement,
			},
			perpetualPositions: map[types.SubaccountId][]*types.PerpetualPosition{
				firstSubaccountId: {&constants.PerpetualPosition_OneBTCLong},
			},
			expectedPerpetualPositions: map[types.SubaccountId][]*types.PerpetualPosition{
				firstSubaccountId: {&constants.PerpetualPosition_OneBTCLong},
			},
			expectedAssetPositions: map[types.SubaccountId][]*types.AssetPosition{},
			expectedUpdatedAssetPositions: map[types.SubaccountId][]*types.AssetPosition{
				firstSubaccountId: {},
			},
			updates: []types.Update{
				{
					AssetUpdates: testutil.CreateTDaiAssetUpdate(big.NewInt(-100)),
				},
			},
			expectedAssetYieldIndex: constants.AssetYieldIndex_Zero,
			msgSenderEnabled:        true,

			currentBlock: 100,
			negativeTncSubaccountSeenAtBlock: map[uint32]uint32{
				constants.BtcUsd_NoMarginRequirement.Params.Id: 100,
			},

			updateType: types.Withdrawal,
		},
		`withdrawals are blocked if negative TNC subaccount was seen within
			WITHDRAWAL_AND_TRANSFERS_BLOCKED_AFTER_NEGATIVE_TNC_SUBACCOUNT_SEEN_BLOCKS`: {
			expectedQuoteBalance:     big.NewInt(-100),
			expectedSuccess:          false,
			expectedSuccessPerUpdate: []types.UpdateResult{types.WithdrawalsAndTransfersBlocked},
			perpetuals: []perptypes.Perpetual{
				constants.BtcUsd_SmallMarginRequirement,
			},
			perpetualPositions: map[types.SubaccountId][]*types.PerpetualPosition{
				firstSubaccountId: {&constants.PerpetualPosition_OneBTCLong},
			},
			expectedPerpetualPositions: map[types.SubaccountId][]*types.PerpetualPosition{
				firstSubaccountId: {&constants.PerpetualPosition_OneBTCLong},
			},
			expectedAssetPositions: map[types.SubaccountId][]*types.AssetPosition{},
			expectedUpdatedAssetPositions: map[types.SubaccountId][]*types.AssetPosition{
				firstSubaccountId: {},
			},
			updates: []types.Update{
				{
					AssetUpdates: testutil.CreateTDaiAssetUpdate(big.NewInt(-100)),
				},
			},
			expectedAssetYieldIndex: constants.AssetYieldIndex_Zero,
			msgSenderEnabled:        true,

			currentBlock: 100,
			negativeTncSubaccountSeenAtBlock: map[uint32]uint32{
				constants.BtcUsd_NoMarginRequirement.Params.Id: 100 -
					types.WITHDRAWAL_AND_TRANSFERS_BLOCKED_AFTER_NEGATIVE_TNC_SUBACCOUNT_SEEN_BLOCKS + 1,
			},

			updateType: types.Withdrawal,
		},
		`withdrawals are not blocked if negative TNC subaccount was seen after
			WITHDRAWAL_AND_TRANSFERS_BLOCKED_AFTER_NEGATIVE_TNC_SUBACCOUNT_SEEN_BLOCKS`: {
			expectedQuoteBalance:     big.NewInt(-100),
			expectedSuccess:          true,
			expectedSuccessPerUpdate: []types.UpdateResult{types.Success},
			perpetuals: []perptypes.Perpetual{
				constants.BtcUsd_SmallMarginRequirement,
			},
			perpetualPositions: map[types.SubaccountId][]*types.PerpetualPosition{
				firstSubaccountId: {&constants.PerpetualPosition_OneBTCLong},
			},
			expectedPerpetualPositions: map[types.SubaccountId][]*types.PerpetualPosition{
				firstSubaccountId: {&constants.PerpetualPosition_OneBTCLong},
			},
			expectedAssetPositions: map[types.SubaccountId][]*types.AssetPosition{
				firstSubaccountId: {
					{
						AssetId:  uint32(0),
						Quantums: dtypes.NewInt(-100), // 100 TDai
					},
				},
			},
			expectedUpdatedAssetPositions: map[types.SubaccountId][]*types.AssetPosition{
				firstSubaccountId: {
					{
						AssetId:  uint32(0),
						Quantums: dtypes.NewInt(-100), // 100 TDai
					},
				},
			},
			updates: []types.Update{
				{
					AssetUpdates: testutil.CreateTDaiAssetUpdate(big.NewInt(-100)),
				},
			},
			expectedAssetYieldIndex: constants.AssetYieldIndex_Zero,
			msgSenderEnabled:        true,

			currentBlock: 100,
			negativeTncSubaccountSeenAtBlock: map[uint32]uint32{
				constants.BtcUsd_NoMarginRequirement.Params.Id: 100 -
					types.WITHDRAWAL_AND_TRANSFERS_BLOCKED_AFTER_NEGATIVE_TNC_SUBACCOUNT_SEEN_BLOCKS,
			},

			updateType: types.Withdrawal,
		},
		"withdrawals are not blocked if negative TNC subaccount was never seen": {
			expectedQuoteBalance:     big.NewInt(-100),
			expectedSuccess:          true,
			expectedSuccessPerUpdate: []types.UpdateResult{types.Success},
			perpetuals: []perptypes.Perpetual{
				constants.BtcUsd_SmallMarginRequirement,
			},
			perpetualPositions: map[types.SubaccountId][]*types.PerpetualPosition{
				firstSubaccountId: {&constants.PerpetualPosition_OneBTCLong},
			},
			expectedPerpetualPositions: map[types.SubaccountId][]*types.PerpetualPosition{
				firstSubaccountId: {&constants.PerpetualPosition_OneBTCLong},
			},
			expectedAssetPositions: map[types.SubaccountId][]*types.AssetPosition{
				firstSubaccountId: {
					{
						AssetId:  uint32(0),
						Quantums: dtypes.NewInt(-100), // 100 TDai
					},
				},
			},
			expectedUpdatedAssetPositions: map[types.SubaccountId][]*types.AssetPosition{
				firstSubaccountId: {
					{
						AssetId:  uint32(0),
						Quantums: dtypes.NewInt(-100), // 100 TDai
					},
				},
			},
			updates: []types.Update{
				{
					AssetUpdates: testutil.CreateTDaiAssetUpdate(big.NewInt(-100)),
				},
			},
			expectedAssetYieldIndex: constants.AssetYieldIndex_Zero,
			msgSenderEnabled:        true,

			currentBlock: 100,
			negativeTncSubaccountSeenAtBlock: map[uint32]uint32{
				constants.BtcUsd_NoMarginRequirement.Params.Id: 0,
			},

			updateType: types.Withdrawal,
		},
		`withdrawals are not blocked if negative TNC subaccount was seen within
		WITHDRAWAL_AND_TRANSFERS_BLOCKED_AFTER_NEGATIVE_TNC_SUBACCOUNT_SEEN_BLOCKS for a different
		collateral pool`: {
			expectedQuoteBalance:     big.NewInt(-100),
			expectedSuccess:          true,
			expectedSuccessPerUpdate: []types.UpdateResult{types.Success},
			perpetuals: []perptypes.Perpetual{
				constants.BtcUsd_SmallMarginRequirement,
				constants.IsoUsd_IsolatedMarket,
			},
			perpetualPositions: map[types.SubaccountId][]*types.PerpetualPosition{
				firstSubaccountId: {&constants.PerpetualPosition_OneBTCLong},
			},
			expectedPerpetualPositions: map[types.SubaccountId][]*types.PerpetualPosition{
				firstSubaccountId: {&constants.PerpetualPosition_OneBTCLong},
			},
			expectedAssetPositions: map[types.SubaccountId][]*types.AssetPosition{
				firstSubaccountId: {
					{
						AssetId:  uint32(0),
						Quantums: dtypes.NewInt(-100), // 100 TDai
					},
				},
			},
			expectedUpdatedAssetPositions: map[types.SubaccountId][]*types.AssetPosition{
				firstSubaccountId: {
					{
						AssetId:  uint32(0),
						Quantums: dtypes.NewInt(-100), // 100 TDai
					},
				},
			},
			updates: []types.Update{
				{
					AssetUpdates: testutil.CreateTDaiAssetUpdate(big.NewInt(-100)),
				},
			},
			expectedAssetYieldIndex: constants.AssetYieldIndex_Zero,
			msgSenderEnabled:        true,

			currentBlock: 100,
			negativeTncSubaccountSeenAtBlock: map[uint32]uint32{
				constants.IsoUsd_IsolatedMarket.Params.Id: 100 -
					types.WITHDRAWAL_AND_TRANSFERS_BLOCKED_AFTER_NEGATIVE_TNC_SUBACCOUNT_SEEN_BLOCKS + 1,
			},

			updateType: types.Withdrawal,
		},
		`withdrawals are blocked if negative TNC subaccount was seen within
		WITHDRAWAL_AND_TRANSFERS_BLOCKED_AFTER_NEGATIVE_TNC_SUBACCOUNT_SEEN_BLOCKS for an isolated
		perpetual collateral pool`: {
			expectedQuoteBalance:     big.NewInt(-100),
			expectedSuccess:          false,
			expectedSuccessPerUpdate: []types.UpdateResult{types.WithdrawalsAndTransfersBlocked},
			perpetuals: []perptypes.Perpetual{
				constants.BtcUsd_SmallMarginRequirement,
				constants.IsoUsd_IsolatedMarket,
			},
			perpetualPositions: map[types.SubaccountId][]*types.PerpetualPosition{
				firstSubaccountId: {&constants.PerpetualPosition_OneISOLong},
			},
			expectedPerpetualPositions: map[types.SubaccountId][]*types.PerpetualPosition{
				firstSubaccountId: {&constants.PerpetualPosition_OneISOLong},
			},
			expectedAssetPositions: map[types.SubaccountId][]*types.AssetPosition{},
			expectedUpdatedAssetPositions: map[types.SubaccountId][]*types.AssetPosition{
				firstSubaccountId: {},
			},
			updates: []types.Update{
				{
					AssetUpdates: testutil.CreateTDaiAssetUpdate(big.NewInt(-100)),
				},
			},
			expectedAssetYieldIndex: constants.AssetYieldIndex_Zero,
			msgSenderEnabled:        true,

			currentBlock: 100,
			negativeTncSubaccountSeenAtBlock: map[uint32]uint32{
				constants.IsoUsd_IsolatedMarket.Params.Id: 100 -
					types.WITHDRAWAL_AND_TRANSFERS_BLOCKED_AFTER_NEGATIVE_TNC_SUBACCOUNT_SEEN_BLOCKS + 1,
			},

			updateType: types.Withdrawal,
		},
		`withdrawals are blocked if negative TNC subaccount was seen within
		WITHDRAWAL_AND_TRANSFERS_BLOCKED_AFTER_NEGATIVE_TNC_SUBACCOUNT_SEEN_BLOCKS for one isolated
		perpetual collateral pool and negative TNC subaccount was never seen for the cross-perpetual
		collateral pool, both of which are associated with subaccounts being updated`: {
			expectedQuoteBalance: big.NewInt(-100),
			expectedSuccess:      false,
			expectedSuccessPerUpdate: []types.UpdateResult{
				types.WithdrawalsAndTransfersBlocked,
				types.WithdrawalsAndTransfersBlocked,
			},
			perpetuals: []perptypes.Perpetual{
				constants.BtcUsd_SmallMarginRequirement,
				constants.IsoUsd_IsolatedMarket,
			},
			perpetualPositions: map[types.SubaccountId][]*types.PerpetualPosition{
				firstSubaccountId: {&constants.PerpetualPosition_OneISOLong},
			},
			expectedPerpetualPositions: map[types.SubaccountId][]*types.PerpetualPosition{
				firstSubaccountId: {&constants.PerpetualPosition_OneISOLong},
			},
			expectedAssetPositions: map[types.SubaccountId][]*types.AssetPosition{},
			expectedUpdatedAssetPositions: map[types.SubaccountId][]*types.AssetPosition{
				firstSubaccountId:  {},
				secondSubaccountId: {},
			},
			updates: []types.Update{
				{
					AssetUpdates: testutil.CreateTDaiAssetUpdate(big.NewInt(-100)),
				},
				{
					SubaccountId: secondSubaccountId,
					AssetUpdates: testutil.CreateTDaiAssetUpdate(big.NewInt(-100)),
				},
			},
			expectedAssetYieldIndex: constants.AssetYieldIndex_Zero,
			msgSenderEnabled:        true,

			currentBlock: 100,
			negativeTncSubaccountSeenAtBlock: map[uint32]uint32{
				constants.IsoUsd_IsolatedMarket.Params.Id: 100 -
					types.WITHDRAWAL_AND_TRANSFERS_BLOCKED_AFTER_NEGATIVE_TNC_SUBACCOUNT_SEEN_BLOCKS + 1,
				constants.BtcUsd_NoMarginRequirement.Params.Id: 0,
			},

			updateType: types.Withdrawal,
		},
		`withdrawals are blocked if negative TNC subaccount was seen within
		WITHDRAWAL_AND_TRANSFERS_BLOCKED_AFTER_NEGATIVE_TNC_SUBACCOUNT_SEEN_BLOCKS for one isolated
		perpetual collateral pool and negative TNC subaccount was seen for the cross-perpetual
		collateral pool after WITHDRAWAL_AND_TRANSFERS_BLOCKED_AFTER_NEGATIVE_TNC_SUBACCOUNT_SEEN_BLOCKS,
		both of which are associated with subaccounts being updated`: {
			expectedQuoteBalance: big.NewInt(-100),
			expectedSuccess:      false,
			expectedSuccessPerUpdate: []types.UpdateResult{
				types.WithdrawalsAndTransfersBlocked,
				types.WithdrawalsAndTransfersBlocked,
			},
			perpetuals: []perptypes.Perpetual{
				constants.BtcUsd_SmallMarginRequirement,
				constants.IsoUsd_IsolatedMarket,
			},
			perpetualPositions: map[types.SubaccountId][]*types.PerpetualPosition{
				firstSubaccountId: {&constants.PerpetualPosition_OneISOLong},
			},
			expectedPerpetualPositions: map[types.SubaccountId][]*types.PerpetualPosition{
				firstSubaccountId: {&constants.PerpetualPosition_OneISOLong},
			},
			expectedAssetPositions: map[types.SubaccountId][]*types.AssetPosition{},
			expectedUpdatedAssetPositions: map[types.SubaccountId][]*types.AssetPosition{
				firstSubaccountId:  {},
				secondSubaccountId: {},
			},
			updates: []types.Update{
				{
					AssetUpdates: testutil.CreateTDaiAssetUpdate(big.NewInt(-100)),
				},
				{
					SubaccountId: secondSubaccountId,
					AssetUpdates: testutil.CreateTDaiAssetUpdate(big.NewInt(-100)),
				},
			},
			expectedAssetYieldIndex: constants.AssetYieldIndex_Zero,
			msgSenderEnabled:        true,

			currentBlock: 100,
			negativeTncSubaccountSeenAtBlock: map[uint32]uint32{
				constants.IsoUsd_IsolatedMarket.Params.Id: 100 -
					types.WITHDRAWAL_AND_TRANSFERS_BLOCKED_AFTER_NEGATIVE_TNC_SUBACCOUNT_SEEN_BLOCKS + 1,
				constants.BtcUsd_NoMarginRequirement.Params.Id: 100 -
					types.WITHDRAWAL_AND_TRANSFERS_BLOCKED_AFTER_NEGATIVE_TNC_SUBACCOUNT_SEEN_BLOCKS,
			},

			updateType: types.Withdrawal,
		},
		`withdrawals are blocked if negative TNC subaccount was seen within
		WITHDRAWAL_AND_TRANSFERS_BLOCKED_AFTER_NEGATIVE_TNC_SUBACCOUNT_SEEN_BLOCKS for one isolated
		perpetual collateral pool and negative TNC subaccount was never seen for another isolated
		collateral pool, both of which are associated with subaccounts being updated`: {
			expectedQuoteBalance: big.NewInt(-100),
			expectedSuccess:      false,
			expectedSuccessPerUpdate: []types.UpdateResult{
				types.WithdrawalsAndTransfersBlocked,
				types.WithdrawalsAndTransfersBlocked,
			},
			perpetuals: []perptypes.Perpetual{
				constants.BtcUsd_SmallMarginRequirement,
				constants.IsoUsd_IsolatedMarket,
				constants.Iso2Usd_IsolatedMarket,
			},
			perpetualPositions: map[types.SubaccountId][]*types.PerpetualPosition{
				firstSubaccountId:  {&constants.PerpetualPosition_OneISOLong},
				secondSubaccountId: {&constants.PerpetualPosition_OneISO2Long},
			},
			expectedPerpetualPositions: map[types.SubaccountId][]*types.PerpetualPosition{
				firstSubaccountId:  {&constants.PerpetualPosition_OneISOLong},
				secondSubaccountId: {&constants.PerpetualPosition_OneISO2Long},
			},
			expectedAssetPositions: map[types.SubaccountId][]*types.AssetPosition{},
			expectedUpdatedAssetPositions: map[types.SubaccountId][]*types.AssetPosition{
				firstSubaccountId:  {},
				secondSubaccountId: {},
			},
			updates: []types.Update{
				{
					AssetUpdates: testutil.CreateTDaiAssetUpdate(big.NewInt(-100)),
				},
				{
					SubaccountId: secondSubaccountId,
					AssetUpdates: testutil.CreateTDaiAssetUpdate(big.NewInt(-100)),
				},
			},
			expectedAssetYieldIndex: constants.AssetYieldIndex_Zero,
			msgSenderEnabled:        true,

			currentBlock: 100,
			negativeTncSubaccountSeenAtBlock: map[uint32]uint32{
				constants.IsoUsd_IsolatedMarket.Params.Id: 0,
				constants.Iso2Usd_IsolatedMarket.Params.Id: 100 -
					types.WITHDRAWAL_AND_TRANSFERS_BLOCKED_AFTER_NEGATIVE_TNC_SUBACCOUNT_SEEN_BLOCKS + 1,
			},

			updateType: types.Withdrawal,
		},
		`withdrawals are blocked if negative TNC subaccount was seen within
		WITHDRAWAL_AND_TRANSFERS_BLOCKED_AFTER_NEGATIVE_TNC_SUBACCOUNT_SEEN_BLOCKS for one isolated
		perpetual collateral pool and negative TNC subaccount was seen for another isolated perpetual
		collateral pool after WITHDRAWAL_AND_TRANSFERS_BLOCKED_AFTER_NEGATIVE_TNC_SUBACCOUNT_SEEN_BLOCKS,
		both of which are associated with subaccounts being updated`: {
			expectedQuoteBalance: big.NewInt(-100),
			expectedSuccess:      false,
			expectedSuccessPerUpdate: []types.UpdateResult{
				types.WithdrawalsAndTransfersBlocked,
				types.WithdrawalsAndTransfersBlocked,
			},
			perpetuals: []perptypes.Perpetual{
				constants.BtcUsd_SmallMarginRequirement,
				constants.IsoUsd_IsolatedMarket,
				constants.Iso2Usd_IsolatedMarket,
			},
			perpetualPositions: map[types.SubaccountId][]*types.PerpetualPosition{
				firstSubaccountId:  {&constants.PerpetualPosition_OneISOLong},
				secondSubaccountId: {&constants.PerpetualPosition_OneISO2Long},
			},
			expectedPerpetualPositions: map[types.SubaccountId][]*types.PerpetualPosition{
				firstSubaccountId:  {&constants.PerpetualPosition_OneISOLong},
				secondSubaccountId: {&constants.PerpetualPosition_OneISO2Long},
			},
			expectedAssetPositions: map[types.SubaccountId][]*types.AssetPosition{},
			expectedUpdatedAssetPositions: map[types.SubaccountId][]*types.AssetPosition{
				firstSubaccountId:  {},
				secondSubaccountId: {},
			},
			updates: []types.Update{
				{
					AssetUpdates: testutil.CreateTDaiAssetUpdate(big.NewInt(-100)),
				},
				{
					SubaccountId: secondSubaccountId,
					AssetUpdates: testutil.CreateTDaiAssetUpdate(big.NewInt(-100)),
				},
			},
			expectedAssetYieldIndex: constants.AssetYieldIndex_Zero,
			msgSenderEnabled:        true,

			currentBlock: 100,
			negativeTncSubaccountSeenAtBlock: map[uint32]uint32{
				constants.IsoUsd_IsolatedMarket.Params.Id: 100 -
					types.WITHDRAWAL_AND_TRANSFERS_BLOCKED_AFTER_NEGATIVE_TNC_SUBACCOUNT_SEEN_BLOCKS,
				constants.Iso2Usd_IsolatedMarket.Params.Id: 100 -
					types.WITHDRAWAL_AND_TRANSFERS_BLOCKED_AFTER_NEGATIVE_TNC_SUBACCOUNT_SEEN_BLOCKS + 1,
			},

			updateType: types.Withdrawal,
		},
		"well-collateralized matches are not blocked if negative TNC subaccount was seen at current block": {
			assetPositions: map[types.SubaccountId][]*types.AssetPosition{
				firstSubaccountId: testutil.CreateTDaiAssetPosition(big.NewInt(25_000_000_000)), // $25,000
			},
			expectedQuoteBalance:     big.NewInt(0),
			expectedSuccess:          true,
			expectedSuccessPerUpdate: []types.UpdateResult{types.Success, types.Success},
			perpetuals: []perptypes.Perpetual{
				constants.BtcUsd_NoMarginRequirement,
			},
			perpetualPositions: map[types.SubaccountId][]*types.PerpetualPosition{
				firstSubaccountId: {&constants.PerpetualPosition_OneBTCLong},
			},
			expectedPerpetualPositions: map[types.SubaccountId][]*types.PerpetualPosition{
				firstSubaccountId: {&constants.PerpetualPosition_OneAndHalfBTCLong},
			},
			expectedUpdatedPerpetualPositions: map[types.SubaccountId][]*types.PerpetualPosition{
				firstSubaccountId: {
					{
						PerpetualId:  uint32(0),
						Quantums:     dtypes.NewInt(150_000_000), // 1.5 BTC
						FundingIndex: dtypes.NewInt(0),
					},
				},
			},
			expectedAssetPositions: map[types.SubaccountId][]*types.AssetPosition{},
			expectedUpdatedAssetPositions: map[types.SubaccountId][]*types.AssetPosition{
				firstSubaccountId: {
					{
						AssetId:  uint32(0),
						Quantums: dtypes.NewInt(0),
					},
				},
			},
			updates: []types.Update{
				{
					AssetUpdates: testutil.CreateTDaiAssetUpdate(big.NewInt(-25_000_000_000)), // -$25,000
					PerpetualUpdates: []types.PerpetualUpdate{
						{
							PerpetualId:      uint32(0),
							BigQuantumsDelta: big.NewInt(50_000_000), // .5 BTC
						},
					},
				},
				{
					SubaccountId: secondSubaccountId,
					AssetUpdates: testutil.CreateTDaiAssetUpdate(big.NewInt(25_000_000_000)), // $25,000
					PerpetualUpdates: []types.PerpetualUpdate{
						{
							PerpetualId:      uint32(0),
							BigQuantumsDelta: big.NewInt(-50_000_000), // .5 BTC
						},
					},
				},
			},
			msgSenderEnabled: false,

			currentBlock: 100,
			negativeTncSubaccountSeenAtBlock: map[uint32]uint32{
				constants.BtcUsd_NoMarginRequirement.Params.Id: 100,
			},

			updateType: types.Match,
		},
		`well-collateralized matches are not blocked if current block is within
			WITHDRAWAL_AND_TRANSFERS_BLOCKED_AFTER_NEGATIVE_TNC_SUBACCOUNT_SEEN_BLOCKS`: {
			assetPositions: map[types.SubaccountId][]*types.AssetPosition{
				firstSubaccountId: testutil.CreateTDaiAssetPosition(big.NewInt(25_000_000_000)), // $25,000
			},
			expectedQuoteBalance:     big.NewInt(0),
			expectedSuccess:          true,
			expectedSuccessPerUpdate: []types.UpdateResult{types.Success, types.Success},
			perpetuals: []perptypes.Perpetual{
				constants.BtcUsd_NoMarginRequirement,
			},
			perpetualPositions: map[types.SubaccountId][]*types.PerpetualPosition{
				firstSubaccountId: {&constants.PerpetualPosition_OneBTCLong},
			},
			expectedPerpetualPositions: map[types.SubaccountId][]*types.PerpetualPosition{
				firstSubaccountId: {&constants.PerpetualPosition_OneAndHalfBTCLong},
			},
			expectedUpdatedPerpetualPositions: map[types.SubaccountId][]*types.PerpetualPosition{
				firstSubaccountId: {
					{
						PerpetualId:  uint32(0),
						Quantums:     dtypes.NewInt(150_000_000), // 1.5 BTC
						FundingIndex: dtypes.NewInt(0),
					},
				},
			},
			expectedAssetPositions: map[types.SubaccountId][]*types.AssetPosition{},
			expectedUpdatedAssetPositions: map[types.SubaccountId][]*types.AssetPosition{
				firstSubaccountId: {
					{
						AssetId:  uint32(0),
						Quantums: dtypes.NewInt(0),
					},
				},
			},
			updates: []types.Update{
				{
					AssetUpdates: testutil.CreateTDaiAssetUpdate(big.NewInt(-25_000_000_000)), // -$25,000
					PerpetualUpdates: []types.PerpetualUpdate{
						{
							PerpetualId:      uint32(0),
							BigQuantumsDelta: big.NewInt(50_000_000), // .5 BTC
						},
					},
				},
				{
					SubaccountId: secondSubaccountId,
					AssetUpdates: testutil.CreateTDaiAssetUpdate(big.NewInt(25_000_000_000)), // $25,000
					PerpetualUpdates: []types.PerpetualUpdate{
						{
							PerpetualId:      uint32(0),
							BigQuantumsDelta: big.NewInt(-50_000_000), // .5 BTC
						},
					},
				},
			},
			msgSenderEnabled: false,

			currentBlock: 100,
			negativeTncSubaccountSeenAtBlock: map[uint32]uint32{
				constants.BtcUsd_NoMarginRequirement.Params.Id: 100 -
					types.WITHDRAWAL_AND_TRANSFERS_BLOCKED_AFTER_NEGATIVE_TNC_SUBACCOUNT_SEEN_BLOCKS + 1,
			},

			updateType: types.Match,
		},
		"well-collateralized matches are not blocked if negative TNC subaccount was never seen": {
			assetPositions: map[types.SubaccountId][]*types.AssetPosition{
				firstSubaccountId: testutil.CreateTDaiAssetPosition(big.NewInt(25_000_000_000)), // $25,000
			},
			expectedQuoteBalance:     big.NewInt(0),
			expectedSuccess:          true,
			expectedSuccessPerUpdate: []types.UpdateResult{types.Success, types.Success},
			perpetuals: []perptypes.Perpetual{
				constants.BtcUsd_NoMarginRequirement,
			},
			perpetualPositions: map[types.SubaccountId][]*types.PerpetualPosition{
				firstSubaccountId: {&constants.PerpetualPosition_OneBTCLong},
			},
			expectedPerpetualPositions: map[types.SubaccountId][]*types.PerpetualPosition{
				firstSubaccountId: {&constants.PerpetualPosition_OneAndHalfBTCLong},
			},
			expectedUpdatedPerpetualPositions: map[types.SubaccountId][]*types.PerpetualPosition{
				firstSubaccountId: {
					{
						PerpetualId:  uint32(0),
						Quantums:     dtypes.NewInt(150_000_000), // 1.5 BTC
						FundingIndex: dtypes.NewInt(0),
					},
				},
			},
			expectedAssetPositions: map[types.SubaccountId][]*types.AssetPosition{},
			expectedUpdatedAssetPositions: map[types.SubaccountId][]*types.AssetPosition{
				firstSubaccountId: {
					{
						AssetId:  uint32(0),
						Quantums: dtypes.NewInt(0),
					},
				},
			},
			updates: []types.Update{
				{
					AssetUpdates: testutil.CreateTDaiAssetUpdate(big.NewInt(-25_000_000_000)), // -$25,000
					PerpetualUpdates: []types.PerpetualUpdate{
						{
							PerpetualId:      uint32(0),
							BigQuantumsDelta: big.NewInt(50_000_000), // .5 BTC
						},
					},
				},
				{
					SubaccountId: secondSubaccountId,
					AssetUpdates: testutil.CreateTDaiAssetUpdate(big.NewInt(25_000_000_000)), // $25,000
					PerpetualUpdates: []types.PerpetualUpdate{
						{
							PerpetualId:      uint32(0),
							BigQuantumsDelta: big.NewInt(-50_000_000), // .5 BTC
						},
					},
				},
			},
			msgSenderEnabled: false,

			currentBlock: 100,
			negativeTncSubaccountSeenAtBlock: map[uint32]uint32{
				constants.BtcUsd_NoMarginRequirement.Params.Id: 0,
			},

			updateType: types.Match,
		},
		"undercollateralized matches are not blocked if negative TNC subaccount was seen at current block": {
			expectedQuoteBalance: big.NewInt(0),
			expectedSuccess:      false,
			expectedSuccessPerUpdate: []types.UpdateResult{
				types.NewlyUndercollateralized,
				types.NewlyUndercollateralized,
			},
			perpetuals: []perptypes.Perpetual{
				constants.BtcUsd_SmallMarginRequirement,
			},
			perpetualPositions: map[types.SubaccountId][]*types.PerpetualPosition{
				firstSubaccountId: {&constants.PerpetualPosition_OneHundredthBTCLong},
			},
			expectedPerpetualPositions: map[types.SubaccountId][]*types.PerpetualPosition{
				firstSubaccountId: {&constants.PerpetualPosition_OneHundredthBTCLong},
			},
			updates: []types.Update{
				{
					AssetUpdates: testutil.CreateTDaiAssetUpdate(big.NewInt(-50_000_000_000)), // -$50,000
					PerpetualUpdates: []types.PerpetualUpdate{
						{
							PerpetualId:      uint32(0),
							BigQuantumsDelta: big.NewInt(100_000_000), // 1 BTC
						},
					},
				},
				{
					SubaccountId: secondSubaccountId,
					AssetUpdates: testutil.CreateTDaiAssetUpdate(big.NewInt(50_000_000_000)), // $50,000
					PerpetualUpdates: []types.PerpetualUpdate{
						{
							PerpetualId:      uint32(0),
							BigQuantumsDelta: big.NewInt(-100_000_000), // -1 BTC
						},
					},
				},
			},
			expectedAssetYieldIndex: constants.AssetYieldIndex_Zero,
			msgSenderEnabled:        true,

			currentBlock: 100,
			negativeTncSubaccountSeenAtBlock: map[uint32]uint32{
				constants.BtcUsd_NoMarginRequirement.Params.Id: 100,
			},

			updateType: types.Match,
		},
		`undercollateralized matches are not blocked if current block is within
			WITHDRAWAL_AND_TRANSFERS_BLOCKED_AFTER_NEGATIVE_TNC_SUBACCOUNT_SEEN_BLOCKS`: {
			expectedQuoteBalance: big.NewInt(0),
			expectedSuccess:      false,
			expectedSuccessPerUpdate: []types.UpdateResult{
				types.NewlyUndercollateralized,
				types.NewlyUndercollateralized,
			},
			perpetuals: []perptypes.Perpetual{
				constants.BtcUsd_SmallMarginRequirement,
			},
			perpetualPositions: map[types.SubaccountId][]*types.PerpetualPosition{
				firstSubaccountId: {&constants.PerpetualPosition_OneHundredthBTCLong},
			},
			expectedPerpetualPositions: map[types.SubaccountId][]*types.PerpetualPosition{
				firstSubaccountId: {&constants.PerpetualPosition_OneHundredthBTCLong},
			},
			updates: []types.Update{
				{
					AssetUpdates: testutil.CreateTDaiAssetUpdate(big.NewInt(-50_000_000_000)), // -$50,000
					PerpetualUpdates: []types.PerpetualUpdate{
						{
							PerpetualId:      uint32(0),
							BigQuantumsDelta: big.NewInt(100_000_000), // 1 BTC
						},
					},
				},
				{
					SubaccountId: secondSubaccountId,
					AssetUpdates: testutil.CreateTDaiAssetUpdate(big.NewInt(50_000_000_000)), // $50,000
					PerpetualUpdates: []types.PerpetualUpdate{
						{
							PerpetualId:      uint32(0),
							BigQuantumsDelta: big.NewInt(-100_000_000), // 1 BTC
						},
					},
				},
			},
			expectedAssetYieldIndex: constants.AssetYieldIndex_Zero,
			msgSenderEnabled:        true,

			currentBlock: 100,
			negativeTncSubaccountSeenAtBlock: map[uint32]uint32{
				constants.BtcUsd_NoMarginRequirement.Params.Id: 100 -
					types.WITHDRAWAL_AND_TRANSFERS_BLOCKED_AFTER_NEGATIVE_TNC_SUBACCOUNT_SEEN_BLOCKS + 1,
			},

			updateType: types.Match,
		},
		"undercollateralized matches are not blocked if negative TNC subaccount was never seen": {
			expectedQuoteBalance: big.NewInt(0),
			expectedSuccess:      false,
			expectedSuccessPerUpdate: []types.UpdateResult{
				types.NewlyUndercollateralized,
				types.NewlyUndercollateralized,
			},
			perpetuals: []perptypes.Perpetual{
				constants.BtcUsd_SmallMarginRequirement,
			},
			perpetualPositions: map[types.SubaccountId][]*types.PerpetualPosition{
				firstSubaccountId: {&constants.PerpetualPosition_OneHundredthBTCLong},
			},
			expectedPerpetualPositions: map[types.SubaccountId][]*types.PerpetualPosition{
				firstSubaccountId: {&constants.PerpetualPosition_OneHundredthBTCLong},
			},
			updates: []types.Update{
				{
					AssetUpdates: testutil.CreateTDaiAssetUpdate(big.NewInt(-50_000_000_000)), // -$50,000
					PerpetualUpdates: []types.PerpetualUpdate{
						{
							PerpetualId:      uint32(0),
							BigQuantumsDelta: big.NewInt(100_000_000), // 1 BTC
						},
					},
				},
				{
					SubaccountId: secondSubaccountId,
					AssetUpdates: testutil.CreateTDaiAssetUpdate(big.NewInt(50_000_000_000)), // $50,000
					PerpetualUpdates: []types.PerpetualUpdate{
						{
							PerpetualId:      uint32(0),
							BigQuantumsDelta: big.NewInt(-100_000_000), // -1 BTC
						},
					},
				},
			},
			expectedAssetYieldIndex: constants.AssetYieldIndex_Zero,
			msgSenderEnabled:        true,

			currentBlock: 100,
			negativeTncSubaccountSeenAtBlock: map[uint32]uint32{
				constants.BtcUsd_NoMarginRequirement.Params.Id: 0,
			},

			updateType: types.Match,
		},
		"transfers are blocked if negative TNC subaccount was seen at current block": {
			expectedQuoteBalance: big.NewInt(-100),
			expectedSuccess:      false,
			expectedSuccessPerUpdate: []types.UpdateResult{
				types.WithdrawalsAndTransfersBlocked,
				types.WithdrawalsAndTransfersBlocked,
			},
			perpetuals: []perptypes.Perpetual{
				constants.BtcUsd_SmallMarginRequirement,
			},
			perpetualPositions:         map[types.SubaccountId][]*types.PerpetualPosition{},
			expectedPerpetualPositions: map[types.SubaccountId][]*types.PerpetualPosition{},
			expectedAssetPositions:     map[types.SubaccountId][]*types.AssetPosition{},
			expectedUpdatedAssetPositions: map[types.SubaccountId][]*types.AssetPosition{
				firstSubaccountId:  {},
				secondSubaccountId: {},
			},
			updates: []types.Update{
				{
					SubaccountId: firstSubaccountId,
					AssetUpdates: testutil.CreateTDaiAssetUpdate(big.NewInt(-100)),
				},
				{
					SubaccountId: secondSubaccountId,
					AssetUpdates: testutil.CreateTDaiAssetUpdate(big.NewInt(100)),
				},
			},
			expectedAssetYieldIndex: constants.AssetYieldIndex_Zero,
			msgSenderEnabled:        true,

			currentBlock: 100,
			negativeTncSubaccountSeenAtBlock: map[uint32]uint32{
				constants.BtcUsd_NoMarginRequirement.Params.Id: 100,
			},

			updateType: types.Transfer,
		},
		`transfers are blocked if negative TNC subaccount was seen within
			WITHDRAWAL_AND_TRANSFERS_BLOCKED_AFTER_NEGATIVE_TNC_SUBACCOUNT_SEEN_BLOCKS`: {
			expectedQuoteBalance: big.NewInt(-100),
			expectedSuccess:      false,
			expectedSuccessPerUpdate: []types.UpdateResult{
				types.WithdrawalsAndTransfersBlocked,
				types.WithdrawalsAndTransfersBlocked,
			},
			perpetuals: []perptypes.Perpetual{
				constants.BtcUsd_SmallMarginRequirement,
			},
			perpetualPositions:         map[types.SubaccountId][]*types.PerpetualPosition{},
			expectedPerpetualPositions: map[types.SubaccountId][]*types.PerpetualPosition{},
			expectedAssetPositions:     map[types.SubaccountId][]*types.AssetPosition{},
			expectedUpdatedAssetPositions: map[types.SubaccountId][]*types.AssetPosition{
				firstSubaccountId:  {},
				secondSubaccountId: {},
			},
			updates: []types.Update{
				{
					SubaccountId: firstSubaccountId,
					AssetUpdates: testutil.CreateTDaiAssetUpdate(big.NewInt(-100)),
				},
				{
					SubaccountId: secondSubaccountId,
					AssetUpdates: testutil.CreateTDaiAssetUpdate(big.NewInt(100)),
				},
			},
			expectedAssetYieldIndex: constants.AssetYieldIndex_Zero,
			msgSenderEnabled:        true,

			currentBlock: 100,
			negativeTncSubaccountSeenAtBlock: map[uint32]uint32{
				constants.BtcUsd_NoMarginRequirement.Params.Id: 100 -
					types.WITHDRAWAL_AND_TRANSFERS_BLOCKED_AFTER_NEGATIVE_TNC_SUBACCOUNT_SEEN_BLOCKS + 1,
			},

			updateType: types.Transfer,
		},
		`transfers are not blocked if negative TNC subaccount was seen after
			WITHDRAWAL_AND_TRANSFERS_BLOCKED_AFTER_NEGATIVE_TNC_SUBACCOUNT_SEEN_BLOCKS`: {
			expectedQuoteBalance: big.NewInt(-100),
			expectedSuccess:      false,
			expectedSuccessPerUpdate: []types.UpdateResult{
				types.NewlyUndercollateralized,
				types.Success,
			},
			perpetuals: []perptypes.Perpetual{
				constants.BtcUsd_SmallMarginRequirement,
			},
			perpetualPositions:         map[types.SubaccountId][]*types.PerpetualPosition{},
			expectedPerpetualPositions: map[types.SubaccountId][]*types.PerpetualPosition{},
			expectedAssetPositions:     map[types.SubaccountId][]*types.AssetPosition{},
			expectedUpdatedAssetPositions: map[types.SubaccountId][]*types.AssetPosition{
				firstSubaccountId:  {},
				secondSubaccountId: {},
			},
			updates: []types.Update{
				{
					SubaccountId: firstSubaccountId,
					AssetUpdates: testutil.CreateTDaiAssetUpdate(big.NewInt(-100)),
				},
				{
					SubaccountId: secondSubaccountId,
					AssetUpdates: testutil.CreateTDaiAssetUpdate(big.NewInt(100)),
				},
			},
			expectedAssetYieldIndex: constants.AssetYieldIndex_Zero,
			msgSenderEnabled:        true,

			currentBlock: 100,
			negativeTncSubaccountSeenAtBlock: map[uint32]uint32{
				constants.BtcUsd_NoMarginRequirement.Params.Id: 100 -
					types.WITHDRAWAL_AND_TRANSFERS_BLOCKED_AFTER_NEGATIVE_TNC_SUBACCOUNT_SEEN_BLOCKS,
			},

			updateType: types.Transfer,
		},
		"transfers are not blocked if negative TNC subaccount was never seen": {
			expectedQuoteBalance: big.NewInt(-100),
			expectedSuccess:      false,
			expectedSuccessPerUpdate: []types.UpdateResult{
				types.NewlyUndercollateralized,
				types.Success,
			},
			perpetuals: []perptypes.Perpetual{
				constants.BtcUsd_SmallMarginRequirement,
			},
			perpetualPositions:         map[types.SubaccountId][]*types.PerpetualPosition{},
			expectedPerpetualPositions: map[types.SubaccountId][]*types.PerpetualPosition{},
			expectedAssetPositions:     map[types.SubaccountId][]*types.AssetPosition{},
			expectedUpdatedAssetPositions: map[types.SubaccountId][]*types.AssetPosition{
				firstSubaccountId:  {},
				secondSubaccountId: {},
			},
			updates: []types.Update{
				{
					SubaccountId: firstSubaccountId,
					AssetUpdates: testutil.CreateTDaiAssetUpdate(big.NewInt(-100)),
				},
				{
					SubaccountId: secondSubaccountId,
					AssetUpdates: testutil.CreateTDaiAssetUpdate(big.NewInt(100)),
				},
			},
			expectedAssetYieldIndex: constants.AssetYieldIndex_Zero,
			msgSenderEnabled:        true,

			currentBlock: 100,
			negativeTncSubaccountSeenAtBlock: map[uint32]uint32{
				constants.BtcUsd_NoMarginRequirement.Params.Id: 0,
			},

			updateType: types.Transfer,
		},
		`transfers are not blocked if negative TNC subaccount was seen within
		WITHDRAWAL_AND_TRANSFERS_BLOCKED_AFTER_NEGATIVE_TNC_SUBACCOUNT_SEEN_BLOCKS for a different
		collateral pool from the ones associated with the subaccounts being updated`: {
			expectedQuoteBalance: big.NewInt(-100),
			expectedSuccess:      false,
			expectedSuccessPerUpdate: []types.UpdateResult{
				types.NewlyUndercollateralized,
				types.Success,
			},
			perpetuals: []perptypes.Perpetual{
				constants.IsoUsd_IsolatedMarket,
				constants.Iso2Usd_IsolatedMarket,
			},
			perpetualPositions: map[types.SubaccountId][]*types.PerpetualPosition{
				secondSubaccountId: {&constants.PerpetualPosition_OneISOLong},
			},
			expectedPerpetualPositions: map[types.SubaccountId][]*types.PerpetualPosition{
				secondSubaccountId: {&constants.PerpetualPosition_OneISOLong},
			},
			expectedAssetPositions: map[types.SubaccountId][]*types.AssetPosition{},
			expectedUpdatedAssetPositions: map[types.SubaccountId][]*types.AssetPosition{
				firstSubaccountId:  {},
				secondSubaccountId: {},
			},
			updates: []types.Update{
				{
					SubaccountId: firstSubaccountId,
					AssetUpdates: testutil.CreateTDaiAssetUpdate(big.NewInt(-100)),
				},
				{
					SubaccountId: secondSubaccountId,
					AssetUpdates: testutil.CreateTDaiAssetUpdate(big.NewInt(100)),
				},
			},
			expectedAssetYieldIndex: constants.AssetYieldIndex_Zero,
			msgSenderEnabled:        true,

			currentBlock: 100,
			negativeTncSubaccountSeenAtBlock: map[uint32]uint32{
				constants.Iso2Usd_IsolatedMarket.Params.Id: 100 -
					types.WITHDRAWAL_AND_TRANSFERS_BLOCKED_AFTER_NEGATIVE_TNC_SUBACCOUNT_SEEN_BLOCKS + 1,
			},

			updateType: types.Transfer,
		},
		`transfers are blocked if negative TNC subaccount was seen within
		WITHDRAWAL_AND_TRANSFERS_BLOCKED_AFTER_NEGATIVE_TNC_SUBACCOUNT_SEEN_BLOCKS for one isolated
		perpetual collateral pool and negative TNC subaccount was never seen for the cross-perpetual
		collateral pool, both of which are associated with subaccounts being updated`: {
			expectedQuoteBalance: big.NewInt(-100),
			expectedSuccess:      false,
			expectedSuccessPerUpdate: []types.UpdateResult{
				types.WithdrawalsAndTransfersBlocked,
				types.WithdrawalsAndTransfersBlocked,
			},
			perpetuals: []perptypes.Perpetual{
				constants.BtcUsd_SmallMarginRequirement,
				constants.IsoUsd_IsolatedMarket,
			},
			perpetualPositions: map[types.SubaccountId][]*types.PerpetualPosition{
				secondSubaccountId: {&constants.PerpetualPosition_OneISOLong},
			},
			expectedPerpetualPositions: map[types.SubaccountId][]*types.PerpetualPosition{
				secondSubaccountId: {&constants.PerpetualPosition_OneISOLong},
			},
			expectedAssetPositions: map[types.SubaccountId][]*types.AssetPosition{},
			expectedUpdatedAssetPositions: map[types.SubaccountId][]*types.AssetPosition{
				firstSubaccountId:  {},
				secondSubaccountId: {},
			},
			updates: []types.Update{
				{
					SubaccountId: firstSubaccountId,
					AssetUpdates: testutil.CreateTDaiAssetUpdate(big.NewInt(-100)),
				},
				{
					SubaccountId: secondSubaccountId,
					AssetUpdates: testutil.CreateTDaiAssetUpdate(big.NewInt(100)),
				},
			},
			expectedAssetYieldIndex: constants.AssetYieldIndex_Zero,
			msgSenderEnabled:        true,

			currentBlock: 100,
			negativeTncSubaccountSeenAtBlock: map[uint32]uint32{
				constants.IsoUsd_IsolatedMarket.Params.Id: 100 -
					types.WITHDRAWAL_AND_TRANSFERS_BLOCKED_AFTER_NEGATIVE_TNC_SUBACCOUNT_SEEN_BLOCKS + 1,
				constants.BtcUsd_NoMarginRequirement.Params.Id: 0,
			},

			updateType: types.Transfer,
		},
		`transfers are blocked if negative TNC subaccount was seen within
		WITHDRAWAL_AND_TRANSFERS_BLOCKED_AFTER_NEGATIVE_TNC_SUBACCOUNT_SEEN_BLOCKS for one isolated
		perpetual collateral pool and negative TNC subaccount was seen for the cross-perpetual
		collateral pool after WITHDRAWAL_AND_TRANSFERS_BLOCKED_AFTER_NEGATIVE_TNC_SUBACCOUNT_SEEN_BLOCKS,
		both of which are associated with subaccounts being updated`: {
			expectedQuoteBalance: big.NewInt(-100),
			expectedSuccess:      false,
			expectedSuccessPerUpdate: []types.UpdateResult{
				types.WithdrawalsAndTransfersBlocked,
				types.WithdrawalsAndTransfersBlocked,
			},
			perpetuals: []perptypes.Perpetual{
				constants.BtcUsd_SmallMarginRequirement,
				constants.IsoUsd_IsolatedMarket,
			},
			perpetualPositions: map[types.SubaccountId][]*types.PerpetualPosition{
				secondSubaccountId: {&constants.PerpetualPosition_OneISOLong},
			},
			expectedPerpetualPositions: map[types.SubaccountId][]*types.PerpetualPosition{
				secondSubaccountId: {&constants.PerpetualPosition_OneISOLong},
			},
			expectedAssetPositions: map[types.SubaccountId][]*types.AssetPosition{},
			expectedUpdatedAssetPositions: map[types.SubaccountId][]*types.AssetPosition{
				firstSubaccountId:  {},
				secondSubaccountId: {},
			},
			updates: []types.Update{
				{
					SubaccountId: firstSubaccountId,
					AssetUpdates: testutil.CreateTDaiAssetUpdate(big.NewInt(-100)),
				},
				{
					SubaccountId: secondSubaccountId,
					AssetUpdates: testutil.CreateTDaiAssetUpdate(big.NewInt(100)),
				},
			},
			expectedAssetYieldIndex: constants.AssetYieldIndex_Zero,
			msgSenderEnabled:        true,

			currentBlock: 100,
			negativeTncSubaccountSeenAtBlock: map[uint32]uint32{
				constants.IsoUsd_IsolatedMarket.Params.Id: 100 -
					types.WITHDRAWAL_AND_TRANSFERS_BLOCKED_AFTER_NEGATIVE_TNC_SUBACCOUNT_SEEN_BLOCKS + 1,
				constants.BtcUsd_NoMarginRequirement.Params.Id: 100 -
					types.WITHDRAWAL_AND_TRANSFERS_BLOCKED_AFTER_NEGATIVE_TNC_SUBACCOUNT_SEEN_BLOCKS,
			},

			updateType: types.Transfer,
		},
		`transfers are blocked if negative TNC subaccount was seen within
		WITHDRAWAL_AND_TRANSFERS_BLOCKED_AFTER_NEGATIVE_TNC_SUBACCOUNT_SEEN_BLOCKS for one isolated
		perpetual collateral pool and negative TNC subaccount was never seen for another isolated perpetual
		collateral pool, both of which are associated with subaccounts being updated`: {
			expectedQuoteBalance: big.NewInt(-100),
			expectedSuccess:      false,
			expectedSuccessPerUpdate: []types.UpdateResult{
				types.WithdrawalsAndTransfersBlocked,
				types.WithdrawalsAndTransfersBlocked,
			},
			perpetuals: []perptypes.Perpetual{
				constants.IsoUsd_IsolatedMarket,
				constants.Iso2Usd_IsolatedMarket,
			},
			perpetualPositions: map[types.SubaccountId][]*types.PerpetualPosition{
				firstSubaccountId:  {&constants.PerpetualPosition_OneISOLong},
				secondSubaccountId: {&constants.PerpetualPosition_OneISO2Long},
			},
			expectedPerpetualPositions: map[types.SubaccountId][]*types.PerpetualPosition{
				firstSubaccountId:  {&constants.PerpetualPosition_OneISOLong},
				secondSubaccountId: {&constants.PerpetualPosition_OneISO2Long},
			},
			expectedAssetPositions: map[types.SubaccountId][]*types.AssetPosition{},
			expectedUpdatedAssetPositions: map[types.SubaccountId][]*types.AssetPosition{
				firstSubaccountId:  {},
				secondSubaccountId: {},
			},
			updates: []types.Update{
				{
					SubaccountId: firstSubaccountId,
					AssetUpdates: testutil.CreateTDaiAssetUpdate(big.NewInt(-100)),
				},
				{
					SubaccountId: secondSubaccountId,
					AssetUpdates: testutil.CreateTDaiAssetUpdate(big.NewInt(100)),
				},
			},
			expectedAssetYieldIndex: constants.AssetYieldIndex_Zero,
			msgSenderEnabled:        true,

			currentBlock: 100,
			negativeTncSubaccountSeenAtBlock: map[uint32]uint32{
				constants.IsoUsd_IsolatedMarket.Params.Id: 0,
				constants.Iso2Usd_IsolatedMarket.Params.Id: 100 -
					types.WITHDRAWAL_AND_TRANSFERS_BLOCKED_AFTER_NEGATIVE_TNC_SUBACCOUNT_SEEN_BLOCKS + 1,
			},

			updateType: types.Transfer,
		},
		`transferss are blocked if negative TNC subaccount was seen within
		WITHDRAWAL_AND_TRANSFERS_BLOCKED_AFTER_NEGATIVE_TNC_SUBACCOUNT_SEEN_BLOCKS for one isolated
		perpetual collateral pool and negative TNC subaccount was seen for another the cross-perpetual
		collateral pool after WITHDRAWAL_AND_TRANSFERS_BLOCKED_AFTER_NEGATIVE_TNC_SUBACCOUNT_SEEN_BLOCKS,
		both of which are associated with subaccounts being updated`: {
			expectedQuoteBalance: big.NewInt(-100),
			expectedSuccess:      false,
			expectedSuccessPerUpdate: []types.UpdateResult{
				types.WithdrawalsAndTransfersBlocked,
				types.WithdrawalsAndTransfersBlocked,
			},
			perpetuals: []perptypes.Perpetual{
				constants.IsoUsd_IsolatedMarket,
				constants.Iso2Usd_IsolatedMarket,
			},
			perpetualPositions: map[types.SubaccountId][]*types.PerpetualPosition{
				firstSubaccountId:  {&constants.PerpetualPosition_OneISOLong},
				secondSubaccountId: {&constants.PerpetualPosition_OneISO2Long},
			},
			expectedPerpetualPositions: map[types.SubaccountId][]*types.PerpetualPosition{
				firstSubaccountId:  {&constants.PerpetualPosition_OneISOLong},
				secondSubaccountId: {&constants.PerpetualPosition_OneISO2Long},
			},
			expectedAssetPositions: map[types.SubaccountId][]*types.AssetPosition{},
			expectedUpdatedAssetPositions: map[types.SubaccountId][]*types.AssetPosition{
				firstSubaccountId:  {},
				secondSubaccountId: {},
			},
			updates: []types.Update{
				{
					SubaccountId: firstSubaccountId,
					AssetUpdates: testutil.CreateTDaiAssetUpdate(big.NewInt(-100)),
				},
				{
					SubaccountId: secondSubaccountId,
					AssetUpdates: testutil.CreateTDaiAssetUpdate(big.NewInt(100)),
				},
			},
			expectedAssetYieldIndex: constants.AssetYieldIndex_Zero,
			msgSenderEnabled:        true,

			currentBlock: 100,
			negativeTncSubaccountSeenAtBlock: map[uint32]uint32{
				constants.IsoUsd_IsolatedMarket.Params.Id: 100 -
					types.WITHDRAWAL_AND_TRANSFERS_BLOCKED_AFTER_NEGATIVE_TNC_SUBACCOUNT_SEEN_BLOCKS,
				constants.Iso2Usd_IsolatedMarket.Params.Id: 100 -
					types.WITHDRAWAL_AND_TRANSFERS_BLOCKED_AFTER_NEGATIVE_TNC_SUBACCOUNT_SEEN_BLOCKS + 1,
			},

			updateType: types.Transfer,
		},
	}

	for name, tc := range tests {
		t.Run(name, func(t *testing.T) {
			ctx, keeper, pricesKeeper, perpetualsKeeper, _, _, assetsKeeper, ratelimitKeeper, _, _ := testutil.SubaccountsKeepers(
				t,
				tc.msgSenderEnabled,
			)
			ctx = ctx.WithTxBytes(constants.TestTxBytes)
			testutil.CreateTestMarkets(t, ctx, pricesKeeper)
			testutil.CreateTestLiquidityTiers(t, ctx, perpetualsKeeper)

			// Set up initial sdai price
			rateString := sdaiservertypes.TestSDAIEventRequests[0].ConversionRate
			rate, conversionErr := ratelimitkeeper.ConvertStringToBigInt(rateString)
			require.NoError(t, conversionErr)

			ratelimitKeeper.SetSDAIPrice(ctx, rate)
			ratelimitKeeper.SetAssetYieldIndex(ctx, big.NewRat(0, 1))

			// ratelimitKeeper.SetCurrentDaiYieldEpochNumber(ctx, 0)
			for _, m := range tc.marketParamPrices {
				_, err := pricesKeeper.CreateMarket(
					ctx,
					m.Param,
					m.Price,
				)
				require.NoError(t, err)
			}

			// Always creates TDai asset first
			require.NoError(t, testutil.CreateTDaiAsset(ctx, assetsKeeper))
			for _, a := range tc.assets {
				_, err := assetsKeeper.CreateAsset(
					ctx,
					a.Id,
					a.Symbol,
					a.Denom,
					a.DenomExponent,
					a.HasMarket,
					a.MarketId,
					a.AtomicResolution,
					a.AssetYieldIndex,
				)
				require.NoError(t, err)
			}

			for i, p := range tc.perpetuals {
				perp, err := perpetualsKeeper.CreatePerpetual(
					ctx,
					p.Params.Id,
					p.Params.Ticker,
					p.Params.MarketId,
					p.Params.AtomicResolution,
					p.Params.DefaultFundingPpm,
					p.Params.LiquidityTier,
					p.Params.MarketType,
					p.Params.DangerIndexPpm,
<<<<<<< HEAD
					p.YieldIndex,
=======
					p.Params.IsolatedMarketMaxCumulativeInsuranceFundDeltaPerBlock,
>>>>>>> 99676d0c
				)
				require.NoError(t, err)

				// Update FundingIndex for testing settlements.
				if i < len(tc.newFundingIndices) {
					err = perpetualsKeeper.ModifyFundingIndex(
						ctx,
						perp.Params.Id,
						tc.newFundingIndices[i],
					)
					require.NoError(t, err)
				}
			}

			subaccounts := createNSubaccount(keeper, ctx, 2, big.NewInt(1_000))
			for _, subaccount := range subaccounts {
				if perpetualPositions, exists := tc.perpetualPositions[*subaccount.Id]; exists {
					subaccount.PerpetualPositions = perpetualPositions
				} else {
					subaccount.PerpetualPositions = []*types.PerpetualPosition{}
				}
				if assetPositions, exists := tc.assetPositions[*subaccount.Id]; exists {
					subaccount.AssetPositions = assetPositions
				} else {
					subaccount.AssetPositions = []*types.AssetPosition{}
				}
				keeper.SetSubaccount(ctx, subaccount)
			}
			subaccountId := *subaccounts[0].Id

			// Set the negative TNC subaccount seen at block in state if it's greater than 0.
			for perpetualId, negativeTncSubaccountSeenAtBlock := range tc.negativeTncSubaccountSeenAtBlock {
				if negativeTncSubaccountSeenAtBlock != 0 {
					err := keeper.SetNegativeTncSubaccountSeenAtBlock(
						ctx,
						perpetualId,
						negativeTncSubaccountSeenAtBlock,
					)
					require.NoError(t, err)
				}
			}

			// Set the current block number on the context.
			ctx = ctx.WithBlockHeight(int64(tc.currentBlock))

			for i, u := range tc.updates {
				if u.SubaccountId == (types.SubaccountId{}) {
					u.SubaccountId = subaccountId
				}
				tc.updates[i] = u
			}

			success, successPerUpdate, err := keeper.UpdateSubaccounts(ctx, tc.updates, tc.updateType)
			if tc.expectedErr != nil {
				require.ErrorIs(t, tc.expectedErr, err)
			} else {
				require.NoError(t, err)
				require.Equal(t, tc.expectedSuccessPerUpdate, successPerUpdate)
				require.Equal(t, tc.expectedSuccess, success)
			}

			if tc.msgSenderEnabled {
				assertSubaccountUpdateEventsInIndexerBlock(
					t,
					keeper,
					ctx,
					tc.expectedErr,
					tc.expectedSuccess,
					tc.updates,
					tc.expectedSuccessPerUpdate,
					tc.expectedUpdatedPerpetualPositions,
					tc.expectedSubaccoundIdToFundingPayments,
					tc.expectedUpdatedAssetPositions,
					tc.expectedAssetYieldIndex,
				)
			} else {
				assertSubaccountUpdateEventsNotInIndexerBlock(
					t,
					keeper,
					ctx,
				)
			}

			for subaccountIdToCheck, expectedPerpetualPositions := range tc.expectedPerpetualPositions {
				newSubaccount := keeper.GetSubaccount(ctx, subaccountIdToCheck)
				require.Equal(t, len(expectedPerpetualPositions), len(newSubaccount.PerpetualPositions))
				for i, ep := range expectedPerpetualPositions {
					require.Equal(t, *ep, *newSubaccount.PerpetualPositions[i])
				}
			}
			for subaccountIdToCheck, expectedAssetPositions := range tc.expectedAssetPositions {
				newSubaccount := keeper.GetSubaccount(ctx, subaccountIdToCheck)
				require.Equal(t, len(expectedAssetPositions), len(newSubaccount.AssetPositions))
				for i, ap := range expectedAssetPositions {
					require.Equal(t, *ap, *newSubaccount.AssetPositions[i])
				}
			}
		})
	}
}

func TestCanUpdateSubaccounts(t *testing.T) {
	tests := map[string]struct {
		// State.
		perpetuals        []perptypes.Perpetual
		assets            []*asstypes.Asset
		marketParamPrices []pricestypes.MarketParamPrice
		openInterests     []perptypes.OpenInterestDelta

		// Subaccount state.
		useEmptySubaccount        bool
		perpetualPositions        []*types.PerpetualPosition
		assetPositions            []*types.AssetPosition
		additionalTestSubaccounts []types.Subaccount

		// Updates.
		updates    []types.Update
		updateType types.UpdateType

		// Expectations.
		expectedSuccess          bool
		expectedSuccessPerUpdate []types.UpdateResult
		expectedErr              error
	}{
		"(OIMF) OI increased, still at base IMF, match is collateralized": {
			expectedSuccess:          true,
			expectedSuccessPerUpdate: []types.UpdateResult{types.Success, types.Success},
			perpetuals: []perptypes.Perpetual{
				constants.BtcUsd_20PercentInitial_10PercentMaintenance,
			},
			assetPositions: []*types.AssetPosition{
				{
					AssetId: uint32(0),
					// 900_000 TDai (just enough to colalteralize 90 BTC at $50_000 and 20% IMF)
					Quantums: dtypes.NewInt(900_000_000_000),
				},
			},
			additionalTestSubaccounts: []types.Subaccount{
				{
					Id: &constants.Bob_Num0,
					AssetPositions: []*types.AssetPosition{
						{
							AssetId: uint32(0),
							// 900_000 TDai (just enough to colalteralize 90 BTC at $50_000 and 20% IMF)
							Quantums: dtypes.NewInt(900_000_000_000),
						},
					},
				},
			},
			updates: []types.Update{
				{
					PerpetualUpdates: []types.PerpetualUpdate{
						{
							PerpetualId:      uint32(0),
							BigQuantumsDelta: big.NewInt(9_000_000_000), // 90 BTC
						},
					},
					AssetUpdates: []types.AssetUpdate{
						{
							AssetId:          uint32(0),
							BigQuantumsDelta: big.NewInt(-4_500_000_000_000), // -4,500,000 TDai
						},
					},
					SubaccountId: constants.Bob_Num0,
				},
				{
					PerpetualUpdates: []types.PerpetualUpdate{
						{
							PerpetualId:      uint32(0),
							BigQuantumsDelta: big.NewInt(-9_000_000_000), // 9 BTC
						},
					},
					AssetUpdates: []types.AssetUpdate{
						{
							AssetId:          uint32(0),
							BigQuantumsDelta: big.NewInt(4_500_000_000_000), // 4,500,000 TDai
						},
					},
				},
			},
			updateType: types.Match,
		},
		"(OIMF) current OI soft lower cap, match collateralized at base IMF but not OIMF": {
			expectedSuccess: false,
			expectedSuccessPerUpdate: []types.UpdateResult{
				types.NewlyUndercollateralized,
				types.NewlyUndercollateralized,
			},
			perpetuals: []perptypes.Perpetual{
				constants.BtcUsd_20PercentInitial_10PercentMaintenance_25mmLowerCap_50mmUpperCap,
			},
			assetPositions: []*types.AssetPosition{
				{
					AssetId: uint32(0),
					// 900_000 TDai (just enough to colalteralize 90 BTC at $50_000 and 20% IMF)
					Quantums: dtypes.NewInt(900_000_000_000),
				},
			},
			additionalTestSubaccounts: []types.Subaccount{
				{
					Id: &constants.Bob_Num0,
					AssetPositions: []*types.AssetPosition{
						{
							AssetId: uint32(0),
							// 900_000 TDai (just enough to colalteralize 90 BTC at $50_000 and 20% IMF)
							Quantums: dtypes.NewInt(900_000_000_000),
						},
					},
				},
			},
			openInterests: []perptypes.OpenInterestDelta{
				{
					PerpetualId: uint32(0),
					// 500 BTC. At $50,000, this is $25,000,000 of OI.
					BaseQuantums: big.NewInt(50_000_000_000),
				},
			},
			updates: []types.Update{
				{
					PerpetualUpdates: []types.PerpetualUpdate{
						{
							PerpetualId:      uint32(0),
							BigQuantumsDelta: big.NewInt(9_000_000_000), // 90 BTC
						},
					},
					AssetUpdates: []types.AssetUpdate{
						{
							AssetId:          uint32(0),
							BigQuantumsDelta: big.NewInt(-4_500_000_000_000), // -4,500,000 TDai
						},
					},
					SubaccountId: constants.Bob_Num0,
				},
				{
					PerpetualUpdates: []types.PerpetualUpdate{
						{
							PerpetualId:      uint32(0),
							BigQuantumsDelta: big.NewInt(-9_000_000_000), // 9 BTC
						},
					},
					AssetUpdates: []types.AssetUpdate{
						{
							AssetId:          uint32(0),
							BigQuantumsDelta: big.NewInt(4_500_000_000_000), // 4,500,000 TDai
						},
					},
				},
			},
			updateType: types.Match,
		},
		"(OIMF) match collateralized at base IMF and just collateralized at OIMF": {
			expectedSuccess: true,
			expectedSuccessPerUpdate: []types.UpdateResult{
				types.Success,
				types.Success,
			},
			perpetuals: []perptypes.Perpetual{
				constants.BtcUsd_20PercentInitial_10PercentMaintenance_25mmLowerCap_50mmUpperCap,
			},
			assetPositions: []*types.AssetPosition{
				{
					AssetId: uint32(0),
					// 900_000 TDai (just enough to colalteralize 90 BTC at $50_000 and 20% IMF)
					Quantums: dtypes.NewInt(900_000_000_000),
				},
			},
			additionalTestSubaccounts: []types.Subaccount{
				{
					Id: &constants.Bob_Num0,
					AssetPositions: []*types.AssetPosition{
						{
							AssetId: uint32(0),
							// 900_000 TDai (just enough to colalteralize 90 BTC at $50_000 and 20% IMF)
							Quantums: dtypes.NewInt(900_000_000_000),
						},
					},
				},
			},
			openInterests: []perptypes.OpenInterestDelta{
				{
					PerpetualId: uint32(0),
					// (Only difference from prevoius test case)
					// 410 BTC. At $50,000, this is $20,500,000 of OI.
					// OI would be $25,000,000 after the Match updates, so OIMF is still at base IMF.
					BaseQuantums: big.NewInt(41_000_000_000),
				},
			},
			updates: []types.Update{
				{
					PerpetualUpdates: []types.PerpetualUpdate{
						{
							PerpetualId:      uint32(0),
							BigQuantumsDelta: big.NewInt(9_000_000_000), // 90 BTC
						},
					},
					AssetUpdates: []types.AssetUpdate{
						{
							AssetId:          uint32(0),
							BigQuantumsDelta: big.NewInt(-4_500_000_000_000), // -4,500,000 TDai
						},
					},
					SubaccountId: constants.Bob_Num0,
				},
				{
					PerpetualUpdates: []types.PerpetualUpdate{
						{
							PerpetualId:      uint32(0),
							BigQuantumsDelta: big.NewInt(-9_000_000_000), // 9 BTC
						},
					},
					AssetUpdates: []types.AssetUpdate{
						{
							AssetId:          uint32(0),
							BigQuantumsDelta: big.NewInt(4_500_000_000_000), // 4,500,000 TDai
						},
					},
				},
			},
			updateType: types.Match,
		},
		"(OIMF) match collateralized at base IMF and just failed collateralization at OIMF": {
			expectedSuccess: false,
			expectedSuccessPerUpdate: []types.UpdateResult{
				types.NewlyUndercollateralized,
				types.NewlyUndercollateralized,
			},
			perpetuals: []perptypes.Perpetual{
				constants.BtcUsd_20PercentInitial_10PercentMaintenance_25mmLowerCap_50mmUpperCap,
			},
			assetPositions: []*types.AssetPosition{
				{
					AssetId: uint32(0),
					// 900_000 TDai (just enough to colalteralize 90 BTC at $50_000 and 20% IMF)
					Quantums: dtypes.NewInt(900_000_000_000),
				},
			},
			additionalTestSubaccounts: []types.Subaccount{
				{
					Id: &constants.Bob_Num0,
					AssetPositions: []*types.AssetPosition{
						{
							AssetId: uint32(0),
							// 900_000 TDai (just enough to colalteralize 90 BTC at $50_000 and 20% IMF)
							Quantums: dtypes.NewInt(900_000_000_000),
						},
					},
				},
			},
			openInterests: []perptypes.OpenInterestDelta{
				{
					PerpetualId: uint32(0),
					// (Only difference from prevoius test case)
					// 410 BTC + 1 base quantum. At $50,000, this is > $20,500,000 of OI.
					// OI would be just past $25,000,000 after the Match updates, so OIMF > IMF = 20%
					BaseQuantums: big.NewInt(41_000_000_001),
				},
			},
			updates: []types.Update{
				{
					PerpetualUpdates: []types.PerpetualUpdate{
						{
							PerpetualId:      uint32(0),
							BigQuantumsDelta: big.NewInt(9_000_000_000), // 90 BTC
						},
					},
					AssetUpdates: []types.AssetUpdate{
						{
							AssetId:          uint32(0),
							BigQuantumsDelta: big.NewInt(-4_500_000_000_000), // -4,500,000 TDai
						},
					},
					SubaccountId: constants.Bob_Num0,
				},
				{
					PerpetualUpdates: []types.PerpetualUpdate{
						{
							PerpetualId:      uint32(0),
							BigQuantumsDelta: big.NewInt(-9_000_000_000), // 9 BTC
						},
					},
					AssetUpdates: []types.AssetUpdate{
						{
							AssetId:          uint32(0),
							BigQuantumsDelta: big.NewInt(4_500_000_000_000), // 4,500,000 TDai
						},
					},
				},
			},
			updateType: types.Match,
		},
		"(OIMF) OIMF caps at 100%, un-leveraged trade always succeeds": {
			expectedSuccess: true,
			expectedSuccessPerUpdate: []types.UpdateResult{
				types.Success,
				types.Success,
			},
			perpetuals: []perptypes.Perpetual{
				constants.BtcUsd_20PercentInitial_10PercentMaintenance_25mmLowerCap_50mmUpperCap,
			},
			assetPositions: []*types.AssetPosition{
				{
					AssetId: uint32(0),
					// 4_500_000 TDai (just enough to collateralize 90 BTC at $50_000 and 100% IMF)
					Quantums: dtypes.NewInt(4_500_000_000_000)},
			},
			additionalTestSubaccounts: []types.Subaccount{
				{
					Id: &constants.Bob_Num0,
					AssetPositions: []*types.AssetPosition{
						{
							AssetId: uint32(0),
							// 4_500_000 TDai (just enough to collateralize 90 BTC at $50_000 and 100% IMF)
							Quantums: dtypes.NewInt(4_500_000_000_000),
						},
					},
				},
			},
			openInterests: []perptypes.OpenInterestDelta{
				{
					PerpetualId: uint32(0),
					// 10_000 BTC. At $50,000, this is $500mm of OI which way past upper cap
					BaseQuantums: big.NewInt(1_000_000_000_000),
				},
			},
			updates: []types.Update{
				{
					PerpetualUpdates: []types.PerpetualUpdate{
						{
							PerpetualId:      uint32(0),
							BigQuantumsDelta: big.NewInt(9_000_000_000), // 90 BTC
						},
					},
					AssetUpdates: []types.AssetUpdate{
						{
							AssetId:          uint32(0),
							BigQuantumsDelta: big.NewInt(-4_500_000_000_000), // -4,500,000 TDai
						},
					},
					SubaccountId: constants.Bob_Num0,
				},
				{
					PerpetualUpdates: []types.PerpetualUpdate{
						{
							PerpetualId:      uint32(0),
							BigQuantumsDelta: big.NewInt(-9_000_000_000), // 9 BTC
						},
					},
					AssetUpdates: []types.AssetUpdate{
						{
							AssetId:          uint32(0),
							BigQuantumsDelta: big.NewInt(4_500_000_000_000), // 4,500,000 TDai
						},
					},
				},
			},
			updateType: types.Match,
		},
		"one update with no existing position and no margin requirements": {
			expectedSuccess:          true,
			expectedSuccessPerUpdate: []types.UpdateResult{types.Success},
			perpetuals: []perptypes.Perpetual{
				constants.BtcUsd_NoMarginRequirement,
			},
			updates: []types.Update{
				{
					PerpetualUpdates: []types.PerpetualUpdate{
						{
							PerpetualId:      uint32(0),
							BigQuantumsDelta: big.NewInt(9_900_000_000), // 99 BTC
						},
					},
				},
			},
		},
		"new TDai asset position exceeds max uint64": {
			assetPositions: testutil.CreateTDaiAssetPosition(new(big.Int).SetUint64(math.MaxUint64)),
			updates: []types.Update{
				{
					AssetUpdates: testutil.CreateTDaiAssetUpdate(big.NewInt(1)),
				},
			},
			updateType:               types.Deposit,
			expectedSuccess:          true,
			expectedSuccessPerUpdate: []types.UpdateResult{types.Success},
		},
		"perpetual does not exist (should never happen)": {
			expectedErr: perptypes.ErrPerpetualDoesNotExist,
			perpetualPositions: []*types.PerpetualPosition{
				{
					PerpetualId:  uint32(999999),
					Quantums:     dtypes.NewIntFromUint64(math.MaxUint64),
					FundingIndex: dtypes.NewInt(0),
					YieldIndex:   big.NewRat(0, 1).String(),
				},
			},
			updates: []types.Update{
				{},
			},
		},
		"new position quantums exceeds max uint64": {
			perpetuals: []perptypes.Perpetual{
				constants.BtcUsd_SmallMarginRequirement,
			},
			perpetualPositions: []*types.PerpetualPosition{
				{
					PerpetualId:  uint32(0),
					Quantums:     dtypes.NewIntFromUint64(math.MaxUint64),
					FundingIndex: dtypes.NewInt(0),
					YieldIndex:   big.NewRat(0, 1).String(),
				},
			},
			updates: []types.Update{
				{
					PerpetualUpdates: []types.PerpetualUpdate{
						{
							PerpetualId:      uint32(0),
							BigQuantumsDelta: big.NewInt(1),
						},
					},
				},
			},
			updateType:               types.Deposit,
			expectedSuccess:          true,
			expectedSuccessPerUpdate: []types.UpdateResult{types.Success},
		},
		"update refers to the same position twice": {
			expectedErr: types.ErrNonUniqueUpdatesPosition,
			perpetuals: []perptypes.Perpetual{
				constants.BtcUsd_SmallMarginRequirement,
			},
			updates: []types.Update{
				{
					AssetUpdates: testutil.CreateTDaiAssetUpdate(big.NewInt(-50_000_000_000)), // -$50,000
					PerpetualUpdates: []types.PerpetualUpdate{
						{
							PerpetualId:      uint32(0),
							BigQuantumsDelta: big.NewInt(100_000_000), // 1 BTC
						},
						{
							PerpetualId:      uint32(0),
							BigQuantumsDelta: big.NewInt(100_000_000), // 1 BTC
						},
					},
				},
			},
		},
		"multiple updates are considered independently for same account": {
			expectedSuccess:          false,
			expectedSuccessPerUpdate: []types.UpdateResult{types.NewlyUndercollateralized, types.Success, types.Success},
			perpetuals: []perptypes.Perpetual{
				constants.BtcUsd_SmallMarginRequirement,
			},
			perpetualPositions: []*types.PerpetualPosition{
				{
					PerpetualId:  uint32(0),
					Quantums:     dtypes.NewInt(1_000_000), // 0.01 BTC
					FundingIndex: dtypes.NewInt(0),
					YieldIndex:   big.NewRat(0, 1).String(),
				},
			},
			updates: []types.Update{
				{
					AssetUpdates: testutil.CreateTDaiAssetUpdate(big.NewInt(-50_000_000_000)), // -$50,000
					PerpetualUpdates: []types.PerpetualUpdate{
						{
							PerpetualId:      uint32(0),
							BigQuantumsDelta: big.NewInt(100_000_000), // 1 BTC
						},
					},
				},
				{
					AssetUpdates: testutil.CreateTDaiAssetUpdate(big.NewInt(-49_999_000_000)), // -$49,999
					PerpetualUpdates: []types.PerpetualUpdate{
						{
							PerpetualId:      uint32(0),
							BigQuantumsDelta: big.NewInt(100_000_000), // 1 BTC
						},
					},
				},
				{
					PerpetualUpdates: []types.PerpetualUpdate{
						{
							PerpetualId:      uint32(0),
							BigQuantumsDelta: big.NewInt(0), // 0 BTC
						},
					},
				},
			},
		},
		"Undercollateralized: " +
			"First update makes account less collateralized, " +
			"Second update results in no change, " +
			"Third update makes account _more_ collateralized," +
			"Fourth update makes it collateralized": {
			assetPositions:  testutil.CreateTDaiAssetPosition(big.NewInt(-496_000_000)), // -$496
			expectedSuccess: false,
			expectedSuccessPerUpdate: []types.UpdateResult{
				types.StillUndercollateralized,
				types.Success,
				types.Success,
				types.Success,
			},
			perpetuals: []perptypes.Perpetual{
				constants.BtcUsd_SmallMarginRequirement,
			},
			perpetualPositions: []*types.PerpetualPosition{
				{
					PerpetualId:  uint32(0),
					Quantums:     dtypes.NewInt(1_000_000), // 0.01 BTC
					FundingIndex: dtypes.NewInt(0),
					YieldIndex:   big.NewRat(0, 1).String(),
				},
			},
			updates: []types.Update{
				{
					AssetUpdates: testutil.CreateTDaiAssetUpdate(big.NewInt(-1)), // -$0.000001
					PerpetualUpdates: []types.PerpetualUpdate{
						{
							PerpetualId:      uint32(0),
							BigQuantumsDelta: big.NewInt(0), // 0 BTC
						},
					},
				},
				{
					PerpetualUpdates: []types.PerpetualUpdate{
						{
							PerpetualId:      uint32(0),
							BigQuantumsDelta: big.NewInt(0), // 0 BTC
						},
					},
				},
				{
					AssetUpdates: testutil.CreateTDaiAssetUpdate(big.NewInt(500_000)), // $.50
					PerpetualUpdates: []types.PerpetualUpdate{
						{
							PerpetualId:      uint32(0),
							BigQuantumsDelta: big.NewInt(0), // 0 BTC
						},
					},
				},
				{
					AssetUpdates: testutil.CreateTDaiAssetUpdate(big.NewInt(2_000_000)), // $2
					PerpetualUpdates: []types.PerpetualUpdate{
						{
							PerpetualId:      uint32(0),
							BigQuantumsDelta: big.NewInt(0), // 0 BTC
						},
					},
				},
			},
		},
		"TDai asset position is negative but increasing when no positions are open": {
			assetPositions: testutil.CreateTDaiAssetPosition(big.NewInt(-10)),
			updates: []types.Update{
				{
					AssetUpdates: testutil.CreateTDaiAssetUpdate(big.NewInt(1)), // $.000001
				},
			},
			expectedSuccess: true,
			expectedSuccessPerUpdate: []types.UpdateResult{
				types.Success,
			},
		},
		"TDai asset position is negative but unchanging when no positions are open": {
			assetPositions: testutil.CreateTDaiAssetPosition(big.NewInt(-10)),
			updates: []types.Update{
				{
					AssetUpdates: testutil.CreateTDaiAssetUpdate(big.NewInt(0)), // $0
				},
			},
			expectedSuccess: false,
			expectedSuccessPerUpdate: []types.UpdateResult{
				types.StillUndercollateralized,
			},
		},
		"TDai asset position decreases below zero when no positions are open": {
			updates: []types.Update{
				{
					AssetUpdates: testutil.CreateTDaiAssetUpdate(big.NewInt(-1)), // -$0.000001
				},
			},
			expectedSuccess: false,
			expectedSuccessPerUpdate: []types.UpdateResult{
				types.NewlyUndercollateralized,
			},
		},
		"TDai asset position decreases further below zero when no positions are open": {
			assetPositions: testutil.CreateTDaiAssetPosition(big.NewInt(-1)),
			updates: []types.Update{
				{
					AssetUpdates: testutil.CreateTDaiAssetUpdate(big.NewInt(-1)), // -$0.000001
				},
			},
			expectedSuccess: false,
			expectedSuccessPerUpdate: []types.UpdateResult{
				types.StillUndercollateralized,
			},
		},
		"two updates on different accounts, second account is new account": {
			assetPositions:           testutil.CreateTDaiAssetPosition(big.NewInt(50_000_000_000)), // $50,000
			expectedSuccess:          false,
			expectedSuccessPerUpdate: []types.UpdateResult{types.Success, types.NewlyUndercollateralized},
			perpetuals: []perptypes.Perpetual{
				constants.BtcUsd_100PercentMarginRequirement,
			},
			perpetualPositions: []*types.PerpetualPosition{
				{
					PerpetualId:  uint32(0),
					Quantums:     dtypes.NewInt(100_000_000), // 1 BTC
					FundingIndex: dtypes.NewInt(0),
					YieldIndex:   big.NewRat(0, 1).String(),
				},
			},
			updates: []types.Update{
				{
					AssetUpdates: testutil.CreateTDaiAssetUpdate(big.NewInt(-50_000_000_000)), // -$50,000
					PerpetualUpdates: []types.PerpetualUpdate{
						{
							PerpetualId:      uint32(0),
							BigQuantumsDelta: big.NewInt(100_000_000), // 1 BTC
						},
					},
				},
				{
					SubaccountId: types.SubaccountId{
						Owner:  "non-existent-acount",
						Number: uint32(0),
					},
					AssetUpdates: testutil.CreateTDaiAssetUpdate(big.NewInt(-50_000_000_000)), // -$50,000
					PerpetualUpdates: []types.PerpetualUpdate{
						{
							PerpetualId:      uint32(0),
							BigQuantumsDelta: big.NewInt(100_000_000), // 1 BTC
						},
					},
				},
			},
		},
		"unsettled funding reduces TDai asset position to 1; further decrease TDai asset position, still collateralized": {
			assetPositions: testutil.CreateTDaiAssetPosition(big.NewInt(100)),
			perpetuals: []perptypes.Perpetual{
				constants.BtcUsd_100PercentMarginRequirement,
			},
			perpetualPositions: []*types.PerpetualPosition{
				{
					PerpetualId:  uint32(0),
					Quantums:     dtypes.NewInt(1_000_000), // 0.01 BTC,
					FundingIndex: dtypes.NewInt(-99),       // indexDelta=99, net settlement=-99
					YieldIndex:   big.NewRat(0, 1).String(),
				},
			},
			updates: []types.Update{
				{
					AssetUpdates: testutil.CreateTDaiAssetUpdate(big.NewInt(-1)), // -$0.000001
				},
			},
			expectedSuccess: true,
			expectedSuccessPerUpdate: []types.UpdateResult{
				types.Success,
			},
		},
		"unsettled funding reduces TDai asset position to zero; further decrease TDai asset position, undercollateralized": {
			assetPositions: testutil.CreateTDaiAssetPosition(big.NewInt(100)),
			perpetuals: []perptypes.Perpetual{
				constants.BtcUsd_100PercentMarginRequirement,
			},
			perpetualPositions: []*types.PerpetualPosition{
				{
					PerpetualId:  uint32(0),
					Quantums:     dtypes.NewInt(1_000_000), // 0.01 BTC,
					FundingIndex: dtypes.NewInt(-100),      // indexDelta=100, net settlement=-100
					YieldIndex:   big.NewRat(0, 1).String(),
				},
			},
			updates: []types.Update{
				{
					AssetUpdates: testutil.CreateTDaiAssetUpdate(big.NewInt(-1)), // -$0.000001
				},
			},
			expectedSuccess: false,
			expectedSuccessPerUpdate: []types.UpdateResult{
				types.NewlyUndercollateralized,
			},
		},
		"unsettled funding makes position undercollateralized": {
			assetPositions: testutil.CreateTDaiAssetPosition(big.NewInt(200)),
			perpetuals: []perptypes.Perpetual{
				constants.BtcUsd_100PercentMarginRequirement,
			},
			perpetualPositions: []*types.PerpetualPosition{
				{
					PerpetualId:  uint32(0),
					Quantums:     dtypes.NewInt(1_000_000), // 0.01 BTC,
					FundingIndex: dtypes.NewInt(-200),      // indexDelta=200, net settlement=-200
					YieldIndex:   big.NewRat(0, 1).String(),
				},
			},
			updates: []types.Update{
				{
					AssetUpdates: testutil.CreateTDaiAssetUpdate(big.NewInt(-1)), // -$0.000001
				},
			},
			expectedSuccess: false,
			expectedSuccessPerUpdate: []types.UpdateResult{
				types.NewlyUndercollateralized,
			},
		},
		"position was undercollateralized before update due to funding and still undercollateralized" +
			"after due to funding": {
			assetPositions: testutil.CreateTDaiAssetPosition(big.NewInt(199)),
			perpetuals: []perptypes.Perpetual{
				constants.BtcUsd_100PercentMarginRequirement,
			},
			perpetualPositions: []*types.PerpetualPosition{
				{
					PerpetualId:  uint32(0),
					Quantums:     dtypes.NewInt(1_000_000), // 0.01 BTC,
					FundingIndex: dtypes.NewInt(-200),      // indexDelta=200, net settlement=-200
					YieldIndex:   big.NewRat(0, 1).String(),
				},
			},
			updates: []types.Update{
				{
					AssetUpdates: testutil.CreateTDaiAssetUpdate(big.NewInt(-1)), // -$0.000001
				},
			},
			expectedSuccess: false,
			expectedSuccessPerUpdate: []types.UpdateResult{
				types.StillUndercollateralized,
			},
		},
		"unsettled funding makes position with negative TDai asset position collateralized before update": {
			assetPositions: testutil.CreateTDaiAssetPosition(big.NewInt(-100)),
			perpetuals: []perptypes.Perpetual{
				constants.BtcUsd_100PercentMarginRequirement,
			},
			perpetualPositions: []*types.PerpetualPosition{
				{
					PerpetualId:  uint32(0),
					Quantums:     dtypes.NewInt(1_000_000), // 0.01 BTC,
					FundingIndex: dtypes.NewInt(100),       // indexDelta=-100, net settlement=100
					YieldIndex:   big.NewRat(0, 1).String(),
				},
			},
			updates: []types.Update{
				{},
			},
			expectedSuccess: true,
			expectedSuccessPerUpdate: []types.UpdateResult{
				types.Success,
			},
		},
		"adding unsettled funding to TDai asset position exceeds max uint64": {
			assetPositions: testutil.CreateTDaiAssetPosition(new(big.Int).SetUint64(math.MaxUint64 - 1)),
			perpetuals: []perptypes.Perpetual{
				constants.BtcUsd_100PercentMarginRequirement,
			},
			perpetualPositions: []*types.PerpetualPosition{
				{
					PerpetualId:  uint32(0),
					Quantums:     dtypes.NewInt(1_000_000), // 0.01 BTC,
					FundingIndex: dtypes.NewInt(100),       // indexDelta=-100, net settlement=100
					YieldIndex:   big.NewRat(0, 1).String(),
				},
			},
			updates: []types.Update{
				{},
			},
			updateType:               types.Deposit,
			expectedSuccess:          true,
			expectedSuccessPerUpdate: []types.UpdateResult{types.Success},
		},
		"adding unsettled funding to TDai asset position exceeds negative max uint64": {
			assetPositions: testutil.CreateTDaiAssetPosition(
				new(big.Int).Neg(new(big.Int).SetUint64(math.MaxUint64 - 1)),
			),
			perpetuals: []perptypes.Perpetual{
				constants.BtcUsd_100PercentMarginRequirement,
			},
			perpetualPositions: []*types.PerpetualPosition{
				{
					PerpetualId:  uint32(0),
					Quantums:     dtypes.NewInt(1_000_000), // 0.01 BTC,
					FundingIndex: dtypes.NewInt(-100),      // indexDelta=100, net settlement=-100
					YieldIndex:   big.NewRat(0, 1).String(),
				},
			},
			updates: []types.Update{
				{},
			},
			updateType:               types.Deposit,
			expectedSuccess:          true,
			expectedSuccessPerUpdate: []types.UpdateResult{types.Success},
		},
		"adding unsettled funding, original TDai asset position and TDai asset position delta exceeds max int64": {
			assetPositions: testutil.CreateTDaiAssetPosition(
				new(big.Int).SetUint64(math.MaxUint64 - 5),
			),
			perpetuals: []perptypes.Perpetual{
				constants.BtcUsd_100PercentMarginRequirement,
			},
			perpetualPositions: []*types.PerpetualPosition{
				{
					PerpetualId:  uint32(0),
					Quantums:     dtypes.NewInt(1_000_000), // 0.01 BTC,
					FundingIndex: dtypes.NewInt(3),         // indexDelta=-3, net settlement=3
					YieldIndex:   big.NewRat(0, 1).String(),
				},
			},
			updates: []types.Update{
				{
					AssetUpdates: testutil.CreateTDaiAssetUpdate(big.NewInt(3)), // $3
				},
			},
			updateType:               types.Deposit,
			expectedSuccess:          true,
			expectedSuccessPerUpdate: []types.UpdateResult{types.Success},
		},
		"2 updates, 1 update involves not-updatable perp": {
			assetPositions: testutil.CreateTDaiAssetPosition(big.NewInt(1_000_000_000_000)),
			expectedErr:    types.ErrProductPositionNotUpdatable,
			perpetuals: []perptypes.Perpetual{
				*perptest.GeneratePerpetual(
					perptest.WithId(100),
					perptest.WithMarketId(100),
				),
				*perptest.GeneratePerpetual(
					perptest.WithId(101),
					perptest.WithMarketId(101),
				),
			},
			marketParamPrices: []pricestypes.MarketParamPrice{
				*pricestest.GenerateMarketParamPrice(pricestest.WithId(100)),
				*pricestest.GenerateMarketParamPrice(
					pricestest.WithId(101),
					pricestest.WithSpotPriceValue(0),
					pricestest.WithPnlPriceValue(0),
				),
			},
			perpetualPositions: []*types.PerpetualPosition{
				{
					PerpetualId:  uint32(100),
					Quantums:     dtypes.NewInt(1_000_000_000),
					FundingIndex: dtypes.NewInt(0),
					YieldIndex:   big.NewRat(0, 1).String(),
				},
				{
					PerpetualId:  uint32(101),
					Quantums:     dtypes.NewInt(1_000_000_000),
					FundingIndex: dtypes.NewInt(0),
					YieldIndex:   big.NewRat(0, 1).String(),
				},
			},
			updates: []types.Update{
				{
					PerpetualUpdates: []types.PerpetualUpdate{
						{
							PerpetualId:      uint32(100),
							BigQuantumsDelta: big.NewInt(-1_000),
						},
						{
							PerpetualId:      uint32(101),
							BigQuantumsDelta: big.NewInt(1_000),
						},
					},
				},
			},
		},
		"Isolated subaccounts - has update for both an isolated perpetual and non-isolated perpetual": {
			assetPositions:           testutil.CreateTDaiAssetPosition(big.NewInt(1_000_000_000_000)),
			expectedSuccess:          false,
			expectedSuccessPerUpdate: []types.UpdateResult{types.ViolatesIsolatedSubaccountConstraints},
			perpetuals: []perptypes.Perpetual{
				constants.BtcUsd_NoMarginRequirement,
				constants.IsoUsd_IsolatedMarket,
			},
			updates: []types.Update{
				{
					PerpetualUpdates: []types.PerpetualUpdate{
						{
							PerpetualId:      uint32(0),
							BigQuantumsDelta: big.NewInt(-100_000_000), // -1 BTC
						},
						{
							PerpetualId:      uint32(3),
							BigQuantumsDelta: big.NewInt(1_000_000_000), // 1 ISO
						},
					},
				},
			},
		},
		"Isolated subaccounts - has update for both 2 isolated perpetuals": {
			assetPositions:           testutil.CreateTDaiAssetPosition(big.NewInt(1_000_000_000_000)),
			expectedSuccess:          false,
			expectedSuccessPerUpdate: []types.UpdateResult{types.ViolatesIsolatedSubaccountConstraints},
			perpetuals: []perptypes.Perpetual{
				constants.IsoUsd_IsolatedMarket,
				constants.Iso2Usd_IsolatedMarket,
			},
			updates: []types.Update{
				{
					PerpetualUpdates: []types.PerpetualUpdate{
						{
							PerpetualId:      uint32(3),
							BigQuantumsDelta: big.NewInt(-1_000_000_000), // 1 ISO
						},
						{
							PerpetualId:      uint32(4),
							BigQuantumsDelta: big.NewInt(10_000_000), // 1 ISO2
						},
					},
				},
			},
		},
		"Isolated subaccounts - subaccount with isolated perpetual position has update for non-isolated perpetual": {
			assetPositions:           testutil.CreateTDaiAssetPosition(big.NewInt(1_000_000_000_000)),
			expectedSuccess:          false,
			expectedSuccessPerUpdate: []types.UpdateResult{types.ViolatesIsolatedSubaccountConstraints},
			perpetuals: []perptypes.Perpetual{
				constants.BtcUsd_NoMarginRequirement,
				constants.IsoUsd_IsolatedMarket,
			},
			perpetualPositions: []*types.PerpetualPosition{
				{
					PerpetualId:  uint32(3),
					Quantums:     dtypes.NewInt(1_000_000_000), // 1 ISO
					FundingIndex: dtypes.NewInt(0),
					YieldIndex:   big.NewRat(0, 1).String(),
				},
			},
			updates: []types.Update{
				{
					PerpetualUpdates: []types.PerpetualUpdate{
						{
							PerpetualId:      uint32(0),
							BigQuantumsDelta: big.NewInt(-100_000_000), // -1 BTC
						},
					},
				},
			},
		},
		"Isolated subaccounts - subaccount with isolated perpetual position has update for another isolated perpetual": {
			assetPositions:           testutil.CreateTDaiAssetPosition(big.NewInt(1_000_000_000_000)),
			expectedSuccess:          false,
			expectedSuccessPerUpdate: []types.UpdateResult{types.ViolatesIsolatedSubaccountConstraints},
			perpetuals: []perptypes.Perpetual{
				constants.IsoUsd_IsolatedMarket,
				constants.Iso2Usd_IsolatedMarket,
			},
			perpetualPositions: []*types.PerpetualPosition{
				{
					PerpetualId:  uint32(3),
					Quantums:     dtypes.NewInt(1_000_000_000), // 1 ISO
					FundingIndex: dtypes.NewInt(0),
					YieldIndex:   big.NewRat(0, 1).String(),
				},
			},
			updates: []types.Update{
				{
					PerpetualUpdates: []types.PerpetualUpdate{
						{
							PerpetualId:      uint32(4),
							BigQuantumsDelta: big.NewInt(-10_000_000), // -1 ISO2
						},
					},
				},
			},
		},
		"Isolated subaccounts - subaccount with non-isolated perpetual position has update for isolated perpetual": {
			assetPositions:           testutil.CreateTDaiAssetPosition(big.NewInt(1_000_000_000_000)),
			expectedSuccess:          false,
			expectedSuccessPerUpdate: []types.UpdateResult{types.ViolatesIsolatedSubaccountConstraints},
			perpetuals: []perptypes.Perpetual{
				constants.BtcUsd_NoMarginRequirement,
				constants.IsoUsd_IsolatedMarket,
			},
			perpetualPositions: []*types.PerpetualPosition{
				{
					PerpetualId:  uint32(0),
					Quantums:     dtypes.NewInt(100_000_000), // 1 BTC
					FundingIndex: dtypes.NewInt(0),
					YieldIndex:   big.NewRat(0, 1).String(),
				},
			},
			updates: []types.Update{
				{
					PerpetualUpdates: []types.PerpetualUpdate{
						{
							PerpetualId:      uint32(3),
							BigQuantumsDelta: big.NewInt(-1_000_000_000), // -1 ISO
						},
					},
				},
			},
		},
	}

	for name, tc := range tests {
		t.Run(name, func(t *testing.T) {
			ctx, keeper, pricesKeeper, perpetualsKeeper, _, _, assetsKeeper, ratelimitKeeper, _, _ := testutil.SubaccountsKeepers(t, true)
			testutil.CreateTestMarkets(t, ctx, pricesKeeper)
			testutil.CreateTestLiquidityTiers(t, ctx, perpetualsKeeper)

			// Set up initial sdai price
			rateString := sdaiservertypes.TestSDAIEventRequests[0].ConversionRate
			rate, conversionErr := ratelimitkeeper.ConvertStringToBigInt(rateString)
			require.NoError(t, conversionErr)

			ratelimitKeeper.SetSDAIPrice(ctx, rate)
			ratelimitKeeper.SetAssetYieldIndex(ctx, big.NewRat(0, 1))

			// ratelimitKeeper.SetCurrentDaiYieldEpochNumber(ctx, 0)

			require.NoError(t, testutil.CreateTDaiAsset(ctx, assetsKeeper))
			for _, a := range tc.assets {
				_, err := assetsKeeper.CreateAsset(
					ctx,
					a.Id,
					a.Symbol,
					a.Denom,
					a.DenomExponent,
					a.HasMarket,
					a.MarketId,
					a.AtomicResolution,
					a.AssetYieldIndex,
				)
				require.NoError(t, err)
			}

			for _, m := range tc.marketParamPrices {
				_, err := pricesKeeper.CreateMarket(
					ctx,
					m.Param,
					m.Price,
				)
				require.NoError(t, err)
			}

			for _, p := range tc.perpetuals {
				_, err := perpetualsKeeper.CreatePerpetual(
					ctx,
					p.Params.Id,
					p.Params.Ticker,
					p.Params.MarketId,
					p.Params.AtomicResolution,
					p.Params.DefaultFundingPpm,
					p.Params.LiquidityTier,
					p.Params.MarketType,
					p.Params.DangerIndexPpm,
<<<<<<< HEAD
					p.YieldIndex,
=======
					p.Params.IsolatedMarketMaxCumulativeInsuranceFundDeltaPerBlock,
>>>>>>> 99676d0c
				)
				require.NoError(t, err)
			}

			for _, openInterest := range tc.openInterests {
				// Update open interest for each perpetual from default `0`.
				require.NoError(t, perpetualsKeeper.ModifyOpenInterest(
					ctx,
					openInterest.PerpetualId,
					openInterest.BaseQuantums,
				))
			}

			subaccountId := types.SubaccountId{Owner: "foo", Number: 0}
			if !tc.useEmptySubaccount {
				subaccount := createNSubaccount(keeper, ctx, 1, big.NewInt(1_000))[0]
				subaccount.PerpetualPositions = tc.perpetualPositions
				subaccount.AssetPositions = tc.assetPositions
				keeper.SetSubaccount(ctx, subaccount)
				subaccountId = *subaccount.Id
			}

			for i, u := range tc.updates {
				if u.SubaccountId == (types.SubaccountId{}) {
					u.SubaccountId = subaccountId
				}
				tc.updates[i] = u
			}

			for _, sa := range tc.additionalTestSubaccounts {
				keeper.SetSubaccount(ctx, sa)
			}

			// If test case has unspecified update type, use `CollatCheck` as default.
			updateType := tc.updateType
			if updateType == types.UpdateTypeUnspecified {
				updateType = types.CollatCheck
			}
			success, successPerUpdate, err := keeper.CanUpdateSubaccounts(ctx, tc.updates, updateType)
			if tc.expectedErr != nil {
				require.ErrorIs(t, tc.expectedErr, err)
			} else {
				require.NoError(t, err)
				require.Equal(t, tc.expectedSuccessPerUpdate, successPerUpdate)
				require.Equal(t, tc.expectedSuccess, success)
			}

			for _, openInterest := range tc.openInterests {
				// Check open interest for each perpetual did not change after the check.
				perp, err := perpetualsKeeper.GetPerpetual(ctx, openInterest.PerpetualId)
				require.NoError(t, err)
				require.Zerof(t,
					openInterest.BaseQuantums.Cmp(perp.OpenInterest.BigInt()),
					"expected: %s, got: %s",
					openInterest.BaseQuantums.String(),
					perp.OpenInterest.String(),
				)
			}
		})
	}
}

func TestGetNetCollateralAndMarginRequirements(t *testing.T) {
	tests := map[string]struct {
		// state
		perpetuals []perptypes.Perpetual
		assets     []*asstypes.Asset

		// subaccount state
		useEmptySubaccount bool
		perpetualPositions []*types.PerpetualPosition
		assetPositions     []*types.AssetPosition

		// updates
		assetUpdates     []types.AssetUpdate
		perpetualUpdates []types.PerpetualUpdate

		// expectations
		expectedNetCollateral     *big.Int
		expectedInitialMargin     *big.Int
		expectedMaintenanceMargin *big.Int
		expectedErr               error
	}{
		"zero balance": {},
		"non-negative TDai asset position": {
			assetPositions:        testutil.CreateTDaiAssetPosition(big.NewInt(123_456)),
			expectedNetCollateral: big.NewInt(123_456),
		},
		"negative TDai asset position": {
			assetPositions:        testutil.CreateTDaiAssetPosition(big.NewInt(-123_456)),
			expectedNetCollateral: big.NewInt(-123_456),
		},
		"TDai asset position with update": {
			assetPositions:        testutil.CreateTDaiAssetPosition(big.NewInt(-123_456)),
			expectedNetCollateral: big.NewInt(0),
			assetUpdates:          testutil.CreateTDaiAssetUpdate(big.NewInt(123_456)),
		},
		"single perpetual and TDai asset position": {
			assetPositions:        testutil.CreateTDaiAssetPosition(big.NewInt(10_000_000_001)), // $10,000.000001
			expectedNetCollateral: big.NewInt(60_000_000_001),                                   // $60,000.000001
			perpetuals: []perptypes.Perpetual{
				constants.BtcUsd_NoMarginRequirement,
			},
			perpetualPositions: []*types.PerpetualPosition{
				{
					PerpetualId:  uint32(0),
					Quantums:     dtypes.NewInt(100_000_000), // 1 BTC
					FundingIndex: dtypes.NewInt(0),
					YieldIndex:   big.NewRat(0, 1).String(),
				},
			},
		},
		"single perpetual, TDai asset position and unsettled funding (long)": {
			assetPositions:        testutil.CreateTDaiAssetPosition(big.NewInt(10_000_000_001)), // $10,000.000001
			expectedNetCollateral: big.NewInt(60_006_250_001),                                   // $60,006.250001
			perpetuals: []perptypes.Perpetual{
				constants.BtcUsd_NoMarginRequirement,
			},
			perpetualPositions: []*types.PerpetualPosition{
				{
					PerpetualId:  uint32(0),
					Quantums:     dtypes.NewInt(100_000_000), // 1 BTC
					FundingIndex: dtypes.NewInt(62500),       // 0.0125% rate at BTC=50,000 TDai
					YieldIndex:   big.NewRat(0, 1).String(),
				},
			},
		},
		"single perpetual, TDai asset position and unsettled funding (short)": {
			assetPositions:        testutil.CreateTDaiAssetPosition(big.NewInt(-10_000_000_001)), // -$10,000.000001
			expectedNetCollateral: big.NewInt(-60_006_250_001),                                   // -$60,006.250001
			perpetuals: []perptypes.Perpetual{
				constants.BtcUsd_NoMarginRequirement,
			},
			perpetualPositions: []*types.PerpetualPosition{
				{
					PerpetualId:  uint32(0),
					Quantums:     dtypes.NewInt(-100_000_000), // 1 BTC
					FundingIndex: dtypes.NewInt(62500),        // 0.0125% rate at BTC=50,000 TDai
					YieldIndex:   big.NewRat(0, 1).String(),
				},
			},
		},
		"non-existing perpetual heled by subaccount (should never happen)": {
			assetPositions: testutil.CreateTDaiAssetPosition(
				big.NewInt(-10_000_000_001), // -$10,000.000001
			),
			expectedNetCollateral: big.NewInt(-60_006_250_001), // -$60,006.250001
			perpetuals: []perptypes.Perpetual{
				constants.BtcUsd_NoMarginRequirement,
			},
			perpetualPositions: []*types.PerpetualPosition{
				{
					PerpetualId:  uint32(999999999),
					Quantums:     dtypes.NewInt(-100_000_000), // 1 BTC
					FundingIndex: dtypes.NewInt(62500),        // 0.0125% rate at BTC=50,000 TDai
					YieldIndex:   big.NewRat(0, 1).String(),
				},
			},
			expectedErr: perptypes.ErrPerpetualDoesNotExist,
		},
		"TDai asset position update underflows uint64": {
			assetPositions: testutil.CreateTDaiAssetPosition(
				constants.BigNegMaxUint64(),
			),
			assetUpdates: testutil.CreateTDaiAssetUpdate(big.NewInt(-1)),
		},
		"TDai asset position update overflows uint64": {
			assetPositions: testutil.CreateTDaiAssetPosition(
				new(big.Int).SetUint64(math.MaxUint64),
			),
			assetUpdates: testutil.CreateTDaiAssetUpdate(big.NewInt(1)),
		},
		"update for non-existent perpetual": {
			expectedErr: perptypes.ErrPerpetualDoesNotExist,
			perpetualUpdates: []types.PerpetualUpdate{
				{
					PerpetualId:      uint32(0),
					BigQuantumsDelta: big.NewInt(100_000_000), // 1 BTC
				},
			},
		},
		"update with no existing position": {
			assetPositions:        testutil.CreateTDaiAssetPosition(big.NewInt(10_000_000_001)), // $10,000.000001
			expectedNetCollateral: big.NewInt(60_000_000_001),                                   // $60,000.000001
			perpetuals: []perptypes.Perpetual{
				constants.BtcUsd_NoMarginRequirement,
			},
			perpetualUpdates: []types.PerpetualUpdate{
				{
					PerpetualId:      uint32(0),
					BigQuantumsDelta: big.NewInt(100_000_000), // 1 BTC
				},
			},
		},
		"single perpetual with TDai asset position and positive update to perpetual": {
			assetPositions:        testutil.CreateTDaiAssetPosition(big.NewInt(10_000_000_001)), // $10,000.000001
			expectedNetCollateral: big.NewInt(110_000_000_001),                                  // $110,000.000001
			perpetuals: []perptypes.Perpetual{
				constants.BtcUsd_NoMarginRequirement,
			},
			perpetualPositions: []*types.PerpetualPosition{
				{
					PerpetualId:  uint32(0),
					Quantums:     dtypes.NewInt(100_000_000), // 1 BTC
					FundingIndex: dtypes.NewInt(0),
					YieldIndex:   big.NewRat(0, 1).String(),
				},
			},
			perpetualUpdates: []types.PerpetualUpdate{
				{
					PerpetualId:      uint32(0),
					BigQuantumsDelta: big.NewInt(100_000_000), // 1 BTC
				},
			},
		},
		"single long perpetual with position and update which overflows uint64": {
			perpetuals: []perptypes.Perpetual{
				constants.BtcUsd_NoMarginRequirement,
			},
			perpetualPositions: []*types.PerpetualPosition{
				{
					PerpetualId:  uint32(0),
					Quantums:     dtypes.NewIntFromUint64(math.MaxUint64),
					FundingIndex: dtypes.NewInt(0),
					YieldIndex:   big.NewRat(0, 1).String(),
				},
			},
			perpetualUpdates: []types.PerpetualUpdate{
				{
					PerpetualId:      uint32(0),
					BigQuantumsDelta: big.NewInt(1),
				},
			},
		},
		"single short perpetual with position and update which overflows uint64": {
			perpetuals: []perptypes.Perpetual{
				constants.BtcUsd_NoMarginRequirement,
			},
			perpetualPositions: []*types.PerpetualPosition{
				{
					PerpetualId: uint32(0),
					Quantums: dtypes.NewIntFromBigInt(
						new(big.Int).Neg(
							new(big.Int).SetUint64(math.MaxUint64),
						)),
					FundingIndex: dtypes.NewInt(0),
					YieldIndex:   big.NewRat(0, 1).String(),
				},
			},
			perpetualUpdates: []types.PerpetualUpdate{
				{
					PerpetualId:      uint32(0),
					BigQuantumsDelta: big.NewInt(-1),
				},
			},
		},
		"single perpetual with TDai asset position and negative update to perpetual": {
			assetPositions:        testutil.CreateTDaiAssetPosition(big.NewInt(10_000_000_001)), // $10,000.000001
			expectedNetCollateral: big.NewInt(10_000_000_001),                                   // $10,000.000001
			perpetuals: []perptypes.Perpetual{
				constants.BtcUsd_NoMarginRequirement,
			},
			perpetualPositions: []*types.PerpetualPosition{
				{
					PerpetualId:  uint32(0),
					Quantums:     dtypes.NewInt(100_000_000), // 1 BTC
					FundingIndex: dtypes.NewInt(0),
					YieldIndex:   big.NewRat(0, 1).String(),
				},
			},
			perpetualUpdates: []types.PerpetualUpdate{
				{
					PerpetualId:      uint32(0),
					BigQuantumsDelta: big.NewInt(-100_000_000), // -1 BTC
				},
			},
		},
		"multiple asset updates for the same position": {
			expectedErr: types.ErrNonUniqueUpdatesPosition,
			perpetuals: []perptypes.Perpetual{
				constants.BtcUsd_NoMarginRequirement,
			},
			assetPositions: []*types.AssetPosition{
				&constants.TDai_Asset_100_000,
				&constants.Short_Asset_1BTC,
			},
			assetUpdates: []types.AssetUpdate{
				{
					AssetId:          constants.BtcUsd.Id,
					BigQuantumsDelta: big.NewInt(-100_000_000), // -1 BTC
				},
				{
					AssetId:          constants.BtcUsd.Id,
					BigQuantumsDelta: big.NewInt(-100_000_000), // -1 BTC
				},
			},
		},
		"multiple perpetual updates for the same position": {
			expectedErr: types.ErrNonUniqueUpdatesPosition,
			perpetuals: []perptypes.Perpetual{
				constants.BtcUsd_NoMarginRequirement,
			},
			perpetualPositions: []*types.PerpetualPosition{
				{
					PerpetualId:  uint32(0),
					Quantums:     dtypes.NewInt(100_000_000), // 1 BTC
					FundingIndex: dtypes.NewInt(0),
					YieldIndex:   big.NewRat(0, 1).String(),
				},
			},
			perpetualUpdates: []types.PerpetualUpdate{
				{
					PerpetualId:      uint32(0),
					BigQuantumsDelta: big.NewInt(-100_000_000), // -1 BTC
				},
				{
					PerpetualId:      uint32(0),
					BigQuantumsDelta: big.NewInt(-100_000_000), // -1 BTC
				},
			},
		},
		"speculative update to non-existent subaccount": {
			useEmptySubaccount:        true,
			assetUpdates:              testutil.CreateTDaiAssetUpdate(big.NewInt(1_000_000)),
			expectedNetCollateral:     big.NewInt(-99_249_000_000), // $1 - $100,000 (BTC update) + $750 (ETH update)
			expectedInitialMargin:     big.NewInt(50_150_000_000),  // $50,000 (BTC update) + $150 (ETH update)
			expectedMaintenanceMargin: big.NewInt(40_075_000_000),  // $40,000 (BTC update) + $75 (ETH update)
			perpetuals: []perptypes.Perpetual{
				constants.BtcUsd_50PercentInitial_40PercentMaintenance,
				constants.EthUsd_20PercentInitial_10PercentMaintenance,
			},
			perpetualUpdates: []types.PerpetualUpdate{
				{
					PerpetualId:      uint32(0),
					BigQuantumsDelta: big.NewInt(-200_000_000), // -2 BTC
				},
				{
					PerpetualId:      uint32(1),
					BigQuantumsDelta: big.NewInt(250_000_000), // .25 ETH
				},
			},
		},
		"multiple perpetuals with margin requirements and updates": {
			// $1
			assetPositions: testutil.CreateTDaiAssetPosition(big.NewInt(1000000)),
			// $1 + $50,000 (BTC) + $1,500 (ETH) - $100,000 (BTC update) + $750 (ETH update)
			expectedNetCollateral: big.NewInt(-47_749_000_000),
			// abs($25,000 (BTC) - $50,000 (BTC update)) + $300 (ETH) + $150 (ETH update)
			expectedInitialMargin: big.NewInt(25_450_000_000),
			// abs($20,000 (BTC) - $40,000 (BTC update)) + $150 (ETH) + $75 (ETH update)
			expectedMaintenanceMargin: big.NewInt(20_225_000_000),
			perpetuals: []perptypes.Perpetual{
				constants.BtcUsd_50PercentInitial_40PercentMaintenance,
				constants.EthUsd_20PercentInitial_10PercentMaintenance,
			},
			perpetualPositions: []*types.PerpetualPosition{
				{
					PerpetualId:  uint32(0),
					Quantums:     dtypes.NewInt(100_000_000), // 1 BTC
					FundingIndex: dtypes.NewInt(0),
					YieldIndex:   big.NewRat(0, 1).String(),
				},
				{
					PerpetualId:  uint32(1),
					Quantums:     dtypes.NewInt(500_000_000), // .5 ETH
					FundingIndex: dtypes.NewInt(0),
					YieldIndex:   big.NewRat(0, 1).String(),
				},
			},
			perpetualUpdates: []types.PerpetualUpdate{
				{
					PerpetualId:      uint32(0),
					BigQuantumsDelta: big.NewInt(-200_000_000), // -2 BTC
				},
				{
					PerpetualId:      uint32(1),
					BigQuantumsDelta: big.NewInt(250_000_000), // .25 ETH
				},
			},
		},
		"single perpetual": {
			expectedNetCollateral: big.NewInt(50_000_000_000),
			perpetuals: []perptypes.Perpetual{
				constants.BtcUsd_NoMarginRequirement,
			},
			perpetualPositions: []*types.PerpetualPosition{
				{
					PerpetualId: uint32(0),
					Quantums:    dtypes.NewInt(100_000_000), // 1 BTC
					YieldIndex:  big.NewRat(0, 1).String(),
				},
			},
		},
		"asset with no balance and update": {
			expectedErr: asstypes.ErrNotImplementedMulticollateral,
			assets: []*asstypes.Asset{
				constants.BtcUsd,
			},
			assetPositions: []*types.AssetPosition{
				&constants.Long_Asset_1BTC,
			},
			assetUpdates: []types.AssetUpdate{
				{
					AssetId:          constants.BtcUsd.Id,
					BigQuantumsDelta: big.NewInt(100_000_000), // 1 BTC
				},
			},
		},
		"single positive asset": {
			expectedErr: asstypes.ErrNotImplementedMulticollateral,
			assets: []*asstypes.Asset{
				constants.BtcUsd,
			},
			assetPositions: []*types.AssetPosition{
				&constants.Long_Asset_1BTC,
			},
		},
		"single negative asset": {
			expectedErr: asstypes.ErrNotImplementedMulticollateral,
			assets: []*asstypes.Asset{
				constants.BtcUsd,
			},
			assetPositions: []*types.AssetPosition{
				&constants.Short_Asset_1BTC,
			},
		},
	}

	for name, tc := range tests {
		t.Run(name, func(t *testing.T) {
			ctx, keeper, pricesKeeper, perpetualsKeeper, _, _, assetsKeeper, ratelimitKeeper, _, _ := testutil.SubaccountsKeepers(t, true)
			testutil.CreateTestMarkets(t, ctx, pricesKeeper)
			testutil.CreateTestLiquidityTiers(t, ctx, perpetualsKeeper)

			// Set up initial sdai price
			rateString := sdaiservertypes.TestSDAIEventRequests[0].ConversionRate
			rate, conversionErr := ratelimitkeeper.ConvertStringToBigInt(rateString)
			require.NoError(t, conversionErr)

			ratelimitKeeper.SetSDAIPrice(ctx, rate)
			ratelimitKeeper.SetAssetYieldIndex(ctx, big.NewRat(0, 1))

			// ratelimitKeeper.SetCurrentDaiYieldEpochNumber(ctx, 0)

			require.NoError(t, testutil.CreateTDaiAsset(ctx, assetsKeeper))
			for _, a := range tc.assets {
				_, err := assetsKeeper.CreateAsset(
					ctx,
					a.Id,
					a.Symbol,
					a.Denom,
					a.DenomExponent,
					a.HasMarket,
					a.MarketId,
					a.AtomicResolution,
					a.AssetYieldIndex,
				)
				require.NoError(t, err)
			}

			for _, p := range tc.perpetuals {
				_, err := perpetualsKeeper.CreatePerpetual(
					ctx,
					p.Params.Id,
					p.Params.Ticker,
					p.Params.MarketId,
					p.Params.AtomicResolution,
					p.Params.DefaultFundingPpm,
					p.Params.LiquidityTier,
					p.Params.MarketType,
					p.Params.DangerIndexPpm,
<<<<<<< HEAD
					p.YieldIndex,
=======
					p.Params.IsolatedMarketMaxCumulativeInsuranceFundDeltaPerBlock,
>>>>>>> 99676d0c
				)
				require.NoError(t, err)
			}

			subaccountId := types.SubaccountId{Owner: "foo", Number: 0}
			if !tc.useEmptySubaccount {
				subaccount := createNSubaccount(keeper, ctx, 1, big.NewInt(1_000))[0]
				subaccount.PerpetualPositions = tc.perpetualPositions
				subaccount.AssetPositions = tc.assetPositions
				keeper.SetSubaccount(ctx, subaccount)
				subaccountId = *subaccount.Id
			}

			update := types.Update{
				SubaccountId:     subaccountId,
				AssetUpdates:     tc.assetUpdates,
				PerpetualUpdates: tc.perpetualUpdates,
			}

			netCollateral, initialMargin, maintenanceMargin, err :=
				keeper.GetNetCollateralAndMarginRequirements(ctx, update)

			if tc.expectedErr != nil {
				require.ErrorIs(t, tc.expectedErr, err)
			} else {
				// Testify is bad at printing unsigned integers and prints values as hex
				// https://github.com/stretchr/testify/issues/1116
				// for that reason we convert to strings here to make the output more readable
				if tc.expectedNetCollateral != nil {
					require.Equal(t, tc.expectedNetCollateral.String(), netCollateral.String())
				}
				if tc.expectedInitialMargin != nil {
					require.Equal(t, tc.expectedInitialMargin.String(), initialMargin.String())
				}
				if tc.expectedMaintenanceMargin != nil {
					require.Equal(t, tc.expectedMaintenanceMargin.String(), maintenanceMargin.String())
				}
				require.NoError(t, err)
			}
		})
	}
}

func TestIsValidStateTransitionForUndercollateralizedSubaccount_ZeroMarginRequirements(t *testing.T) {
	tests := map[string]struct {
		bigCurNetCollateral     *big.Int
		bigCurInitialMargin     *big.Int
		bigCurMaintenanceMargin *big.Int
		bigNewNetCollateral     *big.Int
		bigNewMaintenanceMargin *big.Int

		expectedResult types.UpdateResult
	}{
		// Tests when current margin requirement is zero and margin requirement increases.
		"fails when MMR increases and TNC decreases - negative TNC": {
			bigCurNetCollateral:     big.NewInt(-1),
			bigCurInitialMargin:     big.NewInt(0),
			bigCurMaintenanceMargin: big.NewInt(0),
			bigNewNetCollateral:     big.NewInt(-2),
			bigNewMaintenanceMargin: big.NewInt(1),
			expectedResult:          types.StillUndercollateralized,
		},
		"fails when MMR increases and TNC stays the same - negative TNC": {
			bigCurNetCollateral:     big.NewInt(-1),
			bigCurInitialMargin:     big.NewInt(0),
			bigCurMaintenanceMargin: big.NewInt(0),
			bigNewNetCollateral:     big.NewInt(-1),
			bigNewMaintenanceMargin: big.NewInt(1),
			expectedResult:          types.StillUndercollateralized,
		},
		"fails when MMR increases and TNC increases - negative TNC": {
			bigCurNetCollateral:     big.NewInt(-1),
			bigCurInitialMargin:     big.NewInt(0),
			bigCurMaintenanceMargin: big.NewInt(0),
			bigNewNetCollateral:     big.NewInt(100),
			bigNewMaintenanceMargin: big.NewInt(1),
			expectedResult:          types.StillUndercollateralized,
		},
		// Tests when both margin requirements are zero.
		"fails when both new and old MMR are zero and TNC stays the same": {
			bigCurNetCollateral:     big.NewInt(-1),
			bigCurInitialMargin:     big.NewInt(0),
			bigCurMaintenanceMargin: big.NewInt(0),
			bigNewNetCollateral:     big.NewInt(-1),
			bigNewMaintenanceMargin: big.NewInt(0),
			expectedResult:          types.StillUndercollateralized,
		},
		"fails when both new and old MMR are zero and TNC decrease from negative to negative": {
			bigCurNetCollateral:     big.NewInt(-1),
			bigCurInitialMargin:     big.NewInt(0),
			bigCurMaintenanceMargin: big.NewInt(0),
			bigNewNetCollateral:     big.NewInt(-2),
			bigNewMaintenanceMargin: big.NewInt(0),
			expectedResult:          types.StillUndercollateralized,
		},
		"succeeds when both new and old MMR are zero and TNC increases": {
			bigCurNetCollateral:     big.NewInt(-2),
			bigCurInitialMargin:     big.NewInt(0),
			bigCurMaintenanceMargin: big.NewInt(0),
			bigNewNetCollateral:     big.NewInt(-1),
			bigNewMaintenanceMargin: big.NewInt(0),
			expectedResult:          types.Success,
		},
		// Tests when new margin requirement is zero.
		"fails when MMR decreased to zero, and TNC increases but is still negative": {
			bigCurNetCollateral:     big.NewInt(-2),
			bigCurInitialMargin:     big.NewInt(1),
			bigCurMaintenanceMargin: big.NewInt(1),
			bigNewNetCollateral:     big.NewInt(-1),
			bigNewMaintenanceMargin: big.NewInt(0),
			expectedResult:          types.StillUndercollateralized,
		},
	}

	for name, tc := range tests {
		t.Run(name, func(t *testing.T) {
			require.Equal(
				t,
				tc.expectedResult,
				keeper.IsValidStateTransitionForUndercollateralizedSubaccount(
					tc.bigCurNetCollateral,
					tc.bigCurInitialMargin,
					tc.bigCurMaintenanceMargin,
					tc.bigNewNetCollateral,
					tc.bigNewMaintenanceMargin,
				),
			)
		})
	}
}<|MERGE_RESOLUTION|>--- conflicted
+++ resolved
@@ -180,11 +180,8 @@
 						p.Params.LiquidityTier,
 						p.Params.MarketType,
 						p.Params.DangerIndexPpm,
-<<<<<<< HEAD
+						p.Params.IsolatedMarketMaxCumulativeInsuranceFundDeltaPerBlock,
 						p.YieldIndex,
-=======
-						p.Params.IsolatedMarketMaxCumulativeInsuranceFundDeltaPerBlock,
->>>>>>> 99676d0c
 					)
 					require.NoError(t, err)
 				}
@@ -6445,11 +6442,8 @@
 					p.Params.LiquidityTier,
 					p.Params.MarketType,
 					p.Params.DangerIndexPpm,
-<<<<<<< HEAD
+					p.Params.IsolatedMarketMaxCumulativeInsuranceFundDeltaPerBlock,
 					p.YieldIndex,
-=======
-					p.Params.IsolatedMarketMaxCumulativeInsuranceFundDeltaPerBlock,
->>>>>>> 99676d0c
 				)
 				require.NoError(t, err)
 
@@ -7599,11 +7593,8 @@
 					p.Params.LiquidityTier,
 					p.Params.MarketType,
 					p.Params.DangerIndexPpm,
-<<<<<<< HEAD
+					p.Params.IsolatedMarketMaxCumulativeInsuranceFundDeltaPerBlock,
 					p.YieldIndex,
-=======
-					p.Params.IsolatedMarketMaxCumulativeInsuranceFundDeltaPerBlock,
->>>>>>> 99676d0c
 				)
 				require.NoError(t, err)
 			}
@@ -8075,11 +8066,8 @@
 					p.Params.LiquidityTier,
 					p.Params.MarketType,
 					p.Params.DangerIndexPpm,
-<<<<<<< HEAD
+					p.Params.IsolatedMarketMaxCumulativeInsuranceFundDeltaPerBlock,
 					p.YieldIndex,
-=======
-					p.Params.IsolatedMarketMaxCumulativeInsuranceFundDeltaPerBlock,
->>>>>>> 99676d0c
 				)
 				require.NoError(t, err)
 			}
