package keeper_test

import (
	"errors"
	"fmt"
	"math/big"
	"testing"

	"github.com/cosmos/gogoproto/proto"

	sdkmath "cosmossdk.io/math"
	"github.com/StreamFinance-Protocol/stream-chain/protocol/lib"

	indexerevents "github.com/StreamFinance-Protocol/stream-chain/protocol/indexer/events"
	"github.com/StreamFinance-Protocol/stream-chain/protocol/mocks"
	"github.com/StreamFinance-Protocol/stream-chain/protocol/x/sending/keeper"

	"github.com/StreamFinance-Protocol/stream-chain/protocol/testutil/constants"
	keepertest "github.com/StreamFinance-Protocol/stream-chain/protocol/testutil/keeper"
	"github.com/StreamFinance-Protocol/stream-chain/protocol/testutil/sample"
	assettypes "github.com/StreamFinance-Protocol/stream-chain/protocol/x/assets/types"
	perptypes "github.com/StreamFinance-Protocol/stream-chain/protocol/x/perpetuals/types"
	"github.com/StreamFinance-Protocol/stream-chain/protocol/x/sending/types"
	sdk "github.com/cosmos/cosmos-sdk/types"
	authtypes "github.com/cosmos/cosmos-sdk/x/auth/types"

	satypes "github.com/StreamFinance-Protocol/stream-chain/protocol/x/subaccounts/types"
	"github.com/stretchr/testify/mock"
	"github.com/stretchr/testify/require"
)

type TransferTestCase struct {
	// Setup.
	subaccounts []satypes.Subaccount
	transfer    *types.Transfer
	// Expectations.
	expectedSubaccountBalance map[satypes.SubaccountId]*big.Int
	expectedErr               string
}

// assertTransferEventInIndexerBlock verifies that the transfer has a corresponding transfer
// event in the Indexer Kafka message.
func assertTransferEventInIndexerBlock(
	t *testing.T,
	k *keeper.Keeper,
	ctx sdk.Context,
	transfer *types.Transfer,
) {
	block := k.GetIndexerEventManager().ProduceBlock(ctx)
	expectedEvent := k.GenerateTransferEvent(transfer)
	var transfers []*indexerevents.TransferEventV1
	for _, event := range block.Events {
		if event.Subtype != indexerevents.SubtypeTransfer {
			continue
		}
		var transfer indexerevents.TransferEventV1
		err := proto.Unmarshal(event.DataBytes, &transfer)
		if err != nil {
			panic(err)
		}
		transfers = append(transfers, &transfer)
	}
	require.Contains(t, transfers, expectedEvent)
}

// assertDepositEventInIndexerBlock verifies that the deposit has a corresponding deposit
// event in the Indexer Kafka message.
func assertDepositEventInIndexerBlock(
	t *testing.T,
	ctx sdk.Context,
	k *keeper.Keeper,
	deposit *types.MsgDepositToSubaccount,
) {
	block := k.GetIndexerEventManager().ProduceBlock(ctx)
	expectedEvent := k.GenerateDepositEvent(deposit)
	var deposits []*indexerevents.TransferEventV1
	for _, event := range block.Events {
		if event.Subtype != indexerevents.SubtypeTransfer {
			continue
		}
		var deposit indexerevents.TransferEventV1
		err := proto.Unmarshal(event.DataBytes, &deposit)
		if err != nil {
			panic(err)
		}
		deposits = append(deposits, &deposit)
	}
	require.Contains(t, deposits, expectedEvent)
}

// assertWithdrawEventInIndexerBlock verifies that the withdraw has a corresponding withdraw
// event in the Indexer Kafka message.
func assertWithdrawEventInIndexerBlock(
	t *testing.T,
	ctx sdk.Context,
	k *keeper.Keeper,
	withdraw *types.MsgWithdrawFromSubaccount,
) {
	block := k.GetIndexerEventManager().ProduceBlock(ctx)
	expectedEvent := k.GenerateWithdrawEvent(withdraw)
	var withdraws []*indexerevents.TransferEventV1
	for _, event := range block.Events {
		if event.Subtype != indexerevents.SubtypeTransfer {
			continue
		}
		var withdraw indexerevents.TransferEventV1
		err := proto.Unmarshal(event.DataBytes, &withdraw)
		if err != nil {
			panic(err)
		}
		withdraws = append(withdraws, &withdraw)
	}
	require.Contains(t, withdraws, expectedEvent)
}

func runProcessTransferTest(t *testing.T, tc TransferTestCase) {
	ks := keepertest.SendingKeepers(t)
	ks.Ctx = ks.Ctx.WithBlockHeight(5)
	keepertest.CreateTestMarkets(t, ks.Ctx, ks.PricesKeeper)
	keepertest.CreateTestLiquidityTiers(t, ks.Ctx, ks.PerpetualsKeeper)

	ks.RatelimitKeeper.SetAssetYieldIndex(ks.Ctx, big.NewRat(0, 1))

	perpetuals := []perptypes.Perpetual{
		constants.BtcUsd_100PercentMarginRequirement,
	}
	require.NoError(t, keepertest.CreateTDaiAsset(ks.Ctx, ks.AssetsKeeper))

	for _, p := range perpetuals {
		_, err := ks.PerpetualsKeeper.CreatePerpetual(
			ks.Ctx,
			p.Params.Id,
			p.Params.Ticker,
			p.Params.MarketId,
			p.Params.AtomicResolution,
			p.Params.DefaultFundingPpm,
			p.Params.LiquidityTier,
			p.Params.MarketType,
<<<<<<< HEAD
			p.YieldIndex,
=======
			p.Params.DangerIndexPpm,
>>>>>>> 17fc528a
		)
		require.NoError(t, err)
	}

	for _, s := range tc.subaccounts {
		ks.SubaccountsKeeper.SetSubaccount(
			ks.Ctx,
			s,
		)
		ks.AccountKeeper.SetAccount(
			ks.Ctx,
			ks.AccountKeeper.NewAccountWithAddress(ks.Ctx, s.GetId().MustGetAccAddress()),
		)
	}

	err := ks.SendingKeeper.ProcessTransfer(ks.Ctx, tc.transfer)
	for subaccountId, expectedQuoteBalance := range tc.expectedSubaccountBalance {
		subaccount := ks.SubaccountsKeeper.GetSubaccount(ks.Ctx, subaccountId)
		require.Equal(t, expectedQuoteBalance, subaccount.GetTDaiPosition())
	}
	if tc.expectedErr != "" {
		require.ErrorContains(t, err, tc.expectedErr)
	} else {
		require.NoError(t, err)
		assertTransferEventInIndexerBlock(
			t,
			ks.SendingKeeper,
			ks.Ctx,
			tc.transfer,
		)
	}
}

func TestProcessTransfer(t *testing.T) {
	tests := map[string]TransferTestCase{
		"Transfer succeeds": {
			subaccounts: []satypes.Subaccount{
				constants.Carl_Num0_599USD,
				constants.Dave_Num0_599USD,
			},
			transfer: &constants.Transfer_Carl_Num0_Dave_Num0_Quote_500,
			expectedSubaccountBalance: map[satypes.SubaccountId]*big.Int{
				constants.Carl_Num0: big.NewInt(99_000_000),
				constants.Dave_Num0: big.NewInt(1_099_000_000),
			},
		},
		"Transfer succeeds - recipient does not exist": {
			subaccounts: []satypes.Subaccount{
				constants.Carl_Num0_599USD,
			},
			transfer: &constants.Transfer_Carl_Num0_Dave_Num0_Quote_500,
			expectedSubaccountBalance: map[satypes.SubaccountId]*big.Int{
				constants.Carl_Num0: big.NewInt(99_000_000),
				constants.Dave_Num0: big.NewInt(500_000_000),
			},
		},
		"Sender does not have sufficient balance": {
			subaccounts: []satypes.Subaccount{
				constants.Carl_Num0_599USD,
				constants.Dave_Num0_599USD,
			},
			transfer: &constants.Transfer_Carl_Num0_Dave_Num0_Quote_600,
			expectedSubaccountBalance: map[satypes.SubaccountId]*big.Int{
				constants.Carl_Num0: big.NewInt(599_000_000), // balance unchanged
				constants.Dave_Num0: big.NewInt(599_000_000), // balance unchanged
			},
			expectedErr: fmt.Sprintf(
				"Subaccount with id %v failed with UpdateResult: NewlyUndercollateralized: failed to apply subaccount updates",
				constants.Carl_Num0,
			),
		},
		"Sender is under collateralized": {
			subaccounts: []satypes.Subaccount{
				constants.Carl_Num0_1BTC_Short,
				constants.Dave_Num0_599USD,
			},
			transfer: &constants.Transfer_Carl_Num0_Dave_Num0_Quote_600,
			expectedSubaccountBalance: map[satypes.SubaccountId]*big.Int{
				constants.Carl_Num0: big.NewInt(100_000_000_000), // balance unchanged
				constants.Dave_Num0: big.NewInt(599_000_000),     // balance unchanged
			},
			expectedErr: fmt.Sprintf(
				"Subaccount with id %v failed with UpdateResult: NewlyUndercollateralized: failed to apply subaccount updates",
				constants.Carl_Num0,
			),
		},
		"Receiver is under collateralized (transfer still succeeds)": {
			subaccounts: []satypes.Subaccount{
				constants.Carl_Num0_599USD,
				constants.Dave_Num0_1BTC_Long_50000USD,
			},
			transfer: &constants.Transfer_Carl_Num0_Dave_Num0_Quote_500,
			expectedSubaccountBalance: map[satypes.SubaccountId]*big.Int{
				constants.Carl_Num0: big.NewInt(99_000_000),
				constants.Dave_Num0: big.NewInt(50_500_000_000),
			},
		},
	}

	for name, tc := range tests {
		t.Run(name, func(t *testing.T) {
			runProcessTransferTest(t, tc)
		})
	}
}

func TestProcessTransfer_CreateRecipientAccount(t *testing.T) {
	ks := keepertest.SendingKeepers(t)

	ks.Ctx = ks.Ctx.WithBlockHeight(5)
	keepertest.CreateTestMarkets(t, ks.Ctx, ks.PricesKeeper)
	keepertest.CreateTestLiquidityTiers(t, ks.Ctx, ks.PerpetualsKeeper)

	ks.RatelimitKeeper.SetAssetYieldIndex(ks.Ctx, big.NewRat(0, 1))

	perpetuals := []perptypes.Perpetual{
		constants.BtcUsd_100PercentMarginRequirement,
	}
	require.NoError(t, keepertest.CreateTDaiAsset(ks.Ctx, ks.AssetsKeeper))

	for _, p := range perpetuals {
		_, err := ks.PerpetualsKeeper.CreatePerpetual(
			ks.Ctx,
			p.Params.Id,
			p.Params.Ticker,
			p.Params.MarketId,
			p.Params.AtomicResolution,
			p.Params.DefaultFundingPpm,
			p.Params.LiquidityTier,
			p.Params.MarketType,
<<<<<<< HEAD
			p.YieldIndex,
=======
			p.Params.DangerIndexPpm,
>>>>>>> 17fc528a
		)
		require.NoError(t, err)
	}
	ks.SubaccountsKeeper.SetSubaccount(ks.Ctx, constants.Carl_Num0_599USD)
	ks.AccountKeeper.SetAccount(
		ks.Ctx,
		ks.AccountKeeper.NewAccountWithAddress(ks.Ctx, constants.Carl_Num0.MustGetAccAddress()),
	)

	// Create a sample recipient address.
	recipient := sample.AccAddress()
	recipientAddr, err := sdk.AccAddressFromBech32(recipient)
	require.NoError(t, err)

	// Verify that the recipient account does not exist.
	require.False(t, ks.AccountKeeper.HasAccount(ks.Ctx, recipientAddr))

	// Process the transfer.
	transfer := types.Transfer{
		Sender: constants.Carl_Num0,
		Recipient: satypes.SubaccountId{
			Owner:  recipient,
			Number: uint32(0),
		},
		AssetId: assettypes.AssetTDai.Id,
		Amount:  500_000_000, // $500
	}
	err = ks.SendingKeeper.ProcessTransfer(ks.Ctx, &transfer)
	require.NoError(t, err)

	// The account should've been created for the recipient address.
	require.True(t, ks.AccountKeeper.HasAccount(ks.Ctx, recipientAddr))
}

func TestProcessDepositToSubaccount(t *testing.T) {
	testError := errors.New("error")

	tests := map[string]struct {
		msg                 types.MsgDepositToSubaccount
		expectedErr         error
		expectedErrContains string
		shouldPanic         bool
		setUpMocks          func(mckCall *mock.Call)
	}{
		"Success": {
			msg:         constants.MsgDepositToSubaccount_Alice_To_Carl_Num0_750,
			expectedErr: nil,
			setUpMocks: func(mckCall *mock.Call) {
				mckCall.Return(nil)
			},
		},
		"Propagate error": {
			msg:         constants.MsgDepositToSubaccount_Alice_To_Carl_Num0_750,
			expectedErr: testError,
			setUpMocks: func(mckCall *mock.Call) {
				mckCall.Return(testError)
			},
		},
		"Propagate panic": {
			msg:         constants.MsgDepositToSubaccount_Alice_To_Carl_Num0_750,
			expectedErr: testError,
			shouldPanic: true,
			setUpMocks: func(mckCall *mock.Call) {
				mckCall.Panic(testError.Error())
			},
		},
		"Bad sender address string": {
			msg: types.MsgDepositToSubaccount{
				Sender:    "1234567", // bad address string
				Recipient: constants.Alice_Num0,
				AssetId:   assettypes.AssetTDai.Id,
				Quantums:  750_000_000,
			},
			expectedErrContains: "decoding bech32 failed",
		},
	}

	for name, tc := range tests {
		t.Run(name, func(t *testing.T) {
			msg := tc.msg
			// Create mock subaccounts keeper.
			mockSubaccountsKeeper := &mocks.SubaccountsKeeper{}
			// Create sending keeper with mock subaccounts keeper.
			ks := keepertest.SendingKeepersWithSubaccountsKeeper(t, mockSubaccountsKeeper)
			// Set up mock calls.
			if tc.setUpMocks != nil {
				mockCall := mockSubaccountsKeeper.On(
					"DepositFundsFromAccountToSubaccount",
					ks.Ctx,
					sdk.MustAccAddressFromBech32(msg.Sender),
					msg.Recipient,
					msg.AssetId,
					new(big.Int).SetUint64(msg.Quantums),
				)
				tc.setUpMocks(mockCall)
			}

			if tc.shouldPanic {
				require.PanicsWithValue(t, tc.expectedErr.Error(), func() {
					//nolint:errcheck
					ks.SendingKeeper.ProcessDepositToSubaccount(ks.Ctx, &msg)
				})
			} else {
				err := ks.SendingKeeper.ProcessDepositToSubaccount(ks.Ctx, &msg)
				if tc.expectedErr != nil {
					require.ErrorIs(t, err, tc.expectedErr)
				} else if tc.expectedErrContains != "" {
					require.Contains(t, err.Error(), tc.expectedErrContains)
				} else {
					require.NoError(t, err)

					// Verify that corresponding indexer deposit event was emitted.
					assertDepositEventInIndexerBlock(t, ks.Ctx, ks.SendingKeeper, &msg)
				}
			}
		})
	}
}

func TestProcessWithdrawFromSubaccount(t *testing.T) {
	testError := errors.New("error")

	tests := map[string]struct {
		msg                 types.MsgWithdrawFromSubaccount
		expectedErr         error
		expectedErrContains string
		shouldPanic         bool
		setUpMocks          func(mckCall *mock.Call)
	}{
		"Success": {
			msg:         constants.MsgWithdrawFromSubaccount_Carl_Num0_To_Alice_750,
			expectedErr: nil,
			setUpMocks: func(mckCall *mock.Call) {
				mckCall.Return(nil)
			},
		},
		"Propagate error": {
			msg:         constants.MsgWithdrawFromSubaccount_Carl_Num0_To_Alice_750,
			expectedErr: testError,
			setUpMocks: func(mckCall *mock.Call) {
				mckCall.Return(testError)
			},
		},
		"Propagate panic": {
			msg:         constants.MsgWithdrawFromSubaccount_Carl_Num0_To_Alice_750,
			expectedErr: testError,
			shouldPanic: true,
			setUpMocks: func(mckCall *mock.Call) {
				mckCall.Panic(testError.Error())
			},
		},
		"Bad recipient address string": {
			msg: types.MsgWithdrawFromSubaccount{
				Sender:    constants.Alice_Num0,
				Recipient: "1234567", // bad address string
				AssetId:   assettypes.AssetTDai.Id,
				Quantums:  750_000_000,
			},
			expectedErrContains: "decoding bech32 failed",
		},
	}

	for name, tc := range tests {
		t.Run(name, func(t *testing.T) {
			msg := tc.msg
			// Create mock subaccounts keeper.
			mockSubaccountsKeeper := &mocks.SubaccountsKeeper{}
			// Create sending keeper with mock subaccounts keeper.
			ks := keepertest.SendingKeepersWithSubaccountsKeeper(t, mockSubaccountsKeeper)
			// Set up mock calls.
			if tc.setUpMocks != nil {
				mockCall := mockSubaccountsKeeper.On(
					"WithdrawFundsFromSubaccountToAccount",
					ks.Ctx,
					msg.Sender,
					sdk.MustAccAddressFromBech32(msg.Recipient),
					msg.AssetId,
					new(big.Int).SetUint64(msg.Quantums),
				)
				tc.setUpMocks(mockCall)
			}

			if tc.shouldPanic {
				require.PanicsWithValue(t, tc.expectedErr.Error(), func() {
					//nolint:errcheck
					ks.SendingKeeper.ProcessWithdrawFromSubaccount(ks.Ctx, &msg)
				})
			} else {
				err := ks.SendingKeeper.ProcessWithdrawFromSubaccount(ks.Ctx, &msg)
				if tc.expectedErr != nil {
					require.ErrorIs(t, err, tc.expectedErr)
				} else if tc.expectedErrContains != "" {
					require.Contains(t, err.Error(), tc.expectedErrContains)
				} else {
					require.NoError(t, err)

					// Verify that corresponding indexer withdraw event was emitted.
					assertWithdrawEventInIndexerBlock(t, ks.Ctx, ks.SendingKeeper, &msg)
				}
			}
		})
	}
}

func TestSendFromModuleToAccount(t *testing.T) {
	testDenom := "TestSendFromModuleToAccount/Coin"
	testModuleName := "mint"

	tests := map[string]struct {
		// Setup.
		initialModuleBalance int64
		balanceToSend        int64
		recipientAddress     string

		// Expectations
		expectedErrContains string
	}{
		"Success - send to user account": {
			initialModuleBalance: 1000,
			balanceToSend:        100,
			recipientAddress:     constants.AliceAccAddress.String(),
		},
		"Success - send to module account": {
			initialModuleBalance: 1000,
			balanceToSend:        100,
			recipientAddress:     authtypes.NewModuleAddress("community_treasury").String(),
		},
		"Success - send to self": {
			initialModuleBalance: 1000,
			balanceToSend:        100,
			recipientAddress:     authtypes.NewModuleAddress(testModuleName).String(),
		},
		"Success - send 0 amount": {
			initialModuleBalance: 700,
			balanceToSend:        0,
			recipientAddress:     authtypes.NewModuleAddress(testModuleName).String(),
		},
		"Error - insufficient fund": {
			initialModuleBalance: 100,
			balanceToSend:        101,
			recipientAddress:     constants.AliceAccAddress.String(),
			expectedErrContains:  "insufficient fund",
		},
	}
	for name, tc := range tests {
		t.Run(name, func(t *testing.T) {
			// Initiate keepers and fund module with initial balance.
			ks := keepertest.SendingKeepers(t)
			ctx, sendingKeeper, bankKeeper, accountKeeper := ks.Ctx, ks.SendingKeeper, ks.BankKeeper, ks.AccountKeeper
			err := bankKeeper.MintCoins(
				ctx,
				testModuleName,
				sdk.NewCoins(sdk.NewCoin(testDenom, sdkmath.NewInt(int64(tc.initialModuleBalance)))),
			)
			require.NoError(t, err)
			startingModuleBalance := bankKeeper.GetBalance(
				ctx,
				accountKeeper.GetModuleAddress(testModuleName),
				testDenom,
			)
			startingRecipientBalance := bankKeeper.GetBalance(
				ctx,
				sdk.MustAccAddressFromBech32(tc.recipientAddress),
				testDenom,
			)

			// Send coins from module to account.
			err = sendingKeeper.SendFromModuleToAccount(
				ctx,
				&types.MsgSendFromModuleToAccount{
					Authority:        lib.GovModuleAddress.String(),
					SenderModuleName: testModuleName,
					Recipient:        tc.recipientAddress,
					Coin:             sdk.NewCoin(testDenom, sdkmath.NewInt(int64(tc.balanceToSend))),
				},
			)

			// Verify ending balances and error.
			endingModuleBalance := bankKeeper.GetBalance(
				ctx,
				accountKeeper.GetModuleAddress(testModuleName),
				testDenom,
			)
			endingRecipientBalance := bankKeeper.GetBalance(
				ctx,
				sdk.MustAccAddressFromBech32(tc.recipientAddress),
				testDenom,
			)
			if tc.expectedErrContains != "" { // if error should occur.
				// Verify that error is as expected.
				require.ErrorContains(t, err, tc.expectedErrContains)
				// Verify that module balance is unchanged.
				require.Equal(
					t,
					startingModuleBalance.Amount.Int64(),
					endingModuleBalance.Amount.Int64(),
				)
				// Verify that recipient balance is unchanged.
				require.Equal(
					t,
					startingRecipientBalance.Amount.Int64(),
					endingRecipientBalance.Amount.Int64(),
				)
			} else { // if send should succeed.
				// Verify that no error occurred.
				require.NoError(t, err)
				if tc.recipientAddress == authtypes.NewModuleAddress(testModuleName).String() {
					// If module sent to itself, verify that module balance is unchanged.
					require.Equal(t, startingModuleBalance, endingModuleBalance)
				} else {
					// Otherwise, verify that module balance is reduced by amount sent.
					require.Equal(
						t,
						startingModuleBalance.Amount.Int64()-tc.balanceToSend,
						endingModuleBalance.Amount.Int64(),
					)
					// Verify that recipient balance is increased by amount sent.
					require.Equal(
						t,
						startingRecipientBalance.Amount.Int64()+tc.balanceToSend,
						endingRecipientBalance.Amount.Int64(),
					)
				}
			}
		})
	}
}

func TestSendFromModuleToAccount_InvalidMsg(t *testing.T) {
	msgEmptySender := &types.MsgSendFromModuleToAccount{
		Authority:        lib.GovModuleAddress.String(),
		SenderModuleName: "",
		Recipient:        constants.AliceAccAddress.String(),
		Coin:             sdk.NewCoin("adv4tnt", sdkmath.NewInt(100)),
	}

	ks := keepertest.SendingKeepers(t)
	err := ks.SendingKeeper.SendFromModuleToAccount(ks.Ctx, msgEmptySender)
	require.ErrorContains(t, err, "Module name is empty")
}

func TestSendFromModuleToAccount_NonExistentSenderModule(t *testing.T) {
	msgNonExistentSender := &types.MsgSendFromModuleToAccount{
		Authority:        lib.GovModuleAddress.String(),
		SenderModuleName: "nonexistent",
		Recipient:        constants.AliceAccAddress.String(),
		Coin:             sdk.NewCoin("adv4tnt", sdkmath.NewInt(100)),
	}

	// Calling SendFromModuleToAccount with a non-existent sender module will panic.
	defer func() {
		if r := recover(); r != nil {
			require.ErrorContains(t, r.(error), "module account nonexistent does not exist")
		}
	}()
	ks := keepertest.SendingKeepers(t)
	err := ks.SendingKeeper.SendFromModuleToAccount(ks.Ctx, msgNonExistentSender)
	require.NoError(t, err) // this line is never reached, just here for lint check.
}

func TestSendFromModuleToAccount_InvalidRecipient(t *testing.T) {
	ks := keepertest.SendingKeepers(t)
	err := ks.SendingKeeper.SendFromModuleToAccount(
		ks.Ctx,
		&types.MsgSendFromModuleToAccount{
			Authority:        lib.GovModuleAddress.String(),
			SenderModuleName: "mint",
			Recipient:        "dydx1abc", // invalid recipient address
			Coin:             sdk.NewCoin("dv4tnt", sdkmath.NewInt(1)),
		},
	)
	require.ErrorContains(t, err, "Account address is invalid")
}<|MERGE_RESOLUTION|>--- conflicted
+++ resolved
@@ -136,11 +136,8 @@
 			p.Params.DefaultFundingPpm,
 			p.Params.LiquidityTier,
 			p.Params.MarketType,
-<<<<<<< HEAD
+			p.Params.DangerIndexPpm,
 			p.YieldIndex,
-=======
-			p.Params.DangerIndexPpm,
->>>>>>> 17fc528a
 		)
 		require.NoError(t, err)
 	}
@@ -271,11 +268,8 @@
 			p.Params.DefaultFundingPpm,
 			p.Params.LiquidityTier,
 			p.Params.MarketType,
-<<<<<<< HEAD
+			p.Params.DangerIndexPpm,
 			p.YieldIndex,
-=======
-			p.Params.DangerIndexPpm,
->>>>>>> 17fc528a
 		)
 		require.NoError(t, err)
 	}
