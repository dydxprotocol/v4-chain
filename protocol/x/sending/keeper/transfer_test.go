package keeper_test

import (
	"errors"
	"fmt"
	"math/big"
	"testing"

	"github.com/cosmos/gogoproto/proto"

	sdkmath "cosmossdk.io/math"
	"github.com/StreamFinance-Protocol/stream-chain/protocol/lib"

	indexerevents "github.com/StreamFinance-Protocol/stream-chain/protocol/indexer/events"
	"github.com/StreamFinance-Protocol/stream-chain/protocol/mocks"
	"github.com/StreamFinance-Protocol/stream-chain/protocol/x/sending/keeper"

	"github.com/StreamFinance-Protocol/stream-chain/protocol/testutil/constants"
	keepertest "github.com/StreamFinance-Protocol/stream-chain/protocol/testutil/keeper"
	"github.com/StreamFinance-Protocol/stream-chain/protocol/testutil/sample"
	assettypes "github.com/StreamFinance-Protocol/stream-chain/protocol/x/assets/types"
	perptypes "github.com/StreamFinance-Protocol/stream-chain/protocol/x/perpetuals/types"
	"github.com/StreamFinance-Protocol/stream-chain/protocol/x/sending/types"
	sdk "github.com/cosmos/cosmos-sdk/types"
	authtypes "github.com/cosmos/cosmos-sdk/x/auth/types"

	satypes "github.com/StreamFinance-Protocol/stream-chain/protocol/x/subaccounts/types"
	"github.com/stretchr/testify/mock"
	"github.com/stretchr/testify/require"
)

type TransferTestCase struct {
	// Setup.
	subaccounts []satypes.Subaccount
	transfer    *types.Transfer
	// Expectations.
	expectedSubaccountBalance map[satypes.SubaccountId]*big.Int
	expectedErr               string
}

// assertTransferEventInIndexerBlock verifies that the transfer has a corresponding transfer
// event in the Indexer Kafka message.
func assertTransferEventInIndexerBlock(
	t *testing.T,
	k *keeper.Keeper,
	ctx sdk.Context,
	transfer *types.Transfer,
) {
	block := k.GetIndexerEventManager().ProduceBlock(ctx)
	expectedEvent := k.GenerateTransferEvent(transfer)
	var transfers []*indexerevents.TransferEventV1
	for _, event := range block.Events {
		if event.Subtype != indexerevents.SubtypeTransfer {
			continue
		}
		var transfer indexerevents.TransferEventV1
		err := proto.Unmarshal(event.DataBytes, &transfer)
		if err != nil {
			panic(err)
		}
		transfers = append(transfers, &transfer)
	}
	require.Contains(t, transfers, expectedEvent)
}

// assertDepositEventInIndexerBlock verifies that the deposit has a corresponding deposit
// event in the Indexer Kafka message.
func assertDepositEventInIndexerBlock(
	t *testing.T,
	ctx sdk.Context,
	k *keeper.Keeper,
	deposit *types.MsgDepositToSubaccount,
) {
	block := k.GetIndexerEventManager().ProduceBlock(ctx)
	expectedEvent := k.GenerateDepositEvent(deposit)
	var deposits []*indexerevents.TransferEventV1
	for _, event := range block.Events {
		if event.Subtype != indexerevents.SubtypeTransfer {
			continue
		}
		var deposit indexerevents.TransferEventV1
		err := proto.Unmarshal(event.DataBytes, &deposit)
		if err != nil {
			panic(err)
		}
		deposits = append(deposits, &deposit)
	}
	require.Contains(t, deposits, expectedEvent)
}

// assertWithdrawEventInIndexerBlock verifies that the withdraw has a corresponding withdraw
// event in the Indexer Kafka message.
func assertWithdrawEventInIndexerBlock(
	t *testing.T,
	ctx sdk.Context,
	k *keeper.Keeper,
	withdraw *types.MsgWithdrawFromSubaccount,
) {
	block := k.GetIndexerEventManager().ProduceBlock(ctx)
	expectedEvent := k.GenerateWithdrawEvent(withdraw)
	var withdraws []*indexerevents.TransferEventV1
	for _, event := range block.Events {
		if event.Subtype != indexerevents.SubtypeTransfer {
			continue
		}
		var withdraw indexerevents.TransferEventV1
		err := proto.Unmarshal(event.DataBytes, &withdraw)
		if err != nil {
			panic(err)
		}
		withdraws = append(withdraws, &withdraw)
	}
	require.Contains(t, withdraws, expectedEvent)
}

func runProcessTransferTest(t *testing.T, tc TransferTestCase) {
	ks := keepertest.SendingKeepers(t)
	ks.Ctx = ks.Ctx.WithBlockHeight(5)
	keepertest.CreateTestMarkets(t, ks.Ctx, ks.PricesKeeper)
	keepertest.CreateTestLiquidityTiers(t, ks.Ctx, ks.PerpetualsKeeper)

	ks.RatelimitKeeper.SetAssetYieldIndex(ks.Ctx, big.NewRat(0, 1))

	perpetuals := []perptypes.Perpetual{
		constants.BtcUsd_100PercentMarginRequirement,
	}
	require.NoError(t, keepertest.CreateTDaiAsset(ks.Ctx, ks.AssetsKeeper))

	for _, p := range perpetuals {
		_, err := ks.PerpetualsKeeper.CreatePerpetual(
			ks.Ctx,
			p.Params.Id,
			p.Params.Ticker,
			p.Params.MarketId,
			p.Params.AtomicResolution,
			p.Params.DefaultFundingPpm,
			p.Params.LiquidityTier,
			p.Params.MarketType,
			p.Params.DangerIndexPpm,
<<<<<<< HEAD
			p.YieldIndex,
=======
			p.Params.IsolatedMarketMaxCumulativeInsuranceFundDeltaPerBlock,
>>>>>>> 99676d0c
		)
		require.NoError(t, err)
	}

	for _, s := range tc.subaccounts {
		ks.SubaccountsKeeper.SetSubaccount(
			ks.Ctx,
			s,
		)
		ks.AccountKeeper.SetAccount(
			ks.Ctx,
			ks.AccountKeeper.NewAccountWithAddress(ks.Ctx, s.GetId().MustGetAccAddress()),
		)
	}

	err := ks.SendingKeeper.ProcessTransfer(ks.Ctx, tc.transfer)
	for subaccountId, expectedQuoteBalance := range tc.expectedSubaccountBalance {
		subaccount := ks.SubaccountsKeeper.GetSubaccount(ks.Ctx, subaccountId)
		require.Equal(t, expectedQuoteBalance, subaccount.GetTDaiPosition())
	}
	if tc.expectedErr != "" {
		require.ErrorContains(t, err, tc.expectedErr)
	} else {
		require.NoError(t, err)
		assertTransferEventInIndexerBlock(
			t,
			ks.SendingKeeper,
			ks.Ctx,
			tc.transfer,
		)
	}
}

func TestProcessTransfer(t *testing.T) {
	tests := map[string]TransferTestCase{
		"Transfer succeeds": {
			subaccounts: []satypes.Subaccount{
				constants.Carl_Num0_599USD,
				constants.Dave_Num0_599USD,
			},
			transfer: &constants.Transfer_Carl_Num0_Dave_Num0_Quote_500,
			expectedSubaccountBalance: map[satypes.SubaccountId]*big.Int{
				constants.Carl_Num0: big.NewInt(99_000_000),
				constants.Dave_Num0: big.NewInt(1_099_000_000),
			},
		},
		"Transfer succeeds - recipient does not exist": {
			subaccounts: []satypes.Subaccount{
				constants.Carl_Num0_599USD,
			},
			transfer: &constants.Transfer_Carl_Num0_Dave_Num0_Quote_500,
			expectedSubaccountBalance: map[satypes.SubaccountId]*big.Int{
				constants.Carl_Num0: big.NewInt(99_000_000),
				constants.Dave_Num0: big.NewInt(500_000_000),
			},
		},
		"Sender does not have sufficient balance": {
			subaccounts: []satypes.Subaccount{
				constants.Carl_Num0_599USD,
				constants.Dave_Num0_599USD,
			},
			transfer: &constants.Transfer_Carl_Num0_Dave_Num0_Quote_600,
			expectedSubaccountBalance: map[satypes.SubaccountId]*big.Int{
				constants.Carl_Num0: big.NewInt(599_000_000), // balance unchanged
				constants.Dave_Num0: big.NewInt(599_000_000), // balance unchanged
			},
			expectedErr: fmt.Sprintf(
				"Subaccount with id %v failed with UpdateResult: NewlyUndercollateralized: failed to apply subaccount updates",
				constants.Carl_Num0,
			),
		},
		"Sender is under collateralized": {
			subaccounts: []satypes.Subaccount{
				constants.Carl_Num0_1BTC_Short,
				constants.Dave_Num0_599USD,
			},
			transfer: &constants.Transfer_Carl_Num0_Dave_Num0_Quote_600,
			expectedSubaccountBalance: map[satypes.SubaccountId]*big.Int{
				constants.Carl_Num0: big.NewInt(100_000_000_000), // balance unchanged
				constants.Dave_Num0: big.NewInt(599_000_000),     // balance unchanged
			},
			expectedErr: fmt.Sprintf(
				"Subaccount with id %v failed with UpdateResult: NewlyUndercollateralized: failed to apply subaccount updates",
				constants.Carl_Num0,
			),
		},
		"Receiver is under collateralized (transfer still succeeds)": {
			subaccounts: []satypes.Subaccount{
				constants.Carl_Num0_599USD,
				constants.Dave_Num0_1BTC_Long_50000USD,
			},
			transfer: &constants.Transfer_Carl_Num0_Dave_Num0_Quote_500,
			expectedSubaccountBalance: map[satypes.SubaccountId]*big.Int{
				constants.Carl_Num0: big.NewInt(99_000_000),
				constants.Dave_Num0: big.NewInt(50_500_000_000),
			},
		},
	}

	for name, tc := range tests {
		t.Run(name, func(t *testing.T) {
			runProcessTransferTest(t, tc)
		})
	}
}

func TestProcessTransfer_CreateRecipientAccount(t *testing.T) {
	ks := keepertest.SendingKeepers(t)

	ks.Ctx = ks.Ctx.WithBlockHeight(5)
	keepertest.CreateTestMarkets(t, ks.Ctx, ks.PricesKeeper)
	keepertest.CreateTestLiquidityTiers(t, ks.Ctx, ks.PerpetualsKeeper)

	ks.RatelimitKeeper.SetAssetYieldIndex(ks.Ctx, big.NewRat(0, 1))

	perpetuals := []perptypes.Perpetual{
		constants.BtcUsd_100PercentMarginRequirement,
	}
	require.NoError(t, keepertest.CreateTDaiAsset(ks.Ctx, ks.AssetsKeeper))

	for _, p := range perpetuals {
		_, err := ks.PerpetualsKeeper.CreatePerpetual(
			ks.Ctx,
			p.Params.Id,
			p.Params.Ticker,
			p.Params.MarketId,
			p.Params.AtomicResolution,
			p.Params.DefaultFundingPpm,
			p.Params.LiquidityTier,
			p.Params.MarketType,
			p.Params.DangerIndexPpm,
<<<<<<< HEAD
			p.YieldIndex,
=======
			p.Params.IsolatedMarketMaxCumulativeInsuranceFundDeltaPerBlock,
>>>>>>> 99676d0c
		)
		require.NoError(t, err)
	}
	ks.SubaccountsKeeper.SetSubaccount(ks.Ctx, constants.Carl_Num0_599USD)
	ks.AccountKeeper.SetAccount(
		ks.Ctx,
		ks.AccountKeeper.NewAccountWithAddress(ks.Ctx, constants.Carl_Num0.MustGetAccAddress()),
	)

	// Create a sample recipient address.
	recipient := sample.AccAddress()
	recipientAddr, err := sdk.AccAddressFromBech32(recipient)
	require.NoError(t, err)

	// Verify that the recipient account does not exist.
	require.False(t, ks.AccountKeeper.HasAccount(ks.Ctx, recipientAddr))

	// Process the transfer.
	transfer := types.Transfer{
		Sender: constants.Carl_Num0,
		Recipient: satypes.SubaccountId{
			Owner:  recipient,
			Number: uint32(0),
		},
		AssetId: assettypes.AssetTDai.Id,
		Amount:  500_000_000, // $500
	}
	err = ks.SendingKeeper.ProcessTransfer(ks.Ctx, &transfer)
	require.NoError(t, err)

	// The account should've been created for the recipient address.
	require.True(t, ks.AccountKeeper.HasAccount(ks.Ctx, recipientAddr))
}

func TestProcessDepositToSubaccount(t *testing.T) {
	testError := errors.New("error")

	tests := map[string]struct {
		msg                 types.MsgDepositToSubaccount
		expectedErr         error
		expectedErrContains string
		shouldPanic         bool
		setUpMocks          func(mckCall *mock.Call)
	}{
		"Success": {
			msg:         constants.MsgDepositToSubaccount_Alice_To_Carl_Num0_750,
			expectedErr: nil,
			setUpMocks: func(mckCall *mock.Call) {
				mckCall.Return(nil)
			},
		},
		"Propagate error": {
			msg:         constants.MsgDepositToSubaccount_Alice_To_Carl_Num0_750,
			expectedErr: testError,
			setUpMocks: func(mckCall *mock.Call) {
				mckCall.Return(testError)
			},
		},
		"Propagate panic": {
			msg:         constants.MsgDepositToSubaccount_Alice_To_Carl_Num0_750,
			expectedErr: testError,
			shouldPanic: true,
			setUpMocks: func(mckCall *mock.Call) {
				mckCall.Panic(testError.Error())
			},
		},
		"Bad sender address string": {
			msg: types.MsgDepositToSubaccount{
				Sender:    "1234567", // bad address string
				Recipient: constants.Alice_Num0,
				AssetId:   assettypes.AssetTDai.Id,
				Quantums:  750_000_000,
			},
			expectedErrContains: "decoding bech32 failed",
		},
	}

	for name, tc := range tests {
		t.Run(name, func(t *testing.T) {
			msg := tc.msg
			// Create mock subaccounts keeper.
			mockSubaccountsKeeper := &mocks.SubaccountsKeeper{}
			// Create sending keeper with mock subaccounts keeper.
			ks := keepertest.SendingKeepersWithSubaccountsKeeper(t, mockSubaccountsKeeper)
			// Set up mock calls.
			if tc.setUpMocks != nil {
				mockCall := mockSubaccountsKeeper.On(
					"DepositFundsFromAccountToSubaccount",
					ks.Ctx,
					sdk.MustAccAddressFromBech32(msg.Sender),
					msg.Recipient,
					msg.AssetId,
					new(big.Int).SetUint64(msg.Quantums),
				)
				tc.setUpMocks(mockCall)
			}

			if tc.shouldPanic {
				require.PanicsWithValue(t, tc.expectedErr.Error(), func() {
					//nolint:errcheck
					ks.SendingKeeper.ProcessDepositToSubaccount(ks.Ctx, &msg)
				})
			} else {
				err := ks.SendingKeeper.ProcessDepositToSubaccount(ks.Ctx, &msg)
				if tc.expectedErr != nil {
					require.ErrorIs(t, err, tc.expectedErr)
				} else if tc.expectedErrContains != "" {
					require.Contains(t, err.Error(), tc.expectedErrContains)
				} else {
					require.NoError(t, err)

					// Verify that corresponding indexer deposit event was emitted.
					assertDepositEventInIndexerBlock(t, ks.Ctx, ks.SendingKeeper, &msg)
				}
			}
		})
	}
}

func TestProcessWithdrawFromSubaccount(t *testing.T) {
	testError := errors.New("error")

	tests := map[string]struct {
		msg                 types.MsgWithdrawFromSubaccount
		expectedErr         error
		expectedErrContains string
		shouldPanic         bool
		setUpMocks          func(mckCall *mock.Call)
	}{
		"Success": {
			msg:         constants.MsgWithdrawFromSubaccount_Carl_Num0_To_Alice_750,
			expectedErr: nil,
			setUpMocks: func(mckCall *mock.Call) {
				mckCall.Return(nil)
			},
		},
		"Propagate error": {
			msg:         constants.MsgWithdrawFromSubaccount_Carl_Num0_To_Alice_750,
			expectedErr: testError,
			setUpMocks: func(mckCall *mock.Call) {
				mckCall.Return(testError)
			},
		},
		"Propagate panic": {
			msg:         constants.MsgWithdrawFromSubaccount_Carl_Num0_To_Alice_750,
			expectedErr: testError,
			shouldPanic: true,
			setUpMocks: func(mckCall *mock.Call) {
				mckCall.Panic(testError.Error())
			},
		},
		"Bad recipient address string": {
			msg: types.MsgWithdrawFromSubaccount{
				Sender:    constants.Alice_Num0,
				Recipient: "1234567", // bad address string
				AssetId:   assettypes.AssetTDai.Id,
				Quantums:  750_000_000,
			},
			expectedErrContains: "decoding bech32 failed",
		},
	}

	for name, tc := range tests {
		t.Run(name, func(t *testing.T) {
			msg := tc.msg
			// Create mock subaccounts keeper.
			mockSubaccountsKeeper := &mocks.SubaccountsKeeper{}
			// Create sending keeper with mock subaccounts keeper.
			ks := keepertest.SendingKeepersWithSubaccountsKeeper(t, mockSubaccountsKeeper)
			// Set up mock calls.
			if tc.setUpMocks != nil {
				mockCall := mockSubaccountsKeeper.On(
					"WithdrawFundsFromSubaccountToAccount",
					ks.Ctx,
					msg.Sender,
					sdk.MustAccAddressFromBech32(msg.Recipient),
					msg.AssetId,
					new(big.Int).SetUint64(msg.Quantums),
				)
				tc.setUpMocks(mockCall)
			}

			if tc.shouldPanic {
				require.PanicsWithValue(t, tc.expectedErr.Error(), func() {
					//nolint:errcheck
					ks.SendingKeeper.ProcessWithdrawFromSubaccount(ks.Ctx, &msg)
				})
			} else {
				err := ks.SendingKeeper.ProcessWithdrawFromSubaccount(ks.Ctx, &msg)
				if tc.expectedErr != nil {
					require.ErrorIs(t, err, tc.expectedErr)
				} else if tc.expectedErrContains != "" {
					require.Contains(t, err.Error(), tc.expectedErrContains)
				} else {
					require.NoError(t, err)

					// Verify that corresponding indexer withdraw event was emitted.
					assertWithdrawEventInIndexerBlock(t, ks.Ctx, ks.SendingKeeper, &msg)
				}
			}
		})
	}
}

func TestSendFromModuleToAccount(t *testing.T) {
	testDenom := "TestSendFromModuleToAccount/Coin"
	testModuleName := "mint"

	tests := map[string]struct {
		// Setup.
		initialModuleBalance int64
		balanceToSend        int64
		recipientAddress     string

		// Expectations
		expectedErrContains string
	}{
		"Success - send to user account": {
			initialModuleBalance: 1000,
			balanceToSend:        100,
			recipientAddress:     constants.AliceAccAddress.String(),
		},
		"Success - send to module account": {
			initialModuleBalance: 1000,
			balanceToSend:        100,
			recipientAddress:     authtypes.NewModuleAddress("community_treasury").String(),
		},
		"Success - send to self": {
			initialModuleBalance: 1000,
			balanceToSend:        100,
			recipientAddress:     authtypes.NewModuleAddress(testModuleName).String(),
		},
		"Success - send 0 amount": {
			initialModuleBalance: 700,
			balanceToSend:        0,
			recipientAddress:     authtypes.NewModuleAddress(testModuleName).String(),
		},
		"Error - insufficient fund": {
			initialModuleBalance: 100,
			balanceToSend:        101,
			recipientAddress:     constants.AliceAccAddress.String(),
			expectedErrContains:  "insufficient fund",
		},
	}
	for name, tc := range tests {
		t.Run(name, func(t *testing.T) {
			// Initiate keepers and fund module with initial balance.
			ks := keepertest.SendingKeepers(t)
			ctx, sendingKeeper, bankKeeper, accountKeeper := ks.Ctx, ks.SendingKeeper, ks.BankKeeper, ks.AccountKeeper
			err := bankKeeper.MintCoins(
				ctx,
				testModuleName,
				sdk.NewCoins(sdk.NewCoin(testDenom, sdkmath.NewInt(int64(tc.initialModuleBalance)))),
			)
			require.NoError(t, err)
			startingModuleBalance := bankKeeper.GetBalance(
				ctx,
				accountKeeper.GetModuleAddress(testModuleName),
				testDenom,
			)
			startingRecipientBalance := bankKeeper.GetBalance(
				ctx,
				sdk.MustAccAddressFromBech32(tc.recipientAddress),
				testDenom,
			)

			// Send coins from module to account.
			err = sendingKeeper.SendFromModuleToAccount(
				ctx,
				&types.MsgSendFromModuleToAccount{
					Authority:        lib.GovModuleAddress.String(),
					SenderModuleName: testModuleName,
					Recipient:        tc.recipientAddress,
					Coin:             sdk.NewCoin(testDenom, sdkmath.NewInt(int64(tc.balanceToSend))),
				},
			)

			// Verify ending balances and error.
			endingModuleBalance := bankKeeper.GetBalance(
				ctx,
				accountKeeper.GetModuleAddress(testModuleName),
				testDenom,
			)
			endingRecipientBalance := bankKeeper.GetBalance(
				ctx,
				sdk.MustAccAddressFromBech32(tc.recipientAddress),
				testDenom,
			)
			if tc.expectedErrContains != "" { // if error should occur.
				// Verify that error is as expected.
				require.ErrorContains(t, err, tc.expectedErrContains)
				// Verify that module balance is unchanged.
				require.Equal(
					t,
					startingModuleBalance.Amount.Int64(),
					endingModuleBalance.Amount.Int64(),
				)
				// Verify that recipient balance is unchanged.
				require.Equal(
					t,
					startingRecipientBalance.Amount.Int64(),
					endingRecipientBalance.Amount.Int64(),
				)
			} else { // if send should succeed.
				// Verify that no error occurred.
				require.NoError(t, err)
				if tc.recipientAddress == authtypes.NewModuleAddress(testModuleName).String() {
					// If module sent to itself, verify that module balance is unchanged.
					require.Equal(t, startingModuleBalance, endingModuleBalance)
				} else {
					// Otherwise, verify that module balance is reduced by amount sent.
					require.Equal(
						t,
						startingModuleBalance.Amount.Int64()-tc.balanceToSend,
						endingModuleBalance.Amount.Int64(),
					)
					// Verify that recipient balance is increased by amount sent.
					require.Equal(
						t,
						startingRecipientBalance.Amount.Int64()+tc.balanceToSend,
						endingRecipientBalance.Amount.Int64(),
					)
				}
			}
		})
	}
}

func TestSendFromModuleToAccount_InvalidMsg(t *testing.T) {
	msgEmptySender := &types.MsgSendFromModuleToAccount{
		Authority:        lib.GovModuleAddress.String(),
		SenderModuleName: "",
		Recipient:        constants.AliceAccAddress.String(),
		Coin:             sdk.NewCoin("adv4tnt", sdkmath.NewInt(100)),
	}

	ks := keepertest.SendingKeepers(t)
	err := ks.SendingKeeper.SendFromModuleToAccount(ks.Ctx, msgEmptySender)
	require.ErrorContains(t, err, "Module name is empty")
}

func TestSendFromModuleToAccount_NonExistentSenderModule(t *testing.T) {
	msgNonExistentSender := &types.MsgSendFromModuleToAccount{
		Authority:        lib.GovModuleAddress.String(),
		SenderModuleName: "nonexistent",
		Recipient:        constants.AliceAccAddress.String(),
		Coin:             sdk.NewCoin("adv4tnt", sdkmath.NewInt(100)),
	}

	// Calling SendFromModuleToAccount with a non-existent sender module will panic.
	defer func() {
		if r := recover(); r != nil {
			require.ErrorContains(t, r.(error), "module account nonexistent does not exist")
		}
	}()
	ks := keepertest.SendingKeepers(t)
	err := ks.SendingKeeper.SendFromModuleToAccount(ks.Ctx, msgNonExistentSender)
	require.NoError(t, err) // this line is never reached, just here for lint check.
}

func TestSendFromModuleToAccount_InvalidRecipient(t *testing.T) {
	ks := keepertest.SendingKeepers(t)
	err := ks.SendingKeeper.SendFromModuleToAccount(
		ks.Ctx,
		&types.MsgSendFromModuleToAccount{
			Authority:        lib.GovModuleAddress.String(),
			SenderModuleName: "mint",
			Recipient:        "dydx1abc", // invalid recipient address
			Coin:             sdk.NewCoin("dv4tnt", sdkmath.NewInt(1)),
		},
	)
	require.ErrorContains(t, err, "Account address is invalid")
}<|MERGE_RESOLUTION|>--- conflicted
+++ resolved
@@ -137,11 +137,8 @@
 			p.Params.LiquidityTier,
 			p.Params.MarketType,
 			p.Params.DangerIndexPpm,
-<<<<<<< HEAD
+			p.Params.IsolatedMarketMaxCumulativeInsuranceFundDeltaPerBlock,
 			p.YieldIndex,
-=======
-			p.Params.IsolatedMarketMaxCumulativeInsuranceFundDeltaPerBlock,
->>>>>>> 99676d0c
 		)
 		require.NoError(t, err)
 	}
@@ -273,11 +270,8 @@
 			p.Params.LiquidityTier,
 			p.Params.MarketType,
 			p.Params.DangerIndexPpm,
-<<<<<<< HEAD
+			p.Params.IsolatedMarketMaxCumulativeInsuranceFundDeltaPerBlock,
 			p.YieldIndex,
-=======
-			p.Params.IsolatedMarketMaxCumulativeInsuranceFundDeltaPerBlock,
->>>>>>> 99676d0c
 		)
 		require.NoError(t, err)
 	}
