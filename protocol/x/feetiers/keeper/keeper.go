--- conflicted
+++ resolved
@@ -121,21 +121,17 @@
 	return idx, tiers[idx]
 }
 
-<<<<<<< HEAD
 // GetPerpetualFeePpm returns the fee PPM (parts per million) for a user.
 // It checks if there's an active fee discount for the specified CLOB pair.
-func (k Keeper) GetPerpetualFeePpm(ctx sdk.Context, address string, isTaker bool, clobPairId uint32) int32 {
-	_, userTier := k.getUserFeeTier(ctx, address)
-	var baseFee int32
-=======
 func (k Keeper) GetPerpetualFeePpm(
 	ctx sdk.Context,
 	address string,
 	isTaker bool,
 	feeTierOverrideIdx uint32,
+	clobPairId uint32,
 ) int32 {
 	_, userTier := k.getUserFeeTier(ctx, address, feeTierOverrideIdx)
->>>>>>> 1b536022
+	var baseFee int32
 	if isTaker {
 		baseFee = userTier.TakerFeePpm
 	} else {
