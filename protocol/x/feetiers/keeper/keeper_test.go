package keeper_test

import (
	"testing"
	"time"

	sdk "github.com/cosmos/cosmos-sdk/types"
	testapp "github.com/dydxprotocol/v4-chain/protocol/testutil/app"
	"github.com/dydxprotocol/v4-chain/protocol/testutil/constants"
	affiliateskeeper "github.com/dydxprotocol/v4-chain/protocol/x/affiliates/keeper"
	affiliatetypes "github.com/dydxprotocol/v4-chain/protocol/x/affiliates/types"
	feetierskeeper "github.com/dydxprotocol/v4-chain/protocol/x/feetiers/keeper"
	"github.com/dydxprotocol/v4-chain/protocol/x/feetiers/types"
	statskeeper "github.com/dydxprotocol/v4-chain/protocol/x/stats/keeper"
	stattypes "github.com/dydxprotocol/v4-chain/protocol/x/stats/types"
	"github.com/stretchr/testify/require"
)

func TestLogger(t *testing.T) {
	tApp := testapp.NewTestAppBuilder(t).Build()
	ctx := tApp.InitChain()

	logger := tApp.App.FeeTiersKeeper.Logger(ctx)
	require.NotNil(t, logger)
}

func TestGetPerpetualFeePpm(t *testing.T) {
	tests := []struct {
		name                string
		user                string
		userStats           *stattypes.UserStats
		globalStats         *stattypes.GlobalStats
		setupFeeDiscount    bool
		discountParams      types.PerMarketFeeDiscountParams
		setupTime           *time.Time
		blockTime           time.Time
		clobPairId          uint32
		expectedTakerFeePpm int32
		expectedMakerFeePpm int32
	}{
		{
			name: "regular user, first tier, no discount",
			user: "alice",
			userStats: &stattypes.UserStats{
				TakerNotional: 10,
				MakerNotional: 10,
			},
			globalStats: &stattypes.GlobalStats{
				NotionalTraded: 10_000,
			},
			setupFeeDiscount:    false,
			blockTime:           time.Now(),
			clobPairId:          1,
			expectedTakerFeePpm: 10,
			expectedMakerFeePpm: 1,
		},
		{
			name: "regular user, increased tier, no discount",
			user: "alice",
			userStats: &stattypes.UserStats{
				TakerNotional: 1_000,
				MakerNotional: 150,
			},
			globalStats: &stattypes.GlobalStats{
				NotionalTraded: 10_000,
			},
			setupFeeDiscount:    false,
			blockTime:           time.Now(),
			clobPairId:          1,
			expectedTakerFeePpm: 20,
			expectedMakerFeePpm: 2,
		},
		{
			name: "regular user, top tier, no discount",
			user: "alice",
			userStats: &stattypes.UserStats{
				TakerNotional: 1_000,
				MakerNotional: 1_000_000_000,
			},
			globalStats: &stattypes.GlobalStats{
				NotionalTraded: 2_000_000_000,
			},
			setupFeeDiscount:    false,
			blockTime:           time.Now(),
			clobPairId:          1,
			expectedTakerFeePpm: 30,
			expectedMakerFeePpm: 3,
		},
		{
			name: "vault is top tier regardless of stats, no discount",
			user: constants.Vault_Clob0.ToModuleAccountAddress(),
			userStats: &stattypes.UserStats{
				TakerNotional: 10,
				MakerNotional: 10,
			},
			globalStats: &stattypes.GlobalStats{
				NotionalTraded: 10_000,
			},
			setupFeeDiscount:    false,
			blockTime:           time.Now(),
			clobPairId:          1,
			expectedTakerFeePpm: 30,
			expectedMakerFeePpm: 3,
		},
		{
			name: "first tier with 50% discount",
			user: "alice",
			userStats: &stattypes.UserStats{
				TakerNotional: 10,
				MakerNotional: 10,
			},
			globalStats: &stattypes.GlobalStats{
				NotionalTraded: 10_000,
			},
			setupFeeDiscount: true,
			discountParams: types.PerMarketFeeDiscountParams{
				ClobPairId:    1,
				StartTimeUnix: 1000,
				EndTimeUnix:   3000,
				ChargePpm:     500_000, // 50% discount
			},
			blockTime:           time.Unix(2000, 0),
			clobPairId:          1,
			expectedTakerFeePpm: 5, // 10 * 0.5 = 5
			expectedMakerFeePpm: 0, // 1 * 0.5 = 0.5, rounded to 0
		},
		{
			name: "top tier with 50% discount",
			user: "alice",
			userStats: &stattypes.UserStats{
				TakerNotional: 1_000,
				MakerNotional: 1_000_000_000,
			},
			globalStats: &stattypes.GlobalStats{
				NotionalTraded: 2_000_000_000,
			},
			setupFeeDiscount: true,
			discountParams: types.PerMarketFeeDiscountParams{
				ClobPairId:    1,
				StartTimeUnix: 1000,
				EndTimeUnix:   3000,
				ChargePpm:     500_000, // 50% discount
			},
			blockTime:           time.Unix(2000, 0),
			clobPairId:          1,
			expectedTakerFeePpm: 15, // 30 * 0.5 = 15
			expectedMakerFeePpm: 1,  // 3 * 0.5 = 1.5, rounded to 1
		},
		{
			name: "first tier with 100% discount (free)",
			user: "alice",
			userStats: &stattypes.UserStats{
				TakerNotional: 10,
				MakerNotional: 10,
			},
			globalStats: &stattypes.GlobalStats{
				NotionalTraded: 10_000,
			},
			setupFeeDiscount: true,
			discountParams: types.PerMarketFeeDiscountParams{
				ClobPairId:    1,
				StartTimeUnix: 1000,
				EndTimeUnix:   3000,
				ChargePpm:     0, // 100% discount (free)
			},
			blockTime:           time.Unix(2000, 0),
			clobPairId:          1,
			expectedTakerFeePpm: 0, // 10 * 0 = 0
			expectedMakerFeePpm: 0, // 1 * 0 = 0
		},
		{
			name: "top tier with 75% discount",
			user: "alice",
			userStats: &stattypes.UserStats{
				TakerNotional: 1_000,
				MakerNotional: 1_000_000_000,
			},
			globalStats: &stattypes.GlobalStats{
				NotionalTraded: 2_000_000_000,
			},
			setupFeeDiscount: true,
			discountParams: types.PerMarketFeeDiscountParams{
				ClobPairId:    1,
				StartTimeUnix: 1000,
				EndTimeUnix:   3000,
				ChargePpm:     250_000, // 75% discount
			},
			blockTime:           time.Unix(2000, 0),
			clobPairId:          1,
			expectedTakerFeePpm: 7, // 30 * 0.25 = 7.5, rounded to 7
			expectedMakerFeePpm: 0, // 3 * 0.25 = 0.75, rounded to 0
		},
		{
			name: "expired discount has no effect",
			user: "alice",
			userStats: &stattypes.UserStats{
				TakerNotional: 10,
				MakerNotional: 10,
			},
			globalStats: &stattypes.GlobalStats{
				NotionalTraded: 10_000,
			},
			setupFeeDiscount: true,
			discountParams: types.PerMarketFeeDiscountParams{
				ClobPairId:    1,
				StartTimeUnix: 1000,
				EndTimeUnix:   2000,
			},
			setupTime:           func() *time.Time { t := time.Unix(1500, 0); return &t }(), // Within discount period
			blockTime:           time.Unix(2500, 0),                                         // After discount period
			clobPairId:          1,
			expectedTakerFeePpm: 10, // Regular tier fee
			expectedMakerFeePpm: 1,  // Regular tier fee
		},
		{
			name: "discount for different CLOB pair has no effect",
			user: "alice",
			userStats: &stattypes.UserStats{
				TakerNotional: 10,
				MakerNotional: 10,
			},
			globalStats: &stattypes.GlobalStats{
				NotionalTraded: 10_000,
			},
			setupFeeDiscount: true,
			discountParams: types.PerMarketFeeDiscountParams{
				ClobPairId:    2, // Different CLOB pair
				StartTimeUnix: 1000,
				EndTimeUnix:   3000,
				ChargePpm:     0, // 100% discount (free)
			},
			blockTime:           time.Unix(2000, 0),
			clobPairId:          1,  // Querying for CLOB pair 1
			expectedTakerFeePpm: 10, // Regular tier fee
			expectedMakerFeePpm: 1,  // Regular tier fee
		},
		{
			name: "vault with 50% discount",
			user: constants.Vault_Clob0.ToModuleAccountAddress(),
			userStats: &stattypes.UserStats{
				TakerNotional: 10,
				MakerNotional: 10,
			},
			globalStats: &stattypes.GlobalStats{
				NotionalTraded: 10_000,
			},
			setupFeeDiscount: true,
			discountParams: types.PerMarketFeeDiscountParams{
				ClobPairId:    1,
				StartTimeUnix: 1000,
				EndTimeUnix:   3000,
				ChargePpm:     500_000, // 50% discount
			},
			blockTime:           time.Unix(2000, 0), // Within discount period
			clobPairId:          1,
			expectedTakerFeePpm: 15, // 30 * 0.5 = 15
			expectedMakerFeePpm: 1,  // 3 * 0.5 = 1.5, rounded to 1
		},
	}

	for _, tc := range tests {
		t.Run(tc.name, func(t *testing.T) {
			tApp := testapp.NewTestAppBuilder(t).Build()
			ctx := tApp.InitChain()

			// Determine setup time (either special setup time or regular block time)
			setupTime := tc.blockTime
			if tc.setupTime != nil {
				setupTime = *tc.setupTime
			}

			// Create setup context with the setup time
			setupCtx := ctx.WithBlockTime(setupTime)
			ctx = ctx.WithBlockTime(tc.blockTime)
			tApp.App.VaultKeeper.AddVaultToAddressStore(ctx, constants.Vault_Clob0)
			k := tApp.App.FeeTiersKeeper
<<<<<<< HEAD

			// Setup fee tiers
			err := k.SetPerpetualFeeParams(
=======
			err := tApp.App.AffiliatesKeeper.UpdateAffiliateParameters(ctx, &affiliatetypes.MsgUpdateAffiliateParameters{
				AffiliateParameters: affiliatetypes.AffiliateParameters{
					RefereeMinimumFeeTierIdx: 2,
				},
			})
			require.NoError(t, err)
			err = k.SetPerpetualFeeParams(
>>>>>>> 1b536022
				ctx,
				types.PerpetualFeeParams{
					Tiers: []*types.PerpetualFeeTier{
						{
							Name:        "1",
							TakerFeePpm: 10,
							MakerFeePpm: 1,
						},
						{
							Name:                      "2",
							AbsoluteVolumeRequirement: 1_000,
							TakerFeePpm:               20,
							MakerFeePpm:               2,
						},
						{
							Name:                           "3",
							AbsoluteVolumeRequirement:      1_000_000_000,
							MakerVolumeShareRequirementPpm: 500_000,
							TakerFeePpm:                    30,
							MakerFeePpm:                    3,
						},
					},
				},
			)
			require.NoError(t, err)

			// Setup fee discount if needed
			if tc.setupFeeDiscount {
				// Use setupCtx with the appropriate time for setting up the discount
				err = k.SetPerMarketFeeDiscountParams(setupCtx, tc.discountParams)
				require.NoError(t, err)

				// Verify fee discount was set correctly
				params, err := k.GetPerMarketFeeDiscountParams(ctx, tc.discountParams.ClobPairId)
				require.NoError(t, err)
				require.Equal(t, tc.discountParams.ClobPairId, params.ClobPairId)
				require.Equal(t, tc.discountParams.StartTimeUnix, params.StartTimeUnix)
				require.Equal(t, tc.discountParams.EndTimeUnix, params.EndTimeUnix)
				require.Equal(t, tc.discountParams.ChargePpm, params.ChargePpm)
			}

			// Setup stats
			statsKeeper := tApp.App.StatsKeeper
			statsKeeper.SetUserStats(ctx, tc.user, tc.userStats)
			statsKeeper.SetGlobalStats(ctx, tc.globalStats)

			// Test taker fee
			takerFee := k.GetPerpetualFeePpm(ctx, tc.user, true, tc.clobPairId)
			require.Equal(t, tc.expectedTakerFeePpm, takerFee)

<<<<<<< HEAD
			// Test maker fee
			makerFee := k.GetPerpetualFeePpm(ctx, tc.user, false, tc.clobPairId)
			require.Equal(t, tc.expectedMakerFeePpm, makerFee)
=======
			require.Equal(t, tc.expectedTakerFeePpm, k.GetPerpetualFeePpm(ctx, tc.user, true, 2))
			require.Equal(t, tc.expectedMakerFeePpm, k.GetPerpetualFeePpm(ctx, tc.user, false, 2))
>>>>>>> 1b536022
		})
	}
}

func TestGetPerpetualFeePpm_Referral(t *testing.T) {
	testFeePerpetualParams := types.PerpetualFeeParams{
		Tiers: []*types.PerpetualFeeTier{
			{
				Name:        "1",
				TakerFeePpm: 10,
				MakerFeePpm: 1,
			},
			{
				Name:                      "2",
				AbsoluteVolumeRequirement: 1_000,
				TakerFeePpm:               20,
				MakerFeePpm:               2,
			},
			{
				Name:                           "3",
				AbsoluteVolumeRequirement:      1_000_000_000,
				MakerVolumeShareRequirementPpm: 500_000,
				TakerFeePpm:                    30,
				MakerFeePpm:                    3,
			},
			{
				Name:                           "4",
				AbsoluteVolumeRequirement:      2_000_000_000,
				MakerVolumeShareRequirementPpm: 600_000,
				TakerFeePpm:                    40,
				MakerFeePpm:                    4,
			},
			{
				Name:                           "5",
				AbsoluteVolumeRequirement:      5_000_000_000,
				MakerVolumeShareRequirementPpm: 700_000,
				TakerFeePpm:                    50,
				MakerFeePpm:                    5,
			},
		},
	}
	tests := map[string]struct {
		expectedTakerFeePpm int32
		setup               func(ctx sdk.Context, affiliatesKeeper *affiliateskeeper.Keeper, statsKeeper *statskeeper.Keeper)
	}{
		"regular user, first tier, no referral": {
			expectedTakerFeePpm: 10,
			setup: func(ctx sdk.Context, affiliatesKeeper *affiliateskeeper.Keeper, statsKeeper *statskeeper.Keeper) {
				statsKeeper.SetUserStats(ctx, constants.AliceAccAddress.String(), &stattypes.UserStats{
					TakerNotional: 10,
					MakerNotional: 10,
				})
				statsKeeper.SetGlobalStats(ctx, &stattypes.GlobalStats{
					NotionalTraded: 10_000,
				})
			},
		},
		"regular user, referral": {
			expectedTakerFeePpm: 30,
			setup: func(ctx sdk.Context, affiliatesKeeper *affiliateskeeper.Keeper, statsKeeper *statskeeper.Keeper) {
				statsKeeper.SetUserStats(ctx, constants.AliceAccAddress.String(), &stattypes.UserStats{
					TakerNotional: 10,
					MakerNotional: 10,
				})
				statsKeeper.SetGlobalStats(ctx, &stattypes.GlobalStats{
					NotionalTraded: 10_000,
				})

				err := affiliatesKeeper.RegisterAffiliate(ctx, constants.AliceAccAddress.String(), constants.BobAccAddress.String())
				require.NoError(t, err)
			},
		},
		"regular user, referral, already in tier 3": {
			expectedTakerFeePpm: 30,
			setup: func(ctx sdk.Context, affiliatesKeeper *affiliateskeeper.Keeper, statsKeeper *statskeeper.Keeper) {
				statsKeeper.SetUserStats(ctx, constants.AliceAccAddress.String(), &stattypes.UserStats{
					TakerNotional: 10,
					MakerNotional: 1_000_000_000,
				})
				statsKeeper.SetGlobalStats(ctx, &stattypes.GlobalStats{
					NotionalTraded: 1_000_000_000,
				})

				err := affiliatesKeeper.RegisterAffiliate(ctx, constants.AliceAccAddress.String(), constants.BobAccAddress.String())
				require.NoError(t, err)
			},
		},
		"regular user, referral, above tier 3": {
			expectedTakerFeePpm: 40,
			setup: func(ctx sdk.Context, affiliatesKeeper *affiliateskeeper.Keeper, statsKeeper *statskeeper.Keeper) {
				statsKeeper.SetUserStats(ctx, constants.AliceAccAddress.String(), &stattypes.UserStats{
					TakerNotional: 10,
					MakerNotional: 2_000_000_001,
				})
				statsKeeper.SetGlobalStats(ctx, &stattypes.GlobalStats{
					NotionalTraded: 3_000_000_000,
				})

				err := affiliatesKeeper.RegisterAffiliate(ctx, constants.AliceAccAddress.String(), constants.BobAccAddress.String())
				require.NoError(t, err)
			},
		},
	}

	for name, tc := range tests {
		t.Run(name, func(t *testing.T) {
			tApp := testapp.NewTestAppBuilder(t).Build()
			ctx := tApp.InitChain()
			k := tApp.App.FeeTiersKeeper
			err := k.SetPerpetualFeeParams(
				ctx,
				testFeePerpetualParams,
			)
			require.NoError(t, err)

			statsKeeper := tApp.App.StatsKeeper
			affiliatesKeeper := tApp.App.AffiliatesKeeper

			err = affiliatesKeeper.UpdateAffiliateParameters(ctx, &affiliatetypes.MsgUpdateAffiliateParameters{
				AffiliateParameters: affiliatetypes.AffiliateParameters{
					RefereeMinimumFeeTierIdx: 2,
				},
			})
			require.NoError(t, err)

			// common setup
			err = affiliatesKeeper.UpdateAffiliateTiers(ctx, affiliatetypes.DefaultAffiliateTiers)
			require.NoError(t, err)

			if tc.setup != nil {
				tc.setup(ctx, &affiliatesKeeper, &statsKeeper)
			}

			require.Equal(t, tc.expectedTakerFeePpm,
<<<<<<< HEAD
				k.GetPerpetualFeePpm(ctx, constants.AliceAccAddress.String(), true, uint32(1)))
=======
				k.GetPerpetualFeePpm(ctx, constants.AliceAccAddress.String(), true, 2))
>>>>>>> 1b536022
		})
	}
}

func TestGetMaxMakerRebate(t *testing.T) {
	tests := map[string]struct {
		expectedLowestMakerFee int32
		feeTiers               []*types.PerpetualFeeTier
	}{
		"all positive maker fee": {
			feeTiers: []*types.PerpetualFeeTier{
				{
					Name:        "1",
					TakerFeePpm: 200,
					MakerFeePpm: 100,
				},
				{
					Name:        "2",
					TakerFeePpm: 100,
					MakerFeePpm: 50,
				},
			},
			expectedLowestMakerFee: 50,
		},
		"includes 0 maker fee": {
			feeTiers: []*types.PerpetualFeeTier{
				{
					Name:        "1",
					TakerFeePpm: 200,
					MakerFeePpm: 100,
				},
				{
					Name:        "2",
					TakerFeePpm: 100,
					MakerFeePpm: 50,
				},
				{
					Name:        "3",
					TakerFeePpm: 75,
					MakerFeePpm: 0,
				},
			},
			expectedLowestMakerFee: 0,
		},
		"includes negative maker fee": {
			feeTiers: []*types.PerpetualFeeTier{
				{
					Name:        "1",
					TakerFeePpm: 200,
					MakerFeePpm: 100,
				},
				{
					Name:        "2",
					TakerFeePpm: 100,
					MakerFeePpm: 50,
				},
				{
					Name:        "3",
					TakerFeePpm: 75,
					MakerFeePpm: 0,
				},
				{
					Name:        "3",
					TakerFeePpm: 60,
					MakerFeePpm: -10,
				},
				{
					Name:        "4",
					TakerFeePpm: 50,
					MakerFeePpm: -20,
				},
			},
			expectedLowestMakerFee: -20,
		},
	}

	for name, tc := range tests {
		t.Run(name, func(t *testing.T) {
			tApp := testapp.NewTestAppBuilder(t).Build()
			ctx := tApp.InitChain()
			k := tApp.App.FeeTiersKeeper
			err := k.SetPerpetualFeeParams(
				ctx,
				types.PerpetualFeeParams{
					Tiers: tc.feeTiers,
				},
			)
			require.NoError(t, err)

			require.Equal(t, tc.expectedLowestMakerFee, k.GetLowestMakerFee(ctx))
		})
	}
}

func TestGetAffiliateRefereeLowestTakerFee(t *testing.T) {
	tests := map[string]struct {
		expectedLowestTakerFee int32
		feeTiers               types.PerpetualFeeParams
	}{
		"tiers are ordered by absolute volume requirement": {
			feeTiers:               types.StandardParams(),
			expectedLowestTakerFee: 350,
		},
	}

	for name, tc := range tests {
		t.Run(name, func(t *testing.T) {
			tApp := testapp.NewTestAppBuilder(t).Build()
			ctx := tApp.InitChain()
			k := tApp.App.FeeTiersKeeper
			err := k.SetPerpetualFeeParams(
				ctx,
				tc.feeTiers,
			)
			require.NoError(t, err)

			feeTiers := k.GetPerpetualFeeParams(ctx).Tiers
			require.Equal(t, tc.expectedLowestTakerFee, feetierskeeper.GetAffiliateRefereeLowestTakerFeeFromTiers(feeTiers))
		})
	}
}<|MERGE_RESOLUTION|>--- conflicted
+++ resolved
@@ -274,19 +274,7 @@
 			ctx = ctx.WithBlockTime(tc.blockTime)
 			tApp.App.VaultKeeper.AddVaultToAddressStore(ctx, constants.Vault_Clob0)
 			k := tApp.App.FeeTiersKeeper
-<<<<<<< HEAD
-
-			// Setup fee tiers
 			err := k.SetPerpetualFeeParams(
-=======
-			err := tApp.App.AffiliatesKeeper.UpdateAffiliateParameters(ctx, &affiliatetypes.MsgUpdateAffiliateParameters{
-				AffiliateParameters: affiliatetypes.AffiliateParameters{
-					RefereeMinimumFeeTierIdx: 2,
-				},
-			})
-			require.NoError(t, err)
-			err = k.SetPerpetualFeeParams(
->>>>>>> 1b536022
 				ctx,
 				types.PerpetualFeeParams{
 					Tiers: []*types.PerpetualFeeTier{
@@ -333,18 +321,8 @@
 			statsKeeper.SetUserStats(ctx, tc.user, tc.userStats)
 			statsKeeper.SetGlobalStats(ctx, tc.globalStats)
 
-			// Test taker fee
-			takerFee := k.GetPerpetualFeePpm(ctx, tc.user, true, tc.clobPairId)
-			require.Equal(t, tc.expectedTakerFeePpm, takerFee)
-
-<<<<<<< HEAD
-			// Test maker fee
-			makerFee := k.GetPerpetualFeePpm(ctx, tc.user, false, tc.clobPairId)
-			require.Equal(t, tc.expectedMakerFeePpm, makerFee)
-=======
-			require.Equal(t, tc.expectedTakerFeePpm, k.GetPerpetualFeePpm(ctx, tc.user, true, 2))
-			require.Equal(t, tc.expectedMakerFeePpm, k.GetPerpetualFeePpm(ctx, tc.user, false, 2))
->>>>>>> 1b536022
+			require.Equal(t, tc.expectedTakerFeePpm, k.GetPerpetualFeePpm(ctx, tc.user, true, 2, tc.clobPairId))
+			require.Equal(t, tc.expectedMakerFeePpm, k.GetPerpetualFeePpm(ctx, tc.user, false, 2, tc.clobPairId))
 		})
 	}
 }
@@ -479,11 +457,7 @@
 			}
 
 			require.Equal(t, tc.expectedTakerFeePpm,
-<<<<<<< HEAD
-				k.GetPerpetualFeePpm(ctx, constants.AliceAccAddress.String(), true, uint32(1)))
-=======
-				k.GetPerpetualFeePpm(ctx, constants.AliceAccAddress.String(), true, 2))
->>>>>>> 1b536022
+				k.GetPerpetualFeePpm(ctx, constants.AliceAccAddress.String(), true, 2, uint32(1)))
 		})
 	}
 }
