package keeper

import (
	"errors"
	"fmt"
	sdk "github.com/cosmos/cosmos-sdk/types"
	"github.com/dydxprotocol/v4-chain/protocol/x/prices/types"
)

// UpdateSmoothedPrices updates the internal map of smoothed prices for all markets.
// The smoothing is calculated with Basic Exponential Smoothing, see
// https://en.wikipedia.org/wiki/Exponential_smoothing
// If there is no valid index price for a market at this time, the smoothed price does not change.
func (k Keeper) UpdateSmoothedPrices(
	ctx sdk.Context,
	linearInterpolateFunc func(v0 uint64, v1 uint64, ppm uint32) (uint64, error),
) error {
	allMarketParams := k.GetAllMarketParams(ctx)
	indexPrices := k.indexPriceCache.GetValidMedianPrices(allMarketParams, k.timeProvider.Now())

<<<<<<< HEAD
	for market, indexPrice := range indexPrices {
		smoothedPrice, ok := k.marketToSmoothedPrices.GetSmoothedPrice(market)
=======
	// Track errors for each market.
	updateErrors := make([]error, 0)

	// Iterate through allMarketParams instead of indexPrices to ensure that we generate deterministic error messages
	// in the case of failed updates.
	for _, marketParam := range allMarketParams {
		indexPrice, exists := indexPrices[marketParam.Id]
		if !exists {
			continue
		}

		smoothed, ok := k.marketToSmoothedPrices.GetSmoothedPrice(marketParam.Id)
>>>>>>> d9fc6064
		if !ok {
			smoothedPrice = indexPrice
		}
<<<<<<< HEAD
		update, err := lib.Uint64LinearInterpolate(
			smoothedPrice,
=======
		update, err := linearInterpolateFunc(
			smoothed,
>>>>>>> d9fc6064
			indexPrice,
			types.PriceSmoothingPpm,
		)
		if err != nil {
			updateErrors = append(
				updateErrors,
				fmt.Errorf("Error updating smoothed price for market %v: %w", marketParam.Id, err),
			)
			continue
		}

		k.marketToSmoothedPrices.PushSmoothedPrice(marketParam.Id, update)
	}

	return errors.Join(updateErrors...)
}<|MERGE_RESOLUTION|>--- conflicted
+++ resolved
@@ -3,6 +3,7 @@
 import (
 	"errors"
 	"fmt"
+
 	sdk "github.com/cosmos/cosmos-sdk/types"
 	"github.com/dydxprotocol/v4-chain/protocol/x/prices/types"
 )
@@ -18,10 +19,6 @@
 	allMarketParams := k.GetAllMarketParams(ctx)
 	indexPrices := k.indexPriceCache.GetValidMedianPrices(allMarketParams, k.timeProvider.Now())
 
-<<<<<<< HEAD
-	for market, indexPrice := range indexPrices {
-		smoothedPrice, ok := k.marketToSmoothedPrices.GetSmoothedPrice(market)
-=======
 	// Track errors for each market.
 	updateErrors := make([]error, 0)
 
@@ -34,17 +31,11 @@
 		}
 
 		smoothed, ok := k.marketToSmoothedPrices.GetSmoothedPrice(marketParam.Id)
->>>>>>> d9fc6064
 		if !ok {
-			smoothedPrice = indexPrice
+			smoothed = indexPrice
 		}
-<<<<<<< HEAD
-		update, err := lib.Uint64LinearInterpolate(
-			smoothedPrice,
-=======
 		update, err := linearInterpolateFunc(
 			smoothed,
->>>>>>> d9fc6064
 			indexPrice,
 			types.PriceSmoothingPpm,
 		)
