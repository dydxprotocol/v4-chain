--- conflicted
+++ resolved
@@ -40,13 +40,6 @@
 	}
 
 	// Validate update is permitted.
-<<<<<<< HEAD
-	if updatedMarketParam.Exponent != existingParam.Exponent {
-		return types.MarketParam{},
-			errorsmod.Wrap(types.ErrMarketExponentCannotBeUpdated, lib.UintToString(updatedMarketParam.Id))
-	}
-=======
->>>>>>> 672169be
 	for _, market := range k.GetAllMarketParams(ctx) {
 		if market.Pair == updatedMarketParam.Pair && market.Id != updatedMarketParam.Id {
 			return types.MarketParam{}, errorsmod.Wrap(types.ErrMarketParamPairAlreadyExists, updatedMarketParam.Pair)
