package keeper

import (
	"sort"

	errorsmod "cosmossdk.io/errors"
	"github.com/dydxprotocol/v4-chain/protocol/daemons/pricefeed/metrics"

	"github.com/cosmos/cosmos-sdk/store/prefix"
	sdk "github.com/cosmos/cosmos-sdk/types"
	indexerevents "github.com/dydxprotocol/v4-chain/protocol/indexer/events"
	"github.com/dydxprotocol/v4-chain/protocol/indexer/indexer_manager"
	"github.com/dydxprotocol/v4-chain/protocol/lib"
	"github.com/dydxprotocol/v4-chain/protocol/x/prices/types"
)

// newMarketParamStore creates a new prefix store for MarketParams.
func (k Keeper) newMarketParamStore(ctx sdk.Context) prefix.Store {
	return prefix.NewStore(ctx.KVStore(k.storeKey), types.KeyPrefix(types.MarketParamKeyPrefix))
}

// ModifyMarketParam modifies an existing market param in the store.
func (k Keeper) ModifyMarketParam(
	ctx sdk.Context,
	marketParam types.MarketParam,
) (types.MarketParam, error) {
	// Validate input.
	if err := marketParam.Validate(); err != nil {
		return types.MarketParam{}, err
	}

	// Get existing market param.
	existingParam, exists := k.GetMarketParam(ctx, marketParam.Id)
	if !exists {
		return types.MarketParam{}, errorsmod.Wrap(
			types.ErrMarketParamDoesNotExist,
			lib.Uint32ToString(marketParam.Id),
		)
	}

	// Validate update is permitted.
	if marketParam.Exponent != existingParam.Exponent {
		return types.MarketParam{},
			errorsmod.Wrapf(types.ErrMarketExponentCannotBeUpdated, lib.Uint32ToString(marketParam.Id))
	}

	// Store the modified market param.
	marketParamStore := k.newMarketParamStore(ctx)
	b := k.cdc.MustMarshal(&marketParam)
	marketParamStore.Set(types.MarketKey(marketParam.Id), b)

	k.GetIndexerEventManager().AddTxnEvent(
		ctx,
		indexerevents.SubtypeMarket,
		indexer_manager.GetB64EncodedEventMessage(
			indexerevents.NewMarketModifyEvent(
				marketParam.Id,
				marketParam.Pair,
				marketParam.MinPriceChangePpm,
				marketParam.Exponent,
			),
		),
		indexerevents.MarketEventVersion,
	)

	// Update the in-memory market pair map for labelling metrics.
	metrics.AddMarketPairForTelemetry(marketParam.Id, marketParam.Pair)

	return marketParam, nil
}

// GetMarketParam returns a market param from its id.
func (k Keeper) GetMarketParam(
	ctx sdk.Context,
	id uint32,
) (
	market types.MarketParam,
	exists bool,
) {
	marketParamStore := k.newMarketParamStore(ctx)
	b := marketParamStore.Get(types.MarketKey(id))
	if b == nil {
		return types.MarketParam{}, false
	}

	k.cdc.MustUnmarshal(b, &market)
	return market, true
}

// GetAllMarketParams returns all market params.
func (k Keeper) GetAllMarketParams(ctx sdk.Context) []types.MarketParam {
	marketParamStore := k.newMarketParamStore(ctx)

	marketParams := make([]types.MarketParam, 0)

	iterator := marketParamStore.Iterator(nil, nil)
	defer iterator.Close()

	for ; iterator.Valid(); iterator.Next() {
		marketParam := types.MarketParam{}
		k.cdc.MustUnmarshal(iterator.Value(), &marketParam)
		marketParams = append(marketParams, marketParam)
	}

	// Sort the market params to return them in ascending order based on Id.
	sort.Slice(marketParams, func(i, j int) bool {
		return marketParams[i].Id < marketParams[j].Id
	})

	return marketParams
}

// UnsafeModifyMarketParam modifies an existing market param in the store.
func (k Keeper) UnsafeModifyMarketParam(
	ctx sdk.Context,
	marketParam types.MarketParam,
<<<<<<< HEAD
) (types.MarketParam, error) {
	// Validate input.
	if err := marketParam.Validate(); err != nil {
		return types.MarketParam{}, err
=======
) error {
	// Validate input.
	if err := marketParam.Validate(); err != nil {
		return err
>>>>>>> 92bafa84
	}

	// Store the modified market param.
	marketParamStore := k.newMarketParamStore(ctx)
	b := k.cdc.MustMarshal(&marketParam)
	marketParamStore.Set(types.MarketKey(marketParam.Id), b)

	k.GetIndexerEventManager().AddTxnEvent(
		ctx,
		indexerevents.SubtypeMarket,
		indexer_manager.GetB64EncodedEventMessage(
			indexerevents.NewMarketModifyEvent(
				marketParam.Id,
				marketParam.Pair,
				marketParam.MinPriceChangePpm,
				marketParam.Exponent,
			),
		),
		indexerevents.MarketEventVersion,
	)

	// Update the in-memory market pair map for labelling metrics.
	metrics.AddMarketPairForTelemetry(marketParam.Id, marketParam.Pair)

<<<<<<< HEAD
	return marketParam, nil
=======
	return nil
>>>>>>> 92bafa84
}<|MERGE_RESOLUTION|>--- conflicted
+++ resolved
@@ -114,17 +114,10 @@
 func (k Keeper) UnsafeModifyMarketParam(
 	ctx sdk.Context,
 	marketParam types.MarketParam,
-<<<<<<< HEAD
-) (types.MarketParam, error) {
-	// Validate input.
-	if err := marketParam.Validate(); err != nil {
-		return types.MarketParam{}, err
-=======
 ) error {
 	// Validate input.
 	if err := marketParam.Validate(); err != nil {
 		return err
->>>>>>> 92bafa84
 	}
 
 	// Store the modified market param.
@@ -149,9 +142,5 @@
 	// Update the in-memory market pair map for labelling metrics.
 	metrics.AddMarketPairForTelemetry(marketParam.Id, marketParam.Pair)
 
-<<<<<<< HEAD
-	return marketParam, nil
-=======
 	return nil
->>>>>>> 92bafa84
 }