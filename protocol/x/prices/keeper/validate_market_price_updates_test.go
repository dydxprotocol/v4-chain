package keeper_test

import (
	"testing"

	errorsmod "cosmossdk.io/errors"

	"github.com/StreamFinance-Protocol/stream-chain/protocol/daemons/pricefeed/api"
	"github.com/StreamFinance-Protocol/stream-chain/protocol/testutil/constants"
	keepertest "github.com/StreamFinance-Protocol/stream-chain/protocol/testutil/keeper"
	"github.com/StreamFinance-Protocol/stream-chain/protocol/x/prices/keeper"
	"github.com/StreamFinance-Protocol/stream-chain/protocol/x/prices/types"
	"github.com/stretchr/testify/require"
)

const (
	price_5_015_000_000 = constants.FiveBillion + (3 * constants.FiveMillion)
	price_5_010_000_000 = constants.FiveBillion + (2 * constants.FiveMillion)
	price_5_005_000_000 = constants.FiveBillion + constants.FiveMillion
	price_5_004_999_999 = price_5_005_000_000 - 1
	price_5_000_500_000 = constants.FiveBillion + constants.OneMillion/2
	price_5_000_250_000 = constants.FiveBillion + constants.OneMillion/4
	price_4_999_750_000 = constants.FiveBillion - constants.OneMillion/4
	price_4_999_500_000 = constants.FiveBillion - constants.OneMillion/2
	price_4_995_000_001 = constants.FiveBillion - constants.FiveMillion + 1
	price_4_995_000_000 = constants.FiveBillion - constants.FiveMillion
)

func TestCrossingPriceUpdateCutoffPpm(t *testing.T) {
	require.Equal(t, uint32(500_000), keeper.CrossingPriceUpdateCutoffPpm)
}

func TestPerformStatefulPriceUpdateValidation_SkipNonDeterministicCheck_Valid(t *testing.T) {
	tests := map[string]struct {
		// Setup.
		updateMarketPrices []*types.MarketPriceUpdates_MarketPriceUpdate
		indexPrices        []*api.MarketPriceUpdate
	}{
		"Index price does not exist": {
			updateMarketPrices: []*types.MarketPriceUpdates_MarketPriceUpdate{
				{
					MarketId: constants.MarketId0,
					Price:    11,
				},
			},
			// Skipping price cache update, so the index price does not exist.
		},
		"Index price crossing = true, old_ticks > 1, new_ticks <= sqrt(old_ticks) = false": {
			updateMarketPrices: []*types.MarketPriceUpdates_MarketPriceUpdate{
				{
					MarketId: constants.MarketId0,
					Price:    price_5_015_000_000,
				},
			},
			indexPrices: []*api.MarketPriceUpdate{
				{
					MarketId: constants.MarketId0,
					ExchangePrices: []*api.ExchangePrice{
						{
							ExchangeId:     constants.ExchangeId0,
							Price:          price_5_010_000_000,
							LastUpdateTime: &constants.TimeT,
						},
					},
				},
			},
		},
		"Index price crossing = true, old_ticks <= 1, new_ticks <= old_ticks = false": {
			updateMarketPrices: []*types.MarketPriceUpdates_MarketPriceUpdate{
				{
					MarketId: constants.MarketId0,
					Price:    price_5_015_000_000,
				},
			},
			indexPrices: []*api.MarketPriceUpdate{
				{
					MarketId: constants.MarketId0,
					ExchangePrices: []*api.ExchangePrice{
						{
							ExchangeId:     constants.ExchangeId0,
							Price:          price_5_000_250_000,
							LastUpdateTime: &constants.TimeT,
						},
					},
				},
			},
		},
		"Index price trends in the opposite direction of update price from current price": {
			updateMarketPrices: []*types.MarketPriceUpdates_MarketPriceUpdate{
				{
					MarketId: constants.MarketId0,
					Price:    price_5_005_000_000,
				},
			},
			indexPrices: []*api.MarketPriceUpdate{
				{
					MarketId: constants.MarketId0,
					ExchangePrices: []*api.ExchangePrice{
						{
							ExchangeId:     constants.ExchangeId0,
							Price:          constants.FiveBillion - 1,
							LastUpdateTime: &constants.TimeT,
						},
					},
				},
			},
		},
	}
	for name, tc := range tests {
		t.Run(name, func(t *testing.T) {
			// Setup.
			ctx, k, _, indexPriceCache, _, mockTimeProvider := keepertest.PricesKeepers(t)
			mockTimeProvider.On("Now").Return(constants.TimeT)

			keepertest.CreateTestMarkets(t, ctx, k)
			indexPriceCache.UpdatePrices(tc.indexPrices)

			// Run.
			msg := &types.MarketPriceUpdates{
				MarketPriceUpdates: tc.updateMarketPrices,
			}
			err := k.PerformStatefulPriceUpdateValidation(ctx, msg) // skips non-deterministic checks.

			// Validate.
			require.NoError(t, err)
		})
	}
}

func TestGetMarketsMissingFromPriceUpdates(t *testing.T) {
	tests := map[string]struct {
		// Setup.
		updateMarketPrices  []*types.MarketPriceUpdates_MarketPriceUpdate
		indexPrices         []*api.MarketPriceUpdate
		smoothedIndexPrices map[uint32]uint64

		// Expected.
		expectedMarketIds []uint32
	}{
		"Empty proposed updates, Empty local updates": {
			expectedMarketIds: nil,
		},
		"Empty proposed updates, Non-empty local updates": {
			indexPrices:         constants.AtTimeTSingleExchangePriceUpdate,
			smoothedIndexPrices: constants.AtTimeTSingleExchangeSmoothedPrices,
			// The returned market ids must be sorted.
			expectedMarketIds: []uint32{
				constants.MarketId0, constants.MarketId1, constants.MarketId2, constants.MarketId3, constants.MarketId4,
			},
		},
		"Non-empty proposed updates, Empty local updates": {
			updateMarketPrices: constants.ValidMarketPriceUpdates,
			expectedMarketIds:  nil,
		},
		"Non-empty proposed updates, Non-empty local updates, no missing markets": {
			updateMarketPrices:  constants.ValidMarketPriceUpdates,
			indexPrices:         constants.AtTimeTSingleExchangePriceUpdate,
			smoothedIndexPrices: constants.AtTimeTSingleExchangeSmoothedPrices,
			expectedMarketIds:   nil,
		},
		"Non-empty proposed updates, Non-empty local updates, single missing market": {
<<<<<<< HEAD
			updateMarketPrices: []*types.MarketPriceUpdates_MarketPriceUpdate{
				{
					MarketId: constants.MarketId0,
					Price:    constants.Price5,
				},
				{
					MarketId: constants.MarketId1,
					Price:    constants.Price6,
				},
=======
			msgUpdateMarketPrices: []*types.MsgUpdateMarketPrices_MarketPrice{
				types.NewMarketPriceUpdate(constants.MarketId0, constants.Price5),
				types.NewMarketPriceUpdate(constants.MarketId1, constants.Price6),
				types.NewMarketPriceUpdate(constants.MarketId3, constants.Price7),
				types.NewMarketPriceUpdate(constants.MarketId4, constants.Price4),
>>>>>>> 3c2c4d23
			},
			indexPrices:         constants.AtTimeTSingleExchangePriceUpdate,
			smoothedIndexPrices: constants.AtTimeTSingleExchangeSmoothedPrices,
			expectedMarketIds:   []uint32{constants.MarketId2},
		},
		"Non-empty proposed updates, Non-empty local updates, multiple missing markets, sorted": {
			updateMarketPrices: []*types.MarketPriceUpdates_MarketPriceUpdate{
				{
					MarketId: constants.MarketId1,
					Price:    constants.Price6,
				},
			},
			indexPrices:         constants.AtTimeTSingleExchangePriceUpdate,
			smoothedIndexPrices: constants.AtTimeTSingleExchangeSmoothedPrices,
			// The returned market ids must be sorted.
			expectedMarketIds: []uint32{constants.MarketId0, constants.MarketId2, constants.MarketId3, constants.MarketId4},
		},
	}
	for name, tc := range tests {
		t.Run(name, func(t *testing.T) {
			// Setup.
			ctx, k, _, indexPriceCache, marketToSmoothedPrices, mockTimeProvider := keepertest.PricesKeepers(t)
			mockTimeProvider.On("Now").Return(constants.TimeT)

			keepertest.CreateTestMarkets(t, ctx, k)
			for market, price := range tc.smoothedIndexPrices {
				marketToSmoothedPrices.PushSmoothedPrice(market, price)
			}
			indexPriceCache.UpdatePrices(tc.indexPrices)

			// Run.
			missingMarketIds := k.GetMarketsMissingFromPriceUpdates(ctx, tc.updateMarketPrices)

			// Validate.
			// Using `Equal` here to test for slice ordering.
			require.Equal(t, tc.expectedMarketIds, missingMarketIds)
		})
	}
}<|MERGE_RESOLUTION|>--- conflicted
+++ resolved
@@ -2,8 +2,6 @@
 
 import (
 	"testing"
-
-	errorsmod "cosmossdk.io/errors"
 
 	"github.com/StreamFinance-Protocol/stream-chain/protocol/daemons/pricefeed/api"
 	"github.com/StreamFinance-Protocol/stream-chain/protocol/testutil/constants"
@@ -159,23 +157,11 @@
 			expectedMarketIds:   nil,
 		},
 		"Non-empty proposed updates, Non-empty local updates, single missing market": {
-<<<<<<< HEAD
-			updateMarketPrices: []*types.MarketPriceUpdates_MarketPriceUpdate{
-				{
-					MarketId: constants.MarketId0,
-					Price:    constants.Price5,
-				},
-				{
-					MarketId: constants.MarketId1,
-					Price:    constants.Price6,
-				},
-=======
-			msgUpdateMarketPrices: []*types.MsgUpdateMarketPrices_MarketPrice{
+			updateMarketPrices: []*types.MarketPriceUpdates_MarketPriceUpdate{
 				types.NewMarketPriceUpdate(constants.MarketId0, constants.Price5),
 				types.NewMarketPriceUpdate(constants.MarketId1, constants.Price6),
 				types.NewMarketPriceUpdate(constants.MarketId3, constants.Price7),
 				types.NewMarketPriceUpdate(constants.MarketId4, constants.Price4),
->>>>>>> 3c2c4d23
 			},
 			indexPrices:         constants.AtTimeTSingleExchangePriceUpdate,
 			smoothedIndexPrices: constants.AtTimeTSingleExchangeSmoothedPrices,
