package keeper

import (
	"fmt"
	"strings"

	"cosmossdk.io/math"
	sdk "github.com/cosmos/cosmos-sdk/types"
	slinkytypes "github.com/skip-mev/slinky/pkg/types"
	oracletypes "github.com/skip-mev/slinky/x/oracle/types"

	"github.com/dydxprotocol/v4-chain/protocol/lib/slinky"
	"github.com/dydxprotocol/v4-chain/protocol/x/prices/types"
)

/*
 * This package implements the OracleKeeper interface from Slinky's currencypair package
 *
 * It is required in order to convert between x/prices types and the data which slinky stores on chain
 * via Vote Extensions. Using this compatibility layer, we can now use the x/prices keeper as the backing
 * store for converting to and from Slinky's on chain price data.
 */

func (k Keeper) GetCurrencyPairFromID(ctx sdk.Context, id uint64) (cp slinkytypes.CurrencyPair, found bool) {
	// check in the keeper's cache first
	pair, found := k.currencyPairIDCache.GetCurrencyPairFromID(id)
	if found {
		cp, err := slinkytypes.CurrencyPairFromString(pair)
		if err != nil {
			k.Logger(ctx).Error("CurrencyPairFromString", "error", err)
			return cp, false
		}
		return cp, true
	}

	mp, found := k.GetMarketParam(ctx, uint32(id))
	if !found {
		return cp, false
	}
	pair = mp.Pair

	cp, err := slinky.MarketPairToCurrencyPair(pair)
	if err != nil {
		k.Logger(ctx).Error("CurrencyPairFromString", "error", err)
		return cp, false
	}

	return cp, true
}

func (k Keeper) GetIDForCurrencyPair(ctx sdk.Context, cp slinkytypes.CurrencyPair) (uint64, bool) {
	// check in the keeper's cache first
	id, found := k.currencyPairIDCache.GetIDForCurrencyPair(cp.String())
	if found {
		return id, true
	}

	// if not found, iterate through all market params and find the id
	mps := k.GetAllMarketParams(ctx)
	for _, mp := range mps {
		mpCp, err := slinky.MarketPairToCurrencyPair(mp.Pair)
		if err != nil {
			k.Logger(ctx).Error("market param pair invalid format", "pair", mp.Pair)
			continue
		}

		// compare the currency pairs to the one that we're looking for
		if strings.EqualFold(mpCp.String(), cp.String()) {
			return uint64(mp.Id), true
		}
	}

	return 0, false
}

func (k Keeper) GetPriceForCurrencyPair(ctx sdk.Context, cp slinkytypes.CurrencyPair) (oracletypes.QuotePrice, error) {
	id, found := k.GetIDForCurrencyPair(ctx, cp)
	if !found {
		return oracletypes.QuotePrice{}, fmt.Errorf("currency pair %s not found", cp.String())
	}
	mp, err := k.GetMarketPrice(ctx, uint32(id))
	if err != nil {
		return oracletypes.QuotePrice{}, fmt.Errorf("currency pair %s not found", cp.String())
	}
	return oracletypes.QuotePrice{
		Price: math.NewIntFromUint64(mp.Price),
	}, nil
}

func (k Keeper) GetNumCurrencyPairs(ctx sdk.Context) (uint64, error) {
	marketPriceStore := k.getMarketPriceStore(ctx)

	var numMarketPrices uint64

	iterator := marketPriceStore.Iterator(nil, nil)
	defer iterator.Close()

	for ; iterator.Valid(); iterator.Next() {
		marketPrice := types.MarketPrice{}
		k.cdc.MustUnmarshal(iterator.Value(), &marketPrice)
		numMarketPrices++
	}

	return numMarketPrices, nil
}

<<<<<<< HEAD
=======
// GetNumRemovedCurrencyPairs is currently a no-op since we don't support removing Markets right now.
>>>>>>> 6abbc72e
func (k Keeper) GetNumRemovedCurrencyPairs(_ sdk.Context) (uint64, error) {
	return 0, nil
}

<<<<<<< HEAD
func (k Keeper) GetAllCurrencyPairs(ctx sdk.Context) []slinkytypes.CurrencyPair {
	marketParamStore := k.getMarketParamStore(ctx)
	var currencyPairs []slinkytypes.CurrencyPair

	iterator := marketParamStore.Iterator(nil, nil)
	defer iterator.Close()

	for ; iterator.Valid(); iterator.Next() {
		mp := types.MarketParam{}
		k.cdc.MustUnmarshal(iterator.Value(), &mp)
		mpCp, err := slinky.MarketPairToCurrencyPair(mp.Pair)
		if err != nil {
			k.Logger(ctx).Error("market param pair invalid format", "pair", mp.Pair)
			continue
		}
		currencyPairs = append(currencyPairs, mpCp)
	}

	return currencyPairs
=======
// GetAllCurrencyPairs is not used with the DefaultCurrencyPair strategy.
// See https://github.com/skip-mev/slinky/blob/main/abci/strategies/currencypair/default.go
func (k Keeper) GetAllCurrencyPairs(ctx sdk.Context) []slinkytypes.CurrencyPair {
	return nil
>>>>>>> 6abbc72e
}<|MERGE_RESOLUTION|>--- conflicted
+++ resolved
@@ -104,38 +104,13 @@
 	return numMarketPrices, nil
 }
 
-<<<<<<< HEAD
-=======
 // GetNumRemovedCurrencyPairs is currently a no-op since we don't support removing Markets right now.
->>>>>>> 6abbc72e
 func (k Keeper) GetNumRemovedCurrencyPairs(_ sdk.Context) (uint64, error) {
 	return 0, nil
 }
 
-<<<<<<< HEAD
-func (k Keeper) GetAllCurrencyPairs(ctx sdk.Context) []slinkytypes.CurrencyPair {
-	marketParamStore := k.getMarketParamStore(ctx)
-	var currencyPairs []slinkytypes.CurrencyPair
-
-	iterator := marketParamStore.Iterator(nil, nil)
-	defer iterator.Close()
-
-	for ; iterator.Valid(); iterator.Next() {
-		mp := types.MarketParam{}
-		k.cdc.MustUnmarshal(iterator.Value(), &mp)
-		mpCp, err := slinky.MarketPairToCurrencyPair(mp.Pair)
-		if err != nil {
-			k.Logger(ctx).Error("market param pair invalid format", "pair", mp.Pair)
-			continue
-		}
-		currencyPairs = append(currencyPairs, mpCp)
-	}
-
-	return currencyPairs
-=======
 // GetAllCurrencyPairs is not used with the DefaultCurrencyPair strategy.
 // See https://github.com/skip-mev/slinky/blob/main/abci/strategies/currencypair/default.go
 func (k Keeper) GetAllCurrencyPairs(ctx sdk.Context) []slinkytypes.CurrencyPair {
 	return nil
->>>>>>> 6abbc72e
 }