package keeper_test

import (
	"testing"

	"github.com/StreamFinance-Protocol/stream-chain/protocol/daemons/pricefeed/api"
	"github.com/StreamFinance-Protocol/stream-chain/protocol/testutil/constants"
	keepertest "github.com/StreamFinance-Protocol/stream-chain/protocol/testutil/keeper"
	"github.com/StreamFinance-Protocol/stream-chain/protocol/x/prices/types"
	"github.com/stretchr/testify/require"
)

const (
	fiveBillionAndFiveMillion         = constants.FiveBillion + constants.FiveMillion
	fiveBillionMinusFiveMillionAndOne = constants.FiveBillion - constants.FiveMillion - 1
)

var (
	emptyResult = &types.MarketPriceUpdates{
		MarketPriceUpdates: []*types.MarketPriceUpdates_MarketPriceUpdate{},
	}

	validMarket0UpdateResult = &types.MarketPriceUpdates{
		MarketPriceUpdates: []*types.MarketPriceUpdates_MarketPriceUpdate{
			{
				MarketId: constants.MarketId0,
				Price:    fiveBillionAndFiveMillion,
			},
		},
	}

	// MarketPriceUpdate test constants.
	validMarket0Update = &api.MarketPriceUpdate{
		MarketId: constants.MarketId0,
		ExchangePrices: []*api.ExchangePrice{
			{
				ExchangeId:     constants.ExchangeId0,
				Price:          fiveBillionAndFiveMillion,
				LastUpdateTime: &constants.TimeT,
			},
		},
	}

	invalidMarket1PriceIsZeroUpdate = &api.MarketPriceUpdate{
		MarketId: constants.MarketId1,
		ExchangePrices: []*api.ExchangePrice{
			{
				ExchangeId:     constants.ExchangeId1,
				Price:          0,
				LastUpdateTime: &constants.TimeT,
			},
		},
	}

	invalidMarket2PriceDoesNotMeetMinChangeUpdate = &api.MarketPriceUpdate{
		MarketId: constants.MarketId2,
		ExchangePrices: []*api.ExchangePrice{
			{
				ExchangeId:     constants.ExchangeId2,
				Price:          constants.FiveBillion + 2, // 5,000,000,002
				LastUpdateTime: &constants.TimeT,
			},
		},
	}

	invalidMarket9DoesNotExistUpdate = constants.Market9_SingleExchange_AtTimeUpdate[0]

	// SmoothedPrice test constants.
	validMarket0SmoothedPrices = map[uint32][]uint64{
		constants.MarketId0: {fiveBillionAndFiveMillion + 1},
	}

	invalidMarket0HistoricalSmoothedPricesCrossesOraclePrice = map[uint32][]uint64{
		constants.MarketId0: {
			fiveBillionAndFiveMillion + 1,     // Valid
			fiveBillionMinusFiveMillionAndOne, // Invalid: crosses oracle price.
		},
	}

	invalidMarket0HistoricalSmoothedPricesDoesNotMeetMinPriceChange = map[uint32][]uint64{
		constants.MarketId0: {
			fiveBillionAndFiveMillion + 1, // Valid
			constants.FiveBillion + 1,     // Invalid: does not meet min price change.
		},
	}

	invalidMarket2HistoricalSmoothedPricesCrossesOraclePrice = map[uint32][]uint64{
		constants.MarketId2: {
			fiveBillionAndFiveMillion + 1,     // Valid
			fiveBillionMinusFiveMillionAndOne, // Invalid: crosses oracle price.
		},
	}

	invalidMarket0SmoothedPriceTrendsAwayFromIndexPrice = map[uint32][]uint64{
		constants.MarketId0: {fiveBillionMinusFiveMillionAndOne},
	}

	invalidMarket2SmoothedPriceTrendsAwayFromIndexPrice = map[uint32][]uint64{
		constants.MarketId2: {constants.FiveBillion - 2},
	}

	market2SmoothedPriceNotProposed = map[uint32][]uint64{
		constants.MarketId2: {constants.FiveBillion + 3},
	}

	market2SmoothedPriceDoesNotMeetMinChangeUpdate = map[uint32][]uint64{
		constants.MarketId2: {constants.FiveBillion + 1},
	}

	invalidMarket9DoesNotExistSmoothedPrice = map[uint32][]uint64{
		constants.MarketId9: {1_000_000},
	}
)

// Note: markets and exchanges are created by `CreateTestMarketsAndExchanges`.
func TestGetValidMarketPriceUpdates(t *testing.T) {
	tests := map[string]struct {
		// Setup.
		indexPrices []*api.MarketPriceUpdate
		// historicalSmoothedIndexPrice prices for each market are expected to be ordered from most recent to least
		// recent.
		historicalSmoothedIndexPrices map[uint32][]uint64
		skipCreateMarketsAndExchanges bool

		// Expected.
		expectedMsg *types.MarketPriceUpdates
	}{
		"Empty result: no markets": {
			skipCreateMarketsAndExchanges: true,
			expectedMsg:                   emptyResult,
		},
		"Empty result: no index prices": {
			indexPrices: []*api.MarketPriceUpdate{},
			expectedMsg: emptyResult,
		},
		"Empty result: price is zero": {
			indexPrices: []*api.MarketPriceUpdate{invalidMarket1PriceIsZeroUpdate},
			expectedMsg: emptyResult,
		},
		"Empty result: no overlap between markets and index prices": {
			indexPrices: []*api.MarketPriceUpdate{invalidMarket9DoesNotExistUpdate},
			expectedMsg: emptyResult,
		},
		"Single result: index price used when no smoothed prices": {
			indexPrices: []*api.MarketPriceUpdate{validMarket0Update},
			expectedMsg: validMarket0UpdateResult,
		},
		"Single result: no overlap between markets for index prices and smoothed prices": {
			indexPrices:                   []*api.MarketPriceUpdate{validMarket0Update},
			historicalSmoothedIndexPrices: invalidMarket9DoesNotExistSmoothedPrice,
			expectedMsg:                   validMarket0UpdateResult,
		},
		"Empty result: propose price is index price, does not meet min price change": {
			indexPrices:                   []*api.MarketPriceUpdate{invalidMarket2PriceDoesNotMeetMinChangeUpdate},
			historicalSmoothedIndexPrices: market2SmoothedPriceNotProposed,
			expectedMsg:                   emptyResult,
		},
		"Empty result: propose price is smoothed price, does not meet min price change": {
			indexPrices:                   []*api.MarketPriceUpdate{invalidMarket2PriceDoesNotMeetMinChangeUpdate},
			historicalSmoothedIndexPrices: market2SmoothedPriceDoesNotMeetMinChangeUpdate,
			expectedMsg:                   emptyResult,
		},
		"Empty result: propose price is good, but historical smoothed price does not meet min price change": {
			indexPrices:                   []*api.MarketPriceUpdate{validMarket0Update},
			historicalSmoothedIndexPrices: invalidMarket0HistoricalSmoothedPricesDoesNotMeetMinPriceChange,
			expectedMsg:                   emptyResult,
		},
		"Empty result: propose price is good, but historical smoothed price crosses oracle price": {
			indexPrices:                   []*api.MarketPriceUpdate{validMarket0Update},
			historicalSmoothedIndexPrices: invalidMarket0HistoricalSmoothedPricesCrossesOraclePrice,
			expectedMsg:                   emptyResult,
		},
		"Empty result: proposed price is smoothed price, meets min change but trends away from index price": {
			indexPrices:                   []*api.MarketPriceUpdate{validMarket0Update},
			historicalSmoothedIndexPrices: invalidMarket0SmoothedPriceTrendsAwayFromIndexPrice,
			expectedMsg:                   emptyResult,
		},
		"Empty result: proposed price does not meet min change and historical smoothed price crosses oracle price": {
			indexPrices:                   []*api.MarketPriceUpdate{invalidMarket2PriceDoesNotMeetMinChangeUpdate},
			historicalSmoothedIndexPrices: invalidMarket2HistoricalSmoothedPricesCrossesOraclePrice,
			expectedMsg:                   emptyResult,
		},
		"Empty result: proposed price does not meet min change and smoothed price is trending away from index price": {
			indexPrices:                   []*api.MarketPriceUpdate{invalidMarket2PriceDoesNotMeetMinChangeUpdate},
			historicalSmoothedIndexPrices: invalidMarket2SmoothedPriceTrendsAwayFromIndexPrice,
			expectedMsg:                   emptyResult,
		},
		"Single market price update": {
			indexPrices:                   []*api.MarketPriceUpdate{validMarket0Update},
			historicalSmoothedIndexPrices: validMarket0SmoothedPrices,
			expectedMsg:                   validMarket0UpdateResult,
		},
		"Multiple market price updates, some from smoothed price and some from index price": {
			indexPrices: constants.AtTimeTSingleExchangePriceUpdate,
			historicalSmoothedIndexPrices: map[uint32][]uint64{
				constants.MarketId0: {constants.Price4 - 1},
				constants.MarketId1: {constants.Price1 + 1},
				constants.MarketId2: {constants.Price2},
			},
<<<<<<< HEAD
			expectedMsg: &types.MarketPriceUpdates{
				MarketPriceUpdates: []*types.MarketPriceUpdates_MarketPriceUpdate{
					{
						MarketId: constants.MarketId0,
						Price:    constants.Price4,
					},
					{
						MarketId: constants.MarketId1,
						Price:    constants.Price1 + 1,
					},
					{
						MarketId: constants.MarketId2,
						Price:    constants.Price2,
					},
=======
			expectedMsg: &types.MsgUpdateMarketPrices{
				MarketPriceUpdates: []*types.MsgUpdateMarketPrices_MarketPrice{
					types.NewMarketPriceUpdate(constants.MarketId0, constants.Price4),
					types.NewMarketPriceUpdate(constants.MarketId1, constants.Price1+1),
					types.NewMarketPriceUpdate(constants.MarketId2, constants.Price2),
					types.NewMarketPriceUpdate(constants.MarketId3, constants.Price3),
					types.NewMarketPriceUpdate(constants.MarketId4, constants.Price3),
>>>>>>> 3c2c4d23
				},
			},
		},
		"Mix of valid and invalid index prices": {
			indexPrices: []*api.MarketPriceUpdate{
				validMarket0Update,
				invalidMarket1PriceIsZeroUpdate,               // Price cannot be 0.
				invalidMarket2PriceDoesNotMeetMinChangeUpdate, // Price does not meet min price change req.
				invalidMarket9DoesNotExistUpdate,              // Market with id 9 does not exist.
			},
			historicalSmoothedIndexPrices: map[uint32][]uint64{
				constants.MarketId0: {validMarket0Update.ExchangePrices[0].Price},
				constants.MarketId1: {constants.Price4},
				constants.MarketId2: {constants.Price2},
				constants.MarketId9: {constants.Price4},
			},
			expectedMsg: validMarket0UpdateResult,
		},
		"Mix of valid, invalid, and missing smoothed prices": {
			indexPrices: constants.AtTimeTSingleExchangePriceUpdate,
			historicalSmoothedIndexPrices: map[uint32][]uint64{
				constants.MarketId0: {constants.Price4}, // Same as index price.
				constants.MarketId1: {0},                // Invalid price, so index price is used.
				constants.MarketId9: {constants.Price1}, // Invalid market.
			},
<<<<<<< HEAD
			expectedMsg: &types.MarketPriceUpdates{
				MarketPriceUpdates: []*types.MarketPriceUpdates_MarketPriceUpdate{
					{
						MarketId: constants.MarketId0,
						Price:    constants.Price4,
					},
					{
						MarketId: constants.MarketId1,
						Price:    constants.Price1,
					},
					{
						MarketId: constants.MarketId2,
						Price:    constants.Price2,
					},
=======
			expectedMsg: &types.MsgUpdateMarketPrices{
				MarketPriceUpdates: []*types.MsgUpdateMarketPrices_MarketPrice{
					types.NewMarketPriceUpdate(constants.MarketId0, constants.Price4),
					types.NewMarketPriceUpdate(constants.MarketId1, constants.Price1),
					types.NewMarketPriceUpdate(constants.MarketId2, constants.Price2),
					types.NewMarketPriceUpdate(constants.MarketId3, constants.Price3),
					types.NewMarketPriceUpdate(constants.MarketId4, constants.Price3),
>>>>>>> 3c2c4d23
				},
			},
		},
		"Mix of valid, invalid, and invalid historical smoothed prices": {
			indexPrices: constants.AtTimeTSingleExchangePriceUpdate,
			historicalSmoothedIndexPrices: map[uint32][]uint64{
				constants.MarketId0: {
					constants.Price4,          // Same as index price.
					fiveBillionAndFiveMillion, // Invalid: crosses oracle price.
				},
				constants.MarketId1: {constants.Price1}, // Valid: same as index price.
				constants.MarketId9: {constants.Price1}, // Invalid market.
			},
<<<<<<< HEAD
			expectedMsg: &types.MarketPriceUpdates{
				MarketPriceUpdates: []*types.MarketPriceUpdates_MarketPriceUpdate{
					{
						MarketId: constants.MarketId1,
						Price:    constants.Price1,
					},
					{
						MarketId: constants.MarketId2,
						Price:    constants.Price2,
					},
=======
			expectedMsg: &types.MsgUpdateMarketPrices{
				MarketPriceUpdates: []*types.MsgUpdateMarketPrices_MarketPrice{
					types.NewMarketPriceUpdate(constants.MarketId1, constants.Price1),
					types.NewMarketPriceUpdate(constants.MarketId2, constants.Price2),
					types.NewMarketPriceUpdate(constants.MarketId3, constants.Price3),
					types.NewMarketPriceUpdate(constants.MarketId4, constants.Price3),
>>>>>>> 3c2c4d23
				},
			},
		},
	}
	for name, tc := range tests {
		t.Run(name, func(t *testing.T) {
			// Setup.
			ctx, k, _, indexPriceCache, marketSmoothedPrices, mockTimeProvider := keepertest.PricesKeepers(t)
			mockTimeProvider.On("Now").Return(constants.TimeT)

			if !tc.skipCreateMarketsAndExchanges {
				keepertest.CreateTestMarkets(t, ctx, k)
			}
			indexPriceCache.UpdatePrices(tc.indexPrices)

			// Smoothed prices are listed in reverse chronological order for test case constant legibility.
			// Therefore, add them in reverse order to the `marketSmoothedPrices` cache.
			for market, historicalSmoothedPrices := range tc.historicalSmoothedIndexPrices {
				for i := len(historicalSmoothedPrices) - 1; i >= 0; i-- {
					marketSmoothedPrices.PushSmoothedPrice(market, historicalSmoothedPrices[i])
				}
			}

			// Run.
			result := k.GetValidMarketPriceUpdates(ctx)

			// Validate.
			require.Equal(t, tc.expectedMsg, result)
			// TODO(DEC-532): validate on either metrics or logging.
			// Validating metrics might be difficult because it's hard to mock `telemetry`.
			// Alternatively, we can add mock logging in `ctx`.
		})
	}
}<|MERGE_RESOLUTION|>--- conflicted
+++ resolved
@@ -197,30 +197,13 @@
 				constants.MarketId1: {constants.Price1 + 1},
 				constants.MarketId2: {constants.Price2},
 			},
-<<<<<<< HEAD
 			expectedMsg: &types.MarketPriceUpdates{
 				MarketPriceUpdates: []*types.MarketPriceUpdates_MarketPriceUpdate{
-					{
-						MarketId: constants.MarketId0,
-						Price:    constants.Price4,
-					},
-					{
-						MarketId: constants.MarketId1,
-						Price:    constants.Price1 + 1,
-					},
-					{
-						MarketId: constants.MarketId2,
-						Price:    constants.Price2,
-					},
-=======
-			expectedMsg: &types.MsgUpdateMarketPrices{
-				MarketPriceUpdates: []*types.MsgUpdateMarketPrices_MarketPrice{
 					types.NewMarketPriceUpdate(constants.MarketId0, constants.Price4),
 					types.NewMarketPriceUpdate(constants.MarketId1, constants.Price1+1),
 					types.NewMarketPriceUpdate(constants.MarketId2, constants.Price2),
 					types.NewMarketPriceUpdate(constants.MarketId3, constants.Price3),
 					types.NewMarketPriceUpdate(constants.MarketId4, constants.Price3),
->>>>>>> 3c2c4d23
 				},
 			},
 		},
@@ -246,30 +229,13 @@
 				constants.MarketId1: {0},                // Invalid price, so index price is used.
 				constants.MarketId9: {constants.Price1}, // Invalid market.
 			},
-<<<<<<< HEAD
 			expectedMsg: &types.MarketPriceUpdates{
 				MarketPriceUpdates: []*types.MarketPriceUpdates_MarketPriceUpdate{
-					{
-						MarketId: constants.MarketId0,
-						Price:    constants.Price4,
-					},
-					{
-						MarketId: constants.MarketId1,
-						Price:    constants.Price1,
-					},
-					{
-						MarketId: constants.MarketId2,
-						Price:    constants.Price2,
-					},
-=======
-			expectedMsg: &types.MsgUpdateMarketPrices{
-				MarketPriceUpdates: []*types.MsgUpdateMarketPrices_MarketPrice{
 					types.NewMarketPriceUpdate(constants.MarketId0, constants.Price4),
 					types.NewMarketPriceUpdate(constants.MarketId1, constants.Price1),
 					types.NewMarketPriceUpdate(constants.MarketId2, constants.Price2),
 					types.NewMarketPriceUpdate(constants.MarketId3, constants.Price3),
 					types.NewMarketPriceUpdate(constants.MarketId4, constants.Price3),
->>>>>>> 3c2c4d23
 				},
 			},
 		},
@@ -283,25 +249,12 @@
 				constants.MarketId1: {constants.Price1}, // Valid: same as index price.
 				constants.MarketId9: {constants.Price1}, // Invalid market.
 			},
-<<<<<<< HEAD
 			expectedMsg: &types.MarketPriceUpdates{
 				MarketPriceUpdates: []*types.MarketPriceUpdates_MarketPriceUpdate{
-					{
-						MarketId: constants.MarketId1,
-						Price:    constants.Price1,
-					},
-					{
-						MarketId: constants.MarketId2,
-						Price:    constants.Price2,
-					},
-=======
-			expectedMsg: &types.MsgUpdateMarketPrices{
-				MarketPriceUpdates: []*types.MsgUpdateMarketPrices_MarketPrice{
 					types.NewMarketPriceUpdate(constants.MarketId1, constants.Price1),
 					types.NewMarketPriceUpdate(constants.MarketId2, constants.Price2),
 					types.NewMarketPriceUpdate(constants.MarketId3, constants.Price3),
 					types.NewMarketPriceUpdate(constants.MarketId4, constants.Price3),
->>>>>>> 3c2c4d23
 				},
 			},
 		},
