package keeper_test

import (
	"testing"

	"github.com/dydxprotocol/v4-chain/protocol/lib"
	"github.com/dydxprotocol/v4-chain/protocol/lib/slinky"

	"github.com/dydxprotocol/v4-chain/protocol/testutil/constants"
	keepertest "github.com/dydxprotocol/v4-chain/protocol/testutil/keeper"
	pricestest "github.com/dydxprotocol/v4-chain/protocol/testutil/prices"
	"github.com/dydxprotocol/v4-chain/protocol/x/prices/keeper"
	pricestypes "github.com/dydxprotocol/v4-chain/protocol/x/prices/types"
	"github.com/stretchr/testify/require"
)

func TestUpdateMarketParam(t *testing.T) {
	testMarket := *pricestest.GenerateMarketParamPrice(
		pricestest.WithId(1),
		pricestest.WithPair("BTC-USD"),
		pricestest.WithExponent(-8),
		pricestest.WithPriceValue(0),
	)
	testMarketParam, testMarketPrice := testMarket.Param, testMarket.Price

	tests := map[string]struct {
		msg         *pricestypes.MsgUpdateMarketParam
		expectedErr string
	}{
		"Succeeds: update all parameters except exponent and pair": {
			msg: &pricestypes.MsgUpdateMarketParam{
				Authority: lib.GovModuleAddress.String(),
				MarketParam: pricestypes.MarketParam{
					Id:                 testMarketParam.Id,
					Pair:               testMarketParam.Pair,
					Exponent:           testMarketParam.Exponent,
					MinExchanges:       72,
					MinPriceChangePpm:  2_023,
					ExchangeConfigJson: `{"exchanges":[{"exchangeName":"XYZ","ticker":"PIKACHU"}]}`,
				},
			},
		},
		"Succeeds: update pair name": {
			msg: &pricestypes.MsgUpdateMarketParam{
				Authority: lib.GovModuleAddress.String(),
				MarketParam: pricestypes.MarketParam{
					Id:                 testMarketParam.Id,
					Pair:               "NEWMARKET-USD",
					Exponent:           testMarketParam.Exponent,
					MinExchanges:       72,
					MinPriceChangePpm:  2_023,
					ExchangeConfigJson: `{"exchanges":[{"exchangeName":"XYZ","ticker":"PIKACHU"}]}`,
				},
			},
		},
		"Succeeds: update min price change ppm only": {
			msg: &pricestypes.MsgUpdateMarketParam{
				Authority: lib.GovModuleAddress.String(),
				MarketParam: pricestypes.MarketParam{
					Id:                 testMarketParam.Id,
					Pair:               testMarketParam.Pair,
					Exponent:           testMarketParam.Exponent,
					MinExchanges:       testMarketParam.MinExchanges,
					MinPriceChangePpm:  4_321,
					ExchangeConfigJson: testMarketParam.ExchangeConfigJson,
				},
			},
		},
		"Failure: update to an empty pair": {
			msg: &pricestypes.MsgUpdateMarketParam{
				Authority: lib.GovModuleAddress.String(),
				MarketParam: pricestypes.MarketParam{
					Id:                 testMarketParam.Id,
					Pair:               "", // invalid
					Exponent:           testMarketParam.Exponent,
					MinExchanges:       testMarketParam.MinExchanges,
					MinPriceChangePpm:  testMarketParam.MinPriceChangePpm,
					ExchangeConfigJson: testMarketParam.ExchangeConfigJson,
				},
			},
			expectedErr: "Pair cannot be empty",
		},
		"Failure: update to 0 min exchanges": {
			msg: &pricestypes.MsgUpdateMarketParam{
				Authority: lib.GovModuleAddress.String(),
				MarketParam: pricestypes.MarketParam{
					Id:                 testMarketParam.Id,
					Pair:               testMarketParam.Pair,
					Exponent:           testMarketParam.Exponent,
					MinExchanges:       0, // invalid
					MinPriceChangePpm:  testMarketParam.MinPriceChangePpm,
					ExchangeConfigJson: testMarketParam.ExchangeConfigJson,
				},
			},
			expectedErr: "Min exchanges must be greater than zero",
		},
		"Failure: update to 0 min price change ppm": {
			msg: &pricestypes.MsgUpdateMarketParam{
				Authority: lib.GovModuleAddress.String(),
				MarketParam: pricestypes.MarketParam{
					Id:                 testMarketParam.Id,
					Pair:               testMarketParam.Pair,
					Exponent:           testMarketParam.Exponent,
					MinExchanges:       testMarketParam.MinExchanges,
					MinPriceChangePpm:  0, // invalid
					ExchangeConfigJson: testMarketParam.ExchangeConfigJson,
				},
			},
			expectedErr: "Invalid input",
		},
		"Failure: update to invalid exchange config json": {
			msg: &pricestypes.MsgUpdateMarketParam{
				Authority: lib.GovModuleAddress.String(),
				MarketParam: pricestypes.MarketParam{
					Id:                 testMarketParam.Id,
					Pair:               testMarketParam.Pair,
					Exponent:           testMarketParam.Exponent,
					MinExchanges:       testMarketParam.MinExchanges,
					MinPriceChangePpm:  testMarketParam.MinPriceChangePpm,
					ExchangeConfigJson: `{{"exchanges":[{"exchangeName":"XYZ","ticker":"PIKACHU"}]}`, // invalid json
				},
			},
			expectedErr: "Invalid input",
		},
<<<<<<< HEAD
=======
		"Failure: update market exponent": {
			msg: &pricestypes.MsgUpdateMarketParam{
				Authority: lib.GovModuleAddress.String(),
				MarketParam: pricestypes.MarketParam{
					Id:                 testMarketParam.Id,
					Pair:               testMarketParam.Pair,
					Exponent:           testMarketParam.Exponent + 1, // cannot be updated
					MinExchanges:       testMarketParam.MinExchanges,
					MinPriceChangePpm:  testMarketParam.MinPriceChangePpm,
					ExchangeConfigJson: "{}",
				},
			},
			expectedErr: "Market exponent cannot be updated",
		},
		"Failure: new pair name does not exist in marketmap": {
			msg: &pricestypes.MsgUpdateMarketParam{
				Authority: lib.GovModuleAddress.String(),
				MarketParam: pricestypes.MarketParam{
					Id:                 testMarketParam.Id,
					Pair:               "nonexistent-pair",
					Exponent:           testMarketParam.Exponent,
					MinExchanges:       testMarketParam.MinExchanges,
					MinPriceChangePpm:  testMarketParam.MinPriceChangePpm,
					ExchangeConfigJson: "{}",
				},
			},
			expectedErr: "NONEXISTENT/PAIR: Ticker not found in market map",
		},
>>>>>>> b57eb4cc
		"Failure: empty authority": {
			msg: &pricestypes.MsgUpdateMarketParam{
				Authority: "",
				MarketParam: pricestypes.MarketParam{
					Id: testMarketParam.Id,
				},
			},
			expectedErr: "invalid authority",
		},
		"Failure: non-gov authority": {
			msg: &pricestypes.MsgUpdateMarketParam{
				Authority: constants.BobAccAddress.String(),
				MarketParam: pricestypes.MarketParam{
					Id: testMarketParam.Id,
				},
			},
			expectedErr: "invalid authority",
		},
	}

	for name, tc := range tests {
		t.Run(name, func(t *testing.T) {
			ctx, pricesKeeper, _, _, mockTimeProvider, _, marketMapKeeper := keepertest.PricesKeepers(t)
			mockTimeProvider.On("Now").Return(constants.TimeT)
			msgServer := keeper.NewMsgServerImpl(pricesKeeper)
			initialMarketParam, err := keepertest.CreateTestMarket(t, ctx, pricesKeeper, testMarketParam, testMarketPrice)
			require.NoError(t, err)

			// Create new pair in marketmap if test is expected to succeed
			if (initialMarketParam.Pair != tc.msg.MarketParam.Pair) && tc.expectedErr == "" {
				keepertest.CreateMarketsInMarketMapFromParams(
					t,
					ctx,
					marketMapKeeper,
					[]pricestypes.MarketParam{tc.msg.MarketParam},
				)
			}

			_, err = msgServer.UpdateMarketParam(ctx, tc.msg)
			if tc.expectedErr != "" {
				require.ErrorContains(t, err, tc.expectedErr)
				// Verify that market param was not updated.
				marketParam, exists := pricesKeeper.GetMarketParam(ctx, tc.msg.MarketParam.Id)
				require.True(t, exists)
				require.Equal(t, initialMarketParam, marketParam)
			} else {
				require.NoError(t, err)
				// Verify that market param was updated.
				updatedMarketParam, exists := pricesKeeper.GetMarketParam(ctx, tc.msg.MarketParam.Id)
				require.True(t, exists)
				require.Equal(t, tc.msg.MarketParam, updatedMarketParam)

				// If pair name changed, verify that old pair is disabled in the marketmap and new pair is enabled
				if initialMarketParam.Pair != updatedMarketParam.Pair {
					oldCp, err := slinky.MarketPairToCurrencyPair(initialMarketParam.Pair)
					require.NoError(t, err)
					oldMarket, err := marketMapKeeper.GetMarket(ctx, oldCp.String())
					require.NoError(t, err)
					require.False(t, oldMarket.Ticker.Enabled)

					newCp, err := slinky.MarketPairToCurrencyPair(updatedMarketParam.Pair)
					require.NoError(t, err)
					market, err := marketMapKeeper.GetMarket(ctx, newCp.String())
					require.NoError(t, err)
					require.True(t, market.Ticker.Enabled)
				}
			}
		})
	}
}<|MERGE_RESOLUTION|>--- conflicted
+++ resolved
@@ -122,37 +122,20 @@
 			},
 			expectedErr: "Invalid input",
 		},
-<<<<<<< HEAD
-=======
-		"Failure: update market exponent": {
-			msg: &pricestypes.MsgUpdateMarketParam{
-				Authority: lib.GovModuleAddress.String(),
-				MarketParam: pricestypes.MarketParam{
-					Id:                 testMarketParam.Id,
-					Pair:               testMarketParam.Pair,
-					Exponent:           testMarketParam.Exponent + 1, // cannot be updated
+		"Failure: new pair name does not exist in marketmap": {
+			msg: &pricestypes.MsgUpdateMarketParam{
+				Authority: lib.GovModuleAddress.String(),
+				MarketParam: pricestypes.MarketParam{
+					Id:                 testMarketParam.Id,
+					Pair:               "nonexistent-pair",
+					Exponent:           testMarketParam.Exponent,
 					MinExchanges:       testMarketParam.MinExchanges,
 					MinPriceChangePpm:  testMarketParam.MinPriceChangePpm,
 					ExchangeConfigJson: "{}",
 				},
 			},
-			expectedErr: "Market exponent cannot be updated",
-		},
-		"Failure: new pair name does not exist in marketmap": {
-			msg: &pricestypes.MsgUpdateMarketParam{
-				Authority: lib.GovModuleAddress.String(),
-				MarketParam: pricestypes.MarketParam{
-					Id:                 testMarketParam.Id,
-					Pair:               "nonexistent-pair",
-					Exponent:           testMarketParam.Exponent,
-					MinExchanges:       testMarketParam.MinExchanges,
-					MinPriceChangePpm:  testMarketParam.MinPriceChangePpm,
-					ExchangeConfigJson: "{}",
-				},
-			},
 			expectedErr: "NONEXISTENT/PAIR: Ticker not found in market map",
 		},
->>>>>>> b57eb4cc
 		"Failure: empty authority": {
 			msg: &pricestypes.MsgUpdateMarketParam{
 				Authority: "",
