package keeper_test

import (
	"math/big"
	"testing"
	"time"

	"cosmossdk.io/math"
	sdk "github.com/cosmos/cosmos-sdk/types"
	stakingtypes "github.com/cosmos/cosmos-sdk/x/staking/types"
	"github.com/cosmos/gogoproto/proto"
	indexerevents "github.com/dydxprotocol/v4-chain/protocol/indexer/events"
	"github.com/dydxprotocol/v4-chain/protocol/indexer/indexer_manager"
	testapp "github.com/dydxprotocol/v4-chain/protocol/testutil/app"
	"github.com/dydxprotocol/v4-chain/protocol/testutil/constants"
	keepertest "github.com/dydxprotocol/v4-chain/protocol/testutil/keeper"
	"github.com/dydxprotocol/v4-chain/protocol/x/affiliates/keeper"
	"github.com/dydxprotocol/v4-chain/protocol/x/affiliates/types"
	statskeeper "github.com/dydxprotocol/v4-chain/protocol/x/stats/keeper"
	statstypes "github.com/dydxprotocol/v4-chain/protocol/x/stats/types"
	"github.com/stretchr/testify/require"
)

func TestLogger(t *testing.T) {
	tApp := testapp.NewTestAppBuilder(t).Build()
	ctx := tApp.InitChain()

	logger := tApp.App.AffiliatesKeeper.Logger(ctx)
	require.NotNil(t, logger)
}

func TestRegisterAffiliate_GetReferredBy(t *testing.T) {
	tests := []struct {
		name        string
		referee     string
		affiliate   string
		expectError error
		setup       func(t *testing.T, ctx sdk.Context, k *keeper.Keeper)
	}{
		{
			name:        "Register new affiliate",
			referee:     constants.AliceAccAddress.String(),
			affiliate:   constants.BobAccAddress.String(),
			expectError: nil,
			setup: func(t *testing.T, ctx sdk.Context, k *keeper.Keeper) {
				err := k.UpdateAffiliateTiers(ctx, types.DefaultAffiliateTiers)
				require.NoError(t, err)
			},
		},
		{
			name:        "Register existing referee",
			referee:     constants.AliceAccAddress.String(),
			affiliate:   constants.CarlAccAddress.String(),
			expectError: types.ErrAffiliateAlreadyExistsForReferee,
			setup: func(t *testing.T, ctx sdk.Context, k *keeper.Keeper) {
				err := k.UpdateAffiliateTiers(ctx, types.DefaultAffiliateTiers)
				require.NoError(t, err)
				err = k.RegisterAffiliate(ctx, constants.AliceAccAddress.String(), constants.BobAccAddress.String())
				require.NoError(t, err)
			},
		},
		{
			name:        "Invalid referee address",
			referee:     "invalid_address",
			affiliate:   constants.BobAccAddress.String(),
			expectError: types.ErrInvalidAddress,
			setup: func(t *testing.T, ctx sdk.Context, k *keeper.Keeper) {
				err := k.UpdateAffiliateTiers(ctx, types.DefaultAffiliateTiers)
				require.NoError(t, err)
			},
		},
		{
			name:        "Invalid affiliate address",
			referee:     constants.AliceAccAddress.String(),
			affiliate:   "invalid_address",
			expectError: types.ErrInvalidAddress,
			setup: func(t *testing.T, ctx sdk.Context, k *keeper.Keeper) {
				err := k.UpdateAffiliateTiers(ctx, types.DefaultAffiliateTiers)
				require.NoError(t, err)
			},
		},
		{
			name:        "No tiers set",
			referee:     constants.AliceAccAddress.String(),
			affiliate:   constants.BobAccAddress.String(),
			expectError: types.ErrAffiliateTiersNotSet,
			setup: func(t *testing.T, ctx sdk.Context, k *keeper.Keeper) {
				// No setup needed for this test case
			},
		},
		{
			name:        "Self referral",
			referee:     constants.AliceAccAddress.String(),
			affiliate:   constants.AliceAccAddress.String(),
			expectError: types.ErrSelfReferral,
			setup: func(t *testing.T, ctx sdk.Context, k *keeper.Keeper) {
				// No setup needed for this test case
			},
		},
	}

	for _, tc := range tests {
		tApp := testapp.NewTestAppBuilder(t).Build()
		ctx := tApp.InitChain()
		k := tApp.App.AffiliatesKeeper
		tc.setup(t, ctx, &k)
		t.Run(tc.name, func(t *testing.T) {
			err := k.RegisterAffiliate(ctx, tc.referee, tc.affiliate)
			if tc.expectError != nil {
				require.ErrorIs(t, err, tc.expectError)
				return
			}

			require.NoError(t, err)
			affiliate, exists := k.GetReferredBy(ctx, tc.referee)
			require.True(t, exists)
			require.Equal(t, tc.affiliate, affiliate)
		})
	}
}

func TestGetReferredByEmptyAffiliate(t *testing.T) {
	tApp := testapp.NewTestAppBuilder(t).Build()
	ctx := tApp.InitChain()
	k := tApp.App.AffiliatesKeeper

	affiliate, exists := k.GetReferredBy(ctx, constants.AliceAccAddress.String())
	require.False(t, exists)
	require.Equal(t, "", affiliate)
}

func TestAddReferredVolume(t *testing.T) {
	tApp := testapp.NewTestAppBuilder(t).Build()
	ctx := tApp.InitChain()
	k := tApp.App.AffiliatesKeeper

	affiliate := "affiliate1"
	initialVolume := big.NewInt(1000)
	addedVolume := big.NewInt(500)

	err := k.AddReferredVolume(ctx, affiliate, initialVolume)
	require.NoError(t, err)

	volume, err := k.GetReferredVolume(ctx, affiliate)
	require.NoError(t, err)
	require.Equal(t, initialVolume, volume)

	err = k.AddReferredVolume(ctx, affiliate, addedVolume)
	require.NoError(t, err)

	updatedVolume, err := k.GetReferredVolume(ctx, affiliate)
	require.NoError(t, err)
	require.Equal(t, initialVolume.Add(initialVolume, addedVolume), updatedVolume)
}

func TestAddReferredCommission(t *testing.T) {
	tApp := testapp.NewTestAppBuilder(t).Build()
	ctx := tApp.InitChain()
	k := tApp.App.AffiliatesKeeper

	affiliate := "affiliate1"
	initialCommission := big.NewInt(50)
	addedCommission := big.NewInt(100)

	err := k.AddReferredCommission(ctx, affiliate, initialCommission)
	require.NoError(t, err)

	commission, err := k.GetReferredCommission(ctx, affiliate)
	require.NoError(t, err)
	require.Equal(t, initialCommission, commission)

	err = k.AddReferredCommission(ctx, affiliate, addedCommission)
	require.NoError(t, err)

	updatedCommission, err := k.GetReferredCommission(ctx, affiliate)
	require.NoError(t, err)
	require.Equal(t, initialCommission.Add(initialCommission, addedCommission), updatedCommission)
}

func TestGetReferredVolumeInvalidAffiliate(t *testing.T) {
	tApp := testapp.NewTestAppBuilder(t).Build()
	ctx := tApp.InitChain()
	k := tApp.App.AffiliatesKeeper

	affiliate := "malformed_address"
	_, exists := k.GetReferredBy(ctx, affiliate)
	require.False(t, exists)

	affiliate = constants.AliceAccAddress.String()
	_, exists = k.GetReferredBy(ctx, affiliate)
	require.False(t, exists)
}

func TestGetTakerFeeShareViaReferredVolume(t *testing.T) {
	tApp := testapp.NewTestAppBuilder(t).Build()
	ctx := tApp.InitChain()
	k := tApp.App.AffiliatesKeeper
	// Set up affiliate tiers
	affiliateTiers := types.DefaultAffiliateTiers
	err := k.UpdateAffiliateTiers(ctx, affiliateTiers)
	require.NoError(t, err)
	stakingKeeper := tApp.App.StakingKeeper

	err = stakingKeeper.SetDelegation(ctx,
		stakingtypes.NewDelegation(constants.AliceAccAddress.String(),
			constants.AliceValAddress.String(), math.LegacyNewDecFromBigInt(
				new(big.Int).Mul(
					big.NewInt(int64(types.DefaultAffiliateTiers.Tiers[0].ReqStakedWholeCoins)),
					big.NewInt(1e18),
				),
			),
		),
	)
	require.NoError(t, err)

	// Register affiliate and referee
	affiliate := constants.AliceAccAddress.String()
	referee := constants.BobAccAddress.String()
	err = k.RegisterAffiliate(ctx, referee, affiliate)
	require.NoError(t, err)

	// Get taker fee share for referee
	affiliateAddr, feeSharePpm, exists, err := k.GetTakerFeeShare(ctx, referee, map[string]bool{})
	require.NoError(t, err)
	require.True(t, exists)
	require.Equal(t, affiliate, affiliateAddr)
	require.Equal(t, types.DefaultAffiliateTiers.Tiers[0].TakerFeeSharePpm, feeSharePpm)

	// Add more referred volume to upgrade tier
	err = k.AddReferredVolume(ctx, affiliate, big.NewInt(
		int64(types.DefaultAffiliateTiers.Tiers[1].ReqReferredVolumeQuoteQuantums),
	))
	require.NoError(t, err)

	// Get updated taker fee share for referee
	affiliateAddr, feeSharePpm, exists, err = k.GetTakerFeeShare(ctx, referee, map[string]bool{})
	require.NoError(t, err)
	require.True(t, exists)
	require.Equal(t, affiliate, affiliateAddr)
	require.Equal(t, types.DefaultAffiliateTiers.Tiers[1].TakerFeeSharePpm, feeSharePpm)
}

func TestGetTakerFeeShareViaStakedAmount(t *testing.T) {
	tApp := testapp.NewTestAppBuilder(t).Build()
	ctx := tApp.InitChain()
	k := tApp.App.AffiliatesKeeper
	ctx = ctx.WithBlockTime(time.Now())
	// Set up affiliate tiers
	affiliateTiers := types.DefaultAffiliateTiers
	err := k.UpdateAffiliateTiers(ctx, affiliateTiers)
	require.NoError(t, err)

	// Register affiliate and referee
	affiliate := constants.AliceAccAddress.String()
	referee := constants.BobAccAddress.String()
	stakingKeeper := tApp.App.StakingKeeper
	err = stakingKeeper.SetDelegation(ctx,
		stakingtypes.NewDelegation(constants.AliceAccAddress.String(),
			constants.AliceValAddress.String(), math.LegacyNewDecFromBigInt(
				new(big.Int).Mul(
					big.NewInt(int64(types.DefaultAffiliateTiers.Tiers[0].ReqStakedWholeCoins)),
					big.NewInt(1e18),
				),
			),
		),
	)
	require.NoError(t, err)
	err = k.RegisterAffiliate(ctx, referee, affiliate)
	require.NoError(t, err)

	// Get taker fee share for referee
	affiliateAddr, feeSharePpm, exists, err := k.GetTakerFeeShare(ctx, referee, map[string]bool{})
	require.NoError(t, err)
	require.True(t, exists)
	require.Equal(t, affiliate, affiliateAddr)
	require.Equal(t, types.DefaultAffiliateTiers.Tiers[0].TakerFeeSharePpm, feeSharePpm)

	ctx = ctx.WithBlockTime(ctx.BlockTime().Add(
		time.Duration(statstypes.StakedAmountCacheDurationSeconds+1) * time.Second,
	))
	// Add more staked amount to upgrade tier
	err = stakingKeeper.SetDelegation(ctx,
		stakingtypes.NewDelegation(constants.AliceAccAddress.String(),
			constants.AliceValAddress.String(), math.LegacyNewDecFromBigInt(new(big.Int).Mul(
				big.NewInt(int64(types.DefaultAffiliateTiers.Tiers[1].ReqStakedWholeCoins)),
				big.NewInt(1e18),
			))))
	require.NoError(t, err)
	// Get updated taker fee share for referee
	affiliateAddr, feeSharePpm, exists, err = k.GetTakerFeeShare(ctx, referee, map[string]bool{})
	require.NoError(t, err)
	require.True(t, exists)
	require.Equal(t, affiliate, affiliateAddr)
	require.Equal(t, types.DefaultAffiliateTiers.Tiers[1].TakerFeeSharePpm, feeSharePpm)
}

// Test volume qualifies for tier 2 and stake qualifies for tier 3
// should return tier 3
func TestGetTierForAffiliate_VolumeAndStake(t *testing.T) {
	tApp := testapp.NewTestAppBuilder(t).Build()
	ctx := tApp.InitChain()
	k := tApp.App.AffiliatesKeeper

	affiliateTiers := types.DefaultAffiliateTiers
	err := k.UpdateAffiliateTiers(ctx, affiliateTiers)
	require.NoError(t, err)
	affiliate := constants.AliceAccAddress.String()
	referee := constants.BobAccAddress.String()
	stakingKeeper := tApp.App.StakingKeeper

	err = stakingKeeper.SetDelegation(ctx,
		stakingtypes.NewDelegation(constants.AliceAccAddress.String(),
			constants.AliceValAddress.String(), math.LegacyNewDecFromBigInt(
				new(big.Int).Mul(
					big.NewInt(int64(types.DefaultAffiliateTiers.Tiers[0].ReqStakedWholeCoins)),
					big.NewInt(1e18),
				),
			),
		),
	)
	require.NoError(t, err)

	err = k.RegisterAffiliate(ctx, referee, affiliate)
	require.NoError(t, err)

	reqReferredVolume := big.NewInt(int64(affiliateTiers.Tiers[2].ReqReferredVolumeQuoteQuantums))
	err = k.AddReferredVolume(ctx, affiliate, reqReferredVolume)
	require.NoError(t, err)

	stakedAmount := new(big.Int).Mul(
		big.NewInt(int64(affiliateTiers.Tiers[3].ReqStakedWholeCoins)),
		big.NewInt(1e18),
	)
	err = stakingKeeper.SetDelegation(ctx,
		stakingtypes.NewDelegation(affiliate,
			constants.AliceValAddress.String(),
			math.LegacyNewDecFromBigInt(stakedAmount),
		),
	)
	require.NoError(t, err)

	tierLevel, feeSharePpm, err := k.GetTierForAffiliate(ctx, affiliate, map[string]bool{})
	require.NoError(t, err)

	require.Equal(t, uint32(3), tierLevel)
	require.Equal(t, affiliateTiers.Tiers[3].TakerFeeSharePpm, feeSharePpm)
}

func TestUpdateAffiliateTiers(t *testing.T) {
	tApp := testapp.NewTestAppBuilder(t).Build()
	ctx := tApp.InitChain()
	k := tApp.App.AffiliatesKeeper

	tests := []struct {
		name           string
		affiliateTiers types.AffiliateTiers
		expectedError  error
	}{
		{
			name:           "Valid tiers",
			affiliateTiers: types.DefaultAffiliateTiers,
			expectedError:  nil,
		},
		{
			name: "Invalid tiers - decreasing volume requirement",
			affiliateTiers: types.AffiliateTiers{
				Tiers: []types.AffiliateTiers_Tier{
					{ReqReferredVolumeQuoteQuantums: 1000, ReqStakedWholeCoins: 100, TakerFeeSharePpm: 100},
					{ReqReferredVolumeQuoteQuantums: 500, ReqStakedWholeCoins: 200, TakerFeeSharePpm: 200},
				},
			},
			expectedError: types.ErrInvalidAffiliateTiers,
		},
		{
			name: "Invalid tiers - decreasing staking requirement",
			affiliateTiers: types.AffiliateTiers{
				Tiers: []types.AffiliateTiers_Tier{
					{ReqReferredVolumeQuoteQuantums: 1000, ReqStakedWholeCoins: 200, TakerFeeSharePpm: 100},
					{ReqReferredVolumeQuoteQuantums: 2000, ReqStakedWholeCoins: 100, TakerFeeSharePpm: 200},
				},
			},
			expectedError: types.ErrInvalidAffiliateTiers,
		},
		{
			name: "Taker fee share ppm greater than cap",
			affiliateTiers: types.AffiliateTiers{
				Tiers: []types.AffiliateTiers_Tier{
					{ReqReferredVolumeQuoteQuantums: 1000, ReqStakedWholeCoins: 100, TakerFeeSharePpm: 100},
					{ReqReferredVolumeQuoteQuantums: 2000, ReqStakedWholeCoins: 200, TakerFeeSharePpm: 550_000}, // 55%
				},
			},
			expectedError: types.ErrRevShareSafetyViolation,
		},
	}

	for _, tc := range tests {
		t.Run(tc.name, func(t *testing.T) {
			err := k.UpdateAffiliateTiers(ctx, tc.affiliateTiers)

			if tc.expectedError != nil {
				require.ErrorIs(t, err, tc.expectedError)
			} else {
				require.NoError(t, err)

				// Retrieve and validate updated tiers
				updatedTiers, err := k.GetAllAffiliateTiers(ctx)
				require.NoError(t, err)
				require.Equal(t, tc.affiliateTiers, updatedTiers)
			}
		})
	}
}

func getRegisterAffiliateEventsFromIndexerBlock(
	ctx sdk.Context,
	affiliatesKeeper *keeper.Keeper,
) []*indexerevents.RegisterAffiliateEventV1 {
	block := affiliatesKeeper.GetIndexerEventManager().ProduceBlock(ctx)
	var registerAffiliateEvents []*indexerevents.RegisterAffiliateEventV1
	for _, event := range block.Events {
		if event.Subtype != indexerevents.SubtypeRegisterAffiliate {
			continue
		}
		if _, ok := event.OrderingWithinBlock.(*indexer_manager.IndexerTendermintEvent_TransactionIndex); ok {
			var registerAffiliateEvent indexerevents.RegisterAffiliateEventV1
			err := proto.Unmarshal(event.DataBytes, &registerAffiliateEvent)
			if err != nil {
				panic(err)
			}
			registerAffiliateEvents = append(registerAffiliateEvents, &registerAffiliateEvent)
		}
	}
	return registerAffiliateEvents
}

func TestRegisterAffiliateEmitEvent(t *testing.T) {
	ctx, k, _, _ := keepertest.AffiliatesKeepers(t, true)

	affiliate := constants.AliceAccAddress.String()
	referee := constants.BobAccAddress.String()
	err := k.UpdateAffiliateTiers(ctx, types.DefaultAffiliateTiers)
	require.NoError(t, err)

	err = k.RegisterAffiliate(ctx, referee, affiliate)
	require.NoError(t, err)
	expectedEvent := &indexerevents.RegisterAffiliateEventV1{
		Referee:   referee,
		Affiliate: affiliate,
	}

	events := getRegisterAffiliateEventsFromIndexerBlock(ctx, k)
	require.Equal(t, 1, len(events))
	require.Equal(t, expectedEvent, events[0])
}

func TestSetAffiliateWhitelist(t *testing.T) {
	ctx, k, _, _ := keepertest.AffiliatesKeepers(t, true)

	testCases := []struct {
		name          string
		whitelist     types.AffiliateWhitelist
		expectedError error
	}{
		{
			name: "Single tier with single address",
			whitelist: types.AffiliateWhitelist{
				Tiers: []types.AffiliateWhitelist_Tier{
					{
						Addresses:        []string{constants.AliceAccAddress.String()},
						TakerFeeSharePpm: 100_000, // 10%
					},
				},
			},
			expectedError: nil,
		},
		{
			name: "Multiple tiers with multiple addresses",
			whitelist: types.AffiliateWhitelist{
				Tiers: []types.AffiliateWhitelist_Tier{
					{
						Addresses:        []string{constants.AliceAccAddress.String(), constants.BobAccAddress.String()},
						TakerFeeSharePpm: 200_000, // 20%
					},
					{
						Addresses:        []string{constants.CarlAccAddress.String()},
						TakerFeeSharePpm: 300_000, // 30%
					},
				},
			},
			expectedError: nil,
		},
		{
			name: "Duplicate address across tiers",
			whitelist: types.AffiliateWhitelist{
				Tiers: []types.AffiliateWhitelist_Tier{
					{
						Addresses:        []string{constants.AliceAccAddress.String()},
						TakerFeeSharePpm: 250_000, // 25%
					},
					{
						Addresses:        []string{constants.AliceAccAddress.String()},
						TakerFeeSharePpm: 350_000, // 35%
					},
				},
			},
			expectedError: types.ErrDuplicateAffiliateAddressForWhitelist,
		},
		{
			name: "Taker fee share ppm greater than cap",
			whitelist: types.AffiliateWhitelist{
				Tiers: []types.AffiliateWhitelist_Tier{
					{
						Addresses:        []string{constants.AliceAccAddress.String()},
						TakerFeeSharePpm: 550_000, // 55%
					},
				},
			},
			expectedError: types.ErrRevShareSafetyViolation,
		},
		{
			name: "Invalid bech32 address present",
			whitelist: types.AffiliateWhitelist{
				Tiers: []types.AffiliateWhitelist_Tier{
					{
						Addresses: []string{
							constants.AliceAccAddress.String(),
							"dydxinvalidaddress",
						},
						TakerFeeSharePpm: 500_000, // 50%
					},
				},
			},
			expectedError: types.ErrInvalidAddress,
		},
		{
			name: "Validator operator address not accepted",
			whitelist: types.AffiliateWhitelist{
				Tiers: []types.AffiliateWhitelist_Tier{
					{
						Addresses: []string{
							constants.AliceAccAddress.String(),
							"dydxvaloper1et2kxktzr6tav65uhrxsyr8gx82xvan6gl78xd",
						},
						TakerFeeSharePpm: 500_000, // 50%
					},
				},
			},
			expectedError: types.ErrInvalidAddress,
		},
	}

	for _, tc := range testCases {
		t.Run(tc.name, func(t *testing.T) {
			err := k.SetAffiliateWhitelist(ctx, tc.whitelist)
			if tc.expectedError != nil {
				require.ErrorIs(t, err, tc.expectedError)
			} else {
				require.NoError(t, err)

				storedWhitelist, err := k.GetAffiliateWhitelist(ctx)
				require.NoError(t, err)
				require.Equal(t, tc.whitelist, storedWhitelist)
			}
		})
	}
}

func TestGetAffiliateWhiteListMap(t *testing.T) {
	testCases := []struct {
		name           string
		whitelist      *types.AffiliateWhitelist
		expectedLength int
		expectedMap    map[string]uint32
	}{
		{
			name: "Multiple tiers with multiple addresses",
			whitelist: &types.AffiliateWhitelist{
				Tiers: []types.AffiliateWhitelist_Tier{
					{
						Addresses:        []string{constants.AliceAccAddress.String(), constants.CarlAccAddress.String()},
						TakerFeeSharePpm: 100_000, // 10%
					},
					{
						Addresses:        []string{constants.BobAccAddress.String()},
						TakerFeeSharePpm: 200_000, // 20%
					},
				},
			},
			expectedLength: 3,
			expectedMap: map[string]uint32{
				constants.AliceAccAddress.String(): 100_000, // 10%
				constants.CarlAccAddress.String():  100_000, // 10%
				constants.BobAccAddress.String():   200_000, // 20%
			},
		},
		{
			name: "Single tier with single address",
			whitelist: &types.AffiliateWhitelist{
				Tiers: []types.AffiliateWhitelist_Tier{
					{
						Addresses:        []string{constants.AliceAccAddress.String()},
						TakerFeeSharePpm: 150_000, // 15%
					},
				},
			},
			expectedLength: 1,
			expectedMap: map[string]uint32{
				constants.AliceAccAddress.String(): 150_000, // 15%
			},
		},
		{
			name: "Empty tiers",
			whitelist: &types.AffiliateWhitelist{
				Tiers: []types.AffiliateWhitelist_Tier{},
			},
			expectedLength: 0,
			expectedMap:    map[string]uint32{},
		},
		{
			name:           "tiers not set",
			whitelist:      nil,
			expectedLength: 0,
			expectedMap:    map[string]uint32{},
		},
	}

	for _, tc := range testCases {
		t.Run(tc.name, func(t *testing.T) {
			ctx, k, _, _ := keepertest.AffiliatesKeepers(t, true)

			if tc.whitelist != nil {
				err := k.SetAffiliateWhitelist(ctx, *tc.whitelist)
				require.NoError(t, err)
			}

			whitelistMap, err := k.GetAffiliateWhitelistMap(ctx)
			require.NoError(t, err)
			require.Equal(t, tc.expectedLength, len(whitelistMap))
			require.Equal(t, tc.expectedMap, whitelistMap)
		})
	}
}

func TestGetTakerFeeShareViaWhitelist(t *testing.T) {
	tiers := types.DefaultAffiliateTiers

	testCases := []struct {
		name                string
		affiliateAddr       string
		refereeAddr         string
		overrides           *types.AffiliateOverrides
		expectedFeeSharePpm uint32
		expectedExists      bool
	}{
		{
			name:          "Affiliate in whitelist",
			affiliateAddr: constants.AliceAccAddress.String(),
			refereeAddr:   constants.BobAccAddress.String(),
			overrides: &types.AffiliateOverrides{
				Addresses: []string{constants.AliceAccAddress.String()},
			},
			expectedFeeSharePpm: 250_000, // 25%
			expectedExists:      true,
		},
		{
			name:                "Affiliate not in whitelist",
			affiliateAddr:       constants.AliceAccAddress.String(),
			refereeAddr:         constants.BobAccAddress.String(),
			overrides:           &types.AffiliateOverrides{},
			expectedFeeSharePpm: tiers.Tiers[0].TakerFeeSharePpm,
			expectedExists:      true,
		},
		{
			name:          "Referee not registered",
			affiliateAddr: "",
			refereeAddr:   constants.BobAccAddress.String(),
			overrides: &types.AffiliateOverrides{
				Addresses: []string{constants.AliceAccAddress.String()},
			},
			expectedFeeSharePpm: 0,
			expectedExists:      false,
		},
	}

	for _, tc := range testCases {
		t.Run(tc.name, func(t *testing.T) {
			ctx, k, _, _ := keepertest.AffiliatesKeepers(t, true)
			err := k.UpdateAffiliateTiers(ctx, tiers)
			require.NoError(t, err)

			if tc.overrides != nil {
				err := k.SetAffiliateOverrides(ctx, *tc.overrides)
				require.NoError(t, err)
			}
			if tc.affiliateAddr != "" {
				err := k.RegisterAffiliate(ctx, tc.refereeAddr, tc.affiliateAddr)
				require.NoError(t, err)
			}
			affiliateOverridesMap, err := k.GetAffiliateOverridesMap(ctx)
			require.NoError(t, err)

			affiliateAddr, feeSharePpm, exists, err := k.GetTakerFeeShare(ctx, tc.refereeAddr, affiliateOverridesMap)
			require.NoError(t, err)
			require.Equal(t, tc.affiliateAddr, affiliateAddr)
			require.Equal(t, tc.expectedFeeSharePpm, feeSharePpm)
			require.Equal(t, tc.expectedExists, exists)
		})
	}
}

func TestAggregateAffiliateReferredVolumeForFills(t *testing.T) {
	affiliate := constants.AliceAccAddress.String()
	referee1 := constants.BobAccAddress.String()
	referee2 := constants.DaveAccAddress.String()
	maker := constants.CarlAccAddress.String()
	testCases := []struct {
		name                      string
		referrals                 int
		expectedVolume            *big.Int
		expectedAttributedVolume  *big.Int
		referreeAddressesToVerify []string
		expectedCommissions       []*big.Int
		setup                     func(t *testing.T, ctx sdk.Context, k *keeper.Keeper, statsKeeper *statskeeper.Keeper)
	}{
		{
			name:                     "0 referrals",
			expectedVolume:           big.NewInt(0),
			expectedAttributedVolume: big.NewInt(0),
			setup: func(t *testing.T, ctx sdk.Context, k *keeper.Keeper, statsKeeper *statskeeper.Keeper) {
				statsKeeper.SetBlockStats(ctx, &statstypes.BlockStats{
					Fills: []*statstypes.BlockStats_Fill{
						{
							Taker:    referee1,
							Maker:    maker,
							Notional: 100_000_000_000,
						},
					},
				})
			},
		},
		{
			name:                     "1 referral",
			referrals:                1,
			expectedVolume:           big.NewInt(100_000_000_000),
			expectedAttributedVolume: big.NewInt(100_000_000_000),
			setup: func(t *testing.T, ctx sdk.Context, k *keeper.Keeper, statsKeeper *statskeeper.Keeper) {
				err := k.RegisterAffiliate(ctx, referee1, affiliate)
				require.NoError(t, err)
				statsKeeper.SetBlockStats(ctx, &statstypes.BlockStats{
					Fills: []*statstypes.BlockStats_Fill{
						{
							Taker:                         referee1,
							Maker:                         maker,
							Notional:                      100_000_000_000,
							AffiliateFeeGeneratedQuantums: 1_000_000_000,
						},
					},
				})
			},
		},
		{
			name:                     "2 referrals",
			referrals:                2,
			expectedVolume:           big.NewInt(300_000_000_000),
			expectedAttributedVolume: big.NewInt(300_000_000_000),
			setup: func(t *testing.T, ctx sdk.Context, k *keeper.Keeper, statsKeeper *statskeeper.Keeper) {
				err := k.RegisterAffiliate(ctx, referee1, affiliate)
				require.NoError(t, err)
				err = k.RegisterAffiliate(ctx, referee2, affiliate)
				require.NoError(t, err)
				statsKeeper.SetBlockStats(ctx, &statstypes.BlockStats{
					Fills: []*statstypes.BlockStats_Fill{
						{
							Taker:                         referee1,
							Maker:                         maker,
							Notional:                      100_000_000_000,
							AffiliateFeeGeneratedQuantums: 1_000_000_000,
						},
						{
							Taker:                         referee2,
							Maker:                         maker,
							Notional:                      200_000_000_000,
							AffiliateFeeGeneratedQuantums: 2_000_000_000,
						},
					},
				})
			},
		},
		{
			name:                     "2 referrals, maker also referred",
			referrals:                2,
			expectedVolume:           big.NewInt(600_000_000_000),
			expectedAttributedVolume: big.NewInt(600_000_000_000),
			setup: func(t *testing.T, ctx sdk.Context, k *keeper.Keeper, statsKeeper *statskeeper.Keeper) {
				err := k.RegisterAffiliate(ctx, referee1, affiliate)
				require.NoError(t, err)
				err = k.RegisterAffiliate(ctx, referee2, affiliate)
				require.NoError(t, err)
				err = k.RegisterAffiliate(ctx, maker, affiliate)
				require.NoError(t, err)
				statsKeeper.SetBlockStats(ctx, &statstypes.BlockStats{
					Fills: []*statstypes.BlockStats_Fill{
						{
							Taker:                         referee1,
							Maker:                         maker,
							Notional:                      100_000_000_000,
							AffiliateFeeGeneratedQuantums: 1_000_000_000,
						},
						{
							Taker:                         referee2,
							Maker:                         maker,
							Notional:                      200_000_000_000,
							AffiliateFeeGeneratedQuantums: 3_000_000_000,
						},
					},
				})
				err = k.UpdateAffiliateParameters(ctx, &types.MsgUpdateAffiliateParameters{
					Authority: constants.GovAuthority,
					AffiliateParameters: types.AffiliateParameters{
						Maximum_30DAttributableVolumePerReferredUserNotional: 300_000_000_000,
					},
				})
				require.NoError(t, err)
			},
		},
		{
			name:                     "2 referrals, takers not referred, maker referred",
			referrals:                2,
			expectedVolume:           big.NewInt(300_000_000_000),
			expectedAttributedVolume: big.NewInt(300_000_000_000),
			setup: func(t *testing.T, ctx sdk.Context, k *keeper.Keeper, statsKeeper *statskeeper.Keeper) {
				err := k.RegisterAffiliate(ctx, maker, affiliate)
				require.NoError(t, err)
				statsKeeper.SetBlockStats(ctx, &statstypes.BlockStats{
					Fills: []*statstypes.BlockStats_Fill{
						{
							Taker:                         referee1,
							Maker:                         maker,
							Notional:                      100_000_000_000,
							AffiliateFeeGeneratedQuantums: 1_000_000_000,
						},
						{
							Taker:                         referee2,
							Maker:                         maker,
							Notional:                      200_000_000_000,
							AffiliateFeeGeneratedQuantums: 2_000_000_000,
						},
					},
				})
				err = k.UpdateAffiliateParameters(ctx, &types.MsgUpdateAffiliateParameters{
					Authority: constants.GovAuthority,
					AffiliateParameters: types.AffiliateParameters{
						Maximum_30DAttributableVolumePerReferredUserNotional: 300_000_000_000,
					},
				})
				require.NoError(t, err)
			},
		},
		{
			name:                     "2 referrals, reached maximum attributable revenue",
			referrals:                2,
			expectedVolume:           big.NewInt(300_000_000_000),
			expectedAttributedVolume: big.NewInt(0),
			setup: func(t *testing.T, ctx sdk.Context, k *keeper.Keeper, statsKeeper *statskeeper.Keeper) {
				err := k.RegisterAffiliate(ctx, referee1, affiliate)
				require.NoError(t, err)
				err = k.RegisterAffiliate(ctx, referee2, affiliate)
				require.NoError(t, err)
				// Maximum volume was reached per affiliate, so we should not add any attributable volume
				statsKeeper.SetUserStats(ctx, referee1, &statstypes.UserStats{
					TakerNotional: 150_000_000_000,
					MakerNotional: 100_000_000_000,
				})
				statsKeeper.SetUserStats(ctx, referee2, &statstypes.UserStats{
					TakerNotional: 150_000_000_000,
					MakerNotional: 100_000_000_000,
				})

				statsKeeper.SetBlockStats(ctx, &statstypes.BlockStats{
					Fills: []*statstypes.BlockStats_Fill{
						{
							Taker:                         referee1,
							Maker:                         maker,
							Notional:                      100_000_000_000,
							AffiliateFeeGeneratedQuantums: 1_000_000_000,
						},
						{
							Taker:                         referee2,
							Maker:                         maker,
							Notional:                      200_000_000_000,
							AffiliateFeeGeneratedQuantums: 2_000_000_000,
						},
					},
				})
				err = k.UpdateAffiliateParameters(ctx, &types.MsgUpdateAffiliateParameters{
					Authority: constants.GovAuthority,
					AffiliateParameters: types.AffiliateParameters{
						Maximum_30DAttributableVolumePerReferredUserNotional: 250_000_000_000,
					},
				})
				require.NoError(t, err)
			},
		},
		{
			name:                     "2 referrals, test limits of attributable revenue",
			referrals:                2,
			expectedVolume:           big.NewInt(300_000_000_000),
			expectedAttributedVolume: big.NewInt(200_000_000_000),
			referreeAddressesToVerify: []string{
				referee1,
				referee2,
				maker,
			},
			expectedCommissions: []*big.Int{
				big.NewInt(2_000_000_000),
				big.NewInt(4_000_000_000),
				big.NewInt(1_000_000_000),
			},
			setup: func(t *testing.T, ctx sdk.Context, k *keeper.Keeper, statsKeeper *statskeeper.Keeper) {
				err := k.RegisterAffiliate(ctx, referee1, affiliate)
				require.NoError(t, err)
				err = k.RegisterAffiliate(ctx, referee2, affiliate)
				require.NoError(t, err)

				// They are close to the maximum of attributable volume so we should not add more than expected
				statsKeeper.SetUserStats(ctx, referee1, &statstypes.UserStats{
					TakerNotional:                     50_000_000_000,
					MakerNotional:                     100_000_000_000,
					AffiliateRevenueGeneratedQuantums: 1_000_000_000,
				})
				statsKeeper.SetUserStats(ctx, referee2, &statstypes.UserStats{
					TakerNotional:                     50_000_000_000,
					MakerNotional:                     200_000_000_000,
					AffiliateRevenueGeneratedQuantums: 1_000_000_000,
				})
				statsKeeper.SetUserStats(ctx, maker, &statstypes.UserStats{
					TakerNotional:                     50_000_000_000,
					MakerNotional:                     100_000_000_000,
					AffiliateRevenueGeneratedQuantums: 1_000_000_000,
				})

				statsKeeper.SetBlockStats(ctx, &statstypes.BlockStats{
					Fills: []*statstypes.BlockStats_Fill{
						{
							Taker:                         referee1,
							Maker:                         maker,
							Notional:                      100_000_000_000,
							AffiliateFeeGeneratedQuantums: 1_000_000_000,
						},
						{
							Taker:                         referee2,
							Maker:                         maker,
							Notional:                      200_000_000_000,
							AffiliateFeeGeneratedQuantums: 3_000_000_000,
						},
					},
				})
				err = k.UpdateAffiliateParameters(ctx, &types.MsgUpdateAffiliateParameters{
					Authority: constants.GovAuthority,
					AffiliateParameters: types.AffiliateParameters{
						// Each affiliate can only generate 250_000_000_000 quantums of attributable revenue on a 30d window
						Maximum_30DAttributableVolumePerReferredUserNotional: 250_000_000_000,
<<<<<<< HEAD
						// Each referee can only generate 2_500_000_000 quantums of commission on a 30d window
						Maximum_30DAttributableRevenuePerReferredUserQuoteQuantums: 2_500_000_000,
=======
>>>>>>> d7e5e794
					},
				})
				require.NoError(t, err)
			},
		},
		{
			name:                     "maker is also affiliate, test limits of attributable revenue",
			referrals:                2,
			expectedVolume:           big.NewInt(600_000_000_000),
			expectedAttributedVolume: big.NewInt(350_000_000_000),
			setup: func(t *testing.T, ctx sdk.Context, k *keeper.Keeper, statsKeeper *statskeeper.Keeper) {
				err := k.RegisterAffiliate(ctx, referee1, affiliate)
				require.NoError(t, err)
				err = k.RegisterAffiliate(ctx, referee2, affiliate)
				require.NoError(t, err)
				err = k.RegisterAffiliate(ctx, maker, affiliate)
				require.NoError(t, err)

				// They are close to the maximum of attributable volume so we should not add more than expected
				statsKeeper.SetUserStats(ctx, referee1, &statstypes.UserStats{
					TakerNotional:                     50_000_000_000,
					MakerNotional:                     100_000_000_000,
					AffiliateRevenueGeneratedQuantums: 1_000_000_000,
				})
				statsKeeper.SetUserStats(ctx, referee2, &statstypes.UserStats{
					TakerNotional:                     50_000_000_000,
					MakerNotional:                     100_000_000_000,
					AffiliateRevenueGeneratedQuantums: 1_000_000_000,
				})
				statsKeeper.SetUserStats(ctx, maker, &statstypes.UserStats{
					TakerNotional:                     50_000_000_000,
					MakerNotional:                     50_000_000_000,
					AffiliateRevenueGeneratedQuantums: 1_000_000_000,
				})

				statsKeeper.SetBlockStats(ctx, &statstypes.BlockStats{
					Fills: []*statstypes.BlockStats_Fill{
						{
							Taker:                         referee1,
							Maker:                         maker,
							Notional:                      100_000_000_000,
							AffiliateFeeGeneratedQuantums: 1_000_000_000,
						},
						{
							Taker:                         referee2,
							Maker:                         maker,
							Notional:                      200_000_000_000,
							AffiliateFeeGeneratedQuantums: 2_000_000_000,
						},
					},
				})
				err = k.UpdateAffiliateParameters(ctx, &types.MsgUpdateAffiliateParameters{
					Authority: constants.GovAuthority,
					AffiliateParameters: types.AffiliateParameters{
						// Each affiliate can only generate 250_000_000_000 quantums of attributable revenue on a 30d window
						Maximum_30DAttributableVolumePerReferredUserNotional: 250_000_000_000,
					},
				})
				require.NoError(t, err)
			},
		},
	}

	for _, tc := range testCases {
		t.Run(tc.name, func(t *testing.T) {
			tApp := testapp.NewTestAppBuilder(t).Build()
			ctx := tApp.InitChain()
			k := tApp.App.AffiliatesKeeper
			statsKeeper := tApp.App.StatsKeeper

			err := k.UpdateAffiliateTiers(ctx, types.DefaultAffiliateTiers)
			require.NoError(t, err)

			tc.setup(t, ctx, &k, &statsKeeper)

			err = k.AggregateAffiliateReferredVolumeForFills(ctx)
			require.NoError(t, err)

			referredVolume, err := k.GetReferredVolume(ctx, affiliate)
			require.NoError(t, err)
			require.Equal(t, tc.expectedAttributedVolume, referredVolume)

			if tc.referreeAddressesToVerify != nil {
				for idx, referreeAddress := range tc.referreeAddressesToVerify {
					referredCommission, err := k.GetReferredCommission(ctx, referreeAddress)
					require.NoError(t, err)
					println("referredCommission", referredCommission.String(), " for address ", referreeAddress)
					require.Equal(t, tc.expectedCommissions[idx], referredCommission)
				}
			}
		})
	}
}

func TestGetTierForAffiliateEmptyTiers(t *testing.T) {
	tApp := testapp.NewTestAppBuilder(t).Build()
	ctx := tApp.InitChain()
	k := tApp.App.AffiliatesKeeper

	tierLevel, feeSharePpm, err := k.GetTierForAffiliate(ctx, constants.AliceAccAddress.String(), map[string]bool{})
	require.NoError(t, err)
	require.Equal(t, uint32(0), tierLevel)
	require.Equal(t, uint32(0), feeSharePpm)
}

func TestUpdateAffiliateParameters(t *testing.T) {
	tApp := testapp.NewTestAppBuilder(t).Build()
	ctx := tApp.InitChain()
	k := tApp.App.AffiliatesKeeper

	err := k.UpdateAffiliateParameters(ctx, &types.MsgUpdateAffiliateParameters{
		Authority:           constants.GovAuthority,
		AffiliateParameters: types.DefaultAffiliateParameters,
	})
	require.NoError(t, err)

	affiliateParameters, err := k.GetAffiliateParameters(ctx)
	require.NoError(t, err)
	require.Equal(t, uint64(100), affiliateParameters.GetMaximum_30DAttributableVolumePerReferredUserNotional())
	require.Equal(t, uint32(1), affiliateParameters.GetRefereeMinimumFeeTierIdx())
	require.Equal(t, uint64(100), affiliateParameters.GetMaximum_30DAttributableRevenuePerReferredUserQuoteQuantums())
}

func TestGetTierForAffiliateOverrides(t *testing.T) {
	tApp := testapp.NewTestAppBuilder(t).Build()
	ctx := tApp.InitChain()
	k := tApp.App.AffiliatesKeeper

	err := k.UpdateAffiliateTiers(ctx, types.DefaultAffiliateTiers)
	require.NoError(t, err)

	tierLevel, feeSharePpm, err := k.GetTierForAffiliate(ctx, constants.AliceAccAddress.String(), map[string]bool{})
	require.NoError(t, err)
	require.Equal(t, uint32(3), tierLevel)
	require.Equal(t, uint32(150_000), feeSharePpm)

	tierLevel, feeSharePpm, err = k.GetTierForAffiliate(ctx, constants.AliceAccAddress.String(), map[string]bool{
		constants.AliceAccAddress.String(): true,
	})
	require.NoError(t, err)
	require.Equal(t, uint32(4), tierLevel)
	require.Equal(t, uint32(250_000), feeSharePpm)
}<|MERGE_RESOLUTION|>--- conflicted
+++ resolved
@@ -960,11 +960,6 @@
 					AffiliateParameters: types.AffiliateParameters{
 						// Each affiliate can only generate 250_000_000_000 quantums of attributable revenue on a 30d window
 						Maximum_30DAttributableVolumePerReferredUserNotional: 250_000_000_000,
-<<<<<<< HEAD
-						// Each referee can only generate 2_500_000_000 quantums of commission on a 30d window
-						Maximum_30DAttributableRevenuePerReferredUserQuoteQuantums: 2_500_000_000,
-=======
->>>>>>> d7e5e794
 					},
 				})
 				require.NoError(t, err)
