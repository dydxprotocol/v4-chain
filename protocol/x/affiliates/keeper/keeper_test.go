--- conflicted
+++ resolved
@@ -394,7 +394,6 @@
 	require.Equal(t, expectedEvent, events[0])
 }
 
-<<<<<<< HEAD
 func TestSetAffiliateWhitelist(t *testing.T) {
 	ctx, k, _, _ := keepertest.AffiliatesKeepers(t, true)
 
@@ -589,7 +588,35 @@
 			},
 			expectedFeeSharePpm: 0,
 			expectedExists:      false,
-=======
+		},
+	}
+
+	for _, tc := range testCases {
+		t.Run(tc.name, func(t *testing.T) {
+			ctx, k, _, _ := keepertest.AffiliatesKeepers(t, true)
+			err := k.UpdateAffiliateTiers(ctx, tiers)
+			require.NoError(t, err)
+
+			if tc.whitelist != nil {
+				err := k.SetAffiliateWhitelist(ctx, *tc.whitelist)
+				require.NoError(t, err)
+			}
+			if tc.affiliateAddr != "" {
+				err := k.RegisterAffiliate(ctx, tc.refereeAddr, tc.affiliateAddr)
+				require.NoError(t, err)
+			}
+			affiliateWhitelistMap, err := k.GetAffiliateWhitelistMap(ctx)
+			require.NoError(t, err)
+
+			affiliateAddr, feeSharePpm, exists, err := k.GetTakerFeeShare(ctx, tc.refereeAddr, affiliateWhitelistMap)
+			require.NoError(t, err)
+			require.Equal(t, tc.affiliateAddr, affiliateAddr)
+			require.Equal(t, tc.expectedFeeSharePpm, feeSharePpm)
+			require.Equal(t, tc.expectedExists, exists)
+		})
+	}
+}
+
 func TestAggregateAffiliateReferredVolumeForFills(t *testing.T) {
 	affiliate := constants.AliceAccAddress.String()
 	referee1 := constants.BobAccAddress.String()
@@ -685,34 +712,11 @@
 					},
 				})
 			},
->>>>>>> f70540d6
 		},
 	}
 
 	for _, tc := range testCases {
 		t.Run(tc.name, func(t *testing.T) {
-<<<<<<< HEAD
-			ctx, k, _, _ := keepertest.AffiliatesKeepers(t, true)
-			err := k.UpdateAffiliateTiers(ctx, tiers)
-			require.NoError(t, err)
-
-			if tc.whitelist != nil {
-				err := k.SetAffiliateWhitelist(ctx, *tc.whitelist)
-				require.NoError(t, err)
-			}
-			if tc.affiliateAddr != "" {
-				err := k.RegisterAffiliate(ctx, tc.refereeAddr, tc.affiliateAddr)
-				require.NoError(t, err)
-			}
-			affiliateWhitelistMap, err := k.GetAffiliateWhitelistMap(ctx)
-			require.NoError(t, err)
-
-			affiliateAddr, feeSharePpm, exists, err := k.GetTakerFeeShare(ctx, tc.refereeAddr, affiliateWhitelistMap)
-			require.NoError(t, err)
-			require.Equal(t, tc.affiliateAddr, affiliateAddr)
-			require.Equal(t, tc.expectedFeeSharePpm, feeSharePpm)
-			require.Equal(t, tc.expectedExists, exists)
-=======
 			tApp := testapp.NewTestAppBuilder(t).Build()
 			ctx := tApp.InitChain()
 			k := tApp.App.AffiliatesKeeper
@@ -726,7 +730,6 @@
 			referredVolume, err := k.GetReferredVolume(ctx, affiliate)
 			require.NoError(t, err)
 			require.Equal(t, tc.expectedVolume, referredVolume)
->>>>>>> f70540d6
 		})
 	}
 }