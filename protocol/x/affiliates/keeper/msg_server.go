--- conflicted
+++ resolved
@@ -4,7 +4,6 @@
 	"context"
 	"errors"
 
-	errorsmod "cosmossdk.io/errors"
 	sdk "github.com/cosmos/cosmos-sdk/types"
 	"github.com/dydxprotocol/v4-chain/protocol/x/affiliates/types"
 )
@@ -38,33 +37,8 @@
 	}
 
 	sdkCtx := sdk.UnwrapSDKContext(ctx)
-	unconditionalRevShareConfig, err := k.revShareKeeper.GetUnconditionalRevShareConfigParams(sdkCtx)
-	if err != nil {
-		return nil, err
-	}
-	marketMapperRevShareParams := k.revShareKeeper.GetMarketMapperRevenueShareParams(sdkCtx)
-	affiliateWhitelist, err := k.GetAffiliateWhitelist(sdkCtx)
-	if err != nil {
-		return nil, err
-	}
 
-<<<<<<< HEAD
-	lowestTakerFee := k.feetiersKeeper.GetAffiliateRefereeLowestTakerFee(sdkCtx)
-	lowestMakerFee := k.feetiersKeeper.GetLowestMakerFee(sdkCtx)
-
-	if !k.revShareKeeper.ValidateRevShareSafety(sdkCtx, msg.Tiers,
-		unconditionalRevShareConfig, marketMapperRevShareParams, lowestTakerFee, lowestMakerFee) {
-=======
-	if !k.revShareKeeper.ValidateRevShareSafety(msg.Tiers,
-		unconditionalRevShareConfig, marketMapperRevShareParams, affiliateWhitelist) {
->>>>>>> dde22169
-		return nil, errorsmod.Wrapf(
-			types.ErrRevShareSafetyViolation,
-			"rev share safety violation",
-		)
-	}
-
-	err = k.Keeper.UpdateAffiliateTiers(sdkCtx, msg.Tiers)
+	err := k.Keeper.UpdateAffiliateTiers(sdkCtx, msg.Tiers)
 	if err != nil {
 		return nil, err
 	}
@@ -78,27 +52,7 @@
 		return nil, errors.New("invalid authority")
 	}
 
-	sdkCtx := sdk.UnwrapSDKContext(ctx)
-	unconditionalRevShareConfig, err := k.revShareKeeper.GetUnconditionalRevShareConfigParams(sdkCtx)
-	if err != nil {
-		return nil, err
-	}
-	marketMapperRevShareParams := k.revShareKeeper.GetMarketMapperRevenueShareParams(sdkCtx)
-
-	affiliateTiers, err := k.Keeper.GetAllAffiliateTiers(sdkCtx)
-	if err != nil {
-		return nil, err
-	}
-
-	if !k.revShareKeeper.ValidateRevShareSafety(affiliateTiers,
-		unconditionalRevShareConfig, marketMapperRevShareParams, msg.Whitelist) {
-		return nil, errorsmod.Wrapf(
-			types.ErrRevShareSafetyViolation,
-			"rev share safety violation",
-		)
-	}
-
-	err = k.Keeper.SetAffiliateWhitelist(sdk.UnwrapSDKContext(ctx), msg.Whitelist)
+	err := k.Keeper.SetAffiliateWhitelist(sdk.UnwrapSDKContext(ctx), msg.Whitelist)
 	if err != nil {
 		return nil, err
 	}
