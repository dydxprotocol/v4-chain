package keeper

import (
	"fmt"
	"math/big"

	errorsmod "cosmossdk.io/errors"
	"cosmossdk.io/log"
	"cosmossdk.io/store/prefix"
	storetypes "cosmossdk.io/store/types"
	"github.com/cosmos/cosmos-sdk/codec"
	sdk "github.com/cosmos/cosmos-sdk/types"
	"github.com/dydxprotocol/v4-chain/protocol/dtypes"
	indexerevents "github.com/dydxprotocol/v4-chain/protocol/indexer/events"
	"github.com/dydxprotocol/v4-chain/protocol/indexer/indexer_manager"
	"github.com/dydxprotocol/v4-chain/protocol/lib"
	"github.com/dydxprotocol/v4-chain/protocol/x/affiliates/types"
)

type (
	Keeper struct {
		cdc                 codec.BinaryCodec
		storeKey            storetypes.StoreKey
		authorities         map[string]struct{}
		statsKeeper         types.StatsKeeper
		revShareKeeper      types.RevShareKeeper
		indexerEventManager indexer_manager.IndexerEventManager
	}
)

func NewKeeper(
	cdc codec.BinaryCodec,
	storeKey storetypes.StoreKey,
	authorities []string,
	statsKeeper types.StatsKeeper,
	indexerEventManager indexer_manager.IndexerEventManager,
) *Keeper {
	return &Keeper{
		cdc:                 cdc,
		storeKey:            storeKey,
		authorities:         lib.UniqueSliceToSet(authorities),
		statsKeeper:         statsKeeper,
		indexerEventManager: indexerEventManager,
	}
}

func (k Keeper) HasAuthority(authority string) bool {
	_, ok := k.authorities[authority]
	return ok
}

func (k Keeper) Logger(ctx sdk.Context) log.Logger {
	return ctx.Logger().With(log.ModuleKey, fmt.Sprintf("x/%s", types.ModuleName))
}

func (k Keeper) InitializeForGenesis(ctx sdk.Context) {}

// RegisterAffiliate registers an affiliate address for a referee address.
func (k Keeper) RegisterAffiliate(
	ctx sdk.Context,
	referee string,
	affiliateAddr string,
) error {
	if _, err := sdk.AccAddressFromBech32(referee); err != nil {
		return errorsmod.Wrapf(types.ErrInvalidAddress, "referee: %s", referee)
	}
	if _, err := sdk.AccAddressFromBech32(affiliateAddr); err != nil {
		return errorsmod.Wrapf(types.ErrInvalidAddress, "affiliate: %s", affiliateAddr)
	}
	if _, found := k.GetReferredBy(ctx, referee); found {
		return errorsmod.Wrapf(types.ErrAffiliateAlreadyExistsForReferee, "referee: %s, affiliate: %s",
			referee, affiliateAddr)
	}
	prefix.NewStore(ctx.KVStore(k.storeKey), []byte(types.ReferredByKeyPrefix)).Set([]byte(referee), []byte(affiliateAddr))
	k.GetIndexerEventManager().AddTxnEvent(
		ctx,
		indexerevents.SubtypeRegisterAffiliate,
		indexerevents.RegisterAffiliateEventVersion,
		indexer_manager.GetBytes(
			indexerevents.NewRegisterAffiliateEventV1(
				referee,
				affiliateAddr,
			),
		),
	)
	return nil
}

// GetReferredBy returns the affiliate address for a referee address.
func (k Keeper) GetReferredBy(ctx sdk.Context, referee string) (string, bool) {
	referredByPrefixStore := prefix.NewStore(ctx.KVStore(k.storeKey), []byte(types.ReferredByKeyPrefix))
	if !referredByPrefixStore.Has([]byte(referee)) {
		return "", false
	}
	return string(referredByPrefixStore.Get([]byte(referee))), true
}

// AddReferredVolume adds the referred volume from a block to the affiliate's referred volume.
func (k Keeper) AddReferredVolume(
	ctx sdk.Context,
	affiliateAddr string,
	referredVolumeFromBlock *big.Int,
) error {
	affiliateReferredVolumePrefixStore := prefix.NewStore(ctx.KVStore(k.storeKey), []byte(types.ReferredVolumeKeyPrefix))
	referredVolume := big.NewInt(0)

	if affiliateReferredVolumePrefixStore.Has([]byte(affiliateAddr)) {
		prevReferredVolumeFromState := dtypes.SerializableInt{}
		if err := prevReferredVolumeFromState.Unmarshal(
			affiliateReferredVolumePrefixStore.Get([]byte(affiliateAddr)),
		); err != nil {
			return errorsmod.Wrapf(types.ErrUpdatingAffiliateReferredVolume,
				"affiliate %s, error: %s", affiliateAddr, err)
		}
		referredVolume = prevReferredVolumeFromState.BigInt()
	}

	referredVolume.Add(
		referredVolume,
		referredVolumeFromBlock,
	)
	updatedReferedVolume := dtypes.NewIntFromBigInt(referredVolume)

	updatedReferredVolumeBytes, err := updatedReferedVolume.Marshal()
	if err != nil {
		return errorsmod.Wrapf(types.ErrUpdatingAffiliateReferredVolume,
			"affiliate %s, error: %s", affiliateAddr, err)
	}
	affiliateReferredVolumePrefixStore.Set([]byte(affiliateAddr), updatedReferredVolumeBytes)
	return nil
}

// GetReferredVolume returns all time referred volume for an affiliate address.
func (k Keeper) GetReferredVolume(ctx sdk.Context, affiliateAddr string) (*big.Int, error) {
	affiliateReferredVolumePrefixStore := prefix.NewStore(ctx.KVStore(k.storeKey), []byte(types.ReferredVolumeKeyPrefix))
	if !affiliateReferredVolumePrefixStore.Has([]byte(affiliateAddr)) {
		return big.NewInt(0), nil
	}
	var referredVolume dtypes.SerializableInt
	if err := referredVolume.Unmarshal(affiliateReferredVolumePrefixStore.Get([]byte(affiliateAddr))); err != nil {
		return big.NewInt(0), err
	}
	return referredVolume.BigInt(), nil
}

// GetAllAffiliateTiers returns all affiliate tiers.
func (k Keeper) GetAllAffiliateTiers(ctx sdk.Context) (types.AffiliateTiers, error) {
	store := ctx.KVStore(k.storeKey)
	affiliateTiersBytes := store.Get([]byte(types.AffiliateTiersKey))

	var affiliateTiers types.AffiliateTiers
	if affiliateTiersBytes == nil {
		// Return empty tiers if not initialized.
		return types.AffiliateTiers{}, nil
	}
	err := k.cdc.Unmarshal(affiliateTiersBytes, &affiliateTiers)
	if err != nil {
		return affiliateTiers, err
	}

	return affiliateTiers, nil
}

// GetTakerFeeShare returns the taker fee share for an address based on the affiliate tiers.
// If the address is in the whitelist, the fee share ppm is overridden.
func (k Keeper) GetTakerFeeShare(
	ctx sdk.Context,
	address string,
	affiliatesWhitelistMap map[string]uint32,
) (
	affiliateAddress string,
	feeSharePpm uint32,
	exists bool,
	err error,
) {
	affiliateAddress, exists = k.GetReferredBy(ctx, address)
	if !exists {
		return "", 0, false, nil
	}
	// Override fee share ppm if the address is in the whitelist.
	if _, exists := affiliatesWhitelistMap[affiliateAddress]; exists {
		feeSharePpm = affiliatesWhitelistMap[affiliateAddress]
		return affiliateAddress, feeSharePpm, true, nil
	}

	_, feeSharePpm, err = k.GetTierForAffiliate(ctx, affiliateAddress)
	if err != nil {
		return "", 0, false, err
	}
	return affiliateAddress, feeSharePpm, true, nil
}

// GetTierForAffiliate returns the tier an affiliate address is qualified for.
// Assumes that the affiliate tiers are sorted by level in ascending order.
func (k Keeper) GetTierForAffiliate(
	ctx sdk.Context,
	affiliateAddr string,
) (
	tierLevel uint32,
	feeSharePpm uint32,
	err error) {
	affiliateTiers, err := k.GetAllAffiliateTiers(ctx)
	if err != nil {
		return 0, 0, err
	}
	tiers := affiliateTiers.GetTiers()
	numTiers := uint32(len(tiers))
	maxTierLevel := numTiers - 1
	currentTier := uint32(0)
	referredVolume, err := k.GetReferredVolume(ctx, affiliateAddr)
	if err != nil {
		return 0, 0, err
	}

	for index, tier := range tiers {
		// required referred volume is strictly increasing as tiers are traversed in order.
		if referredVolume.Cmp(lib.BigU(tier.ReqReferredVolumeQuoteQuantums)) < 0 {
			break
		}
		// safe to do as tier cannot be negative
		currentTier = uint32(index)
	}

	if currentTier == maxTierLevel {
		return currentTier, tiers[currentTier].TakerFeeSharePpm, nil
	}

	numCoinsStaked := k.statsKeeper.GetStakedAmount(ctx, affiliateAddr)
	for i := currentTier + 1; i < numTiers; i++ {
		// required staked coins is strictly increasing as tiers are traversed in order.
		expMultiplier, _ := lib.BigPow10(-lib.BaseDenomExponent)
		reqStakedCoins := new(big.Int).Mul(
			lib.BigU(tiers[i].ReqStakedWholeCoins),
			expMultiplier,
		)
		if numCoinsStaked.Cmp(reqStakedCoins) < 0 {
			break
		}
		currentTier = i
	}
	return currentTier, tiers[currentTier].TakerFeeSharePpm, nil
}

// UpdateAffiliateTiers updates the affiliate tiers.
// Used primarily through governance.
func (k Keeper) UpdateAffiliateTiers(ctx sdk.Context, affiliateTiers types.AffiliateTiers) error {
	store := ctx.KVStore(k.storeKey)
	affiliateTiersBytes := k.cdc.MustMarshal(&affiliateTiers)
	tiers := affiliateTiers.GetTiers()
	// start at 1, since 0 is the default tier.
	for i := 1; i < len(tiers); i++ {
		if tiers[i].ReqReferredVolumeQuoteQuantums <= tiers[i-1].ReqReferredVolumeQuoteQuantums ||
			tiers[i].ReqStakedWholeCoins <= tiers[i-1].ReqStakedWholeCoins {
			return errorsmod.Wrapf(types.ErrInvalidAffiliateTiers,
				"tiers values must be strictly increasing")
		}
	}
	store.Set([]byte(types.AffiliateTiersKey), affiliateTiersBytes)
	return nil
}

func (k *Keeper) SetRevShareKeeper(revShareKeeper types.RevShareKeeper) {
	k.revShareKeeper = revShareKeeper
}

func (k Keeper) GetIndexerEventManager() indexer_manager.IndexerEventManager {
	return k.indexerEventManager
}

<<<<<<< HEAD
func (k Keeper) GetAffiliateWhitelistMap(ctx sdk.Context) (map[string]uint32, error) {
	affiliateWhitelist, err := k.GetAffiliateWhitelist(ctx)
	if err != nil {
		return nil, err
	}
	affiliateWhitelistMap := make(map[string]uint32)
	for _, tier := range affiliateWhitelist.GetTiers() {
		for _, address := range tier.GetAddresses() {
			affiliateWhitelistMap[address] = tier.GetTakerFeeSharePpm()
		}
	}
	return affiliateWhitelistMap, nil
}

func (k Keeper) SetAffiliateWhitelist(ctx sdk.Context, whitelist types.AffiliateWhitelist) error {
	store := ctx.KVStore(k.storeKey)
	addressSet := make(map[string]bool)
	for _, tier := range whitelist.Tiers {
		for _, address := range tier.Addresses {
			if addressSet[address] {
				return errorsmod.Wrapf(types.ErrDuplicateAffiliateAddressForWhitelist,
					"address %s is duplicated in affiliate whitelist", address)
			}
			addressSet[address] = true
		}
	}
	affiliateWhitelistBytes := k.cdc.MustMarshal(&whitelist)
	store.Set([]byte(types.AffiliateWhitelistKey), affiliateWhitelistBytes)
	return nil
}

func (k Keeper) GetAffiliateWhitelist(ctx sdk.Context) (types.AffiliateWhitelist, error) {
	store := ctx.KVStore(k.storeKey)
	affiliateWhitelistBytes := store.Get([]byte(types.AffiliateWhitelistKey))
	if affiliateWhitelistBytes == nil {
		return types.AffiliateWhitelist{
			Tiers: []types.AffiliateWhitelist_Tier{},
		}, nil
	}
	affiliateWhitelist := types.AffiliateWhitelist{}
	err := k.cdc.Unmarshal(affiliateWhitelistBytes, &affiliateWhitelist)
	if err != nil {
		return types.AffiliateWhitelist{}, err
	}
	return affiliateWhitelist, nil
=======
func (k Keeper) AggregateAffiliateReferredVolumeForFills(
	ctx sdk.Context,
) error {
	blockStats := k.statsKeeper.GetBlockStats(ctx)
	referredByCache := make(map[string]string)
	for _, fill := range blockStats.Fills {
		// Add taker's referred volume to the cache
		if _, ok := referredByCache[fill.Taker]; !ok {
			referredByAddrTaker, found := k.GetReferredBy(ctx, fill.Taker)
			if !found {
				continue
			}
			referredByCache[fill.Taker] = referredByAddrTaker
		}
		if err := k.AddReferredVolume(ctx, referredByCache[fill.Taker], lib.BigU(fill.Notional)); err != nil {
			return err
		}

		// Add maker's referred volume to the cache
		if _, ok := referredByCache[fill.Maker]; !ok {
			referredByAddrMaker, found := k.GetReferredBy(ctx, fill.Maker)
			if !found {
				continue
			}
			referredByCache[fill.Maker] = referredByAddrMaker
		}
		if err := k.AddReferredVolume(ctx, referredByCache[fill.Maker], lib.BigU(fill.Notional)); err != nil {
			return err
		}
	}
	return nil
>>>>>>> f70540d6
}<|MERGE_RESOLUTION|>--- conflicted
+++ resolved
@@ -267,7 +267,6 @@
 	return k.indexerEventManager
 }
 
-<<<<<<< HEAD
 func (k Keeper) GetAffiliateWhitelistMap(ctx sdk.Context) (map[string]uint32, error) {
 	affiliateWhitelist, err := k.GetAffiliateWhitelist(ctx)
 	if err != nil {
@@ -313,7 +312,7 @@
 		return types.AffiliateWhitelist{}, err
 	}
 	return affiliateWhitelist, nil
-=======
+}
 func (k Keeper) AggregateAffiliateReferredVolumeForFills(
 	ctx sdk.Context,
 ) error {
@@ -345,5 +344,4 @@
 		}
 	}
 	return nil
->>>>>>> f70540d6
 }