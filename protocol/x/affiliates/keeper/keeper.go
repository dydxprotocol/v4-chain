--- conflicted
+++ resolved
@@ -182,20 +182,6 @@
 	return referredVolume.BigInt(), nil
 }
 
-// GetReferredCommission returns all time referred commission for an affiliate address.
-func (k Keeper) GetReferredCommission(ctx sdk.Context, affiliateAddr string) (*big.Int, error) {
-	affiliateReferredCommissionPrefixStore := prefix.NewStore(
-		ctx.KVStore(k.storeKey), []byte(types.ReferredCommissionKeyPrefix))
-	if !affiliateReferredCommissionPrefixStore.Has([]byte(affiliateAddr)) {
-		return big.NewInt(0), nil
-	}
-	var referredCommission dtypes.SerializableInt
-	if err := referredCommission.Unmarshal(affiliateReferredCommissionPrefixStore.Get([]byte(affiliateAddr))); err != nil {
-		return big.NewInt(0), err
-	}
-	return referredCommission.BigInt(), nil
-}
-
 // GetAllAffiliateTiers returns all affiliate tiers.
 func (k Keeper) GetAllAffiliateTiers(ctx sdk.Context) (types.AffiliateTiers, error) {
 	store := ctx.KVStore(k.storeKey)
@@ -280,17 +266,11 @@
 
 	// Check whether the address is overridden, if it is then set the
 	// affiliate tier to the max
-<<<<<<< HEAD
-	if _, exists := affiliateOverrides[affiliateAddr]; exists {
-		feeSharePpm = affiliateTiers.Tiers[maxTierLevel].TakerFeeSharePpm
-		return uint32(maxTierLevel), feeSharePpm, nil
-=======
 	if affiliateOverrides != nil {
 		if _, exists := affiliateOverrides[affiliateAddr]; exists {
 			feeSharePpm = affiliateTiers.Tiers[maxTierLevel].TakerFeeSharePpm
 			return uint32(maxTierLevel), feeSharePpm, nil
 		}
->>>>>>> 0494e404
 	}
 
 	// Get the affiliate revenue generated in the last 30d
@@ -493,11 +473,7 @@
 	referee string,
 	referrer string,
 	volume uint64,
-<<<<<<< HEAD
-	affiliateParams *types.AffiliateParameters,
-=======
 	affiliateParams types.AffiliateParameters,
->>>>>>> 0494e404
 	previouslyAttributedVolume map[string]uint64,
 ) error {
 	// Get the user stats from the referee
@@ -552,10 +528,6 @@
 		}
 		if referredByAddrTaker != "" {
 			// Add referred volume, this decides affiliate tier and is limited by the maximum volume on a 30d window
-<<<<<<< HEAD
-			if err := k.addReferredVolumeIfQualified(ctx, fill.Taker, referredByAddrTaker,
-				fill.Notional, &affiliateParams, previouslyAttributedVolume); err != nil {
-=======
 			if err := k.addReferredVolumeIfQualified(
 				ctx,
 				fill.Taker,
@@ -564,7 +536,6 @@
 				affiliateParams,
 				previouslyAttributedVolume,
 			); err != nil {
->>>>>>> 0494e404
 				return err
 			}
 		}
@@ -579,10 +550,6 @@
 			}
 		}
 		if referredByAddrMaker != "" {
-<<<<<<< HEAD
-			if err := k.addReferredVolumeIfQualified(ctx, fill.Maker, referredByAddrMaker,
-				fill.Notional, &affiliateParams, previouslyAttributedVolume); err != nil {
-=======
 			if err := k.addReferredVolumeIfQualified(
 				ctx,
 				fill.Maker,
@@ -591,7 +558,6 @@
 				affiliateParams,
 				previouslyAttributedVolume,
 			); err != nil {
->>>>>>> 0494e404
 				return err
 			}
 		}
