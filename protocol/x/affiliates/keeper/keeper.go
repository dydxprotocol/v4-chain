package keeper

import (
	"fmt"
	"math/big"

	errorsmod "cosmossdk.io/errors"
	"cosmossdk.io/log"
	"cosmossdk.io/store/prefix"
	storetypes "cosmossdk.io/store/types"
	"github.com/cosmos/cosmos-sdk/codec"
	sdk "github.com/cosmos/cosmos-sdk/types"
	"github.com/dydxprotocol/v4-chain/protocol/dtypes"
	indexerevents "github.com/dydxprotocol/v4-chain/protocol/indexer/events"
	"github.com/dydxprotocol/v4-chain/protocol/indexer/indexer_manager"
	"github.com/dydxprotocol/v4-chain/protocol/lib"
	"github.com/dydxprotocol/v4-chain/protocol/x/affiliates/types"
)

type (
	Keeper struct {
		cdc                 codec.BinaryCodec
		storeKey            storetypes.StoreKey
		authorities         map[string]struct{}
		statsKeeper         types.StatsKeeper
		revShareKeeper      types.RevShareKeeper
		indexerEventManager indexer_manager.IndexerEventManager
	}
)

func NewKeeper(
	cdc codec.BinaryCodec,
	storeKey storetypes.StoreKey,
	authorities []string,
	statsKeeper types.StatsKeeper,
	indexerEventManager indexer_manager.IndexerEventManager,
) *Keeper {
	return &Keeper{
		cdc:                 cdc,
		storeKey:            storeKey,
		authorities:         lib.UniqueSliceToSet(authorities),
		statsKeeper:         statsKeeper,
		indexerEventManager: indexerEventManager,
	}
}

func (k Keeper) HasAuthority(authority string) bool {
	_, ok := k.authorities[authority]
	return ok
}

func (k Keeper) Logger(ctx sdk.Context) log.Logger {
	return ctx.Logger().With(log.ModuleKey, fmt.Sprintf("x/%s", types.ModuleName))
}

func (k Keeper) InitializeForGenesis(ctx sdk.Context) {}

// RegisterAffiliate registers an affiliate address for a referee address.
func (k Keeper) RegisterAffiliate(
	ctx sdk.Context,
	referee string,
	affiliateAddr string,
) error {
	if _, err := sdk.AccAddressFromBech32(referee); err != nil {
		return errorsmod.Wrapf(types.ErrInvalidAddress, "referee: %s", referee)
	}
	if _, err := sdk.AccAddressFromBech32(affiliateAddr); err != nil {
		return errorsmod.Wrapf(types.ErrInvalidAddress, "affiliate: %s", affiliateAddr)
	}
	if _, found := k.GetReferredBy(ctx, referee); found {
		return errorsmod.Wrapf(types.ErrAffiliateAlreadyExistsForReferee, "referee: %s, affiliate: %s",
			referee, affiliateAddr)
	}
	prefix.NewStore(ctx.KVStore(k.storeKey), []byte(types.ReferredByKeyPrefix)).Set([]byte(referee), []byte(affiliateAddr))
	k.GetIndexerEventManager().AddTxnEvent(
		ctx,
		indexerevents.SubtypeRegisterAffiliate,
		indexerevents.RegisterAffiliateEventVersion,
		indexer_manager.GetBytes(
			indexerevents.NewRegisterAffiliateEventV1(
				referee,
				affiliateAddr,
			),
		),
	)
	return nil
}

// GetReferredBy returns the affiliate address for a referee address.
func (k Keeper) GetReferredBy(ctx sdk.Context, referee string) (string, bool) {
	referredByPrefixStore := prefix.NewStore(ctx.KVStore(k.storeKey), []byte(types.ReferredByKeyPrefix))
	if !referredByPrefixStore.Has([]byte(referee)) {
		return "", false
	}
	return string(referredByPrefixStore.Get([]byte(referee))), true
}

// AddReferredVolume adds the referred volume from a block to the affiliate's referred volume.
func (k Keeper) AddReferredVolume(
	ctx sdk.Context,
	affiliateAddr string,
	referredVolumeFromBlock *big.Int,
) error {
	affiliateReferredVolumePrefixStore := prefix.NewStore(ctx.KVStore(k.storeKey), []byte(types.ReferredVolumeKeyPrefix))
	referredVolume := big.NewInt(0)

	if affiliateReferredVolumePrefixStore.Has([]byte(affiliateAddr)) {
		prevReferredVolumeFromState := dtypes.SerializableInt{}
		if err := prevReferredVolumeFromState.Unmarshal(
			affiliateReferredVolumePrefixStore.Get([]byte(affiliateAddr)),
		); err != nil {
			return errorsmod.Wrapf(types.ErrUpdatingAffiliateReferredVolume,
				"affiliate %s, error: %s", affiliateAddr, err)
		}
		referredVolume = prevReferredVolumeFromState.BigInt()
	}

	referredVolume.Add(
		referredVolume,
		referredVolumeFromBlock,
	)
	updatedReferedVolume := dtypes.NewIntFromBigInt(referredVolume)

	updatedReferredVolumeBytes, err := updatedReferedVolume.Marshal()
	if err != nil {
		return errorsmod.Wrapf(types.ErrUpdatingAffiliateReferredVolume,
			"affiliate %s, error: %s", affiliateAddr, err)
	}
	affiliateReferredVolumePrefixStore.Set([]byte(affiliateAddr), updatedReferredVolumeBytes)
	return nil
}

// GetReferredVolume returns all time referred volume for an affiliate address.
func (k Keeper) GetReferredVolume(ctx sdk.Context, affiliateAddr string) (*big.Int, error) {
	affiliateReferredVolumePrefixStore := prefix.NewStore(ctx.KVStore(k.storeKey), []byte(types.ReferredVolumeKeyPrefix))
	if !affiliateReferredVolumePrefixStore.Has([]byte(affiliateAddr)) {
		return big.NewInt(0), nil
	}
	var referredVolume dtypes.SerializableInt
	if err := referredVolume.Unmarshal(affiliateReferredVolumePrefixStore.Get([]byte(affiliateAddr))); err != nil {
		return big.NewInt(0), err
	}
	return referredVolume.BigInt(), nil
}

// GetAllAffiliateTiers returns all affiliate tiers.
func (k Keeper) GetAllAffiliateTiers(ctx sdk.Context) (types.AffiliateTiers, error) {
	store := ctx.KVStore(k.storeKey)
	affiliateTiersBytes := store.Get([]byte(types.AffiliateTiersKey))

	var affiliateTiers types.AffiliateTiers
	if affiliateTiersBytes == nil {
		// Return empty tiers if not initialized.
		return types.AffiliateTiers{}, nil
	}
	err := k.cdc.Unmarshal(affiliateTiersBytes, &affiliateTiers)
	if err != nil {
		return affiliateTiers, err
	}

	return affiliateTiers, nil
}

// GetTakerFeeShare returns the taker fee share for an address.
func (k Keeper) GetTakerFeeShare(
	ctx sdk.Context,
	address string,
) (
	affiliateAddress string,
	feeSharePpm uint32,
	exists bool,
	err error,
) {
	affiliateAddress, exists = k.GetReferredBy(ctx, address)
	if !exists {
		return "", 0, false, nil
	}
	_, feeSharePpm, err = k.GetTierForAffiliate(ctx, affiliateAddress)
	if err != nil {
		return "", 0, false, err
	}
	return affiliateAddress, feeSharePpm, true, nil
}

// GetTierForAffiliate returns the tier an affiliate address is qualified for.
// Assumes that the affiliate tiers are sorted by level in ascending order.
func (k Keeper) GetTierForAffiliate(
	ctx sdk.Context,
	affiliateAddr string,
) (
	tierLevel uint32,
	feeSharePpm uint32,
	err error) {
	affiliateTiers, err := k.GetAllAffiliateTiers(ctx)
	if err != nil {
		return 0, 0, err
	}
	tiers := affiliateTiers.GetTiers()
	numTiers := uint32(len(tiers))
	maxTierLevel := numTiers - 1
	currentTier := uint32(0)
	referredVolume, err := k.GetReferredVolume(ctx, affiliateAddr)
	if err != nil {
		return 0, 0, err
	}

	for index, tier := range tiers {
		// required referred volume is strictly increasing as tiers are traversed in order.
		if referredVolume.Cmp(lib.BigU(tier.ReqReferredVolumeQuoteQuantums)) < 0 {
			break
		}
		// safe to do as tier cannot be negative
		currentTier = uint32(index)
	}

	if currentTier == maxTierLevel {
		return currentTier, tiers[currentTier].TakerFeeSharePpm, nil
	}

	numCoinsStaked := k.statsKeeper.GetStakedAmount(ctx, affiliateAddr)
	for i := currentTier + 1; i < numTiers; i++ {
		// required staked coins is strictly increasing as tiers are traversed in order.
		expMultiplier, _ := lib.BigPow10(-lib.BaseDenomExponent)
		reqStakedCoins := new(big.Int).Mul(
			lib.BigU(tiers[i].ReqStakedWholeCoins),
			expMultiplier,
		)
		if numCoinsStaked.Cmp(reqStakedCoins) < 0 {
			break
		}
		currentTier = i
	}
	return currentTier, tiers[currentTier].TakerFeeSharePpm, nil
}

// UpdateAffiliateTiers updates the affiliate tiers.
// Used primarily through governance.
func (k Keeper) UpdateAffiliateTiers(ctx sdk.Context, affiliateTiers types.AffiliateTiers) error {
	store := ctx.KVStore(k.storeKey)
<<<<<<< HEAD
	// TODO(OTE-779): Check strictly increasing volume and
	// staking requirements hold in UpdateAffiliateTiers
	store.Set([]byte(types.AffiliateTiersKey), k.cdc.MustMarshal(&affiliateTiers))
}

func (k Keeper) AggregateAffiliateReferredVolumeForFills(
	ctx sdk.Context,
) error {
	blockStats := k.statsKeeper.GetBlockStats(ctx)
	referredByCache := make(map[string]string)
	for _, fill := range blockStats.Fills {
		// Add taker's referred volume to the cache
		if _, ok := referredByCache[fill.Taker]; !ok {
			referredByAddrTaker, found := k.GetReferredBy(ctx, fill.Taker)
			if !found {
				continue
			}
			referredByCache[fill.Taker] = referredByAddrTaker
		}
		if err := k.AddReferredVolume(ctx, referredByCache[fill.Taker], lib.BigU(fill.Notional)); err != nil {
			return err
		}

		// Add maker's referred volume to the cache
		if _, ok := referredByCache[fill.Maker]; !ok {
			referredByAddrMaker, found := k.GetReferredBy(ctx, fill.Maker)
			if !found {
				continue
			}
			referredByCache[fill.Maker] = referredByAddrMaker
		}
		if err := k.AddReferredVolume(ctx, referredByCache[fill.Maker], lib.BigU(fill.Notional)); err != nil {
			return err
		}
	}
	return nil
=======
	affiliateTiersBytes := k.cdc.MustMarshal(&affiliateTiers)
	tiers := affiliateTiers.GetTiers()
	// start at 1, since 0 is the default tier.
	for i := 1; i < len(tiers); i++ {
		if tiers[i].ReqReferredVolumeQuoteQuantums <= tiers[i-1].ReqReferredVolumeQuoteQuantums ||
			tiers[i].ReqStakedWholeCoins <= tiers[i-1].ReqStakedWholeCoins {
			return errorsmod.Wrapf(types.ErrInvalidAffiliateTiers,
				"tiers values must be strictly increasing")
		}
	}
	store.Set([]byte(types.AffiliateTiersKey), affiliateTiersBytes)
	return nil
}

func (k *Keeper) SetRevShareKeeper(revShareKeeper types.RevShareKeeper) {
	k.revShareKeeper = revShareKeeper
}

func (k Keeper) GetIndexerEventManager() indexer_manager.IndexerEventManager {
	return k.indexerEventManager
>>>>>>> cbd23b1a
}<|MERGE_RESOLUTION|>--- conflicted
+++ resolved
@@ -237,10 +237,26 @@
 // Used primarily through governance.
 func (k Keeper) UpdateAffiliateTiers(ctx sdk.Context, affiliateTiers types.AffiliateTiers) error {
 	store := ctx.KVStore(k.storeKey)
-<<<<<<< HEAD
-	// TODO(OTE-779): Check strictly increasing volume and
-	// staking requirements hold in UpdateAffiliateTiers
-	store.Set([]byte(types.AffiliateTiersKey), k.cdc.MustMarshal(&affiliateTiers))
+	affiliateTiersBytes := k.cdc.MustMarshal(&affiliateTiers)
+	tiers := affiliateTiers.GetTiers()
+	// start at 1, since 0 is the default tier.
+	for i := 1; i < len(tiers); i++ {
+		if tiers[i].ReqReferredVolumeQuoteQuantums <= tiers[i-1].ReqReferredVolumeQuoteQuantums ||
+			tiers[i].ReqStakedWholeCoins <= tiers[i-1].ReqStakedWholeCoins {
+			return errorsmod.Wrapf(types.ErrInvalidAffiliateTiers,
+				"tiers values must be strictly increasing")
+		}
+	}
+	store.Set([]byte(types.AffiliateTiersKey), affiliateTiersBytes)
+	return nil
+}
+
+func (k *Keeper) SetRevShareKeeper(revShareKeeper types.RevShareKeeper) {
+	k.revShareKeeper = revShareKeeper
+}
+
+func (k Keeper) GetIndexerEventManager() indexer_manager.IndexerEventManager {
+	return k.indexerEventManager
 }
 
 func (k Keeper) AggregateAffiliateReferredVolumeForFills(
@@ -274,26 +290,4 @@
 		}
 	}
 	return nil
-=======
-	affiliateTiersBytes := k.cdc.MustMarshal(&affiliateTiers)
-	tiers := affiliateTiers.GetTiers()
-	// start at 1, since 0 is the default tier.
-	for i := 1; i < len(tiers); i++ {
-		if tiers[i].ReqReferredVolumeQuoteQuantums <= tiers[i-1].ReqReferredVolumeQuoteQuantums ||
-			tiers[i].ReqStakedWholeCoins <= tiers[i-1].ReqStakedWholeCoins {
-			return errorsmod.Wrapf(types.ErrInvalidAffiliateTiers,
-				"tiers values must be strictly increasing")
-		}
-	}
-	store.Set([]byte(types.AffiliateTiersKey), affiliateTiersBytes)
-	return nil
-}
-
-func (k *Keeper) SetRevShareKeeper(revShareKeeper types.RevShareKeeper) {
-	k.revShareKeeper = revShareKeeper
-}
-
-func (k Keeper) GetIndexerEventManager() indexer_manager.IndexerEventManager {
-	return k.indexerEventManager
->>>>>>> cbd23b1a
 }