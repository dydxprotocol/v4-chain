--- conflicted
+++ resolved
@@ -167,47 +167,7 @@
 	return nil
 }
 
-<<<<<<< HEAD
-// AddReferredCommission adds the referred commission from a block to the commission a referred user generated.
-func (k Keeper) AddReferredCommission(
-	ctx sdk.Context,
-	referreeAddress string,
-	referredCommissionFromBlock *big.Int,
-) error {
-	affiliateReferredCommissionPrefixStore := prefix.NewStore(
-		ctx.KVStore(k.storeKey), []byte(types.ReferredCommissionKeyPrefix))
-	referredCommission := big.NewInt(0)
-
-	if affiliateReferredCommissionPrefixStore.Has([]byte(referreeAddress)) {
-		prevReferredCommissionFromState := dtypes.SerializableInt{}
-		if err := prevReferredCommissionFromState.Unmarshal(
-			affiliateReferredCommissionPrefixStore.Get([]byte(referreeAddress)),
-		); err != nil {
-			return errorsmod.Wrapf(types.ErrUpdatingAffiliateReferredCommission,
-				"affiliate %s, error: %s", referreeAddress, err)
-		}
-		referredCommission = prevReferredCommissionFromState.BigInt()
-	}
-
-	referredCommission.Add(
-		referredCommission,
-		referredCommissionFromBlock,
-	)
-	updatedReferedCommission := dtypes.NewIntFromBigInt(referredCommission)
-
-	updatedReferredCommissionBytes, err := updatedReferedCommission.Marshal()
-	if err != nil {
-		return errorsmod.Wrapf(types.ErrUpdatingAffiliateReferredCommission,
-			"affiliate %s, error: %s", referreeAddress, err)
-	}
-	affiliateReferredCommissionPrefixStore.Set([]byte(referreeAddress), updatedReferredCommissionBytes)
-	return nil
-}
-
-// GetReferredVolume returns all time referred volume for an affiliate address.
-=======
 // GetReferredVolume returns all time referred volume for an affiliate address in the window.
->>>>>>> b78932b2
 func (k Keeper) GetReferredVolume(ctx sdk.Context, affiliateAddr string) (*big.Int, error) {
 	affiliateReferredVolumePrefixStore := prefix.NewStore(ctx.KVStore(k.storeKey),
 		[]byte(types.ReferredVolumeInWindowKeyPrefix))
@@ -519,8 +479,6 @@
 	return affiliateOverridesMap, nil
 }
 
-<<<<<<< HEAD
-=======
 func (k Keeper) addReferredVolumeIfQualified(ctx sdk.Context, referee string,
 	referrer string, volume uint64, affiliateParams *types.AffiliateParameters,
 	previouslyAttributedVolume *map[string]uint64) error {
@@ -550,7 +508,6 @@
 	return nil
 }
 
->>>>>>> b78932b2
 func (k Keeper) AggregateAffiliateReferredVolumeForFills(
 	ctx sdk.Context,
 ) error {
@@ -576,34 +533,8 @@
 		}
 		if referredByAddrTaker != "" {
 			// Add referred volume, this decides affiliate tier and is limited by the maximum volume on a 30d window
-<<<<<<< HEAD
-			takerUserStats := k.statsKeeper.GetUserStats(ctx, fill.Taker)
-			attributableVolume := fill.Notional
-			previousVolume := (takerUserStats.TakerNotional + takerUserStats.MakerNotional +
-				previouslyAttributedVolume[fill.Taker])
-			// If parameter is 0 then no limit is applied
-			if affiliateParams.Maximum_30DAttributableVolumePerReferredUserNotional != 0 {
-				cap := affiliateParams.Maximum_30DAttributableVolumePerReferredUserNotional
-				if previousVolume >= cap {
-					attributableVolume = 0
-				} else if previousVolume+attributableVolume > cap {
-					attributableVolume = cap - previousVolume
-				}
-			}
-			previouslyAttributedVolume[fill.Taker] += attributableVolume
-			if attributableVolume > 0 {
-				if err := k.AddReferredVolume(ctx, referredByAddrTaker, lib.BigU(attributableVolume)); err != nil {
-					return err
-				}
-			}
-
-			// Add referred commission to the referred user, this is precalculated in the rev share generated in the fill
-			// Use this to keep track if the user exceeded the total amount they can attributed
-			if err := k.AddReferredCommission(ctx, fill.Taker, lib.BigU(fill.AffiliateFeeGeneratedQuantums)); err != nil {
-=======
 			if err := k.addReferredVolumeIfQualified(ctx, fill.Taker, referredByAddrTaker,
 				fill.Notional, &affiliateParams, &previouslyAttributedVolume); err != nil {
->>>>>>> b78932b2
 				return err
 			}
 		}
@@ -618,30 +549,9 @@
 			}
 		}
 		if referredByAddrMaker != "" {
-<<<<<<< HEAD
-			attributableVolume := fill.Notional
-			makerUserStats := k.statsKeeper.GetUserStats(ctx, fill.Maker)
-			previousVolume := (makerUserStats.TakerNotional + makerUserStats.MakerNotional +
-				previouslyAttributedVolume[fill.Maker])
-			// If parameter is 0 then no limit is applied
-			if affiliateParams.Maximum_30DAttributableVolumePerReferredUserNotional != 0 {
-				cap := affiliateParams.Maximum_30DAttributableVolumePerReferredUserNotional
-				if previousVolume >= cap {
-					attributableVolume = 0
-				} else if previousVolume+attributableVolume > cap {
-					attributableVolume = cap - previousVolume
-				}
-			}
-			previouslyAttributedVolume[fill.Maker] += attributableVolume
-			if attributableVolume > 0 {
-				if err := k.AddReferredVolume(ctx, referredByAddrMaker, lib.BigU(attributableVolume)); err != nil {
-					return err
-				}
-=======
 			if err := k.addReferredVolumeIfQualified(ctx, fill.Maker, referredByAddrMaker,
 				fill.Notional, &affiliateParams, &previouslyAttributedVolume); err != nil {
 				return err
->>>>>>> b78932b2
 			}
 		}
 	}
