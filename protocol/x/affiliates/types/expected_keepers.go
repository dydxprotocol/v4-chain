package types

import (
	"math/big"

	sdk "github.com/cosmos/cosmos-sdk/types"
	revsharetypes "github.com/dydxprotocol/v4-chain/protocol/x/revshare/types"
	stattypes "github.com/dydxprotocol/v4-chain/protocol/x/stats/types"
)

type StatsKeeper interface {
	GetStakedAmount(ctx sdk.Context, delegatorAddr string) *big.Int
	GetBlockStats(ctx sdk.Context) *stattypes.BlockStats
}

type RevShareKeeper interface {
	GetUnconditionalRevShareConfigParams(ctx sdk.Context) (revsharetypes.UnconditionalRevShareConfig, error)
	GetMarketMapperRevenueShareParams(
		ctx sdk.Context,
	) revsharetypes.MarketMapperRevenueShareParams
	ValidateRevShareSafety(
		ctx sdk.Context,
		affiliateTiers AffiliateTiers,
		unconditionalRevShareConfig revsharetypes.UnconditionalRevShareConfig,
		marketMapperRevShareParams revsharetypes.MarketMapperRevenueShareParams,
<<<<<<< HEAD
		lowestTakerFee int32,
		lowestMakerFee int32,
=======
		affiliateWhitelist AffiliateWhitelist,
>>>>>>> dde22169
	) bool
}

type FeetiersKeeper interface {
	GetAffiliateRefereeLowestTakerFee(ctx sdk.Context) int32
	GetLowestMakerFee(ctx sdk.Context) int32
}<|MERGE_RESOLUTION|>--- conflicted
+++ resolved
@@ -20,15 +20,10 @@
 	) revsharetypes.MarketMapperRevenueShareParams
 	ValidateRevShareSafety(
 		ctx sdk.Context,
-		affiliateTiers AffiliateTiers,
 		unconditionalRevShareConfig revsharetypes.UnconditionalRevShareConfig,
 		marketMapperRevShareParams revsharetypes.MarketMapperRevenueShareParams,
-<<<<<<< HEAD
 		lowestTakerFee int32,
 		lowestMakerFee int32,
-=======
-		affiliateWhitelist AffiliateWhitelist,
->>>>>>> dde22169
 	) bool
 }
 
