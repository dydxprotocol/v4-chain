package keeper

import (
	"context"

	errorsmod "cosmossdk.io/errors"

	"github.com/StreamFinance-Protocol/stream-chain/protocol/lib"
	"github.com/StreamFinance-Protocol/stream-chain/protocol/x/perpetuals/types"
	govtypes "github.com/cosmos/cosmos-sdk/x/gov/types"
)

func (k msgServer) CreatePerpetual(
	goCtx context.Context,
	msg *types.MsgCreatePerpetual,
) (*types.MsgCreatePerpetualResponse, error) {
	if !k.Keeper.HasAuthority(msg.Authority) {
		return nil, errorsmod.Wrapf(
			govtypes.ErrInvalidSigner,
			"invalid authority %s",
			msg.Authority,
		)
	}

	ctx := lib.UnwrapSDKContext(goCtx, types.ModuleName)

	_, err := k.Keeper.CreatePerpetual(
		ctx,
		msg.Params.Id,
		msg.Params.Ticker,
		msg.Params.MarketId,
		msg.Params.AtomicResolution,
		msg.Params.DefaultFundingPpm,
		msg.Params.LiquidityTier,
		msg.Params.MarketType,
		msg.Params.DangerIndexPpm,
<<<<<<< HEAD
		"0/1", // yield index should be initialised at 0 to start increment
=======
		msg.Params.IsolatedMarketMaxCumulativeInsuranceFundDeltaPerBlock,
>>>>>>> 99676d0c
	)
	if err != nil {
		return &types.MsgCreatePerpetualResponse{}, err
	}

	return &types.MsgCreatePerpetualResponse{}, nil
}<|MERGE_RESOLUTION|>--- conflicted
+++ resolved
@@ -34,11 +34,8 @@
 		msg.Params.LiquidityTier,
 		msg.Params.MarketType,
 		msg.Params.DangerIndexPpm,
-<<<<<<< HEAD
+		msg.Params.IsolatedMarketMaxCumulativeInsuranceFundDeltaPerBlock,
 		"0/1", // yield index should be initialised at 0 to start increment
-=======
-		msg.Params.IsolatedMarketMaxCumulativeInsuranceFundDeltaPerBlock,
->>>>>>> 99676d0c
 	)
 	if err != nil {
 		return &types.MsgCreatePerpetualResponse{}, err
