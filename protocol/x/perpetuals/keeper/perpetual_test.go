package keeper_test

import (
	"fmt"
	"math"
	"math/big"
	"sort"
	"testing"

	"github.com/StreamFinance-Protocol/stream-chain/protocol/app/module"

	errorsmod "cosmossdk.io/errors"
	"github.com/cosmos/gogoproto/proto"

	"github.com/StreamFinance-Protocol/stream-chain/protocol/dtypes"
	"github.com/StreamFinance-Protocol/stream-chain/protocol/indexer/indexer_manager"
	"github.com/StreamFinance-Protocol/stream-chain/protocol/mocks"

	"github.com/StreamFinance-Protocol/stream-chain/protocol/lib"
	"github.com/cosmos/cosmos-sdk/codec"
	sdk "github.com/cosmos/cosmos-sdk/types"
	"github.com/stretchr/testify/mock"

	"github.com/stretchr/testify/require"

	"cosmossdk.io/store/prefix"
	indexerevents "github.com/StreamFinance-Protocol/stream-chain/protocol/indexer/events"
	big_testutil "github.com/StreamFinance-Protocol/stream-chain/protocol/testutil/big"
	"github.com/StreamFinance-Protocol/stream-chain/protocol/testutil/constants"
	keepertest "github.com/StreamFinance-Protocol/stream-chain/protocol/testutil/keeper"
	lttest "github.com/StreamFinance-Protocol/stream-chain/protocol/testutil/liquidity_tier"
	"github.com/StreamFinance-Protocol/stream-chain/protocol/testutil/nullify"
	perptest "github.com/StreamFinance-Protocol/stream-chain/protocol/testutil/perpetuals"
	pricefeed_testutil "github.com/StreamFinance-Protocol/stream-chain/protocol/testutil/pricefeed"
	pricestest "github.com/StreamFinance-Protocol/stream-chain/protocol/testutil/prices"
	epochstypes "github.com/StreamFinance-Protocol/stream-chain/protocol/x/epochs/types"
	"github.com/StreamFinance-Protocol/stream-chain/protocol/x/perpetuals/keeper"
	"github.com/StreamFinance-Protocol/stream-chain/protocol/x/perpetuals/types"
	pricestypes "github.com/StreamFinance-Protocol/stream-chain/protocol/x/prices/types"
)

func assertPerpetualtUpdateEventsInIndexerBlock(
	t *testing.T,
	k *keeper.Keeper,
	ctx sdk.Context,
	expectedErr error,
	expectedPerpetuals []types.Perpetual,
) {
	perpetualEvents := keepertest.GetUpdatePerpetualEventsFromIndexerBlock(ctx, k)

	// No subaccount update events included in the case of an error or failure to update subaccounts.
	if expectedErr != nil {
		require.Empty(t, perpetualEvents)
		return
	}

	// There should be exactly as many subaccount update events included as there were successful
	// subaccount updates.
	require.Equal(t, len(expectedPerpetuals), len(perpetualEvents))

	for _, perp := range expectedPerpetuals {

		expectedUpdatePerpetualEvent := indexerevents.NewUpdatePerpetualEventV1(
			perp.GetId(),
			perp.Params.GetTicker(),
			perp.Params.GetMarketId(),
			perp.Params.GetAtomicResolution(),
			perp.Params.GetLiquidityTier(),
			perp.GetYieldIndex(),
		)

		for _, event := range perpetualEvents {
			if event.Id == perp.GetId() {
				require.Equal(t, expectedUpdatePerpetualEvent, event)
			}
		}
	}
}

func TestModifyPerpetual_Success(t *testing.T) {
	pc := keepertest.PerpetualsKeepers(t)
	numLiquidityTiers := 4
	// Create liquidity tiers and perpetuals,
	perps := keepertest.CreateLiquidityTiersAndNPerpetuals(t, pc.Ctx, pc.PerpetualsKeeper, pc.PricesKeeper, 100)
	numMarkets := keepertest.GetNumMarkets(t, pc.Ctx, pc.PricesKeeper)
	expectedIndexerEvents := make([]*indexerevents.UpdatePerpetualEventV1, len(perps))
	for i, item := range perps {
		// Modify each field arbitrarily and
		// verify the fields were modified in state.
		ticker := fmt.Sprintf("foo_%v", i)
		marketId := uint32(i*2) % numMarkets
		defaultFundingPpm := int32(i * 2)
		liquidityTier := uint32((i + 1) % numLiquidityTiers)
		retItem, err := pc.PerpetualsKeeper.ModifyPerpetual(
			pc.Ctx,
			item.Params.Id,
			ticker,
			marketId,
			defaultFundingPpm,
			liquidityTier,
			uint32(0),
		)
		require.NoError(t, err)

		// Record the indexer event expected to emit from above `ModifyPerpetual`.
		defaultPerpYieldIndex := "0/1"
		expectedIndexerEvents[i] = &indexerevents.UpdatePerpetualEventV1{
			Id:               item.Params.Id,
			Ticker:           ticker,
			MarketId:         marketId,
			AtomicResolution: item.Params.AtomicResolution,
			LiquidityTier:    liquidityTier,
<<<<<<< HEAD
			PerpYieldIndex:   defaultPerpYieldIndex,
=======
			DangerIndexPpm:   uint32(0),
>>>>>>> 17fc528a
		}

		// Verify updatedp perpetual in store.
		newItem, err := pc.PerpetualsKeeper.GetPerpetual(pc.Ctx, item.Params.Id)
		require.NoError(t, err)
		require.Equal(
			t,
			retItem,
			newItem,
		)
		require.Equal(
			t,
			ticker,
			newItem.Params.Ticker,
		)
		require.Equal(
			t,
			marketId,
			newItem.Params.MarketId,
		)
		require.Equal(
			t,
			int32(i),
			newItem.Params.AtomicResolution,
		)
		require.Equal(
			t,
			defaultFundingPpm,
			newItem.Params.DefaultFundingPpm,
		)
		require.Equal(
			t,
			liquidityTier,
			newItem.Params.LiquidityTier,
		)
		require.Equal(
			t,
			uint32(0),
			newItem.Params.DangerIndexPpm,
		)
	}

	// Verify that expected indexer events were emitted.
	emittedIndexerEvents := getUpdatePerpetualEventsFromIndexerBlock(pc.Ctx, pc.PerpetualsKeeper)
	require.Equal(t, emittedIndexerEvents, expectedIndexerEvents)
}

// getUpdatePerpetualEventsFromIndexerBlock returns all UpdatePerpetual events from the indexer block.
func getUpdatePerpetualEventsFromIndexerBlock(
	ctx sdk.Context,
	perpetualsKeeper *keeper.Keeper,
) []*indexerevents.UpdatePerpetualEventV1 {
	block := perpetualsKeeper.GetIndexerEventManager().ProduceBlock(ctx)
	var updatePerpetualEvents []*indexerevents.UpdatePerpetualEventV1
	for _, event := range block.Events {
		if event.Subtype != indexerevents.SubtypeUpdatePerpetual {
			continue
		}
		if _, ok := event.OrderingWithinBlock.(*indexer_manager.IndexerTendermintEvent_TransactionIndex); ok {
			var updatePerpetualEvent indexerevents.UpdatePerpetualEventV1
			err := proto.Unmarshal(event.DataBytes, &updatePerpetualEvent)
			if err != nil {
				panic(err)
			}
			updatePerpetualEvents = append(updatePerpetualEvents, &updatePerpetualEvent)
		}
	}
	return updatePerpetualEvents
}

func TestCreatePerpetual_Failure(t *testing.T) {
	tests := map[string]struct {
		id                uint32
		ticker            string
		marketId          uint32
		atomicResolution  int32
		defaultFundingPpm int32
		liquidityTier     uint32
		marketType        types.PerpetualMarketType
<<<<<<< HEAD
		yieldIndex        string
=======
		dangerIndexPpm    uint32
>>>>>>> 17fc528a
		expectedError     error
	}{
		"Price doesn't exist": {
			id:                0,
			ticker:            "ticker",
			marketId:          999,
			atomicResolution:  -10,
			defaultFundingPpm: 0,
			liquidityTier:     0,
			marketType:        types.PerpetualMarketType_PERPETUAL_MARKET_TYPE_CROSS,
			dangerIndexPpm:    0,
			expectedError:     errorsmod.Wrap(pricestypes.ErrMarketPriceDoesNotExist, fmt.Sprint(999)),
			yieldIndex:        "0/1",
		},
		"Positive default funding magnitude exceeds maximum": {
			id:                0,
			ticker:            "ticker",
			marketId:          0,
			atomicResolution:  -10,
			defaultFundingPpm: int32(lib.OneMillion + 1),
			liquidityTier:     0,
			marketType:        types.PerpetualMarketType_PERPETUAL_MARKET_TYPE_CROSS,
<<<<<<< HEAD
			yieldIndex:        "0/1",
=======
			dangerIndexPpm:    0,
>>>>>>> 17fc528a
			expectedError: errorsmod.Wrap(
				types.ErrDefaultFundingPpmMagnitudeExceedsMax,
				fmt.Sprint(int32(lib.OneMillion+1)),
			),
		},
		"Negative default funding magnitude exceeds maximum": {
			id:                0,
			ticker:            "ticker",
			marketId:          0,
			atomicResolution:  -10,
			defaultFundingPpm: 0 - int32(lib.OneMillion) - 1,
			liquidityTier:     0,
			marketType:        types.PerpetualMarketType_PERPETUAL_MARKET_TYPE_CROSS,
<<<<<<< HEAD
			yieldIndex:        "0/1",
=======
			dangerIndexPpm:    0,
>>>>>>> 17fc528a
			expectedError: errorsmod.Wrap(
				types.ErrDefaultFundingPpmMagnitudeExceedsMax,
				fmt.Sprint(0-int32(lib.OneMillion)-1),
			),
		},
		"Negative default funding magnitude exceeds maximum due to overflow": {
			id:                0,
			ticker:            "ticker",
			marketId:          0,
			atomicResolution:  -10,
			defaultFundingPpm: math.MinInt32,
			liquidityTier:     0,
			marketType:        types.PerpetualMarketType_PERPETUAL_MARKET_TYPE_CROSS,
<<<<<<< HEAD
			yieldIndex:        "0/1",
=======
			dangerIndexPpm:    0,
>>>>>>> 17fc528a
			expectedError:     errorsmod.Wrap(types.ErrDefaultFundingPpmMagnitudeExceedsMax, fmt.Sprint(math.MinInt32)),
		},
		"Ticker is an empty string": {
			id:                0,
			ticker:            "",
			marketId:          0,
			atomicResolution:  -10,
			defaultFundingPpm: 0,
			liquidityTier:     0,
			marketType:        types.PerpetualMarketType_PERPETUAL_MARKET_TYPE_CROSS,
<<<<<<< HEAD
			yieldIndex:        "0/1",
			expectedError:     types.ErrTickerEmptyString,
		},
		"Unspecified market type": {
			id:                0,
			ticker:            "",
			marketId:          0,
			atomicResolution:  -10,
			defaultFundingPpm: 0,
			liquidityTier:     0,
			yieldIndex:        "0/1",
			expectedError: errorsmod.Wrap(
				types.ErrInvalidMarketType,
				fmt.Sprintf("market type %v", types.PerpetualMarketType_PERPETUAL_MARKET_TYPE_UNSPECIFIED),
			),
		},
=======
			dangerIndexPpm:    0,
			expectedError:     types.ErrTickerEmptyString,
		},
>>>>>>> 17fc528a
		"Invalid market type": {
			id:                0,
			ticker:            "",
			marketId:          0,
			atomicResolution:  -10,
			defaultFundingPpm: 0,
			liquidityTier:     0,
			marketType:        3,
<<<<<<< HEAD
			yieldIndex:        "0/1",
=======
			dangerIndexPpm:    0,
>>>>>>> 17fc528a
			expectedError: errorsmod.Wrap(
				types.ErrInvalidMarketType,
				fmt.Sprintf("market type %v", 3),
			),
		},
	}

	// Test setup.
	pc := keepertest.PerpetualsKeepers(t)
	keepertest.CreateNMarkets(t, pc.Ctx, pc.PricesKeeper, 1)
	// Create Liquidity Tiers
	keepertest.CreateTestLiquidityTiers(t, pc.Ctx, pc.PerpetualsKeeper)
	// Run tests.
	for name, tc := range tests {
		t.Run(name, func(t *testing.T) {
			_, err := pc.PerpetualsKeeper.CreatePerpetual(
				pc.Ctx,
				tc.id,
				tc.ticker,
				tc.marketId,
				tc.atomicResolution,
				tc.defaultFundingPpm,
				tc.liquidityTier,
				tc.marketType,
<<<<<<< HEAD
				tc.yieldIndex,
=======
				tc.dangerIndexPpm,
>>>>>>> 17fc528a
			)

			require.Error(t, err)
			require.EqualError(t, err, tc.expectedError.Error())
		})
	}
}

func TestModifyPerpetual_Failure(t *testing.T) {
	tests := map[string]struct {
		id                uint32
		ticker            string
		marketId          uint32
		defaultFundingPpm int32
		liquidityTier     uint32
		dangerIndexPpm    uint32
		expectedError     error
	}{
		"Perpetual doesn't exist": {
			id:                999,
			ticker:            "ticker",
			marketId:          0,
			defaultFundingPpm: 0,
			liquidityTier:     0,
			dangerIndexPpm:    0,
			expectedError:     errorsmod.Wrap(types.ErrPerpetualDoesNotExist, fmt.Sprint(999)),
		},
		"Price doesn't exist": {
			id:                0,
			ticker:            "ticker",
			marketId:          999,
			defaultFundingPpm: 0,
			liquidityTier:     0,
			dangerIndexPpm:    0,
			expectedError:     errorsmod.Wrap(pricestypes.ErrMarketPriceDoesNotExist, fmt.Sprint(999)),
		},
		"Ticker is an empty string": {
			id:                0,
			ticker:            "",
			marketId:          0,
			defaultFundingPpm: 0,
			liquidityTier:     0,
			dangerIndexPpm:    0,
			expectedError:     types.ErrTickerEmptyString,
		},
		"Modified to empty liquidity tier": {
			id:                0,
			ticker:            "ticker",
			marketId:          0,
			defaultFundingPpm: 0,
			liquidityTier:     999,
			dangerIndexPpm:    0,
			expectedError:     errorsmod.Wrap(types.ErrLiquidityTierDoesNotExist, fmt.Sprint(999)),
		},
	}

	// Test setup.
	pc := keepertest.PerpetualsKeepers(t)
	// Create liquidity tiers and perpetuals,
	_ = keepertest.CreateLiquidityTiersAndNPerpetuals(t, pc.Ctx, pc.PerpetualsKeeper, pc.PricesKeeper, 1)

	// Run tests.
	for name, tc := range tests {
		t.Run(name, func(t *testing.T) {
			_, err := pc.PerpetualsKeeper.ModifyPerpetual(
				pc.Ctx,
				tc.id,
				tc.ticker,
				tc.marketId,
				tc.defaultFundingPpm,
				tc.liquidityTier,
				tc.dangerIndexPpm,
			)

			require.Error(t, err)
			require.EqualError(t, err, tc.expectedError.Error())
		})
	}
}

func TestGetPerpetual_Success(t *testing.T) {
	pc := keepertest.PerpetualsKeepers(t)
	// Create liquidity tiers and perpetuals,
	perps := keepertest.CreateLiquidityTiersAndNPerpetuals(t, pc.Ctx, pc.PerpetualsKeeper, pc.PricesKeeper, 10)

	for _, perp := range perps {
		rst, err := pc.PerpetualsKeeper.GetPerpetual(pc.Ctx,
			perp.Params.Id,
		)
		require.NoError(t, err)
		require.Equal(t,
			nullify.Fill(&perp), //nolint:staticcheck
			nullify.Fill(&rst),  //nolint:staticcheck
		)
	}
}

func TestHasPerpetual(t *testing.T) {
	// Setup context and keepers
	pc := keepertest.PerpetualsKeepers(t)

	// Create liquidity tiers and perpetuals
	keepertest.CreateTestLiquidityTiers(t, pc.Ctx, pc.PerpetualsKeeper)
	perps := []types.Perpetual{
		*perptest.GeneratePerpetual(perptest.WithId(0)),
		*perptest.GeneratePerpetual(perptest.WithId(5)),
		*perptest.GeneratePerpetual(perptest.WithId(20)),
		*perptest.GeneratePerpetual(perptest.WithId(999)),
	}

	_, err := pc.PricesKeeper.CreateMarket(
		pc.Ctx,
		pricestypes.MarketParam{
			Id:                 0,
			Pair:               "marketName",
			Exponent:           -10,
			MinExchanges:       uint32(1),
			MinPriceChangePpm:  uint32(50),
			ExchangeConfigJson: "{}",
		},
		pricestypes.MarketPrice{
			Id:        0,
			Exponent:  -10,
			SpotPrice: 1_000, // leave this as a placeholder b/c we cannot set the price to 0
			PnlPrice:  1_000, // leave this as a placeholder b/c we cannot set the price to 0
		},
	)
	require.NoError(t, err)

	for perp := range perps {
		_, err := pc.PerpetualsKeeper.CreatePerpetual(
			pc.Ctx,
			perps[perp].Params.Id,
			perps[perp].Params.Ticker,
			perps[perp].Params.MarketId,
			perps[perp].Params.AtomicResolution,
			perps[perp].Params.DefaultFundingPpm,
			perps[perp].Params.LiquidityTier,
			perps[perp].Params.MarketType,
<<<<<<< HEAD
			perps[perp].YieldIndex,
=======
			perps[perp].Params.DangerIndexPpm,
>>>>>>> 17fc528a
		)
		require.NoError(t, err)
	}

	for _, perp := range perps {
		// Test if HasPerpetual correctly identifies an existing perpetual
		found := pc.PerpetualsKeeper.HasPerpetual(pc.Ctx, perp.Params.Id)
		require.True(t, found, "Expected to find perpetual with id %d, but it was not found", perp.Params.Id)
	}

	found := pc.PerpetualsKeeper.HasPerpetual(pc.Ctx, 9999)
	require.False(t, found, "Expected not to find perpetual with id 9999, but it was found")
}

func TestGetPerpetual_NotFound(t *testing.T) {
	pc := keepertest.PerpetualsKeepers(t)
	nonExistentPerpetualId := uint32(0)
	_, err := pc.PerpetualsKeeper.GetPerpetual(
		pc.Ctx,
		nonExistentPerpetualId,
	)
	require.EqualError(t, err, errorsmod.Wrap(types.ErrPerpetualDoesNotExist, fmt.Sprint(nonExistentPerpetualId)).Error())
	require.ErrorIs(t, err, types.ErrPerpetualDoesNotExist)
}

func TestGetPerpetuals_Success(t *testing.T) {
	pc := keepertest.PerpetualsKeepers(t)
	// Create liquidity tiers and perpetuals,
	perps := keepertest.CreateLiquidityTiersAndNPerpetuals(t, pc.Ctx, pc.PerpetualsKeeper, pc.PricesKeeper, 10)

	require.ElementsMatch(t,
		nullify.Fill(perps), //nolint:staticcheck
		nullify.Fill(pc.PerpetualsKeeper.GetAllPerpetuals(pc.Ctx)), //nolint:staticcheck
	)
}

func TestGetAllPerpetuals_Sorted(t *testing.T) {
	// Setup context and keepers
	pc := keepertest.PerpetualsKeepers(t)

	// Create liquidity tiers and perpetuals
	keepertest.CreateTestLiquidityTiers(t, pc.Ctx, pc.PerpetualsKeeper)
	perps := []types.Perpetual{
		*perptest.GeneratePerpetual(perptest.WithId(999)),
		*perptest.GeneratePerpetual(perptest.WithId(5)),
		*perptest.GeneratePerpetual(perptest.WithId(0)),
		*perptest.GeneratePerpetual(perptest.WithId(20)),
		*perptest.GeneratePerpetual(perptest.WithId(1)),
	}

	_, err := pc.PricesKeeper.CreateMarket(
		pc.Ctx,
		pricestypes.MarketParam{
			Id:                 0,
			Pair:               "marketName",
			Exponent:           -10,
			MinExchanges:       uint32(1),
			MinPriceChangePpm:  uint32(50),
			ExchangeConfigJson: "{}",
		},
		pricestypes.MarketPrice{
			Id:        0,
			Exponent:  -10,
			SpotPrice: 1_000, // leave this as a placeholder b/c we cannot set the price to 0
			PnlPrice:  1_000, // leave this as a placeholder b/c we cannot set the price to 0
		},
	)
	require.NoError(t, err)

	for perp := range perps {
		_, err := pc.PerpetualsKeeper.CreatePerpetual(
			pc.Ctx,
			perps[perp].Params.Id,
			perps[perp].Params.Ticker,
			perps[perp].Params.MarketId,
			perps[perp].Params.AtomicResolution,
			perps[perp].Params.DefaultFundingPpm,
			perps[perp].Params.LiquidityTier,
			perps[perp].Params.MarketType,
<<<<<<< HEAD
			perps[perp].YieldIndex,
=======
			perps[perp].Params.DangerIndexPpm,
>>>>>>> 17fc528a
		)
		require.NoError(t, err)
	}

	got := pc.PerpetualsKeeper.GetAllPerpetuals(pc.Ctx)
	require.Equal(
		t,
		[]types.Perpetual{
			*perptest.GeneratePerpetual(perptest.WithId(0)),
			*perptest.GeneratePerpetual(perptest.WithId(1)),
			*perptest.GeneratePerpetual(perptest.WithId(5)),
			*perptest.GeneratePerpetual(perptest.WithId(20)),
			*perptest.GeneratePerpetual(perptest.WithId(999)),
		},
		got,
	)
}

func TestModifyOpenInterest_Failure(t *testing.T) {
	testCases := map[string]struct {
		id                uint32
		initOpenInterest  *big.Int
		openInterestDelta *big.Int
		err               error
	}{
		"Would become negative": {
			id:                0,
			initOpenInterest:  big.NewInt(1_000),
			openInterestDelta: big.NewInt(-1_001),
			err:               types.ErrOpenInterestWouldBecomeNegative,
		},
		"Non-existent perp Id": {
			id:                1111,
			initOpenInterest:  big.NewInt(1_000),
			openInterestDelta: big.NewInt(100),
			err:               types.ErrPerpetualDoesNotExist,
		},
	}

	for name, tc := range testCases {
		t.Run(name, func(t *testing.T) {
			pc := keepertest.PerpetualsKeepers(t)
			perps := keepertest.CreateLiquidityTiersAndNPerpetuals(t, pc.Ctx, pc.PerpetualsKeeper, pc.PricesKeeper, 1)

			// Set up initial open interest
			require.NoError(t, pc.PerpetualsKeeper.ModifyOpenInterest(
				pc.Ctx,
				perps[0].Params.Id,
				tc.initOpenInterest,
			))

			err := pc.PerpetualsKeeper.ModifyOpenInterest(
				pc.Ctx,
				tc.id,
				tc.openInterestDelta,
			)
			require.ErrorContains(t, err, tc.err.Error())
		})
	}
}

func TestModifyOpenInterest_Mixed(t *testing.T) {
	pc := keepertest.PerpetualsKeepers(t)
	// Create liquidity tiers and perpetuals,
	perps := keepertest.CreateLiquidityTiersAndNPerpetuals(t, pc.Ctx, pc.PerpetualsKeeper, pc.PricesKeeper, 100)

	for _, perp := range perps {
		openInterestDeltaBaseQuantums := big.NewInt(2_000_000_000*(int64(perp.Params.Id)%2) - 1)

		// Add `openInterestDeltaBaseQuantums` to open interest which is initially 0.
		err := pc.PerpetualsKeeper.ModifyOpenInterest(
			pc.Ctx,
			perp.Params.Id,
			openInterestDeltaBaseQuantums,
		)

		// If Id is even, the modification is negagive and should fail.
		if perp.Params.Id%2 == 0 {
			require.ErrorContains(t,
				err,
				types.ErrOpenInterestWouldBecomeNegative.Error(),
			)

			newPerp, err := pc.PerpetualsKeeper.GetPerpetual(pc.Ctx, perp.Params.Id)
			require.NoError(t, err)

			require.Equal(
				t,
				big.NewInt(0), // open interest should remain 0
				newPerp.OpenInterest.BigInt(),
			)
		} else {
			require.NoError(t, err)

			newPerp, err := pc.PerpetualsKeeper.GetPerpetual(pc.Ctx, perp.Params.Id)
			require.NoError(t, err)

			require.Equal(
				t,
				openInterestDeltaBaseQuantums,
				newPerp.OpenInterest.BigInt(),
			)
		}

		// Add `openInterestDeltaBaseQuantums` again
		err = pc.PerpetualsKeeper.ModifyOpenInterest(
			pc.Ctx,
			perp.Params.Id,
			openInterestDeltaBaseQuantums,
		)
		// If Id is even, the modification is negagive and should fail.
		if perp.Params.Id%2 == 0 {
			require.ErrorContains(t,
				err,
				types.ErrOpenInterestWouldBecomeNegative.Error(),
			)

			newPerp, err := pc.PerpetualsKeeper.GetPerpetual(pc.Ctx, perp.Params.Id)
			require.NoError(t, err)

			require.Equal(
				t,
				big.NewInt(0), // open interest should remain 0
				newPerp.OpenInterest.BigInt(),
			)
		} else {
			require.NoError(t, err)

			newPerp, err := pc.PerpetualsKeeper.GetPerpetual(pc.Ctx, perp.Params.Id)
			require.NoError(t, err)

			require.Equal(
				t,
				// open interest should be 2 * delta now
				openInterestDeltaBaseQuantums.Mul(
					openInterestDeltaBaseQuantums,
					big.NewInt(2),
				),
				newPerp.OpenInterest.BigInt(),
			)
		}
	}
}

func TestGetMarginRequirements_Success(t *testing.T) {
	oneBip := math.Pow10(2)
	tests := map[string]struct {
		price                           uint64
		exponent                        int32
		baseCurrencyAtomicResolution    int32
		bigBaseQuantums                 *big.Int
		initialMarginPpm                uint32
		maintenanceFractionPpm          uint32
		openInterest                    *big.Int
		openInterestLowerCap            uint64
		openInterestUpperCap            uint64
		bigExpectedInitialMarginPpm     *big.Int
		bigExpectedMaintenanceMarginPpm *big.Int
	}{
		"InitialMargin 2 BIPs, MaintenanceMargin 1 BIP, positive exponent, atomic resolution 8": {
			price:                           5_555,
			exponent:                        2,
			baseCurrencyAtomicResolution:    -8,
			bigBaseQuantums:                 big.NewInt(7_000),
			initialMarginPpm:                uint32(oneBip * 2),
			maintenanceFractionPpm:          uint32(500_000), // 50% of IM
			bigExpectedInitialMarginPpm:     big.NewInt(7_777),
			bigExpectedMaintenanceMarginPpm: big.NewInt(3_889),
		},
		"InitialMargin 100 BIPs, MaintenanceMargin 50 BIPs, atomic resolution 4": {
			price:                           5_555,
			exponent:                        0,
			baseCurrencyAtomicResolution:    -4,
			bigBaseQuantums:                 big.NewInt(7_000),
			initialMarginPpm:                uint32(oneBip * 100),
			maintenanceFractionPpm:          uint32(500_000), // 50% of IM
			bigExpectedInitialMarginPpm:     big.NewInt(38_885_000),
			bigExpectedMaintenanceMarginPpm: big.NewInt(19_442_500),
		},
		"InitialMargin 100 BIPs, MaintenanceMargin 50 BIPs, positive exponent, atomic resolution 0": {
			price:                           42,
			exponent:                        5,
			baseCurrencyAtomicResolution:    -0,
			bigBaseQuantums:                 big.NewInt(88),
			initialMarginPpm:                uint32(oneBip * 100),
			maintenanceFractionPpm:          uint32(500_000), // 50% of IM
			bigExpectedInitialMarginPpm:     big.NewInt(3_696_000_000_000),
			bigExpectedMaintenanceMarginPpm: big.NewInt(1_848_000_000_000),
		},
		"InitialMargin 100 BIPs, MaintenanceMargin 50 BIPs, negative exponent, atomic resolution 6": {
			price:                           42_000_000,
			exponent:                        -2,
			baseCurrencyAtomicResolution:    -6,
			bigBaseQuantums:                 big.NewInt(-5_000),
			initialMarginPpm:                uint32(oneBip * 100),
			maintenanceFractionPpm:          uint32(500_000), // 50% of IM
			bigExpectedInitialMarginPpm:     big.NewInt(21_000_000),
			bigExpectedMaintenanceMarginPpm: big.NewInt(10_500_000),
		},
		"InitialMargin 10_000 BIPs (max), MaintenanceMargin 10_000 BIPs (max), atomic resolution 6": {
			price:                           5_555,
			exponent:                        0,
			baseCurrencyAtomicResolution:    -6,
			bigBaseQuantums:                 big.NewInt(7_000),
			initialMarginPpm:                uint32(oneBip * 10_000),
			maintenanceFractionPpm:          uint32(1_000_000), // 100% of IM
			bigExpectedInitialMarginPpm:     big.NewInt(38_885_000),
			bigExpectedMaintenanceMarginPpm: big.NewInt(38_885_000),
		},
		"InitialMargin 100 BIPs, MaintenanceMargin 100 BIPs, atomic resolution 6": {
			price:                           5_555,
			exponent:                        0,
			baseCurrencyAtomicResolution:    -6,
			bigBaseQuantums:                 big.NewInt(7_000),
			initialMarginPpm:                uint32(oneBip * 100),
			maintenanceFractionPpm:          uint32(1_000_000), // 100% of IM
			bigExpectedInitialMarginPpm:     big.NewInt(388_850),
			bigExpectedMaintenanceMarginPpm: big.NewInt(388_850),
		},
		"InitialMargin 0.02 BIPs, MaintenanceMargin 0.01 BIPs, positive exponent, atomic resolution 6": {
			price:                           5_555,
			exponent:                        3,
			baseCurrencyAtomicResolution:    -6,
			bigBaseQuantums:                 big.NewInt(-7_000),
			initialMarginPpm:                uint32(oneBip * 0.02),
			maintenanceFractionPpm:          uint32(500_000), // 50% of IM
			bigExpectedInitialMarginPpm:     big.NewInt(77_770),
			bigExpectedMaintenanceMarginPpm: big.NewInt(38_885),
		},
		"InitialMargin 0 BIPs (min), MaintenanceMargin 0 BIPs (min), atomic resolution 6": {
			price:                           5_555,
			exponent:                        0,
			baseCurrencyAtomicResolution:    -6,
			bigBaseQuantums:                 big.NewInt(7_000),
			initialMarginPpm:                uint32(oneBip * 0),
			maintenanceFractionPpm:          uint32(1_000_000), // 100% of IM,
			bigExpectedInitialMarginPpm:     big.NewInt(0),
			bigExpectedMaintenanceMarginPpm: big.NewInt(0),
		},
		"Price is zero, atomic resolution 6": {
			price:                           0,
			exponent:                        1,
			baseCurrencyAtomicResolution:    -6,
			bigBaseQuantums:                 big.NewInt(-7_000),
			initialMarginPpm:                uint32(oneBip * 1),
			maintenanceFractionPpm:          uint32(1_000_000), // 100% of IM,
			bigExpectedInitialMarginPpm:     big.NewInt(0),
			bigExpectedMaintenanceMarginPpm: big.NewInt(0),
		},
		"Price and quantums are max uints": {
			price:                        math.MaxUint64,
			exponent:                     1,
			baseCurrencyAtomicResolution: -6,
			bigBaseQuantums:              new(big.Int).SetUint64(math.MaxUint64),
			initialMarginPpm:             uint32(oneBip * 1),
			maintenanceFractionPpm:       uint32(1_000_000), // 100% of IM,
			bigExpectedInitialMarginPpm: big_testutil.MustFirst(
				new(big.Int).SetString("340282366920938463426481119284349109", 10),
			),
			bigExpectedMaintenanceMarginPpm: big_testutil.MustFirst(
				new(big.Int).SetString("340282366920938463426481119284349109", 10),
			),
		},
		"InitialMargin 100 BIPs, MaintenanceMargin 50 BIPs, atomic resolution 6": {
			price:                        5_555,
			exponent:                     0,
			baseCurrencyAtomicResolution: -6,
			bigBaseQuantums:              big.NewInt(7_000),
			initialMarginPpm:             uint32(oneBip * 100),
			maintenanceFractionPpm:       uint32(500_000), // 50% of IM
			// initialMarginPpmQuoteQuantums = initialMarginPpm * quoteQuantums / 1_000_000
			// = 10_000 * 38_885_000 / 1_000_000 ~= 388_850.
			bigExpectedInitialMarginPpm:     big.NewInt(388_850),
			bigExpectedMaintenanceMarginPpm: big.NewInt(388_850 / 2),
		},
		"InitialMargin 20%, MaintenanceMargin 10%, atomic resolution 6": {
			price:                        36_750,
			exponent:                     0,
			baseCurrencyAtomicResolution: -6,
			bigBaseQuantums:              big.NewInt(12_000),
			initialMarginPpm:             uint32(200_000),
			maintenanceFractionPpm:       uint32(500_000), // 50% of IM
			// quoteQuantums = 36_750 * 12_000 = 441_000_000
			// initialMarginPpmQuoteQuantums = initialMarginPpm * quoteQuantums / 1_000_000
			// = 200_000 * 441_000_000 / 1_000_000 ~= 88_200_000
			bigExpectedInitialMarginPpm:     big.NewInt(88_200_000),
			bigExpectedMaintenanceMarginPpm: big.NewInt(88_200_000 / 2),
		},
		"InitialMargin 5%, MaintenanceMargin 3%, atomic resolution 6": {
			price:                        123_456,
			exponent:                     0,
			baseCurrencyAtomicResolution: -6,
			bigBaseQuantums:              big.NewInt(74_523),
			initialMarginPpm:             uint32(50_000),
			maintenanceFractionPpm:       uint32(600_000), // 60% of IM
			// quoteQuantums = 123_456 * 74_523 = 9_200_311_488
			// initialMarginPpmQuoteQuantums = initialMarginPpm * quoteQuantums / 1_000_000
			// = 50_000 * 9_200_311_488 / 1_000_000 ~= 460_015_575
			bigExpectedInitialMarginPpm:     big.NewInt(460_015_575),
			bigExpectedMaintenanceMarginPpm: big.NewInt(276_009_345),
		},
		"InitialMargin 25%, MaintenanceMargin 15%, atomic resolution 6": {
			price:                        123_456,
			exponent:                     0,
			baseCurrencyAtomicResolution: -6,
			bigBaseQuantums:              big.NewInt(74_523),
			initialMarginPpm:             uint32(250_000),
			maintenanceFractionPpm:       uint32(600_000), // 60% of IM
			// quoteQuantums = 123_456 * 74_523 = 9_200_311_488
			bigExpectedInitialMarginPpm:     big.NewInt(2_300_077_872),
			bigExpectedMaintenanceMarginPpm: big.NewInt(1_380_046_724), // Rounded up
		},
		"OIMF: IM 20%, scaled to 60%, MaintenanceMargin 10%, atomic resolution 6": {
			price:                        36_750,
			exponent:                     0,
			baseCurrencyAtomicResolution: -6,
			bigBaseQuantums:              big.NewInt(12_000),
			initialMarginPpm:             uint32(200_000),
			maintenanceFractionPpm:       uint32(500_000),         // 50% of IM
			openInterest:                 big.NewInt(408_163_265), // 408.163265
			openInterestLowerCap:         10_000_000_000_000,
			openInterestUpperCap:         20_000_000_000_000,
			// quoteQuantums = 36_750 * 12_000 = 441_000_000
			// initialMarginPpmQuoteQuantums = initialMarginPpm * quoteQuantums / 1_000_000
			// = 200_000 * 441_000_000 / 1_000_000 ~= 88_200_000
			bigExpectedInitialMarginPpm:     big.NewInt(88_200_000 * 3),
			bigExpectedMaintenanceMarginPpm: big.NewInt(88_200_000 / 2),
		},
		"OIMF: IM 20%, scaled to 100%, MaintenanceMargin 10%, atomic resolution 6": {
			price:                        36_750,
			exponent:                     0,
			baseCurrencyAtomicResolution: -6,
			bigBaseQuantums:              big.NewInt(12_000),
			initialMarginPpm:             uint32(200_000),
			maintenanceFractionPpm:       uint32(500_000),           // 50% of IM
			openInterest:                 big.NewInt(1_000_000_000), // 1000 or ~$36mm notional
			openInterestLowerCap:         10_000_000_000_000,
			openInterestUpperCap:         20_000_000_000_000,
			// quoteQuantums = 36_750 * 12_000 = 441_000_000
			// initialMarginPpmQuoteQuantums = initialMarginPpm * quoteQuantums / 1_000_000
			// = 200_000 * 441_000_000 / 1_000_000 ~= 88_200_000
			bigExpectedInitialMarginPpm:     big.NewInt(441_000_000),
			bigExpectedMaintenanceMarginPpm: big.NewInt(88_200_000 / 2),
		},
		"OIMF: IM 20%, lower_cap < realistic open interest < upper_cap, MaintenanceMargin 10%, atomic resolution 6": {
			price:                        36_750,
			exponent:                     0,
			baseCurrencyAtomicResolution: -6,
			bigBaseQuantums:              big.NewInt(12_000),
			initialMarginPpm:             uint32(200_000),
			maintenanceFractionPpm:       uint32(500_000),           // 50% of IM
			openInterest:                 big.NewInt(1_123_456_789), // 1123.456 or ~$41mm notional
			openInterestLowerCap:         25_000_000_000_000,
			openInterestUpperCap:         50_000_000_000_000,
			// quoteQuantums = 36_750 * 12_000 = 441_000_000
			// initialMarginPpmQuoteQuantums = initialMarginPpm * quoteQuantums / 1_000_000
			// = ((1123.456789 * 36750 - 25000000) / 25000000 * 0.8 + 0.2) * 441_000_000
			// ~= 318042667
			bigExpectedInitialMarginPpm:     big.NewInt(318_042_667),
			bigExpectedMaintenanceMarginPpm: big.NewInt(88_200_000 / 2),
		},
	}

	// Run tests.
	for name, tc := range tests {
		t.Run(name, func(t *testing.T) {
			// Individual test setup.
			pc := keepertest.PerpetualsKeepers(t)
			// Create a new market param and price.
			marketId := keepertest.GetNumMarkets(t, pc.Ctx, pc.PricesKeeper)
			_, err := pc.PricesKeeper.CreateMarket(
				pc.Ctx,
				pricestypes.MarketParam{
					Id:                 marketId,
					Pair:               "marketName",
					Exponent:           tc.exponent,
					MinExchanges:       uint32(1),
					MinPriceChangePpm:  uint32(50),
					ExchangeConfigJson: "{}",
				},
				pricestypes.MarketPrice{
					Id:        marketId,
					Exponent:  tc.exponent,
					SpotPrice: 1_000, // leave this as a placeholder b/c we cannot set the price to 0
					PnlPrice:  1_000, // leave this as a placeholder b/c we cannot set the price to 0
				},
			)
			require.NoError(t, err)

			// Update `Market.price`. By updating prices this way, we can simulate conditions where the oracle
			// price may become 0.
			err = pc.PricesKeeper.UpdateSpotAndPnlMarketPrices(
				pc.Ctx,
				&pricestypes.MarketPriceUpdate{
					MarketId:  marketId,
					SpotPrice: tc.price,
					PnlPrice:  tc.price,
				},
			)
			require.NoError(t, err)

			// Create `LiquidityTier` struct.
			_, err = pc.PerpetualsKeeper.SetLiquidityTier(
				pc.Ctx,
				0,
				"name",
				tc.initialMarginPpm,
				tc.maintenanceFractionPpm,
				1, // dummy impact notional value
				tc.openInterestLowerCap,
				tc.openInterestUpperCap,
			)
			require.NoError(t, err)

			// Create `Perpetual` struct with baseAssetAtomicResolution and marketId.
			perpetual, err := pc.PerpetualsKeeper.CreatePerpetual(
				pc.Ctx,
				0,                               // PerpetualId
				"getMarginRequirementsTicker",   // Ticker
				marketId,                        // MarketId
				tc.baseCurrencyAtomicResolution, // AtomicResolution
				int32(0),                        // DefaultFundingPpm
				0,                               // LiquidityTier
				types.PerpetualMarketType_PERPETUAL_MARKET_TYPE_CROSS,
<<<<<<< HEAD
				"0/1",
=======
				0,
>>>>>>> 17fc528a
			)
			require.NoError(t, err)

			// If test case contains non-nil open interest, set it up.
			if tc.openInterest != nil {
				require.NoError(t, pc.PerpetualsKeeper.ModifyOpenInterest(
					pc.Ctx,
					perpetual.Params.Id,
					tc.openInterest, // initialized as zero, so passing `openInterest` as delta amount.
				))
			}

			// Verify initial and maintenance margin requirements are calculated correctly.
			bigInitialMargin, bigMaintenanceMargin, err := pc.PerpetualsKeeper.GetMarginRequirements(
				pc.Ctx,
				perpetual.Params.Id,
				tc.bigBaseQuantums,
			)
			require.NoError(t, err)

			if tc.bigExpectedInitialMarginPpm.Cmp(bigInitialMargin) != 0 {
				t.Fatalf(
					"%s: expectedInitialMargin: %s, initialMargin: %s",
					name,
					tc.bigExpectedInitialMarginPpm.String(),
					bigInitialMargin.String())
			}

			if tc.bigExpectedMaintenanceMarginPpm.Cmp(bigMaintenanceMargin) != 0 {
				t.Fatalf(
					"%s: expectedMaintenanceMargin: %s, maintenanceMargin: %s",
					name,
					tc.bigExpectedMaintenanceMarginPpm.String(),
					bigMaintenanceMargin.String())
			}
		})
	}
}

func TestGetMarginRequirements_PerpetualNotFound(t *testing.T) {
	pc := keepertest.PerpetualsKeepers(t)
	nonExistentPerpetualId := uint32(0)
	_, _, err := pc.PerpetualsKeeper.GetMarginRequirements(
		pc.Ctx,
		nonExistentPerpetualId,
		big.NewInt(-1),
	)
	require.EqualError(t, err, errorsmod.Wrap(types.ErrPerpetualDoesNotExist, fmt.Sprint(nonExistentPerpetualId)).Error())
	require.ErrorIs(t, err, types.ErrPerpetualDoesNotExist)
}

func TestGetMarginRequirements_MarketNotFound(t *testing.T) {
	pc := keepertest.PerpetualsKeepers(t)

	// Create liquidity tiers and perpetuals,
	perps := keepertest.CreateLiquidityTiersAndNPerpetuals(t, pc.Ctx, pc.PerpetualsKeeper, pc.PricesKeeper, 1)
	perpetual := perps[0]

	// Store the perpetual with a bad MarketId.
	nonExistentMarketId := uint32(999)
	perpetual.Params.MarketId = nonExistentMarketId
	cdc := codec.NewProtoCodec(module.InterfaceRegistry)
	b := cdc.MustMarshal(&perpetual)
	perpetualStore := prefix.NewStore(pc.Ctx.KVStore(pc.StoreKey), []byte(types.PerpetualKeyPrefix))
	perpetualStore.Set(lib.Uint32ToKey(perpetual.Params.Id), b)

	// Getting margin requirements for perpetual with bad MarketId should return an error.
	_, _, err := pc.PerpetualsKeeper.GetMarginRequirements(
		pc.Ctx,
		perpetual.Params.Id,
		big.NewInt(-1),
	)

	expectedErrorStr := fmt.Sprintf(
		"Market ID %d does not exist on perpetual ID %d",
		perpetual.Params.MarketId,
		perpetual.Params.Id,
	)
	require.EqualError(t, err, errorsmod.Wrap(types.ErrMarketDoesNotExist, expectedErrorStr).Error())
	require.ErrorIs(t, err, types.ErrMarketDoesNotExist)
}

func TestGetMarginRequirements_LiquidityTierNotFound(t *testing.T) {
	pc := keepertest.PerpetualsKeepers(t)

	// Create liquidity tiers and perpetuals,
	perps := keepertest.CreateLiquidityTiersAndNPerpetuals(t, pc.Ctx, pc.PerpetualsKeeper, pc.PricesKeeper, 1)
	perpetual := perps[0]

	// Store the perpetual with a bad LiquidityTier.
	nonExistentLiquidityTier := uint32(999)
	perpetual.Params.LiquidityTier = nonExistentLiquidityTier
	cdc := codec.NewProtoCodec(module.InterfaceRegistry)
	b := cdc.MustMarshal(&perpetual)
	perpetualStore := prefix.NewStore(pc.Ctx.KVStore(pc.StoreKey), []byte(types.PerpetualKeyPrefix))
	perpetualStore.Set(lib.Uint32ToKey(perpetual.Params.Id), b)

	// Getting margin requirements for perpetual with bad LiquidityTier should return an error.
	_, _, err := pc.PerpetualsKeeper.GetMarginRequirements(
		pc.Ctx,
		perpetual.Params.Id,
		big.NewInt(-1),
	)

	require.EqualError(
		t,
		err,
		errorsmod.Wrap(types.ErrLiquidityTierDoesNotExist, fmt.Sprint(nonExistentLiquidityTier)).Error(),
	)
	require.ErrorIs(t, err, types.ErrLiquidityTierDoesNotExist)
}

func TestGetNetNotional_Success(t *testing.T) {
	tests := map[string]struct {
		price                               uint64
		exponent                            int32
		baseCurrencyAtomicResolution        int32
		bigBaseQuantums                     *big.Int
		bigExpectedNetNotionalQuoteQuantums *big.Int
	}{
		"Positive exponent, atomic resolution 6, long position": {
			price:                               5_555,
			exponent:                            2,
			baseCurrencyAtomicResolution:        -6,
			bigBaseQuantums:                     big.NewInt(7_000),
			bigExpectedNetNotionalQuoteQuantums: big.NewInt(3_888_500_000),
		},
		"Positive exponent, atomic resolution 6, short position": {
			price:                               5_555,
			exponent:                            2,
			baseCurrencyAtomicResolution:        -6,
			bigBaseQuantums:                     big.NewInt(-7_000),
			bigExpectedNetNotionalQuoteQuantums: big.NewInt(-3_888_500_000),
		},
		"Negative exponent, atomic resolution 6, short position": {
			price:                               5_555,
			exponent:                            -2,
			baseCurrencyAtomicResolution:        -6,
			bigBaseQuantums:                     big.NewInt(-7_000),
			bigExpectedNetNotionalQuoteQuantums: big.NewInt(-388_850),
		},
		"Zero exponent, atomic resolution 6, short position": {
			price:                               5_555,
			exponent:                            0,
			baseCurrencyAtomicResolution:        -6,
			bigBaseQuantums:                     big.NewInt(-7_000),
			bigExpectedNetNotionalQuoteQuantums: big.NewInt(-38_885_000),
		},
		"Positive exponent, atomic resolution 4, long position": {
			price:                               5_555,
			exponent:                            4,
			baseCurrencyAtomicResolution:        -4,
			bigBaseQuantums:                     big.NewInt(7_000),
			bigExpectedNetNotionalQuoteQuantums: big.NewInt(38_885_000_000_000),
		},
		"Positive exponent, atomic resolution 0, long position": {
			price:                               5_555,
			exponent:                            4,
			baseCurrencyAtomicResolution:        -0,
			bigBaseQuantums:                     big.NewInt(7_000),
			bigExpectedNetNotionalQuoteQuantums: big.NewInt(388_850_000_000_000_000),
		},
		"Price and quantums are max uints": {
			price:                        math.MaxUint64,
			exponent:                     1,
			baseCurrencyAtomicResolution: -6,
			bigBaseQuantums:              new(big.Int).SetUint64(math.MaxUint64),
			bigExpectedNetNotionalQuoteQuantums: big_testutil.MustFirst(
				new(big.Int).SetString("3402823669209384634264811192843491082250", 10),
			),
		},
	}

	// Run tests.
	for name, tc := range tests {
		t.Run(name, func(t *testing.T) {
			// Test suite setup.
			pc := keepertest.PerpetualsKeepers(t)
			// Create liquidity tiers.
			keepertest.CreateTestLiquidityTiers(t, pc.Ctx, pc.PerpetualsKeeper)
			// Create a new market param and price.
			marketId := uint32(0)
			_, err := pc.PricesKeeper.CreateMarket(
				pc.Ctx,
				pricestypes.MarketParam{
					Id:                 marketId,
					Pair:               "marketName",
					Exponent:           tc.exponent,
					MinExchanges:       uint32(1),
					MinPriceChangePpm:  uint32(50),
					ExchangeConfigJson: "{}",
				},
				pricestypes.MarketPrice{
					Id:        marketId,
					Exponent:  tc.exponent,
					SpotPrice: tc.price,
					PnlPrice:  tc.price,
				},
			)
			require.NoError(t, err)

			// Create `Perpetual` struct with baseAssetAtomicResolution and marketId.
			perpetual, err := pc.PerpetualsKeeper.CreatePerpetual(
				pc.Ctx,
				0,                               // PerpetualId
				"GetNetNotionalTicker",          // Ticker
				marketId,                        // MarketId
				tc.baseCurrencyAtomicResolution, // AtomicResolution
				int32(0),                        // DefaultFundingPpm
				0,                               // LiquidityTier
				types.PerpetualMarketType_PERPETUAL_MARKET_TYPE_CROSS,
<<<<<<< HEAD
				"0/1",
=======
				0,
>>>>>>> 17fc528a
			)
			require.NoError(t, err)

			// Verify collateral requirements are calculated correctly.
			bigNotionalQuoteQuantums, err := pc.PerpetualsKeeper.GetNetNotional(
				pc.Ctx,
				perpetual.Params.Id,
				tc.bigBaseQuantums,
			)
			require.NoError(t, err)

			if tc.bigExpectedNetNotionalQuoteQuantums.Cmp(bigNotionalQuoteQuantums) != 0 {
				t.Fatalf(
					"%s: expectedNetNotionalQuoteQuantums: %s, collateralQuoteQuantums: %s",
					name,
					tc.bigExpectedNetNotionalQuoteQuantums.String(),
					bigNotionalQuoteQuantums.String(),
				)
			}
		})
	}
}

func TestGetNetNotional_PerpetualNotFound(t *testing.T) {
	pc := keepertest.PerpetualsKeepers(t)
	nonExistentPerpetualId := uint32(0)
	_, err := pc.PerpetualsKeeper.GetNetNotional(
		pc.Ctx,
		nonExistentPerpetualId,
		big.NewInt(-1),
	)
	require.EqualError(t, err, errorsmod.Wrap(types.ErrPerpetualDoesNotExist, fmt.Sprint(nonExistentPerpetualId)).Error())
	require.ErrorIs(t, err, types.ErrPerpetualDoesNotExist)
}

func TestGetNetNotional_MarketNotFound(t *testing.T) {
	pc := keepertest.PerpetualsKeepers(t)

	// Create liquidity tiers and perpetuals,
	perps := keepertest.CreateLiquidityTiersAndNPerpetuals(t, pc.Ctx, pc.PerpetualsKeeper, pc.PricesKeeper, 1)
	perpetual := perps[0]

	// Store the perpetual with a bad MarketId.
	nonExistentMarketId := uint32(999)
	perpetual.Params.MarketId = nonExistentMarketId
	cdc := codec.NewProtoCodec(module.InterfaceRegistry)
	b := cdc.MustMarshal(&perpetual)
	perpetualStore := prefix.NewStore(pc.Ctx.KVStore(pc.StoreKey), []byte(types.PerpetualKeyPrefix))
	perpetualStore.Set(lib.Uint32ToKey(perpetual.Params.Id), b)

	// Getting margin requirements for perpetual with bad MarketId should return an error.
	_, err := pc.PerpetualsKeeper.GetNetNotional(
		pc.Ctx,
		perpetual.Params.Id,
		big.NewInt(-1),
	)
	expectedErrorStr := fmt.Sprintf(
		"Market ID %d does not exist on perpetual ID %d",
		perpetual.Params.MarketId,
		perpetual.Params.Id,
	)
	require.EqualError(t, err, errorsmod.Wrap(types.ErrMarketDoesNotExist, expectedErrorStr).Error())
	require.ErrorIs(t, err, types.ErrMarketDoesNotExist)
}

func TestGetNotionalInBaseQuantums_Success(t *testing.T) {
	tests := map[string]struct {
		price                              uint64
		exponent                           int32
		baseCurrencyAtomicResolution       int32
		bigQuoteQuantums                   *big.Int
		bigExpectedNetNotionalBaseQuantums *big.Int
	}{
		"Positive exponent, atomic resolution 6, long position": {
			price:                              5_555,
			exponent:                           2,
			baseCurrencyAtomicResolution:       -6,
			bigQuoteQuantums:                   big.NewInt(3_888_500_000),
			bigExpectedNetNotionalBaseQuantums: big.NewInt(7_000),
		},
		"Positive exponent, atomic resolution 6, short position": {
			price:                              5_555,
			exponent:                           2,
			baseCurrencyAtomicResolution:       -6,
			bigQuoteQuantums:                   big.NewInt(-3_888_500_000),
			bigExpectedNetNotionalBaseQuantums: big.NewInt(-7_000),
		},
		"Negative exponent, atomic resolution 6, short position": {
			price:                              5_555,
			exponent:                           -2,
			baseCurrencyAtomicResolution:       -6,
			bigQuoteQuantums:                   big.NewInt(-388_850),
			bigExpectedNetNotionalBaseQuantums: big.NewInt(-7_000),
		},
		"Zero exponent, atomic resolution 6, short position": {
			price:                              5_555,
			exponent:                           0,
			baseCurrencyAtomicResolution:       -6,
			bigQuoteQuantums:                   big.NewInt(-38_885_000),
			bigExpectedNetNotionalBaseQuantums: big.NewInt(-7_000),
		},
		"Positive exponent, atomic resolution 4, long position": {
			price:                              5_555,
			exponent:                           4,
			baseCurrencyAtomicResolution:       -4,
			bigQuoteQuantums:                   big.NewInt(38_885_000_000_000),
			bigExpectedNetNotionalBaseQuantums: big.NewInt(7_000),
		},
		"Positive exponent, atomic resolution 0, long position": {
			price:                              5_555,
			exponent:                           4,
			baseCurrencyAtomicResolution:       -0,
			bigQuoteQuantums:                   big.NewInt(388_850_000_000_000_000),
			bigExpectedNetNotionalBaseQuantums: big.NewInt(7_000),
		},
		"Price and quantums are max uints": {
			price:                        math.MaxUint64,
			exponent:                     1,
			baseCurrencyAtomicResolution: -6,
			bigQuoteQuantums: big_testutil.MustFirst(
				new(big.Int).SetString("3402823669209384634264811192843491082250", 10),
			),
			bigExpectedNetNotionalBaseQuantums: new(big.Int).SetUint64(math.MaxUint64),
		},
	}

	// Run tests.
	for name, tc := range tests {
		t.Run(name, func(t *testing.T) {
			// Test suite setup.
			pc := keepertest.PerpetualsKeepers(t)
			// Create liquidity tiers.
			keepertest.CreateTestLiquidityTiers(t, pc.Ctx, pc.PerpetualsKeeper) // Create a new market param and price.
			marketId := keepertest.GetNumMarkets(t, pc.Ctx, pc.PricesKeeper)
			_, err := pc.PricesKeeper.CreateMarket(
				pc.Ctx,
				pricestypes.MarketParam{
					Id:                 marketId,
					Pair:               "marketName",
					Exponent:           tc.exponent,
					MinExchanges:       uint32(1),
					MinPriceChangePpm:  uint32(50),
					ExchangeConfigJson: "{}",
				},
				pricestypes.MarketPrice{
					Id:        marketId,
					Exponent:  tc.exponent,
					SpotPrice: tc.price,
					PnlPrice:  tc.price,
				},
			)
			require.NoError(t, err)

			// Create `Perpetual` struct with baseAssetAtomicResolution and marketId.
			perpetual, err := pc.PerpetualsKeeper.CreatePerpetual(
				pc.Ctx,
				0,                               // PerpetualId
				"GetNetNotionalTicker",          // Ticker
				marketId,                        // MarketId
				tc.baseCurrencyAtomicResolution, // AtomicResolution
				int32(0),                        // DefaultFundingPpm
				0,                               // LiquidityTier
				types.PerpetualMarketType_PERPETUAL_MARKET_TYPE_CROSS,
<<<<<<< HEAD
				"0/1",
=======
				0,
>>>>>>> 17fc528a
			)
			require.NoError(t, err)

			// Verify collateral requirements are calculated correctly.
			bigNotionalBaseQuantums, err := pc.PerpetualsKeeper.GetNotionalInBaseQuantums(
				pc.Ctx,
				perpetual.Params.Id,
				tc.bigQuoteQuantums,
			)
			require.NoError(t, err)

			if tc.bigExpectedNetNotionalBaseQuantums.Cmp(bigNotionalBaseQuantums) != 0 {
				t.Fatalf(
					"%s: expectedNetNotionalBaseQuantums: %s, collateralBaseQuantums: %s",
					name,
					tc.bigExpectedNetNotionalBaseQuantums.String(),
					bigNotionalBaseQuantums.String(),
				)
			}
		})
	}
}

func TestGetNotionalInBaseQuantums_PerpetualNotFound(t *testing.T) {
	pc := keepertest.PerpetualsKeepers(t)
	nonExistentPerpetualId := uint32(0)
	_, err := pc.PerpetualsKeeper.GetNotionalInBaseQuantums(
		pc.Ctx,
		nonExistentPerpetualId,
		big.NewInt(-1),
	)
	require.EqualError(t, err, errorsmod.Wrap(types.ErrPerpetualDoesNotExist, fmt.Sprint(nonExistentPerpetualId)).Error())
	require.ErrorIs(t, err, types.ErrPerpetualDoesNotExist)
}

func TestGetNotionalInBaseQuantums_MarketNotFound(t *testing.T) {
	pc := keepertest.PerpetualsKeepers(t)

	// Create liquidity tiers and perpetuals,
	perps := keepertest.CreateLiquidityTiersAndNPerpetuals(t, pc.Ctx, pc.PerpetualsKeeper, pc.PricesKeeper, 1)
	perpetual := perps[0]

	// Store the perpetual with a bad MarketId.
	nonExistentMarketId := uint32(999)
	perpetual.Params.MarketId = nonExistentMarketId
	cdc := codec.NewProtoCodec(module.InterfaceRegistry)
	b := cdc.MustMarshal(&perpetual)
	perpetualStore := prefix.NewStore(pc.Ctx.KVStore(pc.StoreKey), []byte(types.PerpetualKeyPrefix))
	perpetualStore.Set(lib.Uint32ToKey(perpetual.Params.Id), b)

	// Getting margin requirements for perpetual with bad MarketId should return an error.
	_, err := pc.PerpetualsKeeper.GetNotionalInBaseQuantums(
		pc.Ctx,
		perpetual.Params.Id,
		big.NewInt(-1),
	)
	expectedErrorStr := fmt.Sprintf(
		"Market ID %d does not exist on perpetual ID %d",
		perpetual.Params.MarketId,
		perpetual.Params.Id,
	)
	require.EqualError(t, err, errorsmod.Wrap(types.ErrMarketDoesNotExist, expectedErrorStr).Error())
	require.ErrorIs(t, err, types.ErrMarketDoesNotExist)
}

func TestGetNetCollateral_Success(t *testing.T) {
	tests := map[string]struct {
		price                                 uint64
		exponent                              int32
		baseCurrencyAtomicResolution          int32
		bigBaseQuantums                       *big.Int
		bigExpectedNetCollateralQuoteQuantums *big.Int
	}{
		"Positive exponent, atomic resolution 6, long position": {
			price:                                 5_555,
			exponent:                              2,
			baseCurrencyAtomicResolution:          -6,
			bigBaseQuantums:                       big.NewInt(7_000),
			bigExpectedNetCollateralQuoteQuantums: big.NewInt(3_888_500_000),
		},
		"Positive exponent, atomic resolution 6, short position": {
			price:                                 5_555,
			exponent:                              2,
			baseCurrencyAtomicResolution:          -6,
			bigBaseQuantums:                       big.NewInt(-7_000),
			bigExpectedNetCollateralQuoteQuantums: big.NewInt(-3_888_500_000),
		},
		"Negative exponent, atomic resolution 6, short position": {
			price:                                 5_555,
			exponent:                              -2,
			baseCurrencyAtomicResolution:          -6,
			bigBaseQuantums:                       big.NewInt(-7_000),
			bigExpectedNetCollateralQuoteQuantums: big.NewInt(-388_850),
		},
		"Zero exponent, atomic resolution 6, short position": {
			price:                                 5_555,
			exponent:                              0,
			baseCurrencyAtomicResolution:          -6,
			bigBaseQuantums:                       big.NewInt(-7_000),
			bigExpectedNetCollateralQuoteQuantums: big.NewInt(-38_885_000),
		},
		"Positive exponent, atomic resolution 4, long position": {
			price:                                 5_555,
			exponent:                              4,
			baseCurrencyAtomicResolution:          -4,
			bigBaseQuantums:                       big.NewInt(7_000),
			bigExpectedNetCollateralQuoteQuantums: big.NewInt(38_885_000_000_000),
		},
		"Positive exponent, atomic resolution 0, long position": {
			price:                                 5_555,
			exponent:                              4,
			baseCurrencyAtomicResolution:          -0,
			bigBaseQuantums:                       big.NewInt(7_000),
			bigExpectedNetCollateralQuoteQuantums: big.NewInt(388_850_000_000_000_000),
		},
		"Price and quantums are max uints": {
			price:                        math.MaxUint64,
			exponent:                     1,
			baseCurrencyAtomicResolution: -6,
			bigBaseQuantums:              new(big.Int).SetUint64(math.MaxUint64),
			bigExpectedNetCollateralQuoteQuantums: big_testutil.MustFirst(
				new(big.Int).SetString("3402823669209384634264811192843491082250", 10),
			),
		},
	}

	// Run tests.
	for name, tc := range tests {
		t.Run(name, func(t *testing.T) {
			// Test suite setup.
			pc := keepertest.PerpetualsKeepers(t)
			// Create liquidity tiers.
			keepertest.CreateTestLiquidityTiers(t, pc.Ctx, pc.PerpetualsKeeper) // Test setup.
			// Create a new market.
			marketId := keepertest.GetNumMarkets(t, pc.Ctx, pc.PricesKeeper)
			_, err := pc.PricesKeeper.CreateMarket(
				pc.Ctx,
				pricestypes.MarketParam{
					Id:                 marketId,
					Pair:               "marketName",
					Exponent:           tc.exponent,
					MinExchanges:       uint32(1),
					MinPriceChangePpm:  uint32(50),
					ExchangeConfigJson: "{}",
				},
				pricestypes.MarketPrice{
					Id:        marketId,
					Exponent:  tc.exponent,
					SpotPrice: tc.price,
					PnlPrice:  tc.price,
				},
			)
			require.NoError(t, err)

			// Create `Perpetual` struct with baseAssetAtomicResolution and marketId.
			perpetual, err := pc.PerpetualsKeeper.CreatePerpetual(
				pc.Ctx,
				0,                               // PerpetualId
				"GetNetCollateralTicker",        // Ticker
				marketId,                        // MarketId
				tc.baseCurrencyAtomicResolution, // AtomicResolution
				int32(0),                        // DefaultFundingPpm
				0,
				types.PerpetualMarketType_PERPETUAL_MARKET_TYPE_CROSS,
<<<<<<< HEAD
				"0/1",
=======
				0,
>>>>>>> 17fc528a
			)
			require.NoError(t, err)

			// Verify collateral requirements are calculated correctly.
			bigCollateralQuoteQuantums, err := pc.PerpetualsKeeper.GetNetCollateral(
				pc.Ctx,
				perpetual.Params.Id,
				tc.bigBaseQuantums,
			)
			require.NoError(t, err)

			if tc.bigExpectedNetCollateralQuoteQuantums.Cmp(bigCollateralQuoteQuantums) != 0 {
				t.Fatalf(
					"%s: expectedNetCollateralQuoteQuantums: %s, collateralQuoteQuantums: %s",
					name,
					tc.bigExpectedNetCollateralQuoteQuantums.String(),
					bigCollateralQuoteQuantums.String(),
				)
			}
		})
	}
}

func TestGetNetCollateral_PerpetualNotFound(t *testing.T) {
	pc := keepertest.PerpetualsKeepers(t)
	nonExistentPerpetualId := uint32(0)
	_, err := pc.PerpetualsKeeper.GetNetCollateral(
		pc.Ctx,
		nonExistentPerpetualId,
		big.NewInt(-1),
	)
	require.EqualError(t, err, errorsmod.Wrap(types.ErrPerpetualDoesNotExist, fmt.Sprint(nonExistentPerpetualId)).Error())
	require.ErrorIs(t, err, types.ErrPerpetualDoesNotExist)
}

func TestGetNetCollateral_MarketNotFound(t *testing.T) {
	pc := keepertest.PerpetualsKeepers(t)

	// Create liquidity tiers and perpetuals,
	perps := keepertest.CreateLiquidityTiersAndNPerpetuals(t, pc.Ctx, pc.PerpetualsKeeper, pc.PricesKeeper, 1)
	perpetual := perps[0]

	// Store the perpetual with a bad MarketId.
	nonExistentMarketId := uint32(999)
	perpetual.Params.MarketId = nonExistentMarketId
	cdc := codec.NewProtoCodec(module.InterfaceRegistry)
	b := cdc.MustMarshal(&perpetual)
	perpetualStore := prefix.NewStore(pc.Ctx.KVStore(pc.StoreKey), []byte(types.PerpetualKeyPrefix))
	perpetualStore.Set(lib.Uint32ToKey(perpetual.Params.Id), b)

	// Getting margin requirements for perpetual with bad MarketId should return an error.
	_, err := pc.PerpetualsKeeper.GetNetCollateral(
		pc.Ctx,
		perpetual.Params.Id,
		big.NewInt(-1),
	)
	expectedErrorStr := fmt.Sprintf(
		"Market ID %d does not exist on perpetual ID %d",
		perpetual.Params.MarketId,
		perpetual.Params.Id,
	)
	require.EqualError(t, err, errorsmod.Wrap(types.ErrMarketDoesNotExist, expectedErrorStr).Error())
	require.ErrorIs(t, err, types.ErrMarketDoesNotExist)
}

func TestGetSettlementPpm_Success(t *testing.T) {
	tests := map[string]struct {
		quantums              *big.Int
		perpetualFundingIndex *big.Int
		prevIndex             *big.Int
		expectedSettlementPpm *big.Int
	}{
		"is long, index went from negative to positive": {
			quantums:              big.NewInt(30_000),
			prevIndex:             big.NewInt(-100),
			perpetualFundingIndex: big.NewInt(100),
			expectedSettlementPpm: big.NewInt(-6_000_000),
		},
		"is long, index unchanged": {
			quantums:              big.NewInt(1_000_000),
			prevIndex:             big.NewInt(100),
			perpetualFundingIndex: big.NewInt(100),
			expectedSettlementPpm: big.NewInt(0),
		},
		"is long, index went from positive to zero": {
			quantums:              big.NewInt(10_000_000),
			prevIndex:             big.NewInt(100),
			perpetualFundingIndex: big.NewInt(0),
			expectedSettlementPpm: big.NewInt(1_000_000_000),
		},
		"is long, index went from positive to negative": {
			quantums:              big.NewInt(10_000_000),
			prevIndex:             big.NewInt(100),
			perpetualFundingIndex: big.NewInt(-200),
			expectedSettlementPpm: big.NewInt(3_000_000_000),
		},
		"is short, index went from negative to positive": {
			quantums:              big.NewInt(-30_000),
			prevIndex:             big.NewInt(-100),
			perpetualFundingIndex: big.NewInt(100),
			expectedSettlementPpm: big.NewInt(6_000_000),
		},
		"is short, index unchanged": {
			quantums:              big.NewInt(-1_000),
			prevIndex:             big.NewInt(100),
			perpetualFundingIndex: big.NewInt(100),
			expectedSettlementPpm: big.NewInt(0),
		},
		"is short, index went from positive to zero": {
			quantums:              big.NewInt(-5_000_000),
			prevIndex:             big.NewInt(100),
			perpetualFundingIndex: big.NewInt(0),
			expectedSettlementPpm: big.NewInt(-500_000_000),
		},
		"is short, index went from positive to negative": {
			quantums:              big.NewInt(-5_000_000),
			prevIndex:             big.NewInt(100),
			perpetualFundingIndex: big.NewInt(-50),
			expectedSettlementPpm: big.NewInt(-750_000_000),
		},
	}

	// Run tests.
	for name, tc := range tests {
		t.Run(name, func(t *testing.T) {
			// Test suite setup.
			pc := keepertest.PerpetualsKeepers(t)
			// Create liquidity tiers.
			keepertest.CreateTestLiquidityTiers(t, pc.Ctx, pc.PerpetualsKeeper)
			perps, err := keepertest.CreateNPerpetuals(t, pc.Ctx, pc.PerpetualsKeeper, pc.PricesKeeper, 1)
			require.NoError(t, err)

			perpetualId := perps[0].Params.Id

			// Since FundingIndex starts at zero, tc.perpetualFundingIndex will be
			// the current FundingIndex.
			err = pc.PerpetualsKeeper.ModifyFundingIndex(pc.Ctx, perpetualId, tc.perpetualFundingIndex)
			require.NoError(t, err)

			bigNetSettlementPpm, newFundingIndex, err := pc.PerpetualsKeeper.GetSettlementPpm(
				pc.Ctx,
				perpetualId,
				tc.quantums,
				tc.prevIndex,
			)
			require.NoError(t, err)

			require.Equal(t,
				tc.perpetualFundingIndex,
				newFundingIndex,
			)

			require.Equal(t,
				0,
				tc.expectedSettlementPpm.Cmp(bigNetSettlementPpm),
			)
		})
	}
}

func TestGetSettlementPpm_PerpetualNotFound(t *testing.T) {
	pc := keepertest.PerpetualsKeepers(t)
	nonExistentPerpetualId := uint32(0)
	_, _, err := pc.PerpetualsKeeper.GetSettlementPpm(
		pc.Ctx,
		nonExistentPerpetualId, // perpetualId
		big.NewInt(-100),       // quantum
		big.NewInt(0),          // index
	)
	require.EqualError(t, err, errorsmod.Wrap(types.ErrPerpetualDoesNotExist, fmt.Sprint(nonExistentPerpetualId)).Error())
	require.ErrorIs(t, err, types.ErrPerpetualDoesNotExist)
}

func TestModifyFundingIndex_Success(t *testing.T) {
	pc := keepertest.PerpetualsKeepers(t)
	// Create liquidity tiers and perpetuals,
	perps := keepertest.CreateLiquidityTiersAndNPerpetuals(t, pc.Ctx, pc.PerpetualsKeeper, pc.PricesKeeper, 100)

	for _, perp := range perps {
		testFundingIndexDelta := big.NewInt(2*(int64(perp.Params.Id)%2) - 1)

		err := pc.PerpetualsKeeper.ModifyFundingIndex(
			pc.Ctx,
			perp.Params.Id,
			testFundingIndexDelta,
		)
		require.NoError(t, err)

		newPerp, err := pc.PerpetualsKeeper.GetPerpetual(pc.Ctx, perp.Params.Id)
		require.NoError(t, err)

		require.Equal(
			t,
			testFundingIndexDelta,
			newPerp.FundingIndex.BigInt(),
		)
	}
}

func TestModifyFundingIndex_PerpetualDoesNotExist(t *testing.T) {
	pc := keepertest.PerpetualsKeepers(t)
	nonExistentPerpetualId := uint32(0)

	err := pc.PerpetualsKeeper.ModifyFundingIndex(
		pc.Ctx,
		nonExistentPerpetualId,
		big.NewInt(1),
	)

	require.EqualError(t, err, errorsmod.Wrap(types.ErrPerpetualDoesNotExist, fmt.Sprint(nonExistentPerpetualId)).Error())
	require.ErrorIs(t, err, types.ErrPerpetualDoesNotExist)
}

func TestModifyFundingIndex_IntegerOverflowUnderflow(t *testing.T) {
	tests := map[string]struct {
		perpetualId         uint32
		fundingIndexDelta   *big.Int
		initialFundingIndex *big.Int
	}{
		"funding index overflow": {
			perpetualId:         0,
			fundingIndexDelta:   big.NewInt(math.MaxInt64),
			initialFundingIndex: big.NewInt(1),
		},
		"funding index underflow": {
			perpetualId:         0,
			fundingIndexDelta:   big.NewInt(math.MinInt64),
			initialFundingIndex: big.NewInt(-1),
		},
	}

	// Run tests.
	for name, tc := range tests {
		t.Run(name, func(t *testing.T) {
			pc := keepertest.PerpetualsKeepers(t)
			// Create liquidity tiers and perpetuals,
			_ = keepertest.CreateLiquidityTiersAndNPerpetuals(t, pc.Ctx, pc.PerpetualsKeeper, pc.PricesKeeper, 1)

			// Set up intitial funding index, should succeed.
			err := pc.PerpetualsKeeper.ModifyFundingIndex(
				pc.Ctx,
				tc.perpetualId,
				tc.initialFundingIndex,
			)
			require.NoError(t, err)

			err = pc.PerpetualsKeeper.ModifyFundingIndex(
				pc.Ctx,
				tc.perpetualId,
				tc.fundingIndexDelta,
			)
			require.NoError(t, err)
		})
	}
}

func TestModifyLastFundingRate_Success(t *testing.T) {
	tests := map[string]struct {
		perpetualId             uint32
		lastFundingRateDelta    *big.Int
		expectedLastFundingRate *big.Int
	}{
		"success": {
			perpetualId:             0,
			lastFundingRateDelta:    big.NewInt(1000),
			expectedLastFundingRate: big.NewInt(1000),
		},
	}

	for name, tc := range tests {
		t.Run(name, func(t *testing.T) {
			pc := keepertest.PerpetualsKeepers(t)
			// Create liquidity tiers and perpetuals,
			_ = keepertest.CreateLiquidityTiersAndNPerpetuals(t, pc.Ctx, pc.PerpetualsKeeper, pc.PricesKeeper, 1)
			err := pc.PerpetualsKeeper.ModifyLastFundingRate(pc.Ctx, tc.perpetualId, tc.lastFundingRateDelta)
			require.NoError(t, err)
			perpetual, err := pc.PerpetualsKeeper.GetPerpetual(pc.Ctx, tc.perpetualId)
			require.NoError(t, err)
			require.Equal(t, dtypes.NewIntFromBigInt(tc.expectedLastFundingRate), perpetual.LastFundingRate)
		})
	}
}

func TestModifyLastFundingRate_Failure(t *testing.T) {
	tests := map[string]struct {
		perpetualId          uint32
		lastFundingRateDelta *big.Int
	}{
		"perpetual does not exist": {
			perpetualId:          40,
			lastFundingRateDelta: big.NewInt(1000),
		},
	}

	for name, tc := range tests {
		t.Run(name, func(t *testing.T) {
			pc := keepertest.PerpetualsKeepers(t)
			err := pc.PerpetualsKeeper.ModifyLastFundingRate(pc.Ctx, tc.perpetualId, tc.lastFundingRateDelta)
			require.Error(t, err)
		})
	}
}

func TestGetRemoveSampleTailsFunc(t *testing.T) {
	tests := map[string]struct {
		removalRatePpm uint32
		input          []int32
		expectedOutput []int32
	}{
		"25%, input length = 0": {
			removalRatePpm: 250_000,
			input:          []int32{},
			expectedOutput: []int32{},
		},
		"25%, input length = 1": {
			removalRatePpm: 250_000,
			input:          []int32{0},
			expectedOutput: []int32{0},
		},
		"25%, input length = 3": {
			removalRatePpm: 250_000,
			input:          []int32{0, -1, -3},
			expectedOutput: []int32{-3, -1}, // bottomRemoval = 0, topRemoval = 1
		},
		"25%, input length = 4": {
			removalRatePpm: 250_000,
			input:          []int32{0, -1, -3, 5},
			expectedOutput: []int32{-1, 0}, // bottomRemoval = 1, topRemoval = 1
		},
		"25%, input length = 5": {
			removalRatePpm: 250_000,
			input:          []int32{0, -1, -3, 5, 7},
			expectedOutput: []int32{-1, 0, 5}, // bottomRemoval = 1, topRemoval = 1
		},
		"25%, input length = 6": {
			removalRatePpm: 250_000,
			input:          []int32{0, -1, -3, -5, 5, 7},
			expectedOutput: []int32{-3, -1, 0}, // bottomRemoval = 1, topRemoval = 2
		},
		"10%, input length = 5": {
			removalRatePpm: 100_000,
			input:          []int32{0, -1, -3, -5, 5},
			expectedOutput: []int32{-5, -3, -1, 0}, // bottomRemoval = 0, topRemoval = 1
		},
		"80%, invalid removal ratio, skips removing samples": {
			removalRatePpm: 800_000,
			input:          []int32{0, -1, -3, -5, 5},
			expectedOutput: []int32{0, -1, -3, -5, 5},
		},
	}

	for name, tc := range tests {
		t.Run(name, func(t *testing.T) {
			pc := keepertest.PerpetualsKeepers(t)

			sampleTailsRemovalFunc := pc.PerpetualsKeeper.GetRemoveSampleTailsFunc(pc.Ctx, tc.removalRatePpm)
			output := sampleTailsRemovalFunc(tc.input)

			require.Equal(t,
				tc.expectedOutput,
				output,
			)
		})
	}
}

func TestMaybeProcessNewFundingTickEpoch_ProcessNewEpoch(t *testing.T) {
	tests := map[string]struct {
		testFundingSampleDuration        uint32
		testFundingTickDuration          uint32
		testPerpetuals                   []types.Perpetual
		testFundingSamples               []int32
		expectedFundingIndexDeltas       []*big.Int
		expectedFundingIndexDeltaStrings []string
		fundingRatesAndIndices           []indexerevents.FundingUpdateV1
	}{
		"Success: 60 equivalent samples of 0.001 percent, 60 samples expected": {
			testFundingSampleDuration: 60,
			testFundingTickDuration:   3600,
			testPerpetuals: []types.Perpetual{
				constants.BtcUsd_0DefaultFunding_10AtomicResolution,
			},
			// Premium sample = 0.001%, length = 60.
			testFundingSamples:               constants.GenerateConstantFundingPremiums(1000, 60),
			expectedFundingIndexDeltaStrings: []string{"625"},
			fundingRatesAndIndices: []indexerevents.FundingUpdateV1{
				{
					PerpetualId:     constants.BtcUsd_0DefaultFunding_10AtomicResolution.GetId(),
					FundingValuePpm: 1_000,
					FundingIndex:    dtypes.NewInt(625),
				},
			},
		},
		"Success: 60 equivalent samples of -0.001 percent, 60 samples expected": {
			testFundingSampleDuration: 60,
			testFundingTickDuration:   3600,
			testPerpetuals: []types.Perpetual{
				constants.BtcUsd_0DefaultFunding_10AtomicResolution,
			},
			// Premium sample = -0.001%, length = 60.
			testFundingSamples:               constants.GenerateConstantFundingPremiums(-1000, 60),
			expectedFundingIndexDeltaStrings: []string{"-625"},
			fundingRatesAndIndices: []indexerevents.FundingUpdateV1{
				{
					PerpetualId:     constants.BtcUsd_0DefaultFunding_10AtomicResolution.GetId(),
					FundingValuePpm: -1_000,
					FundingIndex:    dtypes.NewInt(-625),
				},
			},
		},
		"Success: 60 equivalent samples of int32 max, 60 samples expected": {
			testFundingSampleDuration: 60,
			testFundingTickDuration:   3600,
			testPerpetuals: []types.Perpetual{
				constants.BtcUsd_0DefaultFunding_10AtomicResolution,
			},
			// Premium sample = MaxInt32, length = 60.
			testFundingSamples: constants.GenerateConstantFundingPremiums(math.MaxInt32, 60),
			// 8-hr funding rate capped at 1_500_000, prorated funding rate thus is 187_500
			// funding index delta = 187_500 * 5_000_000_000 * 10^(-5 + -10) * 10^6 = 937500
			expectedFundingIndexDeltaStrings: []string{"937500"},
			fundingRatesAndIndices: []indexerevents.FundingUpdateV1{
				{
					PerpetualId:     constants.BtcUsd_0DefaultFunding_10AtomicResolution.GetId(),
					FundingValuePpm: 1_500_000,
					FundingIndex:    dtypes.NewInt(937500),
				},
			},
		},
		"Success: 60 equivalent samples of int32 min, 60 samples expected": {
			testFundingSampleDuration: 60,
			testFundingTickDuration:   3600,
			testPerpetuals: []types.Perpetual{
				constants.BtcUsd_0DefaultFunding_10AtomicResolution,
			},
			// Premium sample = MinInt32, length = 60.
			testFundingSamples: constants.GenerateConstantFundingPremiums(math.MinInt32, 60),
			// 8-hr funding rate capped at -1_500_000, prorated funding rate thus is -187_500
			expectedFundingIndexDeltaStrings: []string{"-937500"},
			fundingRatesAndIndices: []indexerevents.FundingUpdateV1{
				{
					PerpetualId:     constants.BtcUsd_0DefaultFunding_10AtomicResolution.GetId(),
					FundingValuePpm: -1_500_000,
					FundingIndex:    dtypes.NewInt(-937500),
				},
			},
		},
		"Success: 60 equivalent samples of 0.2 percent, 60 samples expected": {
			testFundingSampleDuration: 60,
			testFundingTickDuration:   3600,
			testPerpetuals: []types.Perpetual{
				constants.BtcUsd_0DefaultFunding_10AtomicResolution,
			},
			// Premium sample = 0.2%, length = 60.
			testFundingSamples: constants.GenerateConstantFundingPremiums(2000, 60),
			// 8-hr funding rate is 2_000, prorated funding rate thus is 250
			expectedFundingIndexDeltaStrings: []string{"1250"},
			fundingRatesAndIndices: []indexerevents.FundingUpdateV1{
				{
					PerpetualId:     constants.BtcUsd_0DefaultFunding_10AtomicResolution.GetId(),
					FundingValuePpm: 2_000,
					FundingIndex:    dtypes.NewInt(1250),
				},
			},
		},
		"Success: 60 equivalent samples of 15 percent, 60 samples expected, 20% IM, 18% MM": {
			testFundingSampleDuration: 60,
			testFundingTickDuration:   3600,
			testPerpetuals: []types.Perpetual{
				constants.BtcUsd_0DefaultFunding_10AtomicResolution_20IM_18MM,
			},
			// Premium sample = 15%, length = 60.
			testFundingSamples: constants.GenerateConstantFundingPremiums(150_000, 60),
			// 8-hr funding rate capped at 120_000, prorated funding rate thus is 15_000
			expectedFundingIndexDeltaStrings: []string{"75000"},
			fundingRatesAndIndices: []indexerevents.FundingUpdateV1{
				{
					PerpetualId:     constants.BtcUsd_0DefaultFunding_10AtomicResolution_20IM_18MM.GetId(),
					FundingValuePpm: 120_000,
					FundingIndex:    dtypes.NewInt(75000),
				},
			},
		},
		"Success: 60 equivalent samples of -15 percent, 60 samples expected, 20% IM, 18% MM": {
			testFundingSampleDuration: 60,
			testFundingTickDuration:   3600,
			testPerpetuals: []types.Perpetual{
				constants.BtcUsd_0DefaultFunding_10AtomicResolution_20IM_18MM,
			},
			// Premium sample = -15%, length = 60.
			testFundingSamples: constants.GenerateConstantFundingPremiums(-150_000, 60),
			// 8-hr funding rate capped at -120_000, prorated funding rate thus is -15_000
			expectedFundingIndexDeltaStrings: []string{"-75000"},
			fundingRatesAndIndices: []indexerevents.FundingUpdateV1{
				{
					PerpetualId:     constants.BtcUsd_0DefaultFunding_10AtomicResolution_20IM_18MM.GetId(),
					FundingValuePpm: -120_000,
					FundingIndex:    dtypes.NewInt(-75000),
				},
			},
		},
		"Success: 60 equivalent samples of 12 percent, 60 samples expected, 20% IM, 18% MM": {
			testFundingSampleDuration: 60,
			testFundingTickDuration:   3600,
			testPerpetuals: []types.Perpetual{
				constants.BtcUsd_0DefaultFunding_10AtomicResolution_20IM_18MM,
			},
			// Premium sample = 12%, length = 60.
			testFundingSamples: constants.GenerateConstantFundingPremiums(120_000, 60),
			// 8-hr funding rate capped at 120_000 (same value as sample)
			// prorated funding rate for one hour thus is 15_000
			expectedFundingIndexDeltaStrings: []string{"75000"},
			fundingRatesAndIndices: []indexerevents.FundingUpdateV1{
				{
					PerpetualId:     constants.BtcUsd_0DefaultFunding_10AtomicResolution_20IM_18MM.GetId(),
					FundingValuePpm: 120_000,
					FundingIndex:    dtypes.NewInt(75000),
				},
			},
		},
		"Success: 60 equivalent samples of -12 percent, 60 samples expected, 20% IM, 18% MM": {
			testFundingSampleDuration: 60,
			testFundingTickDuration:   3600,
			testPerpetuals: []types.Perpetual{
				constants.BtcUsd_0DefaultFunding_10AtomicResolution_20IM_18MM,
			},
			// Premium sample = -12%, length = 60.
			testFundingSamples: constants.GenerateConstantFundingPremiums(-120_000, 60),
			// 8-hr funding rate is -120_000, prorated funding rate thus is -15_000
			expectedFundingIndexDeltaStrings: []string{"-75000"},
			fundingRatesAndIndices: []indexerevents.FundingUpdateV1{
				{
					PerpetualId:     constants.BtcUsd_0DefaultFunding_10AtomicResolution_20IM_18MM.GetId(),
					FundingValuePpm: -120_000,
					FundingIndex:    dtypes.NewInt(-75000),
				},
			},
		},
		"Success: 60 equivalent samples of 12 percent, 60 samples expected, IM equal to MM": {
			testFundingSampleDuration: 60,
			testFundingTickDuration:   3600,
			testPerpetuals: []types.Perpetual{
				constants.BtcUsd_100PercentMarginRequirement,
			},
			// Premium sample = 12%, length = 60.
			testFundingSamples: constants.GenerateConstantFundingPremiums(120_000, 60),
			// funding rate is clamped to 0
			expectedFundingIndexDeltaStrings: []string{"0"},
			fundingRatesAndIndices: []indexerevents.FundingUpdateV1{
				{
					PerpetualId:     constants.BtcUsd_100PercentMarginRequirement.GetId(),
					FundingValuePpm: 0,
					FundingIndex:    dtypes.NewInt(0),
				},
			},
		},
		"Success: 60 equivalent samples of 0.001 percent, 60 samples expected, two perpetuals": {
			testFundingSampleDuration: 60,
			testFundingTickDuration:   3600,
			testPerpetuals: []types.Perpetual{
				constants.BtcUsd_0DefaultFunding_10AtomicResolution,
				constants.EthUsd_0DefaultFunding_9AtomicResolution,
			},
			// Premium sample = 0.001%, length = 60.
			testFundingSamples: constants.GenerateConstantFundingPremiums(1000, 60),
			// 8-hr funding rate is 1000, prorated funding rate thus is 125
			expectedFundingIndexDeltaStrings: []string{
				// Btc: 0.001% at $50000 (price_value= 5_000_000_000, base_atomic = -10, price_exponenet = -5)
				"625",
				// Eth: 0.001% at $3000, (price_value= 3_000_000_000, base_atomic = -9, price_exponenet = -6)
				"375",
			},
			fundingRatesAndIndices: []indexerevents.FundingUpdateV1{
				{
					PerpetualId:     constants.BtcUsd_0DefaultFunding_10AtomicResolution.GetId(),
					FundingValuePpm: 1_000,
					FundingIndex:    dtypes.NewInt(625),
				},
				{
					PerpetualId:     constants.EthUsd_0DefaultFunding_9AtomicResolution.GetId(),
					FundingValuePpm: 1_000,
					FundingIndex:    dtypes.NewInt(375),
				},
			},
		},
		"Success: 60 equivalent samples of 0.001 percent, 120 samples expected": {
			testFundingSampleDuration: 30,
			testFundingTickDuration:   3600,
			testPerpetuals: []types.Perpetual{
				constants.BtcUsd_0DefaultFunding_10AtomicResolution,
			},
			// Premium sample = 0.001%, length = 60.
			testFundingSamples: constants.GenerateConstantFundingPremiums(1000, 60),
			// Average sampled rate = 0.0005% due to padding of zeros.
			expectedFundingIndexDeltaStrings: []string{"312"},
			fundingRatesAndIndices: []indexerevents.FundingUpdateV1{
				{
					PerpetualId:     constants.BtcUsd_0DefaultFunding_10AtomicResolution.GetId(),
					FundingValuePpm: 500,
					FundingIndex:    dtypes.NewInt(312),
				},
			},
		},
		"Success: 30 equivalent samples of 0.001 percent, 60 samples expected": {
			testFundingSampleDuration: 60,
			testFundingTickDuration:   3600,
			testPerpetuals: []types.Perpetual{
				constants.BtcUsd_0DefaultFunding_10AtomicResolution,
			},
			// Premium sample = 0.001%, length = 30. Average sampled rate = 0.0005% due to padding of zeros.
			testFundingSamples:               constants.GenerateConstantFundingPremiums(1000, 30),
			expectedFundingIndexDeltaStrings: []string{"312"},
			fundingRatesAndIndices: []indexerevents.FundingUpdateV1{
				{
					PerpetualId:     constants.BtcUsd_0DefaultFunding_10AtomicResolution.GetId(),
					FundingValuePpm: 500,
					FundingIndex:    dtypes.NewInt(312),
				},
			},
		},
		"Success: 60 equivalent samples of 0.001 percent, default funding = 0.001 percent, 60 samples expected": {
			testFundingSampleDuration: 60,
			testFundingTickDuration:   3600,
			testPerpetuals: []types.Perpetual{
				constants.BtcUsd_0_001Percent_DefaultFunding_10AtomicResolution,
			},
			// Premium sample = 0.001%, length = 60.
			testFundingSamples:               constants.GenerateConstantFundingPremiums(1000, 60),
			expectedFundingIndexDeltaStrings: []string{"1250"},
			fundingRatesAndIndices: []indexerevents.FundingUpdateV1{
				{
					PerpetualId:     constants.BtcUsd_0_001Percent_DefaultFunding_10AtomicResolution.GetId(),
					FundingValuePpm: 2_000, // 0.001% (premium) + 0.001% (default funding)
					FundingIndex:    dtypes.NewInt(1250),
				},
			},
		},
		"Success: more than expected funding samples recorded, 60 samples expected": {
			testFundingSampleDuration: 60,
			testFundingTickDuration:   3600,
			testPerpetuals: []types.Perpetual{
				constants.BtcUsd_0DefaultFunding_10AtomicResolution,
			},
			// 25 samples of 0.005% and 75 samples of 0.001%.
			testFundingSamples: constants.GenerateFundingSamplesWithValues(
				[]int32{1000, 5000},
				[]uint32{75, 25},
			),
			expectedFundingIndexDeltaStrings: []string{"1250"},
			fundingRatesAndIndices: []indexerevents.FundingUpdateV1{
				{
					PerpetualId:     constants.BtcUsd_0DefaultFunding_10AtomicResolution.GetId(),
					FundingValuePpm: 2_000,
					FundingIndex:    dtypes.NewInt(1250),
				},
			},
		},
		"Success: funding index greater than MaxInt64 (doesn't overflow), 60 samples expected": {
			testFundingSampleDuration: 60,
			testFundingTickDuration:   3600,
			testPerpetuals: []types.Perpetual{
				constants.BtcUsd_0DefaultFunding_0AtomicResolution,
			},
			testFundingSamples: constants.GenerateConstantFundingPremiums(math.MaxInt32, 60),
			// 8-hr funding rate capped at 6_000_000, prorated funding rate thus is 750_000
			expectedFundingIndexDeltaStrings: []string{"37500000000000000"},
			fundingRatesAndIndices: []indexerevents.FundingUpdateV1{
				{
					PerpetualId:     constants.BtcUsd_0DefaultFunding_0AtomicResolution.GetId(),
					FundingValuePpm: 6_000_000,
					FundingIndex:    dtypes.NewInt(37500000000000000),
				},
			},
		},
		"Success: no samples": {
			testFundingSampleDuration: 60,
			testFundingTickDuration:   3600,
			testPerpetuals: []types.Perpetual{
				constants.BtcUsd_0DefaultFunding_0AtomicResolution,
			},
			testFundingSamples:               []int32{},
			expectedFundingIndexDeltaStrings: []string{"0"},
			fundingRatesAndIndices: []indexerevents.FundingUpdateV1{
				{
					PerpetualId:     constants.BtcUsd_0DefaultFunding_0AtomicResolution.GetId(),
					FundingValuePpm: 0,
					FundingIndex:    dtypes.NewInt(0),
				},
			},
		},
		"Success: no samples, -0.001 percent default funding, negative funding rate expected": {
			testFundingSampleDuration: 60,
			testFundingTickDuration:   3600,
			testPerpetuals: []types.Perpetual{
				constants.BtcUsd_NegativeDefaultFunding_10AtomicResolution,
			},
			testFundingSamples:               []int32{},
			expectedFundingIndexDeltaStrings: []string{"-625"},
			fundingRatesAndIndices: []indexerevents.FundingUpdateV1{
				{
					PerpetualId:     constants.BtcUsd_NegativeDefaultFunding_10AtomicResolution.GetId(),
					FundingValuePpm: -1000,
					FundingIndex:    dtypes.NewInt(-625),
				},
			},
		},
	}

	testCurrentFundingTickEpochStartBlock := uint32(23)
	testCurrentEpoch := uint32(1)

	for name, tc := range tests {
		t.Run(name, func(*testing.T) {
			pc := keepertest.PerpetualsKeepers(t)
			ctx := pc.Ctx.WithTxBytes(constants.TestTxBytes)
			// Create the default markets.
			keepertest.CreateTestMarkets(t, ctx, pc.PricesKeeper)

			// Create liquidity tiers.
			keepertest.CreateTestLiquidityTiers(t, ctx, pc.PerpetualsKeeper)

			// Create test perpetuals.
			// 1BTC = $50,000.
			oldPerps := make([]types.Perpetual, len(tc.testPerpetuals))
			for i, p := range tc.testPerpetuals {
				perp, err := pc.PerpetualsKeeper.CreatePerpetual(
					pc.Ctx,
					p.Params.Id,
					p.Params.Ticker,
					p.Params.MarketId,
					p.Params.AtomicResolution,
					p.Params.DefaultFundingPpm,
					p.Params.LiquidityTier,
					p.Params.MarketType,
<<<<<<< HEAD
					p.YieldIndex,
=======
					p.Params.DangerIndexPpm,
>>>>>>> 17fc528a
				)
				require.NoError(t, err)
				oldPerps[i] = perp
			}

			// Create funding-tick epoch.
			err := pc.EpochsKeeper.CreateEpochInfo(
				pc.Ctx,
				epochstypes.EpochInfo{
					Name:                   string(epochstypes.FundingTickEpochInfoName),
					Duration:               tc.testFundingTickDuration,
					CurrentEpochStartBlock: testCurrentFundingTickEpochStartBlock,
					CurrentEpoch:           testCurrentEpoch,
				},
			)
			require.NoError(t, err)
			// Create funding-sample epoch.
			err = pc.EpochsKeeper.CreateEpochInfo(
				pc.Ctx,
				epochstypes.EpochInfo{
					Name:     string(epochstypes.FundingSampleEpochInfoName),
					Duration: tc.testFundingSampleDuration,
				},
			)
			require.NoError(t, err)

			// Insert test funding sample.
			keepertest.PopulateTestPremiumStore(
				t,
				pc.Ctx,
				pc.PerpetualsKeeper,
				oldPerps,
				tc.testFundingSamples,
				false, // isVote
			)

			pc.PerpetualsKeeper.MaybeProcessNewFundingTickEpoch(
				// Current block is the start of a new epoch for funding-tick.
				pc.Ctx.WithBlockHeight(int64(testCurrentFundingTickEpochStartBlock)))

			for i, p := range oldPerps {
				newPerp, err := pc.PerpetualsKeeper.GetPerpetual(pc.Ctx, p.Params.Id)
				require.NoError(t, err)

				// Set `expectedFundingIndexDelta` either to the provided big.Int or to a big.Int of the
				// provided string value.
				expectedFundingIndexDelta, ok := new(big.Int).SetString(
					tc.expectedFundingIndexDeltaStrings[i],
					10,
				)
				if !ok {
					panic("invalid expectedFundingIndexDeltaString")
				}

				actualFundingIndexDelta := new(big.Int).Sub(
					newPerp.FundingIndex.BigInt(),
					oldPerps[i].FundingIndex.BigInt(),
				)
				require.Equal(
					t,
					expectedFundingIndexDelta,
					actualFundingIndexDelta,
				)

				require.Equal(t, newPerp.LastFundingRate, dtypes.NewIntFromBigInt(big.NewInt(int64(tc.fundingRatesAndIndices[i].FundingValuePpm))))

				// Check that all recorded funding samples from the previous epoch were deleted.
				allSamples := pc.PerpetualsKeeper.GetPremiumSamples(pc.Ctx)
				require.NoError(t, err)
				for _, marketPremiums := range allSamples.AllMarketPremiums {
					require.Equal(t, 0, len(marketPremiums.Premiums))
				}
			}

			fundingEvents := getFundingBlockEventsFromIndexerBlock(pc.Ctx, pc.PerpetualsKeeper)
			expectedFundingEvent := indexerevents.NewFundingRatesAndIndicesEvent(
				tc.fundingRatesAndIndices,
			)
			require.Contains(t, fundingEvents, expectedFundingEvent)
		})
	}
}

// getFundingBlockEventsFromIndexerBlock returns all funding events from the indexer block.
func getFundingBlockEventsFromIndexerBlock(
	ctx sdk.Context,
	perpetualsKeeper *keeper.Keeper,
) []*indexerevents.FundingEventV1 {
	block := perpetualsKeeper.GetIndexerEventManager().ProduceBlock(ctx)
	var fundingEvents []*indexerevents.FundingEventV1
	for _, event := range block.Events {
		if event.Subtype != indexerevents.SubtypeFundingValues {
			continue
		}
		if _, ok := event.OrderingWithinBlock.(*indexer_manager.IndexerTendermintEvent_BlockEvent_); ok {
			var fundingEvent indexerevents.FundingEventV1
			err := proto.Unmarshal(event.DataBytes, &fundingEvent)
			if err != nil {
				panic(err)
			}
			fundingEvents = append(fundingEvents, &fundingEvent)
		}
	}
	return fundingEvents
}

func TestMaybeProcessNewFundingTickEpoch_Failure(t *testing.T) {
	tests := map[string]struct {
		testEpochs         []epochstypes.EpochInfo
		testPerpetuals     []types.Perpetual
		testPremiumSamples []int32
		expectedError      error
	}{
		"No `funding-sample` epoch info found": {
			testEpochs: []epochstypes.EpochInfo{
				{
					Name:                   string(epochstypes.FundingTickEpochInfoName),
					CurrentEpochStartBlock: 23,
					CurrentEpoch:           1,
					Duration:               3600,
				},
			},
			expectedError: errorsmod.Wrapf(
				epochstypes.ErrEpochInfoNotFound,
				"name: %s",
				epochstypes.FundingSampleEpochInfoName,
			),
		},
	}

	testCurrentFundingTickEpochStartBlock := uint32(23)

	for name, tc := range tests {
		t.Run(name, func(*testing.T) {
			pc := keepertest.PerpetualsKeepers(t)

			// Create the default markets.
			keepertest.CreateTestMarkets(t, pc.Ctx, pc.PricesKeeper)

			// Insert test funding sample.
			keepertest.PopulateTestPremiumStore(
				t,
				pc.Ctx,
				pc.PerpetualsKeeper,
				tc.testPerpetuals,
				tc.testPremiumSamples,
				false, // isVote
			)

			// Create test epochs.
			for _, epochInfo := range tc.testEpochs {
				err := pc.EpochsKeeper.CreateEpochInfo(
					pc.Ctx,
					epochInfo,
				)
				require.NoError(t, err)
			}

			initialEvents := pc.Ctx.EventManager().ABCIEvents()

			require.PanicsWithError(
				t,
				tc.expectedError.Error(),
				func() {
					pc.PerpetualsKeeper.MaybeProcessNewFundingTickEpoch(
						pc.Ctx.WithBlockHeight(int64(testCurrentFundingTickEpochStartBlock)))
				},
			)

			// Verify that no new events were emitted.
			laterEvents := pc.Ctx.EventManager().ABCIEvents()
			require.ElementsMatch(t,
				initialEvents,
				laterEvents,
			)
		})
	}
}

func TestMaybeProcessNewFundingTickEpoch_NoNewEpoch(t *testing.T) {
	testCurrentFundingTickEpochStartBlock := uint32(23)
	testCurrentEpoch := uint32(1)

	pc := keepertest.PerpetualsKeepers(t)
	// Create liquidity tiers and perpetuals,
	perps := keepertest.CreateLiquidityTiersAndNPerpetuals(t, pc.Ctx, pc.PerpetualsKeeper, pc.PricesKeeper, 100)

	err := pc.EpochsKeeper.CreateEpochInfo(
		pc.Ctx,
		epochstypes.EpochInfo{
			Name:                   string(epochstypes.FundingTickEpochInfoName),
			Duration:               3600,
			CurrentEpochStartBlock: testCurrentFundingTickEpochStartBlock,
			CurrentEpoch:           testCurrentEpoch,
		},
	)
	if err != nil {
		require.NoError(t, err)
	}

	pc.PerpetualsKeeper.MaybeProcessNewFundingTickEpoch(
		// Current block is not start of a new epoch for funding-tick.
		pc.Ctx.WithBlockHeight(int64(testCurrentFundingTickEpochStartBlock + 1)))

	for _, perp := range perps {
		newPerp, err := pc.PerpetualsKeeper.GetPerpetual(pc.Ctx, perp.Params.Id)
		require.NoError(t, err)

		require.Equal(t,
			perp.FundingIndex,
			newPerp.FundingIndex,
		)
	}
}

func TestGetAddPremiumVotes_NoPremiumVotes(t *testing.T) {
	testCurrentEpoch := uint32(5)
	testDuration := uint32(60)
	testCurrentFundingSampleEpochStartBlock := uint32(3)

	pc := keepertest.PerpetualsKeepers(t)
	err := pc.EpochsKeeper.CreateEpochInfo(
		pc.Ctx,
		epochstypes.EpochInfo{
			Name:                   string(epochstypes.FundingSampleEpochInfoName),
			Duration:               testDuration,
			CurrentEpochStartBlock: testCurrentFundingSampleEpochStartBlock,
			CurrentEpoch:           testCurrentEpoch,
		},
	)
	require.NoError(t, err)

	msgAddPremiumVotes := pc.PerpetualsKeeper.GetAddPremiumVotes(
		pc.Ctx.WithBlockHeight(int64(testCurrentFundingSampleEpochStartBlock)),
	)
	// We don't panic but only log an error if there are no new premium votes.
	require.Equal(t, 0, len(msgAddPremiumVotes.Votes))
}

func TestGetAddPremiumVotes_Success(t *testing.T) {
	testCurrentEpoch := uint32(1)
	testDuration := uint32(60)

	tests := map[string]struct {
		currentFundingSampleEpochStartBlock uint32
		blockHeight                         int64
		samplePremiumPpm                    int32
		numPerpetuals                       int
		// Should be <= `numPerpetuals`.
		numPerpetualsWithValidDaemonPrice int
		expectedNumSamples                int
	}{
		"Positive premium": {
			currentFundingSampleEpochStartBlock: 23,
			blockHeight:                         23,
			samplePremiumPpm:                    100,
			numPerpetuals:                       10,
			numPerpetualsWithValidDaemonPrice:   10,
			expectedNumSamples:                  10,
		},
		"Positive premium, only 1 perpetual has valid daemon price": {
			currentFundingSampleEpochStartBlock: 23,
			blockHeight:                         23,
			samplePremiumPpm:                    100,
			numPerpetuals:                       10,
			numPerpetualsWithValidDaemonPrice:   1,
			expectedNumSamples:                  1,
		},
		"Negative premium": {
			currentFundingSampleEpochStartBlock: 24,
			blockHeight:                         24,
			samplePremiumPpm:                    -150,
			numPerpetuals:                       10,
			numPerpetualsWithValidDaemonPrice:   10,
			expectedNumSamples:                  10,
		},
		"Not start of new funding-sample epoch, still produce samples": {
			currentFundingSampleEpochStartBlock: 24,
			blockHeight:                         25,
			samplePremiumPpm:                    100,
			numPerpetuals:                       10,
			numPerpetualsWithValidDaemonPrice:   10,
			expectedNumSamples:                  10,
		},
		"Zero premiums": {
			currentFundingSampleEpochStartBlock: 24,
			blockHeight:                         24,
			samplePremiumPpm:                    0,
			numPerpetuals:                       10,
			numPerpetualsWithValidDaemonPrice:   10,
			expectedNumSamples:                  0,
		},
	}

	for name, tc := range tests {
		t.Run(name, func(t *testing.T) {
			mockPricePremiumGetter := mocks.PerpetualsClobKeeper{}
			mockPricePremiumGetter.On(
				"GetPricePremiumForPerpetual",
				mock.Anything,
				mock.Anything,
				mock.Anything,
				mock.Anything,
				mock.Anything,
				mock.Anything,
				mock.Anything,
			).Return(tc.samplePremiumPpm, nil)

			pc := keepertest.PerpetualsKeepersWithClobHelpers(t, &mockPricePremiumGetter)

			// MockTimeProvider needed for to use `constants.TimeT` as cutoff time of daemon price cache query.
			pc.MockTimeProvider.On("Now").Return(constants.TimeT)

			pc.DaemonPriceCache.UpdatePrices(
				pricefeed_testutil.GetTestMarketPriceUpdates(
					tc.numPerpetualsWithValidDaemonPrice,
				),
			)

			// Create liquidity tiers and perpetuals,
			_ = keepertest.CreateLiquidityTiersAndNPerpetuals(t, pc.Ctx, pc.PerpetualsKeeper, pc.PricesKeeper, tc.numPerpetuals)

			err := pc.EpochsKeeper.CreateEpochInfo(
				pc.Ctx,
				epochstypes.EpochInfo{
					Name:                   string(epochstypes.FundingSampleEpochInfoName),
					Duration:               testDuration,
					CurrentEpochStartBlock: tc.currentFundingSampleEpochStartBlock,
					CurrentEpoch:           testCurrentEpoch,
				},
			)
			if err != nil {
				require.NoError(t, err)
			}

			msgAddPremiumVotes := pc.PerpetualsKeeper.GetAddPremiumVotes(
				pc.Ctx.WithBlockHeight(int64(tc.blockHeight)),
			)

			mockPricePremiumGetter.AssertNumberOfCalls(
				t,
				"GetPricePremiumForPerpetual",
				tc.numPerpetualsWithValidDaemonPrice,
			)

			// Check that new premium votes are returned.
			require.NotNil(t, msgAddPremiumVotes)
			require.Equal(t, tc.expectedNumSamples, len(msgAddPremiumVotes.Votes))

			require.True(t,
				sort.SliceIsSorted(msgAddPremiumVotes.Votes, func(p, q int) bool {
					return msgAddPremiumVotes.Votes[p].PerpetualId < msgAddPremiumVotes.Votes[q].PerpetualId
				}))

			for i, sample := range msgAddPremiumVotes.Votes {
				if i > 0 {
					// Check samples are unique and are sorted by perpetual.Params.Id
					require.True(
						t,
						msgAddPremiumVotes.Votes[i-1].PerpetualId < sample.PerpetualId,
					)
				}
				require.Equal(t, tc.samplePremiumPpm, sample.PremiumPpm)
			}
		})
	}
}

func TestGetPremiumStore_DefaultValue(t *testing.T) {
	testCases := map[string]struct {
		getPremiumFunc func(
			*keeper.Keeper,
			sdk.Context,
		) types.PremiumStore
	}{
		"GetPremiumSamples": {
			getPremiumFunc: func(
				keeper *keeper.Keeper,
				ctx sdk.Context,
			) types.PremiumStore {
				return keeper.GetPremiumSamples(ctx)
			},
		},
		"GetPremiumVotes": {
			getPremiumFunc: func(
				keeper *keeper.Keeper,
				ctx sdk.Context,
			) types.PremiumStore {
				return keeper.GetPremiumVotes(ctx)
			},
		},
	}

	for _, tc := range testCases {
		pc := keepertest.PerpetualsKeepers(t)

		premiumSamples := tc.getPremiumFunc(pc.PerpetualsKeeper, pc.Ctx)
		require.Equal(t, 0, len(premiumSamples.AllMarketPremiums))
	}
}

func TestAddPremiums_Success(t *testing.T) {
	testCases := map[string]struct {
		addPremiumFunc func(
			*keeper.Keeper,
			sdk.Context,
			[]types.FundingPremium,
		) error
		getPremiumFunc func(
			*keeper.Keeper,
			sdk.Context,
		) types.PremiumStore
	}{
		"AddPremiumSamples": {
			addPremiumFunc: func(
				keeper *keeper.Keeper,
				ctx sdk.Context,
				samples []types.FundingPremium,
			) error {
				return keeper.AddPremiumSamples(ctx, samples)
			},
			getPremiumFunc: func(
				keeper *keeper.Keeper,
				ctx sdk.Context,
			) types.PremiumStore {
				return keeper.GetPremiumSamples(ctx)
			},
		},
		"AddPremiumVotes": {
			addPremiumFunc: func(
				keeper *keeper.Keeper,
				ctx sdk.Context,
				votes []types.FundingPremium,
			) error {
				return keeper.AddPremiumVotes(ctx, votes)
			},
			getPremiumFunc: func(
				keeper *keeper.Keeper,
				ctx sdk.Context,
			) types.PremiumStore {
				return keeper.GetPremiumVotes(ctx)
			},
		},
	}

	for _, tc := range testCases {
		pc := keepertest.PerpetualsKeepers(t)

		// Create liquidity tiers and perpetuals,
		numPerpetuals := 10
		perps := keepertest.CreateLiquidityTiersAndNPerpetuals(t, pc.Ctx, pc.PerpetualsKeeper, pc.PricesKeeper, numPerpetuals)

		// Insert one round of premiums for all perps.
		firstPremiums := make([]types.FundingPremium, numPerpetuals)
		for i, perp := range perps {
			firstPremiums[i] = types.FundingPremium{
				PerpetualId: perp.Params.Id,
				// -1000 for even Ids, +1000 for odd Ids.
				PremiumPpm: 1_000 * (2*(int32(perp.Params.Id)%2) - 1),
			}
		}

		err := tc.addPremiumFunc(pc.PerpetualsKeeper, pc.Ctx, firstPremiums)
		require.NoError(t, err)

		// Check each perp has expected number of premiums stored after first around of addPremiumFunc().
		firstStoredPremiums := tc.getPremiumFunc(pc.PerpetualsKeeper, pc.Ctx)

		require.Equal(t,
			uint32(1),
			firstStoredPremiums.NumPremiums,
		)

		marketSamplesMap := firstStoredPremiums.GetMarketPremiumsMap()

		for _, perp := range perps {
			entries := marketSamplesMap[perp.Params.Id].Premiums

			require.Equal(t,
				1,
				len(entries),
			)
			require.Equal(t,
				1000*(2*(int32(perp.Params.Id)%2)-1),
				entries[0],
			)
		}

		// Insert another round of samples for only perps with even Ids.
		secondPremiums := make([]types.FundingPremium, numPerpetuals/2)
		for i := range secondPremiums {
			secondPremiums[i] = types.FundingPremium{
				PerpetualId: uint32(2 * i),
				PremiumPpm:  -1_000,
			}
		}
		err = tc.addPremiumFunc(
			pc.PerpetualsKeeper,
			pc.Ctx,
			secondPremiums,
		)
		require.NoError(t, err)

		// Check each perp has expected number of premiums stored after second round of addPremiumFunc().
		secondStoredPremiums := tc.getPremiumFunc(pc.PerpetualsKeeper, pc.Ctx)

		require.Equal(t,
			uint32(2),
			secondStoredPremiums.NumPremiums,
		)

		marketSamplesMap = secondStoredPremiums.GetMarketPremiumsMap()

		for _, perp := range perps {
			entries := marketSamplesMap[perp.Params.Id].Premiums
			if perp.Params.Id%2 == 0 {
				// Even perpetuals should have two samples of -1000.
				require.Equal(t,
					2,
					len(entries),
				)
				require.Equal(t,
					[]int32{-1000, -1000},
					entries,
				)
			} else {
				// Odd perpetuals shold have one sample of 1000.
				require.Equal(t,
					1,
					len(entries),
				)
				require.Equal(t,
					[]int32{1000},
					entries,
				)
			}
		}
	}
}

func TestAddPremiums_NonExistingPerpetuals(t *testing.T) {
	testCases := map[string]struct {
		addPremiumFunc func(
			*keeper.Keeper,
			sdk.Context,
			[]types.FundingPremium,
		) error
	}{
		"AddPremiumSamples": {
			addPremiumFunc: func(
				keeper *keeper.Keeper,
				ctx sdk.Context,
				samples []types.FundingPremium,
			) error {
				return keeper.AddPremiumSamples(ctx, samples)
			},
		},
		"AddPremiumVotes": {
			addPremiumFunc: func(
				keeper *keeper.Keeper,
				ctx sdk.Context,
				votes []types.FundingPremium,
			) error {
				return keeper.AddPremiumVotes(ctx, votes)
			},
		},
	}

	for _, tc := range testCases {
		pc := keepertest.PerpetualsKeepers(t)
		nonExistentPerpetualId := uint32(1000)

		newPremiums := []types.FundingPremium{
			{
				PerpetualId: nonExistentPerpetualId,
				PremiumPpm:  -1_000,
			},
		}

		// Create liquidity tiers and perpetuals,
		_ = keepertest.CreateLiquidityTiersAndNPerpetuals(t, pc.Ctx, pc.PerpetualsKeeper, pc.PricesKeeper, 3)

		err := tc.addPremiumFunc(pc.PerpetualsKeeper, pc.Ctx, newPremiums)
		require.ErrorIs(t, err, types.ErrPerpetualDoesNotExist)
		require.Error(t,
			err,
			errorsmod.Wrapf(
				types.ErrPerpetualDoesNotExist,
				"perpetual ID = %d",
				1000,
			).Error(),
		)
	}
}

func TestMaybeProcessNewFundingSampleEpoch(t *testing.T) {
	testDuration := uint32(60)
	testCurrentEpoch := uint32(5)

	tests := map[string]struct {
		currentEpochStartBlock uint32
		currentBlockHeight     int64
		minNumVotesPerSample   uint32
		premiumVotes           types.PremiumStore
		prevPremiumSamples     types.PremiumStore
		expectedPremiumSamples types.PremiumStore
		expectedPremiumVotes   types.PremiumStore
		panicErr               error
		expectedEvents         []sdk.Event
	}{
		"Not new epoch": {
			currentEpochStartBlock: 23,
			currentBlockHeight:     25,
			minNumVotesPerSample:   1,
			premiumVotes: types.PremiumStore{
				AllMarketPremiums: []types.MarketPremiums{
					{
						PerpetualId: 0,
						Premiums:    []int32{51, 51, -100, -100},
					},
				},
			},
			prevPremiumSamples:     types.PremiumStore{},
			expectedPremiumSamples: types.PremiumStore{},
			expectedPremiumVotes: types.PremiumStore{
				AllMarketPremiums: []types.MarketPremiums{
					{
						PerpetualId: 0,
						Premiums:    []int32{51, 51, -100, -100},
					},
				},
			},
		},
		"New epoch, empty premium samples storage": {
			currentEpochStartBlock: 23,
			currentBlockHeight:     23,
			minNumVotesPerSample:   1,
			premiumVotes: types.PremiumStore{
				NumPremiums: 4,
				AllMarketPremiums: []types.MarketPremiums{
					{
						PerpetualId: 0,
						Premiums:    []int32{51, 51, -100, -100},
					},
					{
						PerpetualId: 1,
						Premiums:    []int32{51, 51, 100, 100},
					},
				},
			},
			prevPremiumSamples: types.PremiumStore{},
			expectedPremiumSamples: types.PremiumStore{
				NumPremiums: 1,
				AllMarketPremiums: []types.MarketPremiums{
					{
						PerpetualId: 0,
						Premiums:    []int32{-25},
					},
					{
						PerpetualId: 1,
						Premiums:    []int32{76},
					},
				},
			},
			expectedPremiumVotes: types.PremiumStore{}, // reset to empty
		},
		"New epoch, add new sample to existing samples, skip zero samples": {
			currentEpochStartBlock: 23,
			currentBlockHeight:     23,
			minNumVotesPerSample:   1,
			premiumVotes: types.PremiumStore{
				NumPremiums: 6,
				AllMarketPremiums: []types.MarketPremiums{
					{
						PerpetualId: 0,
						Premiums:    []int32{-1000, 1000, 51, -50, 100, -100}, // median = 1
					},
					{
						PerpetualId: 1,
						Premiums:    []int32{0, 0, 1, 2, 3, 4}, // median = 2
					},
					{
						PerpetualId: 2,
						Premiums:    []int32{-1000, -500, -5, 5, 500, 1000}, // median = 0
					},
				},
			},
			prevPremiumSamples: types.PremiumStore{
				NumPremiums: 2,

				AllMarketPremiums: []types.MarketPremiums{
					{
						PerpetualId: 0,
						Premiums:    []int32{100, 101},
					},
					{
						PerpetualId: 1,
						Premiums:    []int32{1000},
					},
					{
						PerpetualId: 2,
						Premiums:    []int32{-1000},
					},
				},
			},
			expectedPremiumSamples: types.PremiumStore{
				NumPremiums: 3,
				AllMarketPremiums: []types.MarketPremiums{
					{
						PerpetualId: 0,
						Premiums:    []int32{100, 101, 1},
					},
					{
						PerpetualId: 1,
						Premiums:    []int32{1000, 2},
					},
					{
						PerpetualId: 2,
						Premiums:    []int32{-1000}, // unchanged
					},
				},
			},
			expectedPremiumVotes: types.PremiumStore{}, // reset to empty
		},
		"New epoch, add zero paddings, NumPremiums > MinNumVotesPerSample": {
			currentEpochStartBlock: 23,
			currentBlockHeight:     23,
			minNumVotesPerSample:   2,
			premiumVotes: types.PremiumStore{
				NumPremiums: 4,
				AllMarketPremiums: []types.MarketPremiums{
					{
						PerpetualId: 0,
						Premiums:    []int32{1000}, // median([0, 0, 0, 1000]) = 0
					},
					{
						PerpetualId: 1,
						Premiums:    []int32{-5, -10}, // median([-10, -5, 0, 0]) = -3
					},
					{
						PerpetualId: 2,
						Premiums:    []int32{200, -100, 100}, // median([-100, 0, 100, 200]) = 50
					},
				},
			},
			prevPremiumSamples: types.PremiumStore{},
			expectedPremiumSamples: types.PremiumStore{
				NumPremiums: 1,
				AllMarketPremiums: []types.MarketPremiums{
					{
						PerpetualId: 1,
						Premiums:    []int32{-3},
					},
					{
						PerpetualId: 2,
						Premiums:    []int32{50},
					},
				},
			},
			expectedPremiumVotes: types.PremiumStore{}, // reset to empty
		},
		"New epoch, add zero paddings, NumPremiums < MinNumVotesPerSample": {
			currentEpochStartBlock: 23,
			currentBlockHeight:     23,
			minNumVotesPerSample:   6,
			premiumVotes: types.PremiumStore{
				NumPremiums: 5,
				AllMarketPremiums: []types.MarketPremiums{
					{
						PerpetualId: 0,
						Premiums:    []int32{1000}, // median([0, 0, 0, 0, 0, 1000]) = 0
					},
					{
						PerpetualId: 1,
						Premiums:    []int32{20, -20}, // median([-20, 0, 0, 0, 0, 20]) = 0
					},
					{
						PerpetualId: 2,
						Premiums:    []int32{-5, -10, 2, -1}, // median([-10, -5, -1, 0, 0, 2]) = -1
					},
					{
						PerpetualId: 3,
						Premiums:    []int32{200, -100, 100, 30, 40}, // median([-100, 0, 30, 40, 100, 200]) = 35
					},
				},
			},
			prevPremiumSamples: types.PremiumStore{},
			expectedPremiumSamples: types.PremiumStore{
				NumPremiums: 1,
				AllMarketPremiums: []types.MarketPremiums{
					{
						PerpetualId: 2,
						Premiums:    []int32{-1},
					},
					{
						PerpetualId: 3,
						Premiums:    []int32{35},
					},
				},
			},
			expectedPremiumVotes: types.PremiumStore{}, // reset to empty
		},
		"Panic: `NumPremiums` < premium entries length": {
			currentEpochStartBlock: 23,
			currentBlockHeight:     23,
			minNumVotesPerSample:   1,
			premiumVotes: types.PremiumStore{
				NumPremiums: 1,
				AllMarketPremiums: []types.MarketPremiums{
					{
						PerpetualId: 0,
						Premiums:    []int32{1, 2, 3},
					},
				},
			},
			panicErr: fmt.Errorf(
				"marketPremiums (%+v) has more non-zero premiums than total number of premiums (%d)",
				types.MarketPremiums{
					PerpetualId: 0,
					Premiums:    []int32{1, 2, 3},
				},
				1,
			),
		},
	}

	for name, tc := range tests {
		t.Run(name, func(t *testing.T) {
			pc := keepertest.PerpetualsKeepers(t)
			pc.Ctx = pc.Ctx.WithTxBytes(constants.TestTxBytes)

			// Create funding-sample epoch.
			err := pc.EpochsKeeper.CreateEpochInfo(
				pc.Ctx,
				epochstypes.EpochInfo{
					Name:                   string(epochstypes.FundingSampleEpochInfoName),
					Duration:               testDuration,
					CurrentEpochStartBlock: tc.currentEpochStartBlock,
					CurrentEpoch:           testCurrentEpoch,
				},
			)
			require.NoError(t, err)

			// Create liquidity tiers and perpetuals,
			_ = keepertest.CreateLiquidityTiersAndNPerpetuals(t, pc.Ctx, pc.PerpetualsKeeper, pc.PricesKeeper, 4)
			require.NoError(t, err)

			params := pc.PerpetualsKeeper.GetParams(pc.Ctx)
			err = pc.PerpetualsKeeper.SetParams(
				pc.Ctx,
				types.Params{
					FundingRateClampFactorPpm: params.FundingRateClampFactorPpm,
					PremiumVoteClampFactorPpm: params.PremiumVoteClampFactorPpm,
					MinNumVotesPerSample:      tc.minNumVotesPerSample,
				},
			)
			require.NoError(t, err)
			pc.PerpetualsKeeper.SetPremiumVotes(pc.Ctx, tc.premiumVotes)
			pc.PerpetualsKeeper.SetPremiumSamples(pc.Ctx, tc.prevPremiumSamples)

			initialEvents := pc.Ctx.EventManager().ABCIEvents()

			if tc.panicErr != nil {
				require.PanicsWithError(
					t,
					tc.panicErr.Error(),
					func() {
						pc.PerpetualsKeeper.MaybeProcessNewFundingSampleEpoch(pc.Ctx.WithBlockHeight(tc.currentBlockHeight))
					},
				)

				laterEvents := pc.Ctx.EventManager().ABCIEvents()
				require.ElementsMatch(t,
					initialEvents,
					laterEvents,
				)
				return
			}

			pc.PerpetualsKeeper.MaybeProcessNewFundingSampleEpoch(pc.Ctx.WithBlockHeight(tc.currentBlockHeight))

			require.Equal(t,
				tc.expectedPremiumVotes,
				pc.PerpetualsKeeper.GetPremiumVotes(pc.Ctx),
			)

			require.Equal(t,
				tc.expectedPremiumSamples,
				pc.PerpetualsKeeper.GetPremiumSamples(pc.Ctx),
			)
		})
	}
}

func TestGetAllLiquidityTiers_Sorted(t *testing.T) {
	// Setup context and keepers
	pc := keepertest.PerpetualsKeepers(t)

	// Create liquidity tiers and perpetuals
	// keepertest.CreateTestLiquidityTiers(t, pc.Ctx, pc.PerpetualsKeeper)
	lts := []types.LiquidityTier{
		*lttest.GenerateLiquidityTier(lttest.WithId(0)),
		*lttest.GenerateLiquidityTier(lttest.WithId(100)),
		*lttest.GenerateLiquidityTier(lttest.WithId(5)),
		*lttest.GenerateLiquidityTier(lttest.WithId(72)),
		*lttest.GenerateLiquidityTier(lttest.WithId(16)),
	}

	for _, lt := range lts {
		_, err := pc.PerpetualsKeeper.SetLiquidityTier(
			pc.Ctx,
			lt.Id,
			lt.Name,
			lt.InitialMarginPpm,
			lt.MaintenanceFractionPpm,
			lt.ImpactNotional,
			lt.OpenInterestLowerCap,
			lt.OpenInterestUpperCap,
		)
		require.NoError(t, err)
	}

	got := pc.PerpetualsKeeper.GetAllLiquidityTiers(pc.Ctx)
	require.Equal(
		t,
		[]types.LiquidityTier{
			*lttest.GenerateLiquidityTier(lttest.WithId(0)),
			*lttest.GenerateLiquidityTier(lttest.WithId(5)),
			*lttest.GenerateLiquidityTier(lttest.WithId(16)),
			*lttest.GenerateLiquidityTier(lttest.WithId(72)),
			*lttest.GenerateLiquidityTier(lttest.WithId(100)),
		},
		got,
	)
}

func TestHasLiquidityTier(t *testing.T) {
	// Setup context and keepers
	pc := keepertest.PerpetualsKeepers(t)

	lts := []types.LiquidityTier{
		*lttest.GenerateLiquidityTier(lttest.WithId(0)),
		*lttest.GenerateLiquidityTier(lttest.WithId(5)),
		*lttest.GenerateLiquidityTier(lttest.WithId(16)),
		*lttest.GenerateLiquidityTier(lttest.WithId(72)),
		*lttest.GenerateLiquidityTier(lttest.WithId(100)),
	}

	for _, lt := range lts {
		_, err := pc.PerpetualsKeeper.SetLiquidityTier(
			pc.Ctx,
			lt.Id,
			lt.Name,
			lt.InitialMarginPpm,
			lt.MaintenanceFractionPpm,
			lt.ImpactNotional,
			lt.OpenInterestLowerCap,
			lt.OpenInterestUpperCap,
		)
		require.NoError(t, err)
	}

	for _, lt := range lts {
		// Test if HasLiquidityTier correctly identifies an existing liquidity tier.
		require.True(t, pc.PerpetualsKeeper.HasLiquidityTier(pc.Ctx, lt.Id))
	}

	found := pc.PerpetualsKeeper.HasLiquidityTier(pc.Ctx, 9999)
	require.False(t, found, "Expected not to find liquidity tier with id 9999, but it was found")
}

func TestCreateLiquidityTier_Success(t *testing.T) {
	pc := keepertest.PerpetualsKeepers(t)
	for _, lt := range constants.LiquidityTiers {
		// Create LiquidityTier without error.
		_, err := pc.PerpetualsKeeper.SetLiquidityTier(
			pc.Ctx,
			lt.Id,
			lt.Name,
			lt.InitialMarginPpm,
			lt.MaintenanceFractionPpm,
			lt.ImpactNotional,
			lt.OpenInterestLowerCap,
			lt.OpenInterestUpperCap,
		)
		require.NoError(t, err)

		// Validate liquidity tier exists in store.
		require.True(t, pc.PerpetualsKeeper.HasLiquidityTier(pc.Ctx, lt.Id))

		// Validate fields of LiquidityTier object in store.
		liquidityTier, err := pc.PerpetualsKeeper.GetLiquidityTier(pc.Ctx, lt.Id)
		require.NoError(t, err)
		require.Equal(t, lt.Id, liquidityTier.Id)
		require.Equal(t, lt.Name, liquidityTier.Name)
		require.Equal(t, lt.InitialMarginPpm, liquidityTier.InitialMarginPpm)
		require.Equal(t, lt.MaintenanceFractionPpm, liquidityTier.MaintenanceFractionPpm)
		require.Equal(t, lt.ImpactNotional, liquidityTier.ImpactNotional)
	}
}

func TestSetLiquidityTier_New_Failure(t *testing.T) {
	tests := map[string]struct {
		id                     uint32
		name                   string
		initialMarginPpm       uint32
		maintenanceFractionPpm uint32
		impactNotional         uint64
		openInterestLowerCap   uint64
		openInterestUpperCap   uint64
		expectedError          error
	}{
		"Initial Margin Ppm exceeds maximum": {
			id:                     0,
			name:                   "Large-Cap",
			initialMarginPpm:       lib.OneMillion + 1,
			maintenanceFractionPpm: 500_000,
			impactNotional:         uint64(lib.OneMillion),
			openInterestLowerCap:   0,
			openInterestUpperCap:   0,
			expectedError:          errorsmod.Wrap(types.ErrInitialMarginPpmExceedsMax, fmt.Sprint(lib.OneMillion+1)),
		},
		"Maintenance Fraction Ppm exceeds maximum": {
			id:                     1,
			name:                   "Medium-Cap",
			initialMarginPpm:       500_000,
			maintenanceFractionPpm: lib.OneMillion + 1,
			impactNotional:         uint64(lib.OneMillion),
			openInterestLowerCap:   0,
			openInterestUpperCap:   0,
			expectedError:          errorsmod.Wrap(types.ErrMaintenanceFractionPpmExceedsMax, fmt.Sprint(lib.OneMillion+1)),
		},
		"Impact Notional is zero": {
			id:                     1,
			name:                   "Small-Cap",
			initialMarginPpm:       500_000,
			maintenanceFractionPpm: lib.OneMillion,
			impactNotional:         uint64(0),
			openInterestLowerCap:   0,
			openInterestUpperCap:   0,
			expectedError:          types.ErrImpactNotionalIsZero,
		},
	}

	// Test setup.
	pc := keepertest.PerpetualsKeepers(t)

	// Run tests.
	for name, tc := range tests {
		t.Run(name, func(t *testing.T) {
			_, err := pc.PerpetualsKeeper.SetLiquidityTier(
				pc.Ctx,
				tc.id,
				tc.name,
				tc.initialMarginPpm,
				tc.maintenanceFractionPpm,
				tc.impactNotional,
				tc.openInterestLowerCap,
				tc.openInterestUpperCap,
			)

			require.Error(t, err)
			require.EqualError(t, err, tc.expectedError.Error())
		})
	}
}

func TestModifyLiquidityTier_Success(t *testing.T) {
	pc := keepertest.PerpetualsKeepers(t)
	for _, lt := range constants.LiquidityTiers {
		_, err := pc.PerpetualsKeeper.SetLiquidityTier(
			pc.Ctx,
			lt.Id,
			lt.Name,
			lt.InitialMarginPpm,
			lt.MaintenanceFractionPpm,
			lt.ImpactNotional,
			lt.OpenInterestLowerCap,
			lt.OpenInterestUpperCap,
		)
		require.NoError(t, err)
	}

	for i, lt := range constants.LiquidityTiers {
		// Modify each field arbitrarily and
		// verify the fields are modified in state.
		name := fmt.Sprintf("foo_%v", i)
		initialMarginPpm := uint32(i * 2)
		maintenanceFractionPpm := uint32(i * 2)
		impactNotional := uint64((i + 1) * 500_000_000)
		openInterestLowerCap := uint64(0)
		openInterestUpperCap := uint64(0)
		modifiedLt, err := pc.PerpetualsKeeper.SetLiquidityTier(
			pc.Ctx,
			lt.Id,
			name,
			initialMarginPpm,
			maintenanceFractionPpm,
			impactNotional,
			openInterestLowerCap,
			openInterestUpperCap,
		)
		require.NoError(t, err)
		obtainedLt, err := pc.PerpetualsKeeper.GetLiquidityTier(pc.Ctx, lt.Id)
		require.NoError(t, err)
		require.Equal(
			t,
			modifiedLt,
			obtainedLt,
		)
		require.Equal(
			t,
			name,
			obtainedLt.Name,
		)
		require.Equal(
			t,
			initialMarginPpm,
			obtainedLt.InitialMarginPpm,
		)
		require.Equal(
			t,
			maintenanceFractionPpm,
			obtainedLt.MaintenanceFractionPpm,
		)
		require.Equal(
			t,
			impactNotional,
			obtainedLt.ImpactNotional,
		)
	}
	liquidityTierUpsertEvents := keepertest.GetLiquidityTierUpsertEventsFromIndexerBlock(pc.Ctx, pc.PerpetualsKeeper)
	require.Len(t, liquidityTierUpsertEvents, len(constants.LiquidityTiers)*2)
}

func TestSetLiquidityTier_Existing_Failure(t *testing.T) {
	tests := map[string]struct {
		id                     uint32
		name                   string
		initialMarginPpm       uint32
		maintenanceFractionPpm uint32
		impactNotional         uint64
		openInterestLowerCap   uint64
		openInterestUpperCap   uint64
		expectedError          error
	}{
		"Initial Margin Ppm exceeds maximum": {
			id:                     0,
			name:                   "Large-Cap",
			initialMarginPpm:       lib.OneMillion + 1,
			maintenanceFractionPpm: 500_000,
			impactNotional:         uint64(lib.OneMillion),
			openInterestLowerCap:   0,
			openInterestUpperCap:   0,
			expectedError:          errorsmod.Wrap(types.ErrInitialMarginPpmExceedsMax, fmt.Sprint(lib.OneMillion+1)),
		},
		"Maintenance Fraction Ppm exceeds maximum": {
			id:                     1,
			name:                   "Medium-Cap",
			initialMarginPpm:       500_000,
			maintenanceFractionPpm: lib.OneMillion + 1,
			impactNotional:         uint64(lib.OneMillion),
			openInterestLowerCap:   0,
			openInterestUpperCap:   0,
			expectedError:          errorsmod.Wrap(types.ErrMaintenanceFractionPpmExceedsMax, fmt.Sprint(lib.OneMillion+1)),
		},
		"Impact Notional is zero": {
			id:                     1,
			name:                   "Small-Cap",
			initialMarginPpm:       500_000,
			maintenanceFractionPpm: lib.OneMillion,
			impactNotional:         uint64(0),
			openInterestLowerCap:   0,
			openInterestUpperCap:   0,
			expectedError:          types.ErrImpactNotionalIsZero,
		},
		"Invalid open interest caps": {
			id:                     1,
			name:                   "Small-Cap",
			initialMarginPpm:       500_000,
			maintenanceFractionPpm: lib.OneMillion,
			impactNotional:         uint64(lib.OneMillion),
			openInterestLowerCap:   50_000_000_000_000,
			openInterestUpperCap:   25_000_000_000_000,
			expectedError: errorsmod.Wrapf(
				types.ErrOpenInterestLowerCapLargerThanUpperCap,
				"open_interest_lower_cap: %d, open_interest_upper_cap: %d",
				50_000_000_000_000,
				25_000_000_000_000,
			),
		},
	}

	// Test setup.
	pc := keepertest.PerpetualsKeepers(t)
	// Create liquidity tiers.
	keepertest.CreateTestLiquidityTiers(t, pc.Ctx, pc.PerpetualsKeeper)
	// Run tests.
	for name, tc := range tests {
		t.Run(name, func(t *testing.T) {
			_, err := pc.PerpetualsKeeper.SetLiquidityTier(
				pc.Ctx,
				tc.id,
				tc.name,
				tc.initialMarginPpm,
				tc.maintenanceFractionPpm,
				tc.impactNotional,
				tc.openInterestLowerCap,
				tc.openInterestUpperCap,
			)

			require.Error(t, err)
			require.EqualError(t, err, tc.expectedError.Error())
		})
	}
}

func TestSetParams(t *testing.T) {
	tests := map[string]struct {
		params      types.Params
		expectedErr string
	}{
		"Success": {
			params: types.Params{
				FundingRateClampFactorPpm: 6_000_000,
				PremiumVoteClampFactorPpm: 60_000_000,
				MinNumVotesPerSample:      15,
			},
		},
		"Failure: Funding Rate Clamp is 0": {
			params: types.Params{
				FundingRateClampFactorPpm: 0,
				PremiumVoteClampFactorPpm: 60_000_000,
				MinNumVotesPerSample:      15,
			},
			expectedErr: types.ErrFundingRateClampFactorPpmIsZero.Error(),
		},
		"Failure: Premium Vote Clamp is 0": {
			params: types.Params{
				FundingRateClampFactorPpm: 6_000_000,
				PremiumVoteClampFactorPpm: 0,
				MinNumVotesPerSample:      15,
			},
			expectedErr: types.ErrPremiumVoteClampFactorPpmIsZero.Error(),
		},
	}

	// Test setup.
	pc := keepertest.PerpetualsKeepers(t)

	// Run tests.
	for name, tc := range tests {
		t.Run(name, func(t *testing.T) {
			initialParams := pc.PerpetualsKeeper.GetParams(pc.Ctx)

			// Set Params.
			err := pc.PerpetualsKeeper.SetParams(pc.Ctx, tc.params)

			if tc.expectedErr == "" {
				require.NoError(t, err)
				// Check that params in store are updated.
				got := pc.PerpetualsKeeper.GetParams(pc.Ctx)
				require.Equal(t, tc.params, got)
			} else {
				require.ErrorContains(t, err, tc.expectedErr)
				// Check that params in store are unchanged.
				got := pc.PerpetualsKeeper.GetParams(pc.Ctx)
				require.Equal(t, initialParams, got)
			}
		})
	}
}

func TestIsPositionUpdatable(t *testing.T) {
	testCases := map[string]struct {
		perp              types.Perpetual
		marketParamPrice  pricestypes.MarketParamPrice
		queryPerpId       uint32
		expectedUpdatable bool
		expectedErr       string
	}{
		"Updatable": {
			perp: *perptest.GeneratePerpetual(
				perptest.WithId(1),
				perptest.WithMarketId(1),
			),
			queryPerpId: 1,
			marketParamPrice: *pricestest.GenerateMarketParamPrice(
				pricestest.WithId(1),
				pricestest.WithSpotPriceValue(1000), // non-zero
				pricestest.WithPnlPriceValue(1000),  // non-zero
			),
			expectedUpdatable: true,
		},
		"Not updatable due to zero oracle price": {
			perp: *perptest.GeneratePerpetual(
				perptest.WithId(1),
				perptest.WithMarketId(1),
			),
			queryPerpId: 1,
			marketParamPrice: *pricestest.GenerateMarketParamPrice(
				pricestest.WithId(1),
				pricestest.WithSpotPriceValue(0),
				pricestest.WithPnlPriceValue(0),
			),
			expectedUpdatable: false,
		},
		"Error: Perp Id not found": {
			perp: *perptest.GeneratePerpetual(
				perptest.WithId(1),
				perptest.WithMarketId(1),
			),
			queryPerpId: 100, // doesn't exist
			marketParamPrice: *pricestest.GenerateMarketParamPrice(
				pricestest.WithId(1),
			),
			expectedErr: "Perpetual does not exist",
		},
	}

	for name, tc := range testCases {
		t.Run(name, func(t *testing.T) {
			pc := keepertest.PerpetualsKeepers(t)
			keepertest.CreateTestPricesAndPerpetualMarkets(
				t,
				pc.Ctx,
				pc.PerpetualsKeeper,
				pc.PricesKeeper,
				[]types.Perpetual{tc.perp},
				[]pricestypes.MarketParamPrice{tc.marketParamPrice},
			)

			updatable, err := pc.PerpetualsKeeper.IsPositionUpdatable(pc.Ctx, tc.queryPerpId)
			if tc.expectedErr == "" {
				require.NoError(t, err)
				require.Equal(t, tc.expectedUpdatable, updatable)
			} else {
				require.ErrorContains(t, err, tc.expectedErr)
			}
		})
	}
}

func TestIsIsolatedPerpetual(t *testing.T) {
	testCases := map[string]struct {
		perp     types.Perpetual
		expected bool
	}{
		"Isolated Perpetual": {
			perp: *perptest.GeneratePerpetual(
				perptest.WithMarketType(types.PerpetualMarketType_PERPETUAL_MARKET_TYPE_ISOLATED),
			),
			expected: true,
		},
		"Cross Perpetual": {
			perp: *perptest.GeneratePerpetual(
				perptest.WithMarketType(types.PerpetualMarketType_PERPETUAL_MARKET_TYPE_CROSS),
			),
			expected: false,
		},
	}

	for name, tc := range testCases {
		t.Run(
			name, func(t *testing.T) {
				ctx, _, pricesKeeper, perpetualsKeeper, _, _, _, _, _ := keepertest.SubaccountsKeepers(
					t,
					false,
				)
				ctx = ctx.WithTxBytes(constants.TestTxBytes)
				keepertest.CreateTestMarkets(t, ctx, pricesKeeper)
				keepertest.CreateTestLiquidityTiers(t, ctx, perpetualsKeeper)

				err := perpetualsKeeper.ValidateAndSetPerpetual(ctx, tc.perp)
				require.NoError(t, err)
				isIsolated, err := perpetualsKeeper.IsIsolatedPerpetual(ctx, tc.perp.Params.Id)
				require.NoError(t, err)
				require.Equal(t, tc.expected, isIsolated)
			},
		)
	}
}

func TestModifyOpenInterest_store(t *testing.T) {
	pc := keepertest.PerpetualsKeepers(t)
	perps := keepertest.CreateLiquidityTiersAndNPerpetuals(t, pc.Ctx, pc.PerpetualsKeeper, pc.PricesKeeper, 100)
	pc.Ctx = pc.Ctx.WithExecMode(sdk.ExecModeFinalize)
	for _, perp := range perps {
		openInterestDeltaBaseQuantums := big.NewInt(2_000_000 * (int64(perp.Params.Id)))

		err := pc.PerpetualsKeeper.ModifyOpenInterest(
			pc.Ctx,
			perp.Params.Id,
			openInterestDeltaBaseQuantums,
		)
		require.NoError(t, err)
	}

	transientStore := prefix.NewStore(pc.Ctx.TransientStore(pc.TransientStoreKey), []byte(types.UpdatedOIKeyPrefix))
	for _, perp := range perps {
		perpetualObject, err := pc.PerpetualsKeeper.GetPerpetual(pc.Ctx, perp.Params.Id)
		require.NoError(t, err)
		serializedOpenInterest := dtypes.SerializableInt{}
		err = serializedOpenInterest.Unmarshal(transientStore.Get(lib.Uint32ToKey(perpetualObject.Params.Id)))
		require.NoError(t, err)
		require.Equal(t, perpetualObject.OpenInterest, serializedOpenInterest)
	}
}

func TestCalculateYieldIndexForEpoch(t *testing.T) {
	testCases := map[string]struct {
		totalTDaiPreMint   *big.Int
		totalTDaiMinted    *big.Int
		marketPrice        pricestypes.MarketPrice
		perpetual          types.Perpetual
		expectedErr        error
		expectedYieldIndex *big.Rat
	}{
		"Success: price is one": {
			totalTDaiPreMint: big.NewInt(100_000_000_000_000),
			totalTDaiMinted:  big.NewInt(5_000_000_000),
			marketPrice: pricestypes.MarketPrice{
				Id:       0,
				Exponent: -5,
				Price:    100_000,
			},
			perpetual:          constants.BtcUsd_0DefaultFunding_6AtomicResolution,
			expectedErr:        nil,
			expectedYieldIndex: big.NewRat(1, 20_000),
		},
		"Success: price is less than one": {
			totalTDaiPreMint: big.NewInt(100_000_000_000_000),
			totalTDaiMinted:  big.NewInt(5_000_000_000),
			marketPrice: pricestypes.MarketPrice{
				Id:       0,
				Exponent: -2,
				Price:    200,
			},
			perpetual:          constants.BtcUsd_0DefaultFunding_6AtomicResolution,
			expectedErr:        nil,
			expectedYieldIndex: big.NewRat(1, 10_000),
		},
		"Success: price is greater than one": {
			totalTDaiPreMint: big.NewInt(10_000_000_000_000),
			totalTDaiMinted:  big.NewInt(7_000_000_000_000),
			marketPrice: pricestypes.MarketPrice{
				Id:       0,
				Exponent: -5,
				Price:    100_000_000,
			},
			perpetual:          constants.BtcUsd_0DefaultFunding_6AtomicResolution,
			expectedErr:        nil,
			expectedYieldIndex: big.NewRat(700, 1),
		},
		"Success: total tDai minted is less than total tDai pre-mint": {
			totalTDaiPreMint: big.NewInt(100_000_000_000_000),
			totalTDaiMinted:  big.NewInt(5_000_000_000),
			marketPrice: pricestypes.MarketPrice{
				Id:       0,
				Exponent: -5,
				Price:    400_000,
			},
			perpetual:          constants.BtcUsd_0DefaultFunding_6AtomicResolution,
			expectedErr:        nil,
			expectedYieldIndex: big.NewRat(1, 5_000),
		},
		"Success: total tDai minted is greater than total tDai pre-mint": {
			totalTDaiPreMint: big.NewInt(5_000_000_000),
			totalTDaiMinted:  big.NewInt(100_000_000_000),
			marketPrice: pricestypes.MarketPrice{
				Id:       0,
				Exponent: -5,
				Price:    400_000,
			},
			perpetual:          constants.BtcUsd_0DefaultFunding_6AtomicResolution,
			expectedErr:        nil,
			expectedYieldIndex: big.NewRat(80, 1),
		},
		"Success: total tDai minted is equal to total tDai pre-mint": {
			totalTDaiPreMint: big.NewInt(5_000_000_000),
			totalTDaiMinted:  big.NewInt(5_000_000_000),
			marketPrice: pricestypes.MarketPrice{
				Id:       0,
				Exponent: -2,
				Price:    123,
			},
			perpetual:          constants.BtcUsd_0DefaultFunding_6AtomicResolution,
			expectedErr:        nil,
			expectedYieldIndex: big.NewRat(1, 1),
		},
		"Success: total tDai minted is 0": {
			totalTDaiPreMint: big.NewInt(5_000_000_000),
			totalTDaiMinted:  big.NewInt(0),
			marketPrice: pricestypes.MarketPrice{
				Id:       0,
				Exponent: -5,
				Price:    123,
			},
			perpetual:          constants.BtcUsd_0DefaultFunding_6AtomicResolution,
			expectedErr:        nil,
			expectedYieldIndex: big.NewRat(0, 1),
		},
		"Failure: total tDai pre-mint is 0": {
			totalTDaiPreMint: big.NewInt(0),
			totalTDaiMinted:  big.NewInt(500_000_000),
			marketPrice: pricestypes.MarketPrice{
				Id:       0,
				Exponent: -5,
				Price:    12345,
			},
			perpetual:          constants.BtcUsd_0DefaultFunding_6AtomicResolution,
			expectedErr:        types.ErrTotalTDaiPreMintIsNil,
			expectedYieldIndex: big.NewRat(0, 1),
		},
		"Failure: total tDai pre-mint is nil": {
			totalTDaiPreMint: nil,
			totalTDaiMinted:  big.NewInt(500_000_000),
			marketPrice: pricestypes.MarketPrice{
				Id:       0,
				Exponent: -5,
				Price:    12345,
			},
			perpetual:          constants.BtcUsd_0DefaultFunding_6AtomicResolution,
			expectedErr:        types.ErrTotalTDaiPreMintIsNil,
			expectedYieldIndex: big.NewRat(0, 1),
		},
		"Failure: total tDai minted is nil": {
			totalTDaiPreMint: big.NewInt(100_000_000),
			totalTDaiMinted:  nil,
			marketPrice: pricestypes.MarketPrice{
				Id:       0,
				Exponent: -5,
				Price:    12345,
			},
			perpetual:          constants.BtcUsd_0DefaultFunding_6AtomicResolution,
			expectedErr:        types.ErrTotalTDaiMintedIsNil,
			expectedYieldIndex: big.NewRat(0, 1),
		},
		"Failure: perp market Id does not match market price Id": {
			totalTDaiPreMint: big.NewInt(100_000_000),
			totalTDaiMinted:  big.NewInt(1_000_000),
			marketPrice: pricestypes.MarketPrice{
				Id:       2,
				Exponent: -5,
				Price:    12345,
			},
			perpetual:          constants.BtcUsd_0DefaultFunding_6AtomicResolution,
			expectedErr:        types.ErrTotalTDaiMintedIsNil,
			expectedYieldIndex: big.NewRat(0, 1),
		},
	}

	for name, tc := range testCases {
		t.Run(name, func(t *testing.T) {
			pc := keepertest.PerpetualsKeepers(t)
			yieldIndex, err := pc.PerpetualsKeeper.CalculateYieldIndexForEpoch(
				pc.Ctx,
				tc.totalTDaiPreMint,
				tc.totalTDaiMinted,
				tc.marketPrice,
				tc.perpetual,
			)

			if tc.expectedErr != nil {
				require.Error(t, err)
				require.Nil(t, yieldIndex)
			} else {
				require.NoError(t, err)
				require.NotNil(t, yieldIndex)
				require.Equal(t, 0, tc.expectedYieldIndex.Cmp(yieldIndex),
					"Expected yield index %v. Got %v.", tc.expectedYieldIndex, yieldIndex)
			}
		})
	}
}

func TestCalculateNewTotalYieldIndex(t *testing.T) {
	testCases := map[string]struct {
		totalTDaiPreMint *big.Int
		totalTDaiMinted  *big.Int
		marketPrice      pricestypes.MarketPrice
		perpetual        types.Perpetual
		expectedErr      error
		expectedPerp     types.Perpetual
	}{
		"Success: adds right yield index on top of 0": {
			totalTDaiPreMint: big.NewInt(100_000_000_000_000),
			totalTDaiMinted:  big.NewInt(5_000_000_000),
			marketPrice: pricestypes.MarketPrice{
				Id:       0,
				Exponent: -5,
				Price:    100_000,
			},
			perpetual:   constants.BtcUsd_0DefaultFunding_6AtomicResolution,
			expectedErr: nil,
			expectedPerp: types.Perpetual{
				Params:       constants.BtcUsd_0DefaultFunding_6AtomicResolution.Params,
				FundingIndex: constants.BtcUsd_0DefaultFunding_6AtomicResolution.FundingIndex,
				OpenInterest: constants.BtcUsd_0DefaultFunding_6AtomicResolution.OpenInterest,
				YieldIndex:   big.NewRat(1, 20_000).String(),
			},
		},
		"Success: adds yield index on top of non-zero base": {
			totalTDaiPreMint: big.NewInt(100_000_000_000_000),
			totalTDaiMinted:  big.NewInt(5_000_000_000),
			marketPrice: pricestypes.MarketPrice{
				Id:       0,
				Exponent: -2,
				Price:    200,
			},
			perpetual: types.Perpetual{
				Params:       constants.BtcUsd_0DefaultFunding_6AtomicResolution.Params,
				FundingIndex: constants.BtcUsd_0DefaultFunding_6AtomicResolution.FundingIndex,
				OpenInterest: constants.BtcUsd_0DefaultFunding_6AtomicResolution.OpenInterest,
				YieldIndex:   big.NewRat(1, 20_000).String(),
			},
			expectedErr: nil,
			expectedPerp: types.Perpetual{
				Params:       constants.BtcUsd_0DefaultFunding_6AtomicResolution.Params,
				FundingIndex: constants.BtcUsd_0DefaultFunding_6AtomicResolution.FundingIndex,
				OpenInterest: constants.BtcUsd_0DefaultFunding_6AtomicResolution.OpenInterest,
				YieldIndex:   big.NewRat(3, 20_000).String(),
			},
		},
		"Failure: total tDai pre-mint is 0": {
			totalTDaiPreMint: big.NewInt(0),
			totalTDaiMinted:  big.NewInt(500_000_000),
			marketPrice: pricestypes.MarketPrice{
				Id:       0,
				Exponent: -5,
				Price:    12345,
			},
			perpetual:   constants.BtcUsd_0DefaultFunding_6AtomicResolution,
			expectedErr: types.ErrTotalTDaiPreMintIsNil,
		},
		"Failure: total tDai pre-mint is nil": {
			totalTDaiPreMint: nil,
			totalTDaiMinted:  big.NewInt(500_000_000),
			marketPrice: pricestypes.MarketPrice{
				Id:       0,
				Exponent: -5,
				Price:    12345,
			},
			perpetual:   constants.BtcUsd_0DefaultFunding_6AtomicResolution,
			expectedErr: types.ErrTotalTDaiPreMintIsNil,
		},
		"Failure: total tDai minted is nil": {
			totalTDaiPreMint: big.NewInt(100_000_000),
			totalTDaiMinted:  nil,
			marketPrice: pricestypes.MarketPrice{
				Id:       0,
				Exponent: -5,
				Price:    12345,
			},
			perpetual:   constants.BtcUsd_0DefaultFunding_6AtomicResolution,
			expectedErr: types.ErrTotalTDaiMintedIsNil,
		},
		"Failure: perp yield index malformed and cannot be parsed": {
			totalTDaiPreMint: big.NewInt(100_000_000),
			totalTDaiMinted:  nil,
			marketPrice: pricestypes.MarketPrice{
				Id:       0,
				Exponent: -5,
				Price:    12345,
			},
			perpetual: types.Perpetual{
				Params:       constants.BtcUsd_0DefaultFunding_6AtomicResolution.Params,
				FundingIndex: constants.BtcUsd_0DefaultFunding_6AtomicResolution.FundingIndex,
				OpenInterest: constants.BtcUsd_0DefaultFunding_6AtomicResolution.OpenInterest,
				YieldIndex:   "malformed",
			},
			expectedErr: types.ErrTotalTDaiMintedIsNil,
		},
		"Failure: cannot find market for perp": {
			totalTDaiPreMint: big.NewInt(100_000_000),
			totalTDaiMinted:  nil,
			marketPrice: pricestypes.MarketPrice{
				Id:       1,
				Exponent: -5,
				Price:    12345,
			},
			perpetual:   constants.BtcUsd_0DefaultFunding_6AtomicResolution,
			expectedErr: types.ErrTotalTDaiMintedIsNil,
		},
	}

	for name, tc := range testCases {
		t.Run(name, func(t *testing.T) {
			pc := keepertest.PerpetualsKeepers(t)
			_, err := pc.PricesKeeper.CreateMarket(
				pc.Ctx,
				pricestypes.MarketParam{
					Id:                 tc.marketPrice.Id,
					Pair:               "marketName",
					Exponent:           tc.marketPrice.Exponent,
					MinExchanges:       uint32(1),
					MinPriceChangePpm:  uint32(50),
					ExchangeConfigJson: "{}",
				},
				pricestypes.MarketPrice{
					Id:       tc.marketPrice.Id,
					Exponent: tc.marketPrice.Exponent,
					Price:    tc.marketPrice.Price,
				},
			)
			require.NoError(t, err)

			resultPerp, err := pc.PerpetualsKeeper.CalculateNewTotalYieldIndex(
				pc.Ctx,
				tc.totalTDaiPreMint,
				tc.totalTDaiMinted,
				tc.perpetual,
			)

			if tc.expectedErr != nil {
				require.Error(t, err)
				require.Empty(t, resultPerp)
			} else {
				require.NoError(t, err)
				require.NotEmpty(t, resultPerp)
				require.Equal(t, tc.expectedPerp, resultPerp)
			}
		})
	}
}

func TestUpdateYieldIndexToNewMint(t *testing.T) {
	testCases := map[string]struct {
		totalTDaiPreMint *big.Int
		totalTDaiMinted  *big.Int
		markets          []pricestypes.MarketPrice
		perps            []types.Perpetual
		expectedErr      error
		expectedPerps    []types.Perpetual
	}{
		"Success: updates yield when one perp present": {
			totalTDaiPreMint: big.NewInt(100_000_000_000_000),
			totalTDaiMinted:  big.NewInt(5_000_000_000),
			markets: []pricestypes.MarketPrice{
				{
					Id:       0,
					Exponent: -5,
					Price:    100_000,
				},
			},
			perps: []types.Perpetual{
				constants.BtcUsd_0DefaultFunding_6AtomicResolution,
			},
			expectedPerps: []types.Perpetual{
				{
					Params:       constants.BtcUsd_0DefaultFunding_6AtomicResolution.Params,
					FundingIndex: constants.BtcUsd_0DefaultFunding_6AtomicResolution.FundingIndex,
					OpenInterest: constants.BtcUsd_0DefaultFunding_6AtomicResolution.OpenInterest,
					YieldIndex:   big.NewRat(1, 20_000).String(),
				},
			},
			expectedErr: nil,
		},
		"Success: updates yield when multiple perp markets present": {
			totalTDaiPreMint: big.NewInt(100_000_000_000_000),
			totalTDaiMinted:  big.NewInt(5_000_000_000),
			markets: []pricestypes.MarketPrice{
				{
					Id:       0,
					Exponent: -5,
					Price:    100_000,
				},
				{
					Id:       1,
					Exponent: -5,
					Price:    200_000,
				},
			},
			perps: []types.Perpetual{
				constants.BtcUsd_0DefaultFunding_6AtomicResolution,
				constants.EthUsd_0DefaultFunding_6AtomicResolution,
			},
			expectedPerps: []types.Perpetual{
				{
					Params:       constants.BtcUsd_0DefaultFunding_6AtomicResolution.Params,
					FundingIndex: constants.BtcUsd_0DefaultFunding_6AtomicResolution.FundingIndex,
					OpenInterest: constants.BtcUsd_0DefaultFunding_6AtomicResolution.OpenInterest,
					YieldIndex:   big.NewRat(1, 20_000).String(),
				},
				{
					Params:       constants.EthUsd_0DefaultFunding_6AtomicResolution.Params,
					FundingIndex: constants.EthUsd_0DefaultFunding_6AtomicResolution.FundingIndex,
					OpenInterest: constants.EthUsd_0DefaultFunding_6AtomicResolution.OpenInterest,
					YieldIndex:   big.NewRat(1, 10_000).String(),
				},
			},
			expectedErr: nil,
		},
		"Failure: total tDai pre-mint is 0": {
			totalTDaiPreMint: big.NewInt(0),
			totalTDaiMinted:  big.NewInt(500_000_000),
			markets: []pricestypes.MarketPrice{
				{
					Id:       0,
					Exponent: -5,
					Price:    12345,
				},
			},
			perps: []types.Perpetual{
				constants.BtcUsd_0DefaultFunding_6AtomicResolution,
			},
			expectedErr: types.ErrTotalTDaiPreMintIsNil,
		},
		"Failure: total tDai pre-mint is nil": {
			totalTDaiPreMint: nil,
			totalTDaiMinted:  big.NewInt(500_000_000),
			markets: []pricestypes.MarketPrice{
				{
					Id:       0,
					Exponent: -5,
					Price:    12345,
				},
			},
			perps: []types.Perpetual{
				constants.BtcUsd_0DefaultFunding_6AtomicResolution,
			},
			expectedErr: types.ErrTotalTDaiPreMintIsNil,
		},
		"Failure: total tDai minted is nil": {
			totalTDaiPreMint: big.NewInt(100_000_000),
			totalTDaiMinted:  nil,
			markets: []pricestypes.MarketPrice{
				{
					Id:       0,
					Exponent: -5,
					Price:    12345,
				},
			},
			perps: []types.Perpetual{
				constants.BtcUsd_0DefaultFunding_6AtomicResolution,
			},
			expectedErr: types.ErrTotalTDaiMintedIsNil,
		},
		"Failure: total tDai minted is non-zero, but pre-mint is zero": {
			totalTDaiPreMint: big.NewInt(0),
			totalTDaiMinted:  big.NewInt(1),
			markets: []pricestypes.MarketPrice{
				{
					Id:       0,
					Exponent: -5,
					Price:    12345,
				},
			},
			perps: []types.Perpetual{
				constants.BtcUsd_0DefaultFunding_6AtomicResolution,
			},
			expectedErr: types.ErrTotalTDaiMintedIsNil,
		},
	}

	for name, tc := range testCases {
		t.Run(name, func(t *testing.T) {
			pc := keepertest.PerpetualsKeepers(t)

			for _, market := range tc.markets {
				_, err := pc.PricesKeeper.CreateMarket(
					pc.Ctx,
					pricestypes.MarketParam{
						Id:                 market.Id,
						Pair:               "marketName",
						Exponent:           market.Exponent,
						MinExchanges:       uint32(1),
						MinPriceChangePpm:  uint32(50),
						ExchangeConfigJson: "{}",
					},
					pricestypes.MarketPrice{
						Id:       market.Id,
						Exponent: market.Exponent,
						Price:    market.Price,
					},
				)
				require.NoError(t, err)
			}

			for _, perp := range tc.perps {
				pc.PerpetualsKeeper.SetPerpetualForTest(pc.Ctx, perp)
			}

			_, err := pc.PerpetualsKeeper.SetLiquidityTier(
				pc.Ctx,
				2,
				"test",
				0,
				0,
				1,
				0,
				0,
			)
			require.NoError(t, err)
			_, err = pc.PerpetualsKeeper.SetLiquidityTier(
				pc.Ctx,
				5,
				"test",
				0,
				0,
				1,
				0,
				0,
			)
			require.NoError(t, err)

			err = pc.PerpetualsKeeper.UpdateYieldIndexToNewMint(pc.Ctx, tc.totalTDaiPreMint, tc.totalTDaiMinted)

			if tc.expectedErr != nil {
				require.Error(t, err)
			} else {
				require.NoError(t, err)
				for _, expectedPerp := range tc.expectedPerps {
					actualPerp, err := pc.PerpetualsKeeper.GetPerpetual(pc.Ctx, expectedPerp.Params.Id)
					require.NoError(t, err)
					require.Equal(t, expectedPerp, actualPerp)
				}
			}

			assertPerpetualtUpdateEventsInIndexerBlock(
				t,
				pc.PerpetualsKeeper,
				pc.Ctx,
				tc.expectedErr,
				tc.expectedPerps,
			)
		})
	}
}<|MERGE_RESOLUTION|>--- conflicted
+++ resolved
@@ -110,11 +110,8 @@
 			MarketId:         marketId,
 			AtomicResolution: item.Params.AtomicResolution,
 			LiquidityTier:    liquidityTier,
-<<<<<<< HEAD
 			PerpYieldIndex:   defaultPerpYieldIndex,
-=======
 			DangerIndexPpm:   uint32(0),
->>>>>>> 17fc528a
 		}
 
 		// Verify updatedp perpetual in store.
@@ -194,11 +191,8 @@
 		defaultFundingPpm int32
 		liquidityTier     uint32
 		marketType        types.PerpetualMarketType
-<<<<<<< HEAD
 		yieldIndex        string
-=======
 		dangerIndexPpm    uint32
->>>>>>> 17fc528a
 		expectedError     error
 	}{
 		"Price doesn't exist": {
@@ -221,11 +215,8 @@
 			defaultFundingPpm: int32(lib.OneMillion + 1),
 			liquidityTier:     0,
 			marketType:        types.PerpetualMarketType_PERPETUAL_MARKET_TYPE_CROSS,
-<<<<<<< HEAD
 			yieldIndex:        "0/1",
-=======
 			dangerIndexPpm:    0,
->>>>>>> 17fc528a
 			expectedError: errorsmod.Wrap(
 				types.ErrDefaultFundingPpmMagnitudeExceedsMax,
 				fmt.Sprint(int32(lib.OneMillion+1)),
@@ -239,11 +230,8 @@
 			defaultFundingPpm: 0 - int32(lib.OneMillion) - 1,
 			liquidityTier:     0,
 			marketType:        types.PerpetualMarketType_PERPETUAL_MARKET_TYPE_CROSS,
-<<<<<<< HEAD
 			yieldIndex:        "0/1",
-=======
 			dangerIndexPpm:    0,
->>>>>>> 17fc528a
 			expectedError: errorsmod.Wrap(
 				types.ErrDefaultFundingPpmMagnitudeExceedsMax,
 				fmt.Sprint(0-int32(lib.OneMillion)-1),
@@ -257,11 +245,8 @@
 			defaultFundingPpm: math.MinInt32,
 			liquidityTier:     0,
 			marketType:        types.PerpetualMarketType_PERPETUAL_MARKET_TYPE_CROSS,
-<<<<<<< HEAD
 			yieldIndex:        "0/1",
-=======
 			dangerIndexPpm:    0,
->>>>>>> 17fc528a
 			expectedError:     errorsmod.Wrap(types.ErrDefaultFundingPpmMagnitudeExceedsMax, fmt.Sprint(math.MinInt32)),
 		},
 		"Ticker is an empty string": {
@@ -272,8 +257,8 @@
 			defaultFundingPpm: 0,
 			liquidityTier:     0,
 			marketType:        types.PerpetualMarketType_PERPETUAL_MARKET_TYPE_CROSS,
-<<<<<<< HEAD
 			yieldIndex:        "0/1",
+			dangerIndexPpm:    0,
 			expectedError:     types.ErrTickerEmptyString,
 		},
 		"Unspecified market type": {
@@ -284,16 +269,12 @@
 			defaultFundingPpm: 0,
 			liquidityTier:     0,
 			yieldIndex:        "0/1",
+			dangerIndexPpm:    0,
 			expectedError: errorsmod.Wrap(
 				types.ErrInvalidMarketType,
 				fmt.Sprintf("market type %v", types.PerpetualMarketType_PERPETUAL_MARKET_TYPE_UNSPECIFIED),
 			),
 		},
-=======
-			dangerIndexPpm:    0,
-			expectedError:     types.ErrTickerEmptyString,
-		},
->>>>>>> 17fc528a
 		"Invalid market type": {
 			id:                0,
 			ticker:            "",
@@ -302,11 +283,8 @@
 			defaultFundingPpm: 0,
 			liquidityTier:     0,
 			marketType:        3,
-<<<<<<< HEAD
 			yieldIndex:        "0/1",
-=======
 			dangerIndexPpm:    0,
->>>>>>> 17fc528a
 			expectedError: errorsmod.Wrap(
 				types.ErrInvalidMarketType,
 				fmt.Sprintf("market type %v", 3),
@@ -331,11 +309,8 @@
 				tc.defaultFundingPpm,
 				tc.liquidityTier,
 				tc.marketType,
-<<<<<<< HEAD
+				tc.dangerIndexPpm,
 				tc.yieldIndex,
-=======
-				tc.dangerIndexPpm,
->>>>>>> 17fc528a
 			)
 
 			require.Error(t, err)
@@ -475,11 +450,8 @@
 			perps[perp].Params.DefaultFundingPpm,
 			perps[perp].Params.LiquidityTier,
 			perps[perp].Params.MarketType,
-<<<<<<< HEAD
+			perps[perp].Params.DangerIndexPpm,
 			perps[perp].YieldIndex,
-=======
-			perps[perp].Params.DangerIndexPpm,
->>>>>>> 17fc528a
 		)
 		require.NoError(t, err)
 	}
@@ -559,11 +531,8 @@
 			perps[perp].Params.DefaultFundingPpm,
 			perps[perp].Params.LiquidityTier,
 			perps[perp].Params.MarketType,
-<<<<<<< HEAD
+			perps[perp].Params.DangerIndexPpm,
 			perps[perp].YieldIndex,
-=======
-			perps[perp].Params.DangerIndexPpm,
->>>>>>> 17fc528a
 		)
 		require.NoError(t, err)
 	}
@@ -988,11 +957,8 @@
 				int32(0),                        // DefaultFundingPpm
 				0,                               // LiquidityTier
 				types.PerpetualMarketType_PERPETUAL_MARKET_TYPE_CROSS,
-<<<<<<< HEAD
+				0,
 				"0/1",
-=======
-				0,
->>>>>>> 17fc528a
 			)
 			require.NoError(t, err)
 
@@ -1204,11 +1170,8 @@
 				int32(0),                        // DefaultFundingPpm
 				0,                               // LiquidityTier
 				types.PerpetualMarketType_PERPETUAL_MARKET_TYPE_CROSS,
-<<<<<<< HEAD
+				0,
 				"0/1",
-=======
-				0,
->>>>>>> 17fc528a
 			)
 			require.NoError(t, err)
 
@@ -1372,11 +1335,8 @@
 				int32(0),                        // DefaultFundingPpm
 				0,                               // LiquidityTier
 				types.PerpetualMarketType_PERPETUAL_MARKET_TYPE_CROSS,
-<<<<<<< HEAD
+				0,
 				"0/1",
-=======
-				0,
->>>>>>> 17fc528a
 			)
 			require.NoError(t, err)
 
@@ -1541,11 +1501,8 @@
 				int32(0),                        // DefaultFundingPpm
 				0,
 				types.PerpetualMarketType_PERPETUAL_MARKET_TYPE_CROSS,
-<<<<<<< HEAD
+				0,
 				"0/1",
-=======
-				0,
->>>>>>> 17fc528a
 			)
 			require.NoError(t, err)
 
@@ -2280,11 +2237,8 @@
 					p.Params.DefaultFundingPpm,
 					p.Params.LiquidityTier,
 					p.Params.MarketType,
-<<<<<<< HEAD
+					p.Params.DangerIndexPpm,
 					p.YieldIndex,
-=======
-					p.Params.DangerIndexPpm,
->>>>>>> 17fc528a
 				)
 				require.NoError(t, err)
 				oldPerps[i] = perp
