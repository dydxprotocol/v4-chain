package keeper_test

import (
	"fmt"
	"math"
	"math/big"
	"sort"
	"testing"

	"github.com/StreamFinance-Protocol/stream-chain/protocol/app/module"

	errorsmod "cosmossdk.io/errors"
	"github.com/cosmos/gogoproto/proto"

	"github.com/StreamFinance-Protocol/stream-chain/protocol/dtypes"
	"github.com/StreamFinance-Protocol/stream-chain/protocol/indexer/indexer_manager"
	"github.com/StreamFinance-Protocol/stream-chain/protocol/mocks"

	"github.com/StreamFinance-Protocol/stream-chain/protocol/lib"
	"github.com/cosmos/cosmos-sdk/codec"
	sdk "github.com/cosmos/cosmos-sdk/types"
	"github.com/stretchr/testify/mock"

	"github.com/stretchr/testify/require"

	"cosmossdk.io/store/prefix"
	indexerevents "github.com/StreamFinance-Protocol/stream-chain/protocol/indexer/events"
	big_testutil "github.com/StreamFinance-Protocol/stream-chain/protocol/testutil/big"
	"github.com/StreamFinance-Protocol/stream-chain/protocol/testutil/constants"
	keepertest "github.com/StreamFinance-Protocol/stream-chain/protocol/testutil/keeper"
	lttest "github.com/StreamFinance-Protocol/stream-chain/protocol/testutil/liquidity_tier"
	"github.com/StreamFinance-Protocol/stream-chain/protocol/testutil/nullify"
	perptest "github.com/StreamFinance-Protocol/stream-chain/protocol/testutil/perpetuals"
	pricefeed_testutil "github.com/StreamFinance-Protocol/stream-chain/protocol/testutil/pricefeed"
	pricestest "github.com/StreamFinance-Protocol/stream-chain/protocol/testutil/prices"
	epochstypes "github.com/StreamFinance-Protocol/stream-chain/protocol/x/epochs/types"
	"github.com/StreamFinance-Protocol/stream-chain/protocol/x/perpetuals/keeper"
	"github.com/StreamFinance-Protocol/stream-chain/protocol/x/perpetuals/types"
	pricestypes "github.com/StreamFinance-Protocol/stream-chain/protocol/x/prices/types"
)

func assertPerpetualtUpdateEventsInIndexerBlock(
	t *testing.T,
	k *keeper.Keeper,
	ctx sdk.Context,
	expectedErr error,
	expectedPerpetuals []types.Perpetual,
) {
	perpetualEvents := keepertest.GetUpdatePerpetualEventsFromIndexerBlock(ctx, k)

	// No subaccount update events included in the case of an error or failure to update subaccounts.
	if expectedErr != nil {
		require.Empty(t, perpetualEvents)
		return
	}

	// There should be exactly as many subaccount update events included as there were successful
	// subaccount updates.
	require.Equal(t, len(expectedPerpetuals), len(perpetualEvents))

	for _, perp := range expectedPerpetuals {

		expectedUpdatePerpetualEvent := indexerevents.NewUpdatePerpetualEventV1(
			perp.GetId(),
			perp.Params.GetTicker(),
			perp.Params.GetMarketId(),
			perp.Params.GetAtomicResolution(),
			perp.Params.GetLiquidityTier(),
			perp.Params.GetDangerIndexPpm(),
			perp.GetYieldIndex(),
		)

		for _, event := range perpetualEvents {
			if event.Id == perp.GetId() {
				require.Equal(t, expectedUpdatePerpetualEvent, event)
			}
		}
	}
}

func TestModifyPerpetual_Success(t *testing.T) {
	pc := keepertest.PerpetualsKeepers(t)
	numLiquidityTiers := 4
	// Create liquidity tiers and perpetuals,
	perps := keepertest.CreateLiquidityTiersAndNPerpetuals(t, pc.Ctx, pc.PerpetualsKeeper, pc.PricesKeeper, 100)
	numMarkets := keepertest.GetNumMarkets(t, pc.Ctx, pc.PricesKeeper)
	expectedIndexerEvents := make([]*indexerevents.UpdatePerpetualEventV1, len(perps))
	for i, item := range perps {
		// Modify each field arbitrarily and
		// verify the fields were modified in state.
		ticker := fmt.Sprintf("foo_%v", i)
		marketId := uint32(i*2) % numMarkets
		defaultFundingPpm := int32(i * 2)
		liquidityTier := uint32((i + 1) % numLiquidityTiers)
		retItem, err := pc.PerpetualsKeeper.ModifyPerpetual(
			pc.Ctx,
			item.Params.Id,
			ticker,
			marketId,
			defaultFundingPpm,
			liquidityTier,
			uint32(0),
			uint64(1000000),
		)
		require.NoError(t, err)

		// Record the indexer event expected to emit from above `ModifyPerpetual`.
		defaultPerpYieldIndex := "0/1"
		expectedIndexerEvents[i] = &indexerevents.UpdatePerpetualEventV1{
			Id:               item.Params.Id,
			Ticker:           ticker,
			MarketId:         marketId,
			AtomicResolution: item.Params.AtomicResolution,
			LiquidityTier:    liquidityTier,
			PerpYieldIndex:   defaultPerpYieldIndex,
			DangerIndexPpm:   uint32(0),
			IsolatedMarketMaxCumulativeInsuranceFundDeltaPerBlock: uint64(1000000),
		}

		// Verify updatedp perpetual in store.
		newItem, err := pc.PerpetualsKeeper.GetPerpetual(pc.Ctx, item.Params.Id)
		require.NoError(t, err)
		require.Equal(
			t,
			retItem,
			newItem,
		)
		require.Equal(
			t,
			ticker,
			newItem.Params.Ticker,
		)
		require.Equal(
			t,
			marketId,
			newItem.Params.MarketId,
		)
		require.Equal(
			t,
			int32(i),
			newItem.Params.AtomicResolution,
		)
		require.Equal(
			t,
			defaultFundingPpm,
			newItem.Params.DefaultFundingPpm,
		)
		require.Equal(
			t,
			liquidityTier,
			newItem.Params.LiquidityTier,
		)
		require.Equal(
			t,
			uint32(0),
			newItem.Params.DangerIndexPpm,
		)
		require.Equal(
			t,
			uint64(1000000),
			newItem.Params.IsolatedMarketMaxCumulativeInsuranceFundDeltaPerBlock,
		)
	}

	// Verify that expected indexer events were emitted.
	emittedIndexerEvents := getUpdatePerpetualEventsFromIndexerBlock(pc.Ctx, pc.PerpetualsKeeper)
	require.Equal(t, emittedIndexerEvents, expectedIndexerEvents)
}

// getUpdatePerpetualEventsFromIndexerBlock returns all UpdatePerpetual events from the indexer block.
func getUpdatePerpetualEventsFromIndexerBlock(
	ctx sdk.Context,
	perpetualsKeeper *keeper.Keeper,
) []*indexerevents.UpdatePerpetualEventV1 {
	block := perpetualsKeeper.GetIndexerEventManager().ProduceBlock(ctx)
	var updatePerpetualEvents []*indexerevents.UpdatePerpetualEventV1
	for _, event := range block.Events {
		if event.Subtype != indexerevents.SubtypeUpdatePerpetual {
			continue
		}
		if _, ok := event.OrderingWithinBlock.(*indexer_manager.IndexerTendermintEvent_TransactionIndex); ok {
			var updatePerpetualEvent indexerevents.UpdatePerpetualEventV1
			err := proto.Unmarshal(event.DataBytes, &updatePerpetualEvent)
			if err != nil {
				panic(err)
			}
			updatePerpetualEvents = append(updatePerpetualEvents, &updatePerpetualEvent)
		}
	}
	return updatePerpetualEvents
}

func TestCreatePerpetual_Failure(t *testing.T) {
	tests := map[string]struct {
<<<<<<< HEAD
		id                uint32
		ticker            string
		marketId          uint32
		atomicResolution  int32
		defaultFundingPpm int32
		liquidityTier     uint32
		marketType        types.PerpetualMarketType
		yieldIndex        string
		dangerIndexPpm    uint32
		expectedError     error
=======
		id                                                    uint32
		ticker                                                string
		marketId                                              uint32
		atomicResolution                                      int32
		defaultFundingPpm                                     int32
		liquidityTier                                         uint32
		marketType                                            types.PerpetualMarketType
		dangerIndexPpm                                        uint32
		isolatedMarketMaxCumulativeInsuranceFundDeltaPerBlock uint64
		expectedError                                         error
>>>>>>> 99676d0c
	}{
		"Price doesn't exist": {
			id:                0,
			ticker:            "ticker",
			marketId:          999,
			atomicResolution:  -10,
			defaultFundingPpm: 0,
			liquidityTier:     0,
			marketType:        types.PerpetualMarketType_PERPETUAL_MARKET_TYPE_CROSS,
			dangerIndexPpm:    0,
<<<<<<< HEAD
			expectedError:     errorsmod.Wrap(pricestypes.ErrMarketPriceDoesNotExist, fmt.Sprint(999)),
			yieldIndex:        "0/1",
=======
			isolatedMarketMaxCumulativeInsuranceFundDeltaPerBlock: uint64(0),
			expectedError: errorsmod.Wrap(pricestypes.ErrMarketPriceDoesNotExist, fmt.Sprint(999)),
>>>>>>> 99676d0c
		},
		"Positive default funding magnitude exceeds maximum": {
			id:                0,
			ticker:            "ticker",
			marketId:          0,
			atomicResolution:  -10,
			defaultFundingPpm: int32(lib.OneMillion + 1),
			liquidityTier:     0,
			marketType:        types.PerpetualMarketType_PERPETUAL_MARKET_TYPE_CROSS,
			yieldIndex:        "0/1",
			dangerIndexPpm:    0,
			isolatedMarketMaxCumulativeInsuranceFundDeltaPerBlock: uint64(0),
			expectedError: errorsmod.Wrap(
				types.ErrDefaultFundingPpmMagnitudeExceedsMax,
				fmt.Sprint(int32(lib.OneMillion+1)),
			),
		},
		"Negative default funding magnitude exceeds maximum": {
			id:                0,
			ticker:            "ticker",
			marketId:          0,
			atomicResolution:  -10,
			defaultFundingPpm: 0 - int32(lib.OneMillion) - 1,
			liquidityTier:     0,
			marketType:        types.PerpetualMarketType_PERPETUAL_MARKET_TYPE_CROSS,
			yieldIndex:        "0/1",
			dangerIndexPpm:    0,
			isolatedMarketMaxCumulativeInsuranceFundDeltaPerBlock: uint64(0),
			expectedError: errorsmod.Wrap(
				types.ErrDefaultFundingPpmMagnitudeExceedsMax,
				fmt.Sprint(0-int32(lib.OneMillion)-1),
			),
		},
		"Negative default funding magnitude exceeds maximum due to overflow": {
			id:                0,
			ticker:            "ticker",
			marketId:          0,
			atomicResolution:  -10,
			defaultFundingPpm: math.MinInt32,
			liquidityTier:     0,
			marketType:        types.PerpetualMarketType_PERPETUAL_MARKET_TYPE_CROSS,
			yieldIndex:        "0/1",
			dangerIndexPpm:    0,
			isolatedMarketMaxCumulativeInsuranceFundDeltaPerBlock: uint64(0),
			expectedError: errorsmod.Wrap(types.ErrDefaultFundingPpmMagnitudeExceedsMax, fmt.Sprint(math.MinInt32)),
		},
		"Ticker is an empty string": {
			id:                0,
			ticker:            "",
			marketId:          0,
			atomicResolution:  -10,
			defaultFundingPpm: 0,
			liquidityTier:     0,
			marketType:        types.PerpetualMarketType_PERPETUAL_MARKET_TYPE_CROSS,
			yieldIndex:        "0/1",
			dangerIndexPpm:    0,
			isolatedMarketMaxCumulativeInsuranceFundDeltaPerBlock: uint64(0),
			expectedError: types.ErrTickerEmptyString,
		},
		"Invalid market type": {
			id:                0,
			ticker:            "",
			marketId:          0,
			atomicResolution:  -10,
			defaultFundingPpm: 0,
			liquidityTier:     0,
			marketType:        3,
			yieldIndex:        "0/1",
			dangerIndexPpm:    0,
			isolatedMarketMaxCumulativeInsuranceFundDeltaPerBlock: uint64(0),
			expectedError: errorsmod.Wrap(
				types.ErrInvalidMarketType,
				fmt.Sprintf("market type %v", 3),
			),
		},
	}

	// Test setup.
	pc := keepertest.PerpetualsKeepers(t)
	keepertest.CreateNMarkets(t, pc.Ctx, pc.PricesKeeper, 1)
	// Create Liquidity Tiers
	keepertest.CreateTestLiquidityTiers(t, pc.Ctx, pc.PerpetualsKeeper)
	// Run tests.
	for name, tc := range tests {
		t.Run(name, func(t *testing.T) {
			_, err := pc.PerpetualsKeeper.CreatePerpetual(
				pc.Ctx,
				tc.id,
				tc.ticker,
				tc.marketId,
				tc.atomicResolution,
				tc.defaultFundingPpm,
				tc.liquidityTier,
				tc.marketType,
				tc.dangerIndexPpm,
<<<<<<< HEAD
				tc.yieldIndex,
=======
				tc.isolatedMarketMaxCumulativeInsuranceFundDeltaPerBlock,
>>>>>>> 99676d0c
			)

			require.Error(t, err)
			require.EqualError(t, err, tc.expectedError.Error())
		})
	}
}

func TestModifyPerpetual_Failure(t *testing.T) {
	tests := map[string]struct {
		id                                                    uint32
		ticker                                                string
		marketId                                              uint32
		defaultFundingPpm                                     int32
		liquidityTier                                         uint32
		dangerIndexPpm                                        uint32
		isolatedMarketMaxCumulativeInsuranceFundDeltaPerBlock uint64
		expectedError                                         error
	}{
		"Perpetual doesn't exist": {
			id:                999,
			ticker:            "ticker",
			marketId:          0,
			defaultFundingPpm: 0,
			liquidityTier:     0,
			dangerIndexPpm:    0,
			isolatedMarketMaxCumulativeInsuranceFundDeltaPerBlock: uint64(0),
			expectedError: errorsmod.Wrap(types.ErrPerpetualDoesNotExist, fmt.Sprint(999)),
		},
		"Isolated market requires non zero max delta": {
			id:                0,
			ticker:            "ticker",
			marketId:          999,
			defaultFundingPpm: 0,
			liquidityTier:     0,
			dangerIndexPpm:    0,
			isolatedMarketMaxCumulativeInsuranceFundDeltaPerBlock: uint64(0),
			expectedError: errorsmod.Wrap(types.ErrIsolatedMarketMaxCumulativeInsuranceFundDeltaPerBlockZero, fmt.Sprint(0)),
		},
		"Price doesn't exist": {
			id:                0,
			ticker:            "ticker",
			marketId:          999,
			defaultFundingPpm: 0,
			liquidityTier:     0,
			dangerIndexPpm:    0,
			isolatedMarketMaxCumulativeInsuranceFundDeltaPerBlock: uint64(1_000_000),
			expectedError: errorsmod.Wrap(pricestypes.ErrMarketPriceDoesNotExist, fmt.Sprint(999)),
		},
		"Ticker is an empty string": {
			id:                0,
			ticker:            "",
			marketId:          0,
			defaultFundingPpm: 0,
			liquidityTier:     0,
			dangerIndexPpm:    0,
			isolatedMarketMaxCumulativeInsuranceFundDeltaPerBlock: uint64(0),
			expectedError: types.ErrTickerEmptyString,
		},
		"Modified to empty liquidity tier": {
			id:                0,
			ticker:            "ticker",
			marketId:          0,
			defaultFundingPpm: 0,
			liquidityTier:     999,
			dangerIndexPpm:    0,
			isolatedMarketMaxCumulativeInsuranceFundDeltaPerBlock: uint64(1_000_000),
			expectedError: errorsmod.Wrap(types.ErrLiquidityTierDoesNotExist, fmt.Sprint(999)),
		},
	}

	// Test setup.
	pc := keepertest.PerpetualsKeepers(t)
	// Create liquidity tiers and perpetuals,
	_ = keepertest.CreateLiquidityTiersAndNPerpetuals(t, pc.Ctx, pc.PerpetualsKeeper, pc.PricesKeeper, 1)

	// Run tests.
	for name, tc := range tests {
		t.Run(name, func(t *testing.T) {
			_, err := pc.PerpetualsKeeper.ModifyPerpetual(
				pc.Ctx,
				tc.id,
				tc.ticker,
				tc.marketId,
				tc.defaultFundingPpm,
				tc.liquidityTier,
				tc.dangerIndexPpm,
				tc.isolatedMarketMaxCumulativeInsuranceFundDeltaPerBlock,
			)

			require.Error(t, err)
			require.EqualError(t, err, tc.expectedError.Error())
		})
	}
}

func TestGetPerpetual_Success(t *testing.T) {
	pc := keepertest.PerpetualsKeepers(t)
	// Create liquidity tiers and perpetuals,
	perps := keepertest.CreateLiquidityTiersAndNPerpetuals(t, pc.Ctx, pc.PerpetualsKeeper, pc.PricesKeeper, 10)

	for _, perp := range perps {
		rst, err := pc.PerpetualsKeeper.GetPerpetual(pc.Ctx,
			perp.Params.Id,
		)
		require.NoError(t, err)
		require.Equal(t,
			nullify.Fill(&perp), //nolint:staticcheck
			nullify.Fill(&rst),  //nolint:staticcheck
		)
	}
}

func TestHasPerpetual(t *testing.T) {
	// Setup context and keepers
	pc := keepertest.PerpetualsKeepers(t)

	// Create liquidity tiers and perpetuals
	keepertest.CreateTestLiquidityTiers(t, pc.Ctx, pc.PerpetualsKeeper)
	perps := []types.Perpetual{
		*perptest.GeneratePerpetual(perptest.WithId(0)),
		*perptest.GeneratePerpetual(perptest.WithId(5)),
		*perptest.GeneratePerpetual(perptest.WithId(20)),
		*perptest.GeneratePerpetual(perptest.WithId(999)),
	}

	_, err := pc.PricesKeeper.CreateMarket(
		pc.Ctx,
		pricestypes.MarketParam{
			Id:                 0,
			Pair:               "marketName",
			Exponent:           -10,
			MinExchanges:       uint32(1),
			MinPriceChangePpm:  uint32(50),
			ExchangeConfigJson: "{}",
		},
		pricestypes.MarketPrice{
			Id:        0,
			Exponent:  -10,
			SpotPrice: 1_000, // leave this as a placeholder b/c we cannot set the price to 0
			PnlPrice:  1_000, // leave this as a placeholder b/c we cannot set the price to 0
		},
	)
	require.NoError(t, err)

	for perp := range perps {
		_, err := pc.PerpetualsKeeper.CreatePerpetual(
			pc.Ctx,
			perps[perp].Params.Id,
			perps[perp].Params.Ticker,
			perps[perp].Params.MarketId,
			perps[perp].Params.AtomicResolution,
			perps[perp].Params.DefaultFundingPpm,
			perps[perp].Params.LiquidityTier,
			perps[perp].Params.MarketType,
			perps[perp].Params.DangerIndexPpm,
<<<<<<< HEAD
			perps[perp].YieldIndex,
=======
			perps[perp].Params.IsolatedMarketMaxCumulativeInsuranceFundDeltaPerBlock,
>>>>>>> 99676d0c
		)
		require.NoError(t, err)
	}

	for _, perp := range perps {
		// Test if HasPerpetual correctly identifies an existing perpetual
		found := pc.PerpetualsKeeper.HasPerpetual(pc.Ctx, perp.Params.Id)
		require.True(t, found, "Expected to find perpetual with id %d, but it was not found", perp.Params.Id)
	}

	found := pc.PerpetualsKeeper.HasPerpetual(pc.Ctx, 9999)
	require.False(t, found, "Expected not to find perpetual with id 9999, but it was found")
}

func TestGetPerpetual_NotFound(t *testing.T) {
	pc := keepertest.PerpetualsKeepers(t)
	nonExistentPerpetualId := uint32(0)
	_, err := pc.PerpetualsKeeper.GetPerpetual(
		pc.Ctx,
		nonExistentPerpetualId,
	)
	require.EqualError(t, err, errorsmod.Wrap(types.ErrPerpetualDoesNotExist, fmt.Sprint(nonExistentPerpetualId)).Error())
	require.ErrorIs(t, err, types.ErrPerpetualDoesNotExist)
}

func TestGetPerpetuals_Success(t *testing.T) {
	pc := keepertest.PerpetualsKeepers(t)
	// Create liquidity tiers and perpetuals,
	perps := keepertest.CreateLiquidityTiersAndNPerpetuals(t, pc.Ctx, pc.PerpetualsKeeper, pc.PricesKeeper, 10)

	require.ElementsMatch(t,
		nullify.Fill(perps), //nolint:staticcheck
		nullify.Fill(pc.PerpetualsKeeper.GetAllPerpetuals(pc.Ctx)), //nolint:staticcheck
	)
}

func TestGetAllPerpetuals_Sorted(t *testing.T) {
	// Setup context and keepers
	pc := keepertest.PerpetualsKeepers(t)

	// Create liquidity tiers and perpetuals
	keepertest.CreateTestLiquidityTiers(t, pc.Ctx, pc.PerpetualsKeeper)
	perps := []types.Perpetual{
		*perptest.GeneratePerpetual(perptest.WithId(999)),
		*perptest.GeneratePerpetual(perptest.WithId(5)),
		*perptest.GeneratePerpetual(perptest.WithId(0)),
		*perptest.GeneratePerpetual(perptest.WithId(20)),
		*perptest.GeneratePerpetual(perptest.WithId(1)),
	}

	_, err := pc.PricesKeeper.CreateMarket(
		pc.Ctx,
		pricestypes.MarketParam{
			Id:                 0,
			Pair:               "marketName",
			Exponent:           -10,
			MinExchanges:       uint32(1),
			MinPriceChangePpm:  uint32(50),
			ExchangeConfigJson: "{}",
		},
		pricestypes.MarketPrice{
			Id:        0,
			Exponent:  -10,
			SpotPrice: 1_000, // leave this as a placeholder b/c we cannot set the price to 0
			PnlPrice:  1_000, // leave this as a placeholder b/c we cannot set the price to 0
		},
	)
	require.NoError(t, err)

	for perp := range perps {
		_, err := pc.PerpetualsKeeper.CreatePerpetual(
			pc.Ctx,
			perps[perp].Params.Id,
			perps[perp].Params.Ticker,
			perps[perp].Params.MarketId,
			perps[perp].Params.AtomicResolution,
			perps[perp].Params.DefaultFundingPpm,
			perps[perp].Params.LiquidityTier,
			perps[perp].Params.MarketType,
			perps[perp].Params.DangerIndexPpm,
<<<<<<< HEAD
			perps[perp].YieldIndex,
=======
			perps[perp].Params.IsolatedMarketMaxCumulativeInsuranceFundDeltaPerBlock,
>>>>>>> 99676d0c
		)
		require.NoError(t, err)
	}

	got := pc.PerpetualsKeeper.GetAllPerpetuals(pc.Ctx)
	require.Equal(
		t,
		[]types.Perpetual{
			*perptest.GeneratePerpetual(perptest.WithId(0)),
			*perptest.GeneratePerpetual(perptest.WithId(1)),
			*perptest.GeneratePerpetual(perptest.WithId(5)),
			*perptest.GeneratePerpetual(perptest.WithId(20)),
			*perptest.GeneratePerpetual(perptest.WithId(999)),
		},
		got,
	)
}

func TestModifyOpenInterest_Failure(t *testing.T) {
	testCases := map[string]struct {
		id                uint32
		initOpenInterest  *big.Int
		openInterestDelta *big.Int
		err               error
	}{
		"Would become negative": {
			id:                0,
			initOpenInterest:  big.NewInt(1_000),
			openInterestDelta: big.NewInt(-1_001),
			err:               types.ErrOpenInterestWouldBecomeNegative,
		},
		"Non-existent perp Id": {
			id:                1111,
			initOpenInterest:  big.NewInt(1_000),
			openInterestDelta: big.NewInt(100),
			err:               types.ErrPerpetualDoesNotExist,
		},
	}

	for name, tc := range testCases {
		t.Run(name, func(t *testing.T) {
			pc := keepertest.PerpetualsKeepers(t)
			perps := keepertest.CreateLiquidityTiersAndNPerpetuals(t, pc.Ctx, pc.PerpetualsKeeper, pc.PricesKeeper, 1)

			// Set up initial open interest
			require.NoError(t, pc.PerpetualsKeeper.ModifyOpenInterest(
				pc.Ctx,
				perps[0].Params.Id,
				tc.initOpenInterest,
			))

			err := pc.PerpetualsKeeper.ModifyOpenInterest(
				pc.Ctx,
				tc.id,
				tc.openInterestDelta,
			)
			require.ErrorContains(t, err, tc.err.Error())
		})
	}
}

func TestModifyOpenInterest_Mixed(t *testing.T) {
	pc := keepertest.PerpetualsKeepers(t)
	// Create liquidity tiers and perpetuals,
	perps := keepertest.CreateLiquidityTiersAndNPerpetuals(t, pc.Ctx, pc.PerpetualsKeeper, pc.PricesKeeper, 100)

	for _, perp := range perps {
		openInterestDeltaBaseQuantums := big.NewInt(2_000_000_000*(int64(perp.Params.Id)%2) - 1)

		// Add `openInterestDeltaBaseQuantums` to open interest which is initially 0.
		err := pc.PerpetualsKeeper.ModifyOpenInterest(
			pc.Ctx,
			perp.Params.Id,
			openInterestDeltaBaseQuantums,
		)

		// If Id is even, the modification is negagive and should fail.
		if perp.Params.Id%2 == 0 {
			require.ErrorContains(t,
				err,
				types.ErrOpenInterestWouldBecomeNegative.Error(),
			)

			newPerp, err := pc.PerpetualsKeeper.GetPerpetual(pc.Ctx, perp.Params.Id)
			require.NoError(t, err)

			require.Equal(
				t,
				big.NewInt(0), // open interest should remain 0
				newPerp.OpenInterest.BigInt(),
			)
		} else {
			require.NoError(t, err)

			newPerp, err := pc.PerpetualsKeeper.GetPerpetual(pc.Ctx, perp.Params.Id)
			require.NoError(t, err)

			require.Equal(
				t,
				openInterestDeltaBaseQuantums,
				newPerp.OpenInterest.BigInt(),
			)
		}

		// Add `openInterestDeltaBaseQuantums` again
		err = pc.PerpetualsKeeper.ModifyOpenInterest(
			pc.Ctx,
			perp.Params.Id,
			openInterestDeltaBaseQuantums,
		)
		// If Id is even, the modification is negagive and should fail.
		if perp.Params.Id%2 == 0 {
			require.ErrorContains(t,
				err,
				types.ErrOpenInterestWouldBecomeNegative.Error(),
			)

			newPerp, err := pc.PerpetualsKeeper.GetPerpetual(pc.Ctx, perp.Params.Id)
			require.NoError(t, err)

			require.Equal(
				t,
				big.NewInt(0), // open interest should remain 0
				newPerp.OpenInterest.BigInt(),
			)
		} else {
			require.NoError(t, err)

			newPerp, err := pc.PerpetualsKeeper.GetPerpetual(pc.Ctx, perp.Params.Id)
			require.NoError(t, err)

			require.Equal(
				t,
				// open interest should be 2 * delta now
				openInterestDeltaBaseQuantums.Mul(
					openInterestDeltaBaseQuantums,
					big.NewInt(2),
				),
				newPerp.OpenInterest.BigInt(),
			)
		}
	}
}

func TestGetMarginRequirements_Success(t *testing.T) {
	oneBip := math.Pow10(2)
	tests := map[string]struct {
		price                           uint64
		exponent                        int32
		baseCurrencyAtomicResolution    int32
		bigBaseQuantums                 *big.Int
		initialMarginPpm                uint32
		maintenanceFractionPpm          uint32
		openInterest                    *big.Int
		openInterestLowerCap            uint64
		openInterestUpperCap            uint64
		bigExpectedInitialMarginPpm     *big.Int
		bigExpectedMaintenanceMarginPpm *big.Int
	}{
		"InitialMargin 2 BIPs, MaintenanceMargin 1 BIP, positive exponent, atomic resolution 8": {
			price:                           5_555,
			exponent:                        2,
			baseCurrencyAtomicResolution:    -8,
			bigBaseQuantums:                 big.NewInt(7_000),
			initialMarginPpm:                uint32(oneBip * 2),
			maintenanceFractionPpm:          uint32(500_000), // 50% of IM
			bigExpectedInitialMarginPpm:     big.NewInt(7_777),
			bigExpectedMaintenanceMarginPpm: big.NewInt(3_889),
		},
		"InitialMargin 100 BIPs, MaintenanceMargin 50 BIPs, atomic resolution 4": {
			price:                           5_555,
			exponent:                        0,
			baseCurrencyAtomicResolution:    -4,
			bigBaseQuantums:                 big.NewInt(7_000),
			initialMarginPpm:                uint32(oneBip * 100),
			maintenanceFractionPpm:          uint32(500_000), // 50% of IM
			bigExpectedInitialMarginPpm:     big.NewInt(38_885_000),
			bigExpectedMaintenanceMarginPpm: big.NewInt(19_442_500),
		},
		"InitialMargin 100 BIPs, MaintenanceMargin 50 BIPs, positive exponent, atomic resolution 0": {
			price:                           42,
			exponent:                        5,
			baseCurrencyAtomicResolution:    -0,
			bigBaseQuantums:                 big.NewInt(88),
			initialMarginPpm:                uint32(oneBip * 100),
			maintenanceFractionPpm:          uint32(500_000), // 50% of IM
			bigExpectedInitialMarginPpm:     big.NewInt(3_696_000_000_000),
			bigExpectedMaintenanceMarginPpm: big.NewInt(1_848_000_000_000),
		},
		"InitialMargin 100 BIPs, MaintenanceMargin 50 BIPs, negative exponent, atomic resolution 6": {
			price:                           42_000_000,
			exponent:                        -2,
			baseCurrencyAtomicResolution:    -6,
			bigBaseQuantums:                 big.NewInt(-5_000),
			initialMarginPpm:                uint32(oneBip * 100),
			maintenanceFractionPpm:          uint32(500_000), // 50% of IM
			bigExpectedInitialMarginPpm:     big.NewInt(21_000_000),
			bigExpectedMaintenanceMarginPpm: big.NewInt(10_500_000),
		},
		"InitialMargin 10_000 BIPs (max), MaintenanceMargin 10_000 BIPs (max), atomic resolution 6": {
			price:                           5_555,
			exponent:                        0,
			baseCurrencyAtomicResolution:    -6,
			bigBaseQuantums:                 big.NewInt(7_000),
			initialMarginPpm:                uint32(oneBip * 10_000),
			maintenanceFractionPpm:          uint32(1_000_000), // 100% of IM
			bigExpectedInitialMarginPpm:     big.NewInt(38_885_000),
			bigExpectedMaintenanceMarginPpm: big.NewInt(38_885_000),
		},
		"InitialMargin 100 BIPs, MaintenanceMargin 100 BIPs, atomic resolution 6": {
			price:                           5_555,
			exponent:                        0,
			baseCurrencyAtomicResolution:    -6,
			bigBaseQuantums:                 big.NewInt(7_000),
			initialMarginPpm:                uint32(oneBip * 100),
			maintenanceFractionPpm:          uint32(1_000_000), // 100% of IM
			bigExpectedInitialMarginPpm:     big.NewInt(388_850),
			bigExpectedMaintenanceMarginPpm: big.NewInt(388_850),
		},
		"InitialMargin 0.02 BIPs, MaintenanceMargin 0.01 BIPs, positive exponent, atomic resolution 6": {
			price:                           5_555,
			exponent:                        3,
			baseCurrencyAtomicResolution:    -6,
			bigBaseQuantums:                 big.NewInt(-7_000),
			initialMarginPpm:                uint32(oneBip * 0.02),
			maintenanceFractionPpm:          uint32(500_000), // 50% of IM
			bigExpectedInitialMarginPpm:     big.NewInt(77_770),
			bigExpectedMaintenanceMarginPpm: big.NewInt(38_885),
		},
		"InitialMargin 0 BIPs (min), MaintenanceMargin 0 BIPs (min), atomic resolution 6": {
			price:                           5_555,
			exponent:                        0,
			baseCurrencyAtomicResolution:    -6,
			bigBaseQuantums:                 big.NewInt(7_000),
			initialMarginPpm:                uint32(oneBip * 0),
			maintenanceFractionPpm:          uint32(1_000_000), // 100% of IM,
			bigExpectedInitialMarginPpm:     big.NewInt(0),
			bigExpectedMaintenanceMarginPpm: big.NewInt(0),
		},
		"Price is zero, atomic resolution 6": {
			price:                           0,
			exponent:                        1,
			baseCurrencyAtomicResolution:    -6,
			bigBaseQuantums:                 big.NewInt(-7_000),
			initialMarginPpm:                uint32(oneBip * 1),
			maintenanceFractionPpm:          uint32(1_000_000), // 100% of IM,
			bigExpectedInitialMarginPpm:     big.NewInt(0),
			bigExpectedMaintenanceMarginPpm: big.NewInt(0),
		},
		"Price and quantums are max uints": {
			price:                        math.MaxUint64,
			exponent:                     1,
			baseCurrencyAtomicResolution: -6,
			bigBaseQuantums:              new(big.Int).SetUint64(math.MaxUint64),
			initialMarginPpm:             uint32(oneBip * 1),
			maintenanceFractionPpm:       uint32(1_000_000), // 100% of IM,
			bigExpectedInitialMarginPpm: big_testutil.MustFirst(
				new(big.Int).SetString("340282366920938463426481119284349109", 10),
			),
			bigExpectedMaintenanceMarginPpm: big_testutil.MustFirst(
				new(big.Int).SetString("340282366920938463426481119284349109", 10),
			),
		},
		"InitialMargin 100 BIPs, MaintenanceMargin 50 BIPs, atomic resolution 6": {
			price:                        5_555,
			exponent:                     0,
			baseCurrencyAtomicResolution: -6,
			bigBaseQuantums:              big.NewInt(7_000),
			initialMarginPpm:             uint32(oneBip * 100),
			maintenanceFractionPpm:       uint32(500_000), // 50% of IM
			// initialMarginPpmQuoteQuantums = initialMarginPpm * quoteQuantums / 1_000_000
			// = 10_000 * 38_885_000 / 1_000_000 ~= 388_850.
			bigExpectedInitialMarginPpm:     big.NewInt(388_850),
			bigExpectedMaintenanceMarginPpm: big.NewInt(388_850 / 2),
		},
		"InitialMargin 20%, MaintenanceMargin 10%, atomic resolution 6": {
			price:                        36_750,
			exponent:                     0,
			baseCurrencyAtomicResolution: -6,
			bigBaseQuantums:              big.NewInt(12_000),
			initialMarginPpm:             uint32(200_000),
			maintenanceFractionPpm:       uint32(500_000), // 50% of IM
			// quoteQuantums = 36_750 * 12_000 = 441_000_000
			// initialMarginPpmQuoteQuantums = initialMarginPpm * quoteQuantums / 1_000_000
			// = 200_000 * 441_000_000 / 1_000_000 ~= 88_200_000
			bigExpectedInitialMarginPpm:     big.NewInt(88_200_000),
			bigExpectedMaintenanceMarginPpm: big.NewInt(88_200_000 / 2),
		},
		"InitialMargin 5%, MaintenanceMargin 3%, atomic resolution 6": {
			price:                        123_456,
			exponent:                     0,
			baseCurrencyAtomicResolution: -6,
			bigBaseQuantums:              big.NewInt(74_523),
			initialMarginPpm:             uint32(50_000),
			maintenanceFractionPpm:       uint32(600_000), // 60% of IM
			// quoteQuantums = 123_456 * 74_523 = 9_200_311_488
			// initialMarginPpmQuoteQuantums = initialMarginPpm * quoteQuantums / 1_000_000
			// = 50_000 * 9_200_311_488 / 1_000_000 ~= 460_015_575
			bigExpectedInitialMarginPpm:     big.NewInt(460_015_575),
			bigExpectedMaintenanceMarginPpm: big.NewInt(276_009_345),
		},
		"InitialMargin 25%, MaintenanceMargin 15%, atomic resolution 6": {
			price:                        123_456,
			exponent:                     0,
			baseCurrencyAtomicResolution: -6,
			bigBaseQuantums:              big.NewInt(74_523),
			initialMarginPpm:             uint32(250_000),
			maintenanceFractionPpm:       uint32(600_000), // 60% of IM
			// quoteQuantums = 123_456 * 74_523 = 9_200_311_488
			bigExpectedInitialMarginPpm:     big.NewInt(2_300_077_872),
			bigExpectedMaintenanceMarginPpm: big.NewInt(1_380_046_724), // Rounded up
		},
		"OIMF: IM 20%, scaled to 60%, MaintenanceMargin 10%, atomic resolution 6": {
			price:                        36_750,
			exponent:                     0,
			baseCurrencyAtomicResolution: -6,
			bigBaseQuantums:              big.NewInt(12_000),
			initialMarginPpm:             uint32(200_000),
			maintenanceFractionPpm:       uint32(500_000),         // 50% of IM
			openInterest:                 big.NewInt(408_163_265), // 408.163265
			openInterestLowerCap:         10_000_000_000_000,
			openInterestUpperCap:         20_000_000_000_000,
			// quoteQuantums = 36_750 * 12_000 = 441_000_000
			// initialMarginPpmQuoteQuantums = initialMarginPpm * quoteQuantums / 1_000_000
			// = 200_000 * 441_000_000 / 1_000_000 ~= 88_200_000
			bigExpectedInitialMarginPpm:     big.NewInt(88_200_000 * 3),
			bigExpectedMaintenanceMarginPpm: big.NewInt(88_200_000 / 2),
		},
		"OIMF: IM 20%, scaled to 100%, MaintenanceMargin 10%, atomic resolution 6": {
			price:                        36_750,
			exponent:                     0,
			baseCurrencyAtomicResolution: -6,
			bigBaseQuantums:              big.NewInt(12_000),
			initialMarginPpm:             uint32(200_000),
			maintenanceFractionPpm:       uint32(500_000),           // 50% of IM
			openInterest:                 big.NewInt(1_000_000_000), // 1000 or ~$36mm notional
			openInterestLowerCap:         10_000_000_000_000,
			openInterestUpperCap:         20_000_000_000_000,
			// quoteQuantums = 36_750 * 12_000 = 441_000_000
			// initialMarginPpmQuoteQuantums = initialMarginPpm * quoteQuantums / 1_000_000
			// = 200_000 * 441_000_000 / 1_000_000 ~= 88_200_000
			bigExpectedInitialMarginPpm:     big.NewInt(441_000_000),
			bigExpectedMaintenanceMarginPpm: big.NewInt(88_200_000 / 2),
		},
		"OIMF: IM 20%, lower_cap < realistic open interest < upper_cap, MaintenanceMargin 10%, atomic resolution 6": {
			price:                        36_750,
			exponent:                     0,
			baseCurrencyAtomicResolution: -6,
			bigBaseQuantums:              big.NewInt(12_000),
			initialMarginPpm:             uint32(200_000),
			maintenanceFractionPpm:       uint32(500_000),           // 50% of IM
			openInterest:                 big.NewInt(1_123_456_789), // 1123.456 or ~$41mm notional
			openInterestLowerCap:         25_000_000_000_000,
			openInterestUpperCap:         50_000_000_000_000,
			// quoteQuantums = 36_750 * 12_000 = 441_000_000
			// initialMarginPpmQuoteQuantums = initialMarginPpm * quoteQuantums / 1_000_000
			// = ((1123.456789 * 36750 - 25000000) / 25000000 * 0.8 + 0.2) * 441_000_000
			// ~= 318042667
			bigExpectedInitialMarginPpm:     big.NewInt(318_042_667),
			bigExpectedMaintenanceMarginPpm: big.NewInt(88_200_000 / 2),
		},
	}

	// Run tests.
	for name, tc := range tests {
		t.Run(name, func(t *testing.T) {
			// Individual test setup.
			pc := keepertest.PerpetualsKeepers(t)
			// Create a new market param and price.
			marketId := keepertest.GetNumMarkets(t, pc.Ctx, pc.PricesKeeper)
			_, err := pc.PricesKeeper.CreateMarket(
				pc.Ctx,
				pricestypes.MarketParam{
					Id:                 marketId,
					Pair:               "marketName",
					Exponent:           tc.exponent,
					MinExchanges:       uint32(1),
					MinPriceChangePpm:  uint32(50),
					ExchangeConfigJson: "{}",
				},
				pricestypes.MarketPrice{
					Id:        marketId,
					Exponent:  tc.exponent,
					SpotPrice: 1_000, // leave this as a placeholder b/c we cannot set the price to 0
					PnlPrice:  1_000, // leave this as a placeholder b/c we cannot set the price to 0
				},
			)
			require.NoError(t, err)

			// Update `Market.price`. By updating prices this way, we can simulate conditions where the oracle
			// price may become 0.
			err = pc.PricesKeeper.UpdateSpotAndPnlMarketPrices(
				pc.Ctx,
				&pricestypes.MarketPriceUpdate{
					MarketId:  marketId,
					SpotPrice: tc.price,
					PnlPrice:  tc.price,
				},
			)
			require.NoError(t, err)

			// Create `LiquidityTier` struct.
			_, err = pc.PerpetualsKeeper.SetLiquidityTier(
				pc.Ctx,
				0,
				"name",
				tc.initialMarginPpm,
				tc.maintenanceFractionPpm,
				1, // dummy impact notional value
				tc.openInterestLowerCap,
				tc.openInterestUpperCap,
			)
			require.NoError(t, err)

			// Create `Perpetual` struct with baseAssetAtomicResolution and marketId.
			perpetual, err := pc.PerpetualsKeeper.CreatePerpetual(
				pc.Ctx,
				0,                               // PerpetualId
				"getMarginRequirementsTicker",   // Ticker
				marketId,                        // MarketId
				tc.baseCurrencyAtomicResolution, // AtomicResolution
				int32(0),                        // DefaultFundingPpm
				0,                               // LiquidityTier
				types.PerpetualMarketType_PERPETUAL_MARKET_TYPE_CROSS,
				0,
<<<<<<< HEAD
				"0/1",
=======
				0,
>>>>>>> 99676d0c
			)
			require.NoError(t, err)

			// If test case contains non-nil open interest, set it up.
			if tc.openInterest != nil {
				require.NoError(t, pc.PerpetualsKeeper.ModifyOpenInterest(
					pc.Ctx,
					perpetual.Params.Id,
					tc.openInterest, // initialized as zero, so passing `openInterest` as delta amount.
				))
			}

			// Verify initial and maintenance margin requirements are calculated correctly.
			bigInitialMargin, bigMaintenanceMargin, err := pc.PerpetualsKeeper.GetMarginRequirements(
				pc.Ctx,
				perpetual.Params.Id,
				tc.bigBaseQuantums,
			)
			require.NoError(t, err)

			if tc.bigExpectedInitialMarginPpm.Cmp(bigInitialMargin) != 0 {
				t.Fatalf(
					"%s: expectedInitialMargin: %s, initialMargin: %s",
					name,
					tc.bigExpectedInitialMarginPpm.String(),
					bigInitialMargin.String())
			}

			if tc.bigExpectedMaintenanceMarginPpm.Cmp(bigMaintenanceMargin) != 0 {
				t.Fatalf(
					"%s: expectedMaintenanceMargin: %s, maintenanceMargin: %s",
					name,
					tc.bigExpectedMaintenanceMarginPpm.String(),
					bigMaintenanceMargin.String())
			}
		})
	}
}

func TestGetMarginRequirements_PerpetualNotFound(t *testing.T) {
	pc := keepertest.PerpetualsKeepers(t)
	nonExistentPerpetualId := uint32(0)
	_, _, err := pc.PerpetualsKeeper.GetMarginRequirements(
		pc.Ctx,
		nonExistentPerpetualId,
		big.NewInt(-1),
	)
	require.EqualError(t, err, errorsmod.Wrap(types.ErrPerpetualDoesNotExist, fmt.Sprint(nonExistentPerpetualId)).Error())
	require.ErrorIs(t, err, types.ErrPerpetualDoesNotExist)
}

func TestGetMarginRequirements_MarketNotFound(t *testing.T) {
	pc := keepertest.PerpetualsKeepers(t)

	// Create liquidity tiers and perpetuals,
	perps := keepertest.CreateLiquidityTiersAndNPerpetuals(t, pc.Ctx, pc.PerpetualsKeeper, pc.PricesKeeper, 1)
	perpetual := perps[0]

	// Store the perpetual with a bad MarketId.
	nonExistentMarketId := uint32(999)
	perpetual.Params.MarketId = nonExistentMarketId
	cdc := codec.NewProtoCodec(module.InterfaceRegistry)
	b := cdc.MustMarshal(&perpetual)
	perpetualStore := prefix.NewStore(pc.Ctx.KVStore(pc.StoreKey), []byte(types.PerpetualKeyPrefix))
	perpetualStore.Set(lib.Uint32ToKey(perpetual.Params.Id), b)

	// Getting margin requirements for perpetual with bad MarketId should return an error.
	_, _, err := pc.PerpetualsKeeper.GetMarginRequirements(
		pc.Ctx,
		perpetual.Params.Id,
		big.NewInt(-1),
	)

	expectedErrorStr := fmt.Sprintf(
		"Market ID %d does not exist on perpetual ID %d",
		perpetual.Params.MarketId,
		perpetual.Params.Id,
	)
	require.EqualError(t, err, errorsmod.Wrap(types.ErrMarketDoesNotExist, expectedErrorStr).Error())
	require.ErrorIs(t, err, types.ErrMarketDoesNotExist)
}

func TestGetMarginRequirements_LiquidityTierNotFound(t *testing.T) {
	pc := keepertest.PerpetualsKeepers(t)

	// Create liquidity tiers and perpetuals,
	perps := keepertest.CreateLiquidityTiersAndNPerpetuals(t, pc.Ctx, pc.PerpetualsKeeper, pc.PricesKeeper, 1)
	perpetual := perps[0]

	// Store the perpetual with a bad LiquidityTier.
	nonExistentLiquidityTier := uint32(999)
	perpetual.Params.LiquidityTier = nonExistentLiquidityTier
	cdc := codec.NewProtoCodec(module.InterfaceRegistry)
	b := cdc.MustMarshal(&perpetual)
	perpetualStore := prefix.NewStore(pc.Ctx.KVStore(pc.StoreKey), []byte(types.PerpetualKeyPrefix))
	perpetualStore.Set(lib.Uint32ToKey(perpetual.Params.Id), b)

	// Getting margin requirements for perpetual with bad LiquidityTier should return an error.
	_, _, err := pc.PerpetualsKeeper.GetMarginRequirements(
		pc.Ctx,
		perpetual.Params.Id,
		big.NewInt(-1),
	)

	require.EqualError(
		t,
		err,
		errorsmod.Wrap(types.ErrLiquidityTierDoesNotExist, fmt.Sprint(nonExistentLiquidityTier)).Error(),
	)
	require.ErrorIs(t, err, types.ErrLiquidityTierDoesNotExist)
}

func TestGetNetNotional_Success(t *testing.T) {
	tests := map[string]struct {
		price                               uint64
		exponent                            int32
		baseCurrencyAtomicResolution        int32
		bigBaseQuantums                     *big.Int
		bigExpectedNetNotionalQuoteQuantums *big.Int
	}{
		"Positive exponent, atomic resolution 6, long position": {
			price:                               5_555,
			exponent:                            2,
			baseCurrencyAtomicResolution:        -6,
			bigBaseQuantums:                     big.NewInt(7_000),
			bigExpectedNetNotionalQuoteQuantums: big.NewInt(3_888_500_000),
		},
		"Positive exponent, atomic resolution 6, short position": {
			price:                               5_555,
			exponent:                            2,
			baseCurrencyAtomicResolution:        -6,
			bigBaseQuantums:                     big.NewInt(-7_000),
			bigExpectedNetNotionalQuoteQuantums: big.NewInt(-3_888_500_000),
		},
		"Negative exponent, atomic resolution 6, short position": {
			price:                               5_555,
			exponent:                            -2,
			baseCurrencyAtomicResolution:        -6,
			bigBaseQuantums:                     big.NewInt(-7_000),
			bigExpectedNetNotionalQuoteQuantums: big.NewInt(-388_850),
		},
		"Zero exponent, atomic resolution 6, short position": {
			price:                               5_555,
			exponent:                            0,
			baseCurrencyAtomicResolution:        -6,
			bigBaseQuantums:                     big.NewInt(-7_000),
			bigExpectedNetNotionalQuoteQuantums: big.NewInt(-38_885_000),
		},
		"Positive exponent, atomic resolution 4, long position": {
			price:                               5_555,
			exponent:                            4,
			baseCurrencyAtomicResolution:        -4,
			bigBaseQuantums:                     big.NewInt(7_000),
			bigExpectedNetNotionalQuoteQuantums: big.NewInt(38_885_000_000_000),
		},
		"Positive exponent, atomic resolution 0, long position": {
			price:                               5_555,
			exponent:                            4,
			baseCurrencyAtomicResolution:        -0,
			bigBaseQuantums:                     big.NewInt(7_000),
			bigExpectedNetNotionalQuoteQuantums: big.NewInt(388_850_000_000_000_000),
		},
		"Price and quantums are max uints": {
			price:                        math.MaxUint64,
			exponent:                     1,
			baseCurrencyAtomicResolution: -6,
			bigBaseQuantums:              new(big.Int).SetUint64(math.MaxUint64),
			bigExpectedNetNotionalQuoteQuantums: big_testutil.MustFirst(
				new(big.Int).SetString("3402823669209384634264811192843491082250", 10),
			),
		},
	}

	// Run tests.
	for name, tc := range tests {
		t.Run(name, func(t *testing.T) {
			// Test suite setup.
			pc := keepertest.PerpetualsKeepers(t)
			// Create liquidity tiers.
			keepertest.CreateTestLiquidityTiers(t, pc.Ctx, pc.PerpetualsKeeper)
			// Create a new market param and price.
			marketId := uint32(0)
			_, err := pc.PricesKeeper.CreateMarket(
				pc.Ctx,
				pricestypes.MarketParam{
					Id:                 marketId,
					Pair:               "marketName",
					Exponent:           tc.exponent,
					MinExchanges:       uint32(1),
					MinPriceChangePpm:  uint32(50),
					ExchangeConfigJson: "{}",
				},
				pricestypes.MarketPrice{
					Id:        marketId,
					Exponent:  tc.exponent,
					SpotPrice: tc.price,
					PnlPrice:  tc.price,
				},
			)
			require.NoError(t, err)

			// Create `Perpetual` struct with baseAssetAtomicResolution and marketId.
			perpetual, err := pc.PerpetualsKeeper.CreatePerpetual(
				pc.Ctx,
				0,                               // PerpetualId
				"GetNetNotionalTicker",          // Ticker
				marketId,                        // MarketId
				tc.baseCurrencyAtomicResolution, // AtomicResolution
				int32(0),                        // DefaultFundingPpm
				0,                               // LiquidityTier
				types.PerpetualMarketType_PERPETUAL_MARKET_TYPE_CROSS,
				0,
<<<<<<< HEAD
				"0/1",
=======
				0,
>>>>>>> 99676d0c
			)
			require.NoError(t, err)

			// Verify collateral requirements are calculated correctly.
			bigNotionalQuoteQuantums, err := pc.PerpetualsKeeper.GetNetNotional(
				pc.Ctx,
				perpetual.Params.Id,
				tc.bigBaseQuantums,
			)
			require.NoError(t, err)

			if tc.bigExpectedNetNotionalQuoteQuantums.Cmp(bigNotionalQuoteQuantums) != 0 {
				t.Fatalf(
					"%s: expectedNetNotionalQuoteQuantums: %s, collateralQuoteQuantums: %s",
					name,
					tc.bigExpectedNetNotionalQuoteQuantums.String(),
					bigNotionalQuoteQuantums.String(),
				)
			}
		})
	}
}

func TestGetNetNotional_PerpetualNotFound(t *testing.T) {
	pc := keepertest.PerpetualsKeepers(t)
	nonExistentPerpetualId := uint32(0)
	_, err := pc.PerpetualsKeeper.GetNetNotional(
		pc.Ctx,
		nonExistentPerpetualId,
		big.NewInt(-1),
	)
	require.EqualError(t, err, errorsmod.Wrap(types.ErrPerpetualDoesNotExist, fmt.Sprint(nonExistentPerpetualId)).Error())
	require.ErrorIs(t, err, types.ErrPerpetualDoesNotExist)
}

func TestGetNetNotional_MarketNotFound(t *testing.T) {
	pc := keepertest.PerpetualsKeepers(t)

	// Create liquidity tiers and perpetuals,
	perps := keepertest.CreateLiquidityTiersAndNPerpetuals(t, pc.Ctx, pc.PerpetualsKeeper, pc.PricesKeeper, 1)
	perpetual := perps[0]

	// Store the perpetual with a bad MarketId.
	nonExistentMarketId := uint32(999)
	perpetual.Params.MarketId = nonExistentMarketId
	cdc := codec.NewProtoCodec(module.InterfaceRegistry)
	b := cdc.MustMarshal(&perpetual)
	perpetualStore := prefix.NewStore(pc.Ctx.KVStore(pc.StoreKey), []byte(types.PerpetualKeyPrefix))
	perpetualStore.Set(lib.Uint32ToKey(perpetual.Params.Id), b)

	// Getting margin requirements for perpetual with bad MarketId should return an error.
	_, err := pc.PerpetualsKeeper.GetNetNotional(
		pc.Ctx,
		perpetual.Params.Id,
		big.NewInt(-1),
	)
	expectedErrorStr := fmt.Sprintf(
		"Market ID %d does not exist on perpetual ID %d",
		perpetual.Params.MarketId,
		perpetual.Params.Id,
	)
	require.EqualError(t, err, errorsmod.Wrap(types.ErrMarketDoesNotExist, expectedErrorStr).Error())
	require.ErrorIs(t, err, types.ErrMarketDoesNotExist)
}

func TestGetNotionalInBaseQuantums_Success(t *testing.T) {
	tests := map[string]struct {
		price                              uint64
		exponent                           int32
		baseCurrencyAtomicResolution       int32
		bigQuoteQuantums                   *big.Int
		bigExpectedNetNotionalBaseQuantums *big.Int
	}{
		"Positive exponent, atomic resolution 6, long position": {
			price:                              5_555,
			exponent:                           2,
			baseCurrencyAtomicResolution:       -6,
			bigQuoteQuantums:                   big.NewInt(3_888_500_000),
			bigExpectedNetNotionalBaseQuantums: big.NewInt(7_000),
		},
		"Positive exponent, atomic resolution 6, short position": {
			price:                              5_555,
			exponent:                           2,
			baseCurrencyAtomicResolution:       -6,
			bigQuoteQuantums:                   big.NewInt(-3_888_500_000),
			bigExpectedNetNotionalBaseQuantums: big.NewInt(-7_000),
		},
		"Negative exponent, atomic resolution 6, short position": {
			price:                              5_555,
			exponent:                           -2,
			baseCurrencyAtomicResolution:       -6,
			bigQuoteQuantums:                   big.NewInt(-388_850),
			bigExpectedNetNotionalBaseQuantums: big.NewInt(-7_000),
		},
		"Zero exponent, atomic resolution 6, short position": {
			price:                              5_555,
			exponent:                           0,
			baseCurrencyAtomicResolution:       -6,
			bigQuoteQuantums:                   big.NewInt(-38_885_000),
			bigExpectedNetNotionalBaseQuantums: big.NewInt(-7_000),
		},
		"Positive exponent, atomic resolution 4, long position": {
			price:                              5_555,
			exponent:                           4,
			baseCurrencyAtomicResolution:       -4,
			bigQuoteQuantums:                   big.NewInt(38_885_000_000_000),
			bigExpectedNetNotionalBaseQuantums: big.NewInt(7_000),
		},
		"Positive exponent, atomic resolution 0, long position": {
			price:                              5_555,
			exponent:                           4,
			baseCurrencyAtomicResolution:       -0,
			bigQuoteQuantums:                   big.NewInt(388_850_000_000_000_000),
			bigExpectedNetNotionalBaseQuantums: big.NewInt(7_000),
		},
		"Price and quantums are max uints": {
			price:                        math.MaxUint64,
			exponent:                     1,
			baseCurrencyAtomicResolution: -6,
			bigQuoteQuantums: big_testutil.MustFirst(
				new(big.Int).SetString("3402823669209384634264811192843491082250", 10),
			),
			bigExpectedNetNotionalBaseQuantums: new(big.Int).SetUint64(math.MaxUint64),
		},
	}

	// Run tests.
	for name, tc := range tests {
		t.Run(name, func(t *testing.T) {
			// Test suite setup.
			pc := keepertest.PerpetualsKeepers(t)
			// Create liquidity tiers.
			keepertest.CreateTestLiquidityTiers(t, pc.Ctx, pc.PerpetualsKeeper) // Create a new market param and price.
			marketId := keepertest.GetNumMarkets(t, pc.Ctx, pc.PricesKeeper)
			_, err := pc.PricesKeeper.CreateMarket(
				pc.Ctx,
				pricestypes.MarketParam{
					Id:                 marketId,
					Pair:               "marketName",
					Exponent:           tc.exponent,
					MinExchanges:       uint32(1),
					MinPriceChangePpm:  uint32(50),
					ExchangeConfigJson: "{}",
				},
				pricestypes.MarketPrice{
					Id:        marketId,
					Exponent:  tc.exponent,
					SpotPrice: tc.price,
					PnlPrice:  tc.price,
				},
			)
			require.NoError(t, err)

			// Create `Perpetual` struct with baseAssetAtomicResolution and marketId.
			perpetual, err := pc.PerpetualsKeeper.CreatePerpetual(
				pc.Ctx,
				0,                               // PerpetualId
				"GetNetNotionalTicker",          // Ticker
				marketId,                        // MarketId
				tc.baseCurrencyAtomicResolution, // AtomicResolution
				int32(0),                        // DefaultFundingPpm
				0,                               // LiquidityTier
				types.PerpetualMarketType_PERPETUAL_MARKET_TYPE_CROSS,
				0,
<<<<<<< HEAD
				"0/1",
=======
				0,
>>>>>>> 99676d0c
			)
			require.NoError(t, err)

			// Verify collateral requirements are calculated correctly.
			bigNotionalBaseQuantums, err := pc.PerpetualsKeeper.GetNotionalInBaseQuantums(
				pc.Ctx,
				perpetual.Params.Id,
				tc.bigQuoteQuantums,
			)
			require.NoError(t, err)

			if tc.bigExpectedNetNotionalBaseQuantums.Cmp(bigNotionalBaseQuantums) != 0 {
				t.Fatalf(
					"%s: expectedNetNotionalBaseQuantums: %s, collateralBaseQuantums: %s",
					name,
					tc.bigExpectedNetNotionalBaseQuantums.String(),
					bigNotionalBaseQuantums.String(),
				)
			}
		})
	}
}

func TestGetNotionalInBaseQuantums_PerpetualNotFound(t *testing.T) {
	pc := keepertest.PerpetualsKeepers(t)
	nonExistentPerpetualId := uint32(0)
	_, err := pc.PerpetualsKeeper.GetNotionalInBaseQuantums(
		pc.Ctx,
		nonExistentPerpetualId,
		big.NewInt(-1),
	)
	require.EqualError(t, err, errorsmod.Wrap(types.ErrPerpetualDoesNotExist, fmt.Sprint(nonExistentPerpetualId)).Error())
	require.ErrorIs(t, err, types.ErrPerpetualDoesNotExist)
}

func TestGetNotionalInBaseQuantums_MarketNotFound(t *testing.T) {
	pc := keepertest.PerpetualsKeepers(t)

	// Create liquidity tiers and perpetuals,
	perps := keepertest.CreateLiquidityTiersAndNPerpetuals(t, pc.Ctx, pc.PerpetualsKeeper, pc.PricesKeeper, 1)
	perpetual := perps[0]

	// Store the perpetual with a bad MarketId.
	nonExistentMarketId := uint32(999)
	perpetual.Params.MarketId = nonExistentMarketId
	cdc := codec.NewProtoCodec(module.InterfaceRegistry)
	b := cdc.MustMarshal(&perpetual)
	perpetualStore := prefix.NewStore(pc.Ctx.KVStore(pc.StoreKey), []byte(types.PerpetualKeyPrefix))
	perpetualStore.Set(lib.Uint32ToKey(perpetual.Params.Id), b)

	// Getting margin requirements for perpetual with bad MarketId should return an error.
	_, err := pc.PerpetualsKeeper.GetNotionalInBaseQuantums(
		pc.Ctx,
		perpetual.Params.Id,
		big.NewInt(-1),
	)
	expectedErrorStr := fmt.Sprintf(
		"Market ID %d does not exist on perpetual ID %d",
		perpetual.Params.MarketId,
		perpetual.Params.Id,
	)
	require.EqualError(t, err, errorsmod.Wrap(types.ErrMarketDoesNotExist, expectedErrorStr).Error())
	require.ErrorIs(t, err, types.ErrMarketDoesNotExist)
}

func TestGetNetCollateral_Success(t *testing.T) {
	tests := map[string]struct {
		price                                 uint64
		exponent                              int32
		baseCurrencyAtomicResolution          int32
		bigBaseQuantums                       *big.Int
		bigExpectedNetCollateralQuoteQuantums *big.Int
	}{
		"Positive exponent, atomic resolution 6, long position": {
			price:                                 5_555,
			exponent:                              2,
			baseCurrencyAtomicResolution:          -6,
			bigBaseQuantums:                       big.NewInt(7_000),
			bigExpectedNetCollateralQuoteQuantums: big.NewInt(3_888_500_000),
		},
		"Positive exponent, atomic resolution 6, short position": {
			price:                                 5_555,
			exponent:                              2,
			baseCurrencyAtomicResolution:          -6,
			bigBaseQuantums:                       big.NewInt(-7_000),
			bigExpectedNetCollateralQuoteQuantums: big.NewInt(-3_888_500_000),
		},
		"Negative exponent, atomic resolution 6, short position": {
			price:                                 5_555,
			exponent:                              -2,
			baseCurrencyAtomicResolution:          -6,
			bigBaseQuantums:                       big.NewInt(-7_000),
			bigExpectedNetCollateralQuoteQuantums: big.NewInt(-388_850),
		},
		"Zero exponent, atomic resolution 6, short position": {
			price:                                 5_555,
			exponent:                              0,
			baseCurrencyAtomicResolution:          -6,
			bigBaseQuantums:                       big.NewInt(-7_000),
			bigExpectedNetCollateralQuoteQuantums: big.NewInt(-38_885_000),
		},
		"Positive exponent, atomic resolution 4, long position": {
			price:                                 5_555,
			exponent:                              4,
			baseCurrencyAtomicResolution:          -4,
			bigBaseQuantums:                       big.NewInt(7_000),
			bigExpectedNetCollateralQuoteQuantums: big.NewInt(38_885_000_000_000),
		},
		"Positive exponent, atomic resolution 0, long position": {
			price:                                 5_555,
			exponent:                              4,
			baseCurrencyAtomicResolution:          -0,
			bigBaseQuantums:                       big.NewInt(7_000),
			bigExpectedNetCollateralQuoteQuantums: big.NewInt(388_850_000_000_000_000),
		},
		"Price and quantums are max uints": {
			price:                        math.MaxUint64,
			exponent:                     1,
			baseCurrencyAtomicResolution: -6,
			bigBaseQuantums:              new(big.Int).SetUint64(math.MaxUint64),
			bigExpectedNetCollateralQuoteQuantums: big_testutil.MustFirst(
				new(big.Int).SetString("3402823669209384634264811192843491082250", 10),
			),
		},
	}

	// Run tests.
	for name, tc := range tests {
		t.Run(name, func(t *testing.T) {
			// Test suite setup.
			pc := keepertest.PerpetualsKeepers(t)
			// Create liquidity tiers.
			keepertest.CreateTestLiquidityTiers(t, pc.Ctx, pc.PerpetualsKeeper) // Test setup.
			// Create a new market.
			marketId := keepertest.GetNumMarkets(t, pc.Ctx, pc.PricesKeeper)
			_, err := pc.PricesKeeper.CreateMarket(
				pc.Ctx,
				pricestypes.MarketParam{
					Id:                 marketId,
					Pair:               "marketName",
					Exponent:           tc.exponent,
					MinExchanges:       uint32(1),
					MinPriceChangePpm:  uint32(50),
					ExchangeConfigJson: "{}",
				},
				pricestypes.MarketPrice{
					Id:        marketId,
					Exponent:  tc.exponent,
					SpotPrice: tc.price,
					PnlPrice:  tc.price,
				},
			)
			require.NoError(t, err)

			// Create `Perpetual` struct with baseAssetAtomicResolution and marketId.
			perpetual, err := pc.PerpetualsKeeper.CreatePerpetual(
				pc.Ctx,
				0,                               // PerpetualId
				"GetNetCollateralTicker",        // Ticker
				marketId,                        // MarketId
				tc.baseCurrencyAtomicResolution, // AtomicResolution
				int32(0),                        // DefaultFundingPpm
				0,
				types.PerpetualMarketType_PERPETUAL_MARKET_TYPE_CROSS,
				0,
<<<<<<< HEAD
				"0/1",
=======
				0,
>>>>>>> 99676d0c
			)
			require.NoError(t, err)

			// Verify collateral requirements are calculated correctly.
			bigCollateralQuoteQuantums, err := pc.PerpetualsKeeper.GetNetCollateral(
				pc.Ctx,
				perpetual.Params.Id,
				tc.bigBaseQuantums,
			)
			require.NoError(t, err)

			if tc.bigExpectedNetCollateralQuoteQuantums.Cmp(bigCollateralQuoteQuantums) != 0 {
				t.Fatalf(
					"%s: expectedNetCollateralQuoteQuantums: %s, collateralQuoteQuantums: %s",
					name,
					tc.bigExpectedNetCollateralQuoteQuantums.String(),
					bigCollateralQuoteQuantums.String(),
				)
			}
		})
	}
}

func TestGetNetCollateral_PerpetualNotFound(t *testing.T) {
	pc := keepertest.PerpetualsKeepers(t)
	nonExistentPerpetualId := uint32(0)
	_, err := pc.PerpetualsKeeper.GetNetCollateral(
		pc.Ctx,
		nonExistentPerpetualId,
		big.NewInt(-1),
	)
	require.EqualError(t, err, errorsmod.Wrap(types.ErrPerpetualDoesNotExist, fmt.Sprint(nonExistentPerpetualId)).Error())
	require.ErrorIs(t, err, types.ErrPerpetualDoesNotExist)
}

func TestGetNetCollateral_MarketNotFound(t *testing.T) {
	pc := keepertest.PerpetualsKeepers(t)

	// Create liquidity tiers and perpetuals,
	perps := keepertest.CreateLiquidityTiersAndNPerpetuals(t, pc.Ctx, pc.PerpetualsKeeper, pc.PricesKeeper, 1)
	perpetual := perps[0]

	// Store the perpetual with a bad MarketId.
	nonExistentMarketId := uint32(999)
	perpetual.Params.MarketId = nonExistentMarketId
	cdc := codec.NewProtoCodec(module.InterfaceRegistry)
	b := cdc.MustMarshal(&perpetual)
	perpetualStore := prefix.NewStore(pc.Ctx.KVStore(pc.StoreKey), []byte(types.PerpetualKeyPrefix))
	perpetualStore.Set(lib.Uint32ToKey(perpetual.Params.Id), b)

	// Getting margin requirements for perpetual with bad MarketId should return an error.
	_, err := pc.PerpetualsKeeper.GetNetCollateral(
		pc.Ctx,
		perpetual.Params.Id,
		big.NewInt(-1),
	)
	expectedErrorStr := fmt.Sprintf(
		"Market ID %d does not exist on perpetual ID %d",
		perpetual.Params.MarketId,
		perpetual.Params.Id,
	)
	require.EqualError(t, err, errorsmod.Wrap(types.ErrMarketDoesNotExist, expectedErrorStr).Error())
	require.ErrorIs(t, err, types.ErrMarketDoesNotExist)
}

func TestGetSettlementPpm_Success(t *testing.T) {
	tests := map[string]struct {
		quantums              *big.Int
		perpetualFundingIndex *big.Int
		prevIndex             *big.Int
		expectedSettlementPpm *big.Int
	}{
		"is long, index went from negative to positive": {
			quantums:              big.NewInt(30_000),
			prevIndex:             big.NewInt(-100),
			perpetualFundingIndex: big.NewInt(100),
			expectedSettlementPpm: big.NewInt(-6_000_000),
		},
		"is long, index unchanged": {
			quantums:              big.NewInt(1_000_000),
			prevIndex:             big.NewInt(100),
			perpetualFundingIndex: big.NewInt(100),
			expectedSettlementPpm: big.NewInt(0),
		},
		"is long, index went from positive to zero": {
			quantums:              big.NewInt(10_000_000),
			prevIndex:             big.NewInt(100),
			perpetualFundingIndex: big.NewInt(0),
			expectedSettlementPpm: big.NewInt(1_000_000_000),
		},
		"is long, index went from positive to negative": {
			quantums:              big.NewInt(10_000_000),
			prevIndex:             big.NewInt(100),
			perpetualFundingIndex: big.NewInt(-200),
			expectedSettlementPpm: big.NewInt(3_000_000_000),
		},
		"is short, index went from negative to positive": {
			quantums:              big.NewInt(-30_000),
			prevIndex:             big.NewInt(-100),
			perpetualFundingIndex: big.NewInt(100),
			expectedSettlementPpm: big.NewInt(6_000_000),
		},
		"is short, index unchanged": {
			quantums:              big.NewInt(-1_000),
			prevIndex:             big.NewInt(100),
			perpetualFundingIndex: big.NewInt(100),
			expectedSettlementPpm: big.NewInt(0),
		},
		"is short, index went from positive to zero": {
			quantums:              big.NewInt(-5_000_000),
			prevIndex:             big.NewInt(100),
			perpetualFundingIndex: big.NewInt(0),
			expectedSettlementPpm: big.NewInt(-500_000_000),
		},
		"is short, index went from positive to negative": {
			quantums:              big.NewInt(-5_000_000),
			prevIndex:             big.NewInt(100),
			perpetualFundingIndex: big.NewInt(-50),
			expectedSettlementPpm: big.NewInt(-750_000_000),
		},
	}

	// Run tests.
	for name, tc := range tests {
		t.Run(name, func(t *testing.T) {
			// Test suite setup.
			pc := keepertest.PerpetualsKeepers(t)
			// Create liquidity tiers.
			keepertest.CreateTestLiquidityTiers(t, pc.Ctx, pc.PerpetualsKeeper)
			perps, err := keepertest.CreateNPerpetuals(t, pc.Ctx, pc.PerpetualsKeeper, pc.PricesKeeper, 1)
			require.NoError(t, err)

			perpetualId := perps[0].Params.Id

			// Since FundingIndex starts at zero, tc.perpetualFundingIndex will be
			// the current FundingIndex.
			err = pc.PerpetualsKeeper.ModifyFundingIndex(pc.Ctx, perpetualId, tc.perpetualFundingIndex)
			require.NoError(t, err)

			bigNetSettlementPpm, newFundingIndex, err := pc.PerpetualsKeeper.GetSettlementPpm(
				pc.Ctx,
				perpetualId,
				tc.quantums,
				tc.prevIndex,
			)
			require.NoError(t, err)

			require.Equal(t,
				tc.perpetualFundingIndex,
				newFundingIndex,
			)

			require.Equal(t,
				0,
				tc.expectedSettlementPpm.Cmp(bigNetSettlementPpm),
			)
		})
	}
}

func TestGetSettlementPpm_PerpetualNotFound(t *testing.T) {
	pc := keepertest.PerpetualsKeepers(t)
	nonExistentPerpetualId := uint32(0)
	_, _, err := pc.PerpetualsKeeper.GetSettlementPpm(
		pc.Ctx,
		nonExistentPerpetualId, // perpetualId
		big.NewInt(-100),       // quantum
		big.NewInt(0),          // index
	)
	require.EqualError(t, err, errorsmod.Wrap(types.ErrPerpetualDoesNotExist, fmt.Sprint(nonExistentPerpetualId)).Error())
	require.ErrorIs(t, err, types.ErrPerpetualDoesNotExist)
}

func TestModifyFundingIndex_Success(t *testing.T) {
	pc := keepertest.PerpetualsKeepers(t)
	// Create liquidity tiers and perpetuals,
	perps := keepertest.CreateLiquidityTiersAndNPerpetuals(t, pc.Ctx, pc.PerpetualsKeeper, pc.PricesKeeper, 100)

	for _, perp := range perps {
		testFundingIndexDelta := big.NewInt(2*(int64(perp.Params.Id)%2) - 1)

		err := pc.PerpetualsKeeper.ModifyFundingIndex(
			pc.Ctx,
			perp.Params.Id,
			testFundingIndexDelta,
		)
		require.NoError(t, err)

		newPerp, err := pc.PerpetualsKeeper.GetPerpetual(pc.Ctx, perp.Params.Id)
		require.NoError(t, err)

		require.Equal(
			t,
			testFundingIndexDelta,
			newPerp.FundingIndex.BigInt(),
		)
	}
}

func TestModifyFundingIndex_PerpetualDoesNotExist(t *testing.T) {
	pc := keepertest.PerpetualsKeepers(t)
	nonExistentPerpetualId := uint32(0)

	err := pc.PerpetualsKeeper.ModifyFundingIndex(
		pc.Ctx,
		nonExistentPerpetualId,
		big.NewInt(1),
	)

	require.EqualError(t, err, errorsmod.Wrap(types.ErrPerpetualDoesNotExist, fmt.Sprint(nonExistentPerpetualId)).Error())
	require.ErrorIs(t, err, types.ErrPerpetualDoesNotExist)
}

func TestModifyFundingIndex_IntegerOverflowUnderflow(t *testing.T) {
	tests := map[string]struct {
		perpetualId         uint32
		fundingIndexDelta   *big.Int
		initialFundingIndex *big.Int
	}{
		"funding index overflow": {
			perpetualId:         0,
			fundingIndexDelta:   big.NewInt(math.MaxInt64),
			initialFundingIndex: big.NewInt(1),
		},
		"funding index underflow": {
			perpetualId:         0,
			fundingIndexDelta:   big.NewInt(math.MinInt64),
			initialFundingIndex: big.NewInt(-1),
		},
	}

	// Run tests.
	for name, tc := range tests {
		t.Run(name, func(t *testing.T) {
			pc := keepertest.PerpetualsKeepers(t)
			// Create liquidity tiers and perpetuals,
			_ = keepertest.CreateLiquidityTiersAndNPerpetuals(t, pc.Ctx, pc.PerpetualsKeeper, pc.PricesKeeper, 1)

			// Set up intitial funding index, should succeed.
			err := pc.PerpetualsKeeper.ModifyFundingIndex(
				pc.Ctx,
				tc.perpetualId,
				tc.initialFundingIndex,
			)
			require.NoError(t, err)

			err = pc.PerpetualsKeeper.ModifyFundingIndex(
				pc.Ctx,
				tc.perpetualId,
				tc.fundingIndexDelta,
			)
			require.NoError(t, err)
		})
	}
}

func TestModifyLastFundingRate_Success(t *testing.T) {
	tests := map[string]struct {
		perpetualId             uint32
		lastFundingRateDelta    *big.Int
		expectedLastFundingRate *big.Int
	}{
		"success": {
			perpetualId:             0,
			lastFundingRateDelta:    big.NewInt(1000),
			expectedLastFundingRate: big.NewInt(1000),
		},
	}

	for name, tc := range tests {
		t.Run(name, func(t *testing.T) {
			pc := keepertest.PerpetualsKeepers(t)
			// Create liquidity tiers and perpetuals,
			_ = keepertest.CreateLiquidityTiersAndNPerpetuals(t, pc.Ctx, pc.PerpetualsKeeper, pc.PricesKeeper, 1)
			err := pc.PerpetualsKeeper.ModifyLastFundingRate(pc.Ctx, tc.perpetualId, tc.lastFundingRateDelta)
			require.NoError(t, err)
			perpetual, err := pc.PerpetualsKeeper.GetPerpetual(pc.Ctx, tc.perpetualId)
			require.NoError(t, err)
			require.Equal(t, dtypes.NewIntFromBigInt(tc.expectedLastFundingRate), perpetual.LastFundingRate)
		})
	}
}

func TestModifyLastFundingRate_Failure(t *testing.T) {
	tests := map[string]struct {
		perpetualId          uint32
		lastFundingRateDelta *big.Int
	}{
		"perpetual does not exist": {
			perpetualId:          40,
			lastFundingRateDelta: big.NewInt(1000),
		},
	}

	for name, tc := range tests {
		t.Run(name, func(t *testing.T) {
			pc := keepertest.PerpetualsKeepers(t)
			err := pc.PerpetualsKeeper.ModifyLastFundingRate(pc.Ctx, tc.perpetualId, tc.lastFundingRateDelta)
			require.Error(t, err)
		})
	}
}

func TestGetRemoveSampleTailsFunc(t *testing.T) {
	tests := map[string]struct {
		removalRatePpm uint32
		input          []int32
		expectedOutput []int32
	}{
		"25%, input length = 0": {
			removalRatePpm: 250_000,
			input:          []int32{},
			expectedOutput: []int32{},
		},
		"25%, input length = 1": {
			removalRatePpm: 250_000,
			input:          []int32{0},
			expectedOutput: []int32{0},
		},
		"25%, input length = 3": {
			removalRatePpm: 250_000,
			input:          []int32{0, -1, -3},
			expectedOutput: []int32{-3, -1}, // bottomRemoval = 0, topRemoval = 1
		},
		"25%, input length = 4": {
			removalRatePpm: 250_000,
			input:          []int32{0, -1, -3, 5},
			expectedOutput: []int32{-1, 0}, // bottomRemoval = 1, topRemoval = 1
		},
		"25%, input length = 5": {
			removalRatePpm: 250_000,
			input:          []int32{0, -1, -3, 5, 7},
			expectedOutput: []int32{-1, 0, 5}, // bottomRemoval = 1, topRemoval = 1
		},
		"25%, input length = 6": {
			removalRatePpm: 250_000,
			input:          []int32{0, -1, -3, -5, 5, 7},
			expectedOutput: []int32{-3, -1, 0}, // bottomRemoval = 1, topRemoval = 2
		},
		"10%, input length = 5": {
			removalRatePpm: 100_000,
			input:          []int32{0, -1, -3, -5, 5},
			expectedOutput: []int32{-5, -3, -1, 0}, // bottomRemoval = 0, topRemoval = 1
		},
		"80%, invalid removal ratio, skips removing samples": {
			removalRatePpm: 800_000,
			input:          []int32{0, -1, -3, -5, 5},
			expectedOutput: []int32{0, -1, -3, -5, 5},
		},
	}

	for name, tc := range tests {
		t.Run(name, func(t *testing.T) {
			pc := keepertest.PerpetualsKeepers(t)

			sampleTailsRemovalFunc := pc.PerpetualsKeeper.GetRemoveSampleTailsFunc(pc.Ctx, tc.removalRatePpm)
			output := sampleTailsRemovalFunc(tc.input)

			require.Equal(t,
				tc.expectedOutput,
				output,
			)
		})
	}
}

func TestMaybeProcessNewFundingTickEpoch_ProcessNewEpoch(t *testing.T) {
	tests := map[string]struct {
		testFundingSampleDuration        uint32
		testFundingTickDuration          uint32
		testPerpetuals                   []types.Perpetual
		testFundingSamples               []int32
		expectedFundingIndexDeltas       []*big.Int
		expectedFundingIndexDeltaStrings []string
		fundingRatesAndIndices           []indexerevents.FundingUpdateV1
	}{
		"Success: 60 equivalent samples of 0.001 percent, 60 samples expected": {
			testFundingSampleDuration: 60,
			testFundingTickDuration:   3600,
			testPerpetuals: []types.Perpetual{
				constants.BtcUsd_0DefaultFunding_10AtomicResolution,
			},
			// Premium sample = 0.001%, length = 60.
			testFundingSamples:               constants.GenerateConstantFundingPremiums(1000, 60),
			expectedFundingIndexDeltaStrings: []string{"625"},
			fundingRatesAndIndices: []indexerevents.FundingUpdateV1{
				{
					PerpetualId:     constants.BtcUsd_0DefaultFunding_10AtomicResolution.GetId(),
					FundingValuePpm: 1_000,
					FundingIndex:    dtypes.NewInt(625),
				},
			},
		},
		"Success: 60 equivalent samples of -0.001 percent, 60 samples expected": {
			testFundingSampleDuration: 60,
			testFundingTickDuration:   3600,
			testPerpetuals: []types.Perpetual{
				constants.BtcUsd_0DefaultFunding_10AtomicResolution,
			},
			// Premium sample = -0.001%, length = 60.
			testFundingSamples:               constants.GenerateConstantFundingPremiums(-1000, 60),
			expectedFundingIndexDeltaStrings: []string{"-625"},
			fundingRatesAndIndices: []indexerevents.FundingUpdateV1{
				{
					PerpetualId:     constants.BtcUsd_0DefaultFunding_10AtomicResolution.GetId(),
					FundingValuePpm: -1_000,
					FundingIndex:    dtypes.NewInt(-625),
				},
			},
		},
		"Success: 60 equivalent samples of int32 max, 60 samples expected": {
			testFundingSampleDuration: 60,
			testFundingTickDuration:   3600,
			testPerpetuals: []types.Perpetual{
				constants.BtcUsd_0DefaultFunding_10AtomicResolution,
			},
			// Premium sample = MaxInt32, length = 60.
			testFundingSamples: constants.GenerateConstantFundingPremiums(math.MaxInt32, 60),
			// 8-hr funding rate capped at 1_500_000, prorated funding rate thus is 187_500
			// funding index delta = 187_500 * 5_000_000_000 * 10^(-5 + -10) * 10^6 = 937500
			expectedFundingIndexDeltaStrings: []string{"937500"},
			fundingRatesAndIndices: []indexerevents.FundingUpdateV1{
				{
					PerpetualId:     constants.BtcUsd_0DefaultFunding_10AtomicResolution.GetId(),
					FundingValuePpm: 1_500_000,
					FundingIndex:    dtypes.NewInt(937500),
				},
			},
		},
		"Success: 60 equivalent samples of int32 min, 60 samples expected": {
			testFundingSampleDuration: 60,
			testFundingTickDuration:   3600,
			testPerpetuals: []types.Perpetual{
				constants.BtcUsd_0DefaultFunding_10AtomicResolution,
			},
			// Premium sample = MinInt32, length = 60.
			testFundingSamples: constants.GenerateConstantFundingPremiums(math.MinInt32, 60),
			// 8-hr funding rate capped at -1_500_000, prorated funding rate thus is -187_500
			expectedFundingIndexDeltaStrings: []string{"-937500"},
			fundingRatesAndIndices: []indexerevents.FundingUpdateV1{
				{
					PerpetualId:     constants.BtcUsd_0DefaultFunding_10AtomicResolution.GetId(),
					FundingValuePpm: -1_500_000,
					FundingIndex:    dtypes.NewInt(-937500),
				},
			},
		},
		"Success: 60 equivalent samples of 0.2 percent, 60 samples expected": {
			testFundingSampleDuration: 60,
			testFundingTickDuration:   3600,
			testPerpetuals: []types.Perpetual{
				constants.BtcUsd_0DefaultFunding_10AtomicResolution,
			},
			// Premium sample = 0.2%, length = 60.
			testFundingSamples: constants.GenerateConstantFundingPremiums(2000, 60),
			// 8-hr funding rate is 2_000, prorated funding rate thus is 250
			expectedFundingIndexDeltaStrings: []string{"1250"},
			fundingRatesAndIndices: []indexerevents.FundingUpdateV1{
				{
					PerpetualId:     constants.BtcUsd_0DefaultFunding_10AtomicResolution.GetId(),
					FundingValuePpm: 2_000,
					FundingIndex:    dtypes.NewInt(1250),
				},
			},
		},
		"Success: 60 equivalent samples of 15 percent, 60 samples expected, 20% IM, 18% MM": {
			testFundingSampleDuration: 60,
			testFundingTickDuration:   3600,
			testPerpetuals: []types.Perpetual{
				constants.BtcUsd_0DefaultFunding_10AtomicResolution_20IM_18MM,
			},
			// Premium sample = 15%, length = 60.
			testFundingSamples: constants.GenerateConstantFundingPremiums(150_000, 60),
			// 8-hr funding rate capped at 120_000, prorated funding rate thus is 15_000
			expectedFundingIndexDeltaStrings: []string{"75000"},
			fundingRatesAndIndices: []indexerevents.FundingUpdateV1{
				{
					PerpetualId:     constants.BtcUsd_0DefaultFunding_10AtomicResolution_20IM_18MM.GetId(),
					FundingValuePpm: 120_000,
					FundingIndex:    dtypes.NewInt(75000),
				},
			},
		},
		"Success: 60 equivalent samples of -15 percent, 60 samples expected, 20% IM, 18% MM": {
			testFundingSampleDuration: 60,
			testFundingTickDuration:   3600,
			testPerpetuals: []types.Perpetual{
				constants.BtcUsd_0DefaultFunding_10AtomicResolution_20IM_18MM,
			},
			// Premium sample = -15%, length = 60.
			testFundingSamples: constants.GenerateConstantFundingPremiums(-150_000, 60),
			// 8-hr funding rate capped at -120_000, prorated funding rate thus is -15_000
			expectedFundingIndexDeltaStrings: []string{"-75000"},
			fundingRatesAndIndices: []indexerevents.FundingUpdateV1{
				{
					PerpetualId:     constants.BtcUsd_0DefaultFunding_10AtomicResolution_20IM_18MM.GetId(),
					FundingValuePpm: -120_000,
					FundingIndex:    dtypes.NewInt(-75000),
				},
			},
		},
		"Success: 60 equivalent samples of 12 percent, 60 samples expected, 20% IM, 18% MM": {
			testFundingSampleDuration: 60,
			testFundingTickDuration:   3600,
			testPerpetuals: []types.Perpetual{
				constants.BtcUsd_0DefaultFunding_10AtomicResolution_20IM_18MM,
			},
			// Premium sample = 12%, length = 60.
			testFundingSamples: constants.GenerateConstantFundingPremiums(120_000, 60),
			// 8-hr funding rate capped at 120_000 (same value as sample)
			// prorated funding rate for one hour thus is 15_000
			expectedFundingIndexDeltaStrings: []string{"75000"},
			fundingRatesAndIndices: []indexerevents.FundingUpdateV1{
				{
					PerpetualId:     constants.BtcUsd_0DefaultFunding_10AtomicResolution_20IM_18MM.GetId(),
					FundingValuePpm: 120_000,
					FundingIndex:    dtypes.NewInt(75000),
				},
			},
		},
		"Success: 60 equivalent samples of -12 percent, 60 samples expected, 20% IM, 18% MM": {
			testFundingSampleDuration: 60,
			testFundingTickDuration:   3600,
			testPerpetuals: []types.Perpetual{
				constants.BtcUsd_0DefaultFunding_10AtomicResolution_20IM_18MM,
			},
			// Premium sample = -12%, length = 60.
			testFundingSamples: constants.GenerateConstantFundingPremiums(-120_000, 60),
			// 8-hr funding rate is -120_000, prorated funding rate thus is -15_000
			expectedFundingIndexDeltaStrings: []string{"-75000"},
			fundingRatesAndIndices: []indexerevents.FundingUpdateV1{
				{
					PerpetualId:     constants.BtcUsd_0DefaultFunding_10AtomicResolution_20IM_18MM.GetId(),
					FundingValuePpm: -120_000,
					FundingIndex:    dtypes.NewInt(-75000),
				},
			},
		},
		"Success: 60 equivalent samples of 12 percent, 60 samples expected, IM equal to MM": {
			testFundingSampleDuration: 60,
			testFundingTickDuration:   3600,
			testPerpetuals: []types.Perpetual{
				constants.BtcUsd_100PercentMarginRequirement,
			},
			// Premium sample = 12%, length = 60.
			testFundingSamples: constants.GenerateConstantFundingPremiums(120_000, 60),
			// funding rate is clamped to 0
			expectedFundingIndexDeltaStrings: []string{"0"},
			fundingRatesAndIndices: []indexerevents.FundingUpdateV1{
				{
					PerpetualId:     constants.BtcUsd_100PercentMarginRequirement.GetId(),
					FundingValuePpm: 0,
					FundingIndex:    dtypes.NewInt(0),
				},
			},
		},
		"Success: 60 equivalent samples of 0.001 percent, 60 samples expected, two perpetuals": {
			testFundingSampleDuration: 60,
			testFundingTickDuration:   3600,
			testPerpetuals: []types.Perpetual{
				constants.BtcUsd_0DefaultFunding_10AtomicResolution,
				constants.EthUsd_0DefaultFunding_9AtomicResolution,
			},
			// Premium sample = 0.001%, length = 60.
			testFundingSamples: constants.GenerateConstantFundingPremiums(1000, 60),
			// 8-hr funding rate is 1000, prorated funding rate thus is 125
			expectedFundingIndexDeltaStrings: []string{
				// Btc: 0.001% at $50000 (price_value= 5_000_000_000, base_atomic = -10, price_exponenet = -5)
				"625",
				// Eth: 0.001% at $3000, (price_value= 3_000_000_000, base_atomic = -9, price_exponenet = -6)
				"375",
			},
			fundingRatesAndIndices: []indexerevents.FundingUpdateV1{
				{
					PerpetualId:     constants.BtcUsd_0DefaultFunding_10AtomicResolution.GetId(),
					FundingValuePpm: 1_000,
					FundingIndex:    dtypes.NewInt(625),
				},
				{
					PerpetualId:     constants.EthUsd_0DefaultFunding_9AtomicResolution.GetId(),
					FundingValuePpm: 1_000,
					FundingIndex:    dtypes.NewInt(375),
				},
			},
		},
		"Success: 60 equivalent samples of 0.001 percent, 120 samples expected": {
			testFundingSampleDuration: 30,
			testFundingTickDuration:   3600,
			testPerpetuals: []types.Perpetual{
				constants.BtcUsd_0DefaultFunding_10AtomicResolution,
			},
			// Premium sample = 0.001%, length = 60.
			testFundingSamples: constants.GenerateConstantFundingPremiums(1000, 60),
			// Average sampled rate = 0.0005% due to padding of zeros.
			expectedFundingIndexDeltaStrings: []string{"312"},
			fundingRatesAndIndices: []indexerevents.FundingUpdateV1{
				{
					PerpetualId:     constants.BtcUsd_0DefaultFunding_10AtomicResolution.GetId(),
					FundingValuePpm: 500,
					FundingIndex:    dtypes.NewInt(312),
				},
			},
		},
		"Success: 30 equivalent samples of 0.001 percent, 60 samples expected": {
			testFundingSampleDuration: 60,
			testFundingTickDuration:   3600,
			testPerpetuals: []types.Perpetual{
				constants.BtcUsd_0DefaultFunding_10AtomicResolution,
			},
			// Premium sample = 0.001%, length = 30. Average sampled rate = 0.0005% due to padding of zeros.
			testFundingSamples:               constants.GenerateConstantFundingPremiums(1000, 30),
			expectedFundingIndexDeltaStrings: []string{"312"},
			fundingRatesAndIndices: []indexerevents.FundingUpdateV1{
				{
					PerpetualId:     constants.BtcUsd_0DefaultFunding_10AtomicResolution.GetId(),
					FundingValuePpm: 500,
					FundingIndex:    dtypes.NewInt(312),
				},
			},
		},
		"Success: 60 equivalent samples of 0.001 percent, default funding = 0.001 percent, 60 samples expected": {
			testFundingSampleDuration: 60,
			testFundingTickDuration:   3600,
			testPerpetuals: []types.Perpetual{
				constants.BtcUsd_0_001Percent_DefaultFunding_10AtomicResolution,
			},
			// Premium sample = 0.001%, length = 60.
			testFundingSamples:               constants.GenerateConstantFundingPremiums(1000, 60),
			expectedFundingIndexDeltaStrings: []string{"1250"},
			fundingRatesAndIndices: []indexerevents.FundingUpdateV1{
				{
					PerpetualId:     constants.BtcUsd_0_001Percent_DefaultFunding_10AtomicResolution.GetId(),
					FundingValuePpm: 2_000, // 0.001% (premium) + 0.001% (default funding)
					FundingIndex:    dtypes.NewInt(1250),
				},
			},
		},
		"Success: more than expected funding samples recorded, 60 samples expected": {
			testFundingSampleDuration: 60,
			testFundingTickDuration:   3600,
			testPerpetuals: []types.Perpetual{
				constants.BtcUsd_0DefaultFunding_10AtomicResolution,
			},
			// 25 samples of 0.005% and 75 samples of 0.001%.
			testFundingSamples: constants.GenerateFundingSamplesWithValues(
				[]int32{1000, 5000},
				[]uint32{75, 25},
			),
			expectedFundingIndexDeltaStrings: []string{"1250"},
			fundingRatesAndIndices: []indexerevents.FundingUpdateV1{
				{
					PerpetualId:     constants.BtcUsd_0DefaultFunding_10AtomicResolution.GetId(),
					FundingValuePpm: 2_000,
					FundingIndex:    dtypes.NewInt(1250),
				},
			},
		},
		"Success: funding index greater than MaxInt64 (doesn't overflow), 60 samples expected": {
			testFundingSampleDuration: 60,
			testFundingTickDuration:   3600,
			testPerpetuals: []types.Perpetual{
				constants.BtcUsd_0DefaultFunding_0AtomicResolution,
			},
			testFundingSamples: constants.GenerateConstantFundingPremiums(math.MaxInt32, 60),
			// 8-hr funding rate capped at 6_000_000, prorated funding rate thus is 750_000
			expectedFundingIndexDeltaStrings: []string{"37500000000000000"},
			fundingRatesAndIndices: []indexerevents.FundingUpdateV1{
				{
					PerpetualId:     constants.BtcUsd_0DefaultFunding_0AtomicResolution.GetId(),
					FundingValuePpm: 6_000_000,
					FundingIndex:    dtypes.NewInt(37500000000000000),
				},
			},
		},
		"Success: no samples": {
			testFundingSampleDuration: 60,
			testFundingTickDuration:   3600,
			testPerpetuals: []types.Perpetual{
				constants.BtcUsd_0DefaultFunding_0AtomicResolution,
			},
			testFundingSamples:               []int32{},
			expectedFundingIndexDeltaStrings: []string{"0"},
			fundingRatesAndIndices: []indexerevents.FundingUpdateV1{
				{
					PerpetualId:     constants.BtcUsd_0DefaultFunding_0AtomicResolution.GetId(),
					FundingValuePpm: 0,
					FundingIndex:    dtypes.NewInt(0),
				},
			},
		},
		"Success: no samples, -0.001 percent default funding, negative funding rate expected": {
			testFundingSampleDuration: 60,
			testFundingTickDuration:   3600,
			testPerpetuals: []types.Perpetual{
				constants.BtcUsd_NegativeDefaultFunding_10AtomicResolution,
			},
			testFundingSamples:               []int32{},
			expectedFundingIndexDeltaStrings: []string{"-625"},
			fundingRatesAndIndices: []indexerevents.FundingUpdateV1{
				{
					PerpetualId:     constants.BtcUsd_NegativeDefaultFunding_10AtomicResolution.GetId(),
					FundingValuePpm: -1000,
					FundingIndex:    dtypes.NewInt(-625),
				},
			},
		},
	}

	testCurrentFundingTickEpochStartBlock := uint32(23)
	testCurrentEpoch := uint32(1)

	for name, tc := range tests {
		t.Run(name, func(*testing.T) {
			pc := keepertest.PerpetualsKeepers(t)
			ctx := pc.Ctx.WithTxBytes(constants.TestTxBytes)
			// Create the default markets.
			keepertest.CreateTestMarkets(t, ctx, pc.PricesKeeper)

			// Create liquidity tiers.
			keepertest.CreateTestLiquidityTiers(t, ctx, pc.PerpetualsKeeper)

			// Create test perpetuals.
			// 1BTC = $50,000.
			oldPerps := make([]types.Perpetual, len(tc.testPerpetuals))
			for i, p := range tc.testPerpetuals {
				perp, err := pc.PerpetualsKeeper.CreatePerpetual(
					pc.Ctx,
					p.Params.Id,
					p.Params.Ticker,
					p.Params.MarketId,
					p.Params.AtomicResolution,
					p.Params.DefaultFundingPpm,
					p.Params.LiquidityTier,
					p.Params.MarketType,
					p.Params.DangerIndexPpm,
<<<<<<< HEAD
					p.YieldIndex,
=======
					p.Params.IsolatedMarketMaxCumulativeInsuranceFundDeltaPerBlock,
>>>>>>> 99676d0c
				)
				require.NoError(t, err)
				oldPerps[i] = perp
			}

			// Create funding-tick epoch.
			err := pc.EpochsKeeper.CreateEpochInfo(
				pc.Ctx,
				epochstypes.EpochInfo{
					Name:                   string(epochstypes.FundingTickEpochInfoName),
					Duration:               tc.testFundingTickDuration,
					CurrentEpochStartBlock: testCurrentFundingTickEpochStartBlock,
					CurrentEpoch:           testCurrentEpoch,
				},
			)
			require.NoError(t, err)
			// Create funding-sample epoch.
			err = pc.EpochsKeeper.CreateEpochInfo(
				pc.Ctx,
				epochstypes.EpochInfo{
					Name:     string(epochstypes.FundingSampleEpochInfoName),
					Duration: tc.testFundingSampleDuration,
				},
			)
			require.NoError(t, err)

			// Insert test funding sample.
			keepertest.PopulateTestPremiumStore(
				t,
				pc.Ctx,
				pc.PerpetualsKeeper,
				oldPerps,
				tc.testFundingSamples,
				false, // isVote
			)

			pc.PerpetualsKeeper.MaybeProcessNewFundingTickEpoch(
				// Current block is the start of a new epoch for funding-tick.
				pc.Ctx.WithBlockHeight(int64(testCurrentFundingTickEpochStartBlock)))

			for i, p := range oldPerps {
				newPerp, err := pc.PerpetualsKeeper.GetPerpetual(pc.Ctx, p.Params.Id)
				require.NoError(t, err)

				// Set `expectedFundingIndexDelta` either to the provided big.Int or to a big.Int of the
				// provided string value.
				expectedFundingIndexDelta, ok := new(big.Int).SetString(
					tc.expectedFundingIndexDeltaStrings[i],
					10,
				)
				if !ok {
					panic("invalid expectedFundingIndexDeltaString")
				}

				actualFundingIndexDelta := new(big.Int).Sub(
					newPerp.FundingIndex.BigInt(),
					oldPerps[i].FundingIndex.BigInt(),
				)
				require.Equal(
					t,
					expectedFundingIndexDelta,
					actualFundingIndexDelta,
				)

				require.Equal(t, newPerp.LastFundingRate, dtypes.NewIntFromBigInt(big.NewInt(int64(tc.fundingRatesAndIndices[i].FundingValuePpm))))

				// Check that all recorded funding samples from the previous epoch were deleted.
				allSamples := pc.PerpetualsKeeper.GetPremiumSamples(pc.Ctx)
				require.NoError(t, err)
				for _, marketPremiums := range allSamples.AllMarketPremiums {
					require.Equal(t, 0, len(marketPremiums.Premiums))
				}
			}

			fundingEvents := getFundingBlockEventsFromIndexerBlock(pc.Ctx, pc.PerpetualsKeeper)
			expectedFundingEvent := indexerevents.NewFundingRatesAndIndicesEvent(
				tc.fundingRatesAndIndices,
			)
			require.Contains(t, fundingEvents, expectedFundingEvent)
		})
	}
}

// getFundingBlockEventsFromIndexerBlock returns all funding events from the indexer block.
func getFundingBlockEventsFromIndexerBlock(
	ctx sdk.Context,
	perpetualsKeeper *keeper.Keeper,
) []*indexerevents.FundingEventV1 {
	block := perpetualsKeeper.GetIndexerEventManager().ProduceBlock(ctx)
	var fundingEvents []*indexerevents.FundingEventV1
	for _, event := range block.Events {
		if event.Subtype != indexerevents.SubtypeFundingValues {
			continue
		}
		if _, ok := event.OrderingWithinBlock.(*indexer_manager.IndexerTendermintEvent_BlockEvent_); ok {
			var fundingEvent indexerevents.FundingEventV1
			err := proto.Unmarshal(event.DataBytes, &fundingEvent)
			if err != nil {
				panic(err)
			}
			fundingEvents = append(fundingEvents, &fundingEvent)
		}
	}
	return fundingEvents
}

func TestMaybeProcessNewFundingTickEpoch_Failure(t *testing.T) {
	tests := map[string]struct {
		testEpochs         []epochstypes.EpochInfo
		testPerpetuals     []types.Perpetual
		testPremiumSamples []int32
		expectedError      error
	}{
		"No `funding-sample` epoch info found": {
			testEpochs: []epochstypes.EpochInfo{
				{
					Name:                   string(epochstypes.FundingTickEpochInfoName),
					CurrentEpochStartBlock: 23,
					CurrentEpoch:           1,
					Duration:               3600,
				},
			},
			expectedError: errorsmod.Wrapf(
				epochstypes.ErrEpochInfoNotFound,
				"name: %s",
				epochstypes.FundingSampleEpochInfoName,
			),
		},
	}

	testCurrentFundingTickEpochStartBlock := uint32(23)

	for name, tc := range tests {
		t.Run(name, func(*testing.T) {
			pc := keepertest.PerpetualsKeepers(t)

			// Create the default markets.
			keepertest.CreateTestMarkets(t, pc.Ctx, pc.PricesKeeper)

			// Insert test funding sample.
			keepertest.PopulateTestPremiumStore(
				t,
				pc.Ctx,
				pc.PerpetualsKeeper,
				tc.testPerpetuals,
				tc.testPremiumSamples,
				false, // isVote
			)

			// Create test epochs.
			for _, epochInfo := range tc.testEpochs {
				err := pc.EpochsKeeper.CreateEpochInfo(
					pc.Ctx,
					epochInfo,
				)
				require.NoError(t, err)
			}

			initialEvents := pc.Ctx.EventManager().ABCIEvents()

			require.PanicsWithError(
				t,
				tc.expectedError.Error(),
				func() {
					pc.PerpetualsKeeper.MaybeProcessNewFundingTickEpoch(
						pc.Ctx.WithBlockHeight(int64(testCurrentFundingTickEpochStartBlock)))
				},
			)

			// Verify that no new events were emitted.
			laterEvents := pc.Ctx.EventManager().ABCIEvents()
			require.ElementsMatch(t,
				initialEvents,
				laterEvents,
			)
		})
	}
}

func TestMaybeProcessNewFundingTickEpoch_NoNewEpoch(t *testing.T) {
	testCurrentFundingTickEpochStartBlock := uint32(23)
	testCurrentEpoch := uint32(1)

	pc := keepertest.PerpetualsKeepers(t)
	// Create liquidity tiers and perpetuals,
	perps := keepertest.CreateLiquidityTiersAndNPerpetuals(t, pc.Ctx, pc.PerpetualsKeeper, pc.PricesKeeper, 100)

	err := pc.EpochsKeeper.CreateEpochInfo(
		pc.Ctx,
		epochstypes.EpochInfo{
			Name:                   string(epochstypes.FundingTickEpochInfoName),
			Duration:               3600,
			CurrentEpochStartBlock: testCurrentFundingTickEpochStartBlock,
			CurrentEpoch:           testCurrentEpoch,
		},
	)
	if err != nil {
		require.NoError(t, err)
	}

	pc.PerpetualsKeeper.MaybeProcessNewFundingTickEpoch(
		// Current block is not start of a new epoch for funding-tick.
		pc.Ctx.WithBlockHeight(int64(testCurrentFundingTickEpochStartBlock + 1)))

	for _, perp := range perps {
		newPerp, err := pc.PerpetualsKeeper.GetPerpetual(pc.Ctx, perp.Params.Id)
		require.NoError(t, err)

		require.Equal(t,
			perp.FundingIndex,
			newPerp.FundingIndex,
		)
	}
}

func TestGetAddPremiumVotes_NoPremiumVotes(t *testing.T) {
	testCurrentEpoch := uint32(5)
	testDuration := uint32(60)
	testCurrentFundingSampleEpochStartBlock := uint32(3)

	pc := keepertest.PerpetualsKeepers(t)
	err := pc.EpochsKeeper.CreateEpochInfo(
		pc.Ctx,
		epochstypes.EpochInfo{
			Name:                   string(epochstypes.FundingSampleEpochInfoName),
			Duration:               testDuration,
			CurrentEpochStartBlock: testCurrentFundingSampleEpochStartBlock,
			CurrentEpoch:           testCurrentEpoch,
		},
	)
	require.NoError(t, err)

	msgAddPremiumVotes := pc.PerpetualsKeeper.GetAddPremiumVotes(
		pc.Ctx.WithBlockHeight(int64(testCurrentFundingSampleEpochStartBlock)),
	)
	// We don't panic but only log an error if there are no new premium votes.
	require.Equal(t, 0, len(msgAddPremiumVotes.Votes))
}

func TestGetAddPremiumVotes_Success(t *testing.T) {
	testCurrentEpoch := uint32(1)
	testDuration := uint32(60)

	tests := map[string]struct {
		currentFundingSampleEpochStartBlock uint32
		blockHeight                         int64
		samplePremiumPpm                    int32
		numPerpetuals                       int
		// Should be <= `numPerpetuals`.
		numPerpetualsWithValidDaemonPrice int
		expectedNumSamples                int
	}{
		"Positive premium": {
			currentFundingSampleEpochStartBlock: 23,
			blockHeight:                         23,
			samplePremiumPpm:                    100,
			numPerpetuals:                       10,
			numPerpetualsWithValidDaemonPrice:   10,
			expectedNumSamples:                  10,
		},
		"Positive premium, only 1 perpetual has valid daemon price": {
			currentFundingSampleEpochStartBlock: 23,
			blockHeight:                         23,
			samplePremiumPpm:                    100,
			numPerpetuals:                       10,
			numPerpetualsWithValidDaemonPrice:   1,
			expectedNumSamples:                  1,
		},
		"Negative premium": {
			currentFundingSampleEpochStartBlock: 24,
			blockHeight:                         24,
			samplePremiumPpm:                    -150,
			numPerpetuals:                       10,
			numPerpetualsWithValidDaemonPrice:   10,
			expectedNumSamples:                  10,
		},
		"Not start of new funding-sample epoch, still produce samples": {
			currentFundingSampleEpochStartBlock: 24,
			blockHeight:                         25,
			samplePremiumPpm:                    100,
			numPerpetuals:                       10,
			numPerpetualsWithValidDaemonPrice:   10,
			expectedNumSamples:                  10,
		},
		"Zero premiums": {
			currentFundingSampleEpochStartBlock: 24,
			blockHeight:                         24,
			samplePremiumPpm:                    0,
			numPerpetuals:                       10,
			numPerpetualsWithValidDaemonPrice:   10,
			expectedNumSamples:                  0,
		},
	}

	for name, tc := range tests {
		t.Run(name, func(t *testing.T) {
			mockPricePremiumGetter := mocks.PerpetualsClobKeeper{}
			mockPricePremiumGetter.On(
				"GetPricePremiumForPerpetual",
				mock.Anything,
				mock.Anything,
				mock.Anything,
				mock.Anything,
				mock.Anything,
				mock.Anything,
				mock.Anything,
			).Return(tc.samplePremiumPpm, nil)

			pc := keepertest.PerpetualsKeepersWithClobHelpers(t, &mockPricePremiumGetter)

			// MockTimeProvider needed for to use `constants.TimeT` as cutoff time of daemon price cache query.
			pc.MockTimeProvider.On("Now").Return(constants.TimeT)

			pc.DaemonPriceCache.UpdatePrices(
				pricefeed_testutil.GetTestMarketPriceUpdates(
					tc.numPerpetualsWithValidDaemonPrice,
				),
			)

			// Create liquidity tiers and perpetuals,
			_ = keepertest.CreateLiquidityTiersAndNPerpetuals(t, pc.Ctx, pc.PerpetualsKeeper, pc.PricesKeeper, tc.numPerpetuals)

			err := pc.EpochsKeeper.CreateEpochInfo(
				pc.Ctx,
				epochstypes.EpochInfo{
					Name:                   string(epochstypes.FundingSampleEpochInfoName),
					Duration:               testDuration,
					CurrentEpochStartBlock: tc.currentFundingSampleEpochStartBlock,
					CurrentEpoch:           testCurrentEpoch,
				},
			)
			if err != nil {
				require.NoError(t, err)
			}

			msgAddPremiumVotes := pc.PerpetualsKeeper.GetAddPremiumVotes(
				pc.Ctx.WithBlockHeight(int64(tc.blockHeight)),
			)

			mockPricePremiumGetter.AssertNumberOfCalls(
				t,
				"GetPricePremiumForPerpetual",
				tc.numPerpetualsWithValidDaemonPrice,
			)

			// Check that new premium votes are returned.
			require.NotNil(t, msgAddPremiumVotes)
			require.Equal(t, tc.expectedNumSamples, len(msgAddPremiumVotes.Votes))

			require.True(t,
				sort.SliceIsSorted(msgAddPremiumVotes.Votes, func(p, q int) bool {
					return msgAddPremiumVotes.Votes[p].PerpetualId < msgAddPremiumVotes.Votes[q].PerpetualId
				}))

			for i, sample := range msgAddPremiumVotes.Votes {
				if i > 0 {
					// Check samples are unique and are sorted by perpetual.Params.Id
					require.True(
						t,
						msgAddPremiumVotes.Votes[i-1].PerpetualId < sample.PerpetualId,
					)
				}
				require.Equal(t, tc.samplePremiumPpm, sample.PremiumPpm)
			}
		})
	}
}

func TestGetPremiumStore_DefaultValue(t *testing.T) {
	testCases := map[string]struct {
		getPremiumFunc func(
			*keeper.Keeper,
			sdk.Context,
		) types.PremiumStore
	}{
		"GetPremiumSamples": {
			getPremiumFunc: func(
				keeper *keeper.Keeper,
				ctx sdk.Context,
			) types.PremiumStore {
				return keeper.GetPremiumSamples(ctx)
			},
		},
		"GetPremiumVotes": {
			getPremiumFunc: func(
				keeper *keeper.Keeper,
				ctx sdk.Context,
			) types.PremiumStore {
				return keeper.GetPremiumVotes(ctx)
			},
		},
	}

	for _, tc := range testCases {
		pc := keepertest.PerpetualsKeepers(t)

		premiumSamples := tc.getPremiumFunc(pc.PerpetualsKeeper, pc.Ctx)
		require.Equal(t, 0, len(premiumSamples.AllMarketPremiums))
	}
}

func TestAddPremiums_Success(t *testing.T) {
	testCases := map[string]struct {
		addPremiumFunc func(
			*keeper.Keeper,
			sdk.Context,
			[]types.FundingPremium,
		) error
		getPremiumFunc func(
			*keeper.Keeper,
			sdk.Context,
		) types.PremiumStore
	}{
		"AddPremiumSamples": {
			addPremiumFunc: func(
				keeper *keeper.Keeper,
				ctx sdk.Context,
				samples []types.FundingPremium,
			) error {
				return keeper.AddPremiumSamples(ctx, samples)
			},
			getPremiumFunc: func(
				keeper *keeper.Keeper,
				ctx sdk.Context,
			) types.PremiumStore {
				return keeper.GetPremiumSamples(ctx)
			},
		},
		"AddPremiumVotes": {
			addPremiumFunc: func(
				keeper *keeper.Keeper,
				ctx sdk.Context,
				votes []types.FundingPremium,
			) error {
				return keeper.AddPremiumVotes(ctx, votes)
			},
			getPremiumFunc: func(
				keeper *keeper.Keeper,
				ctx sdk.Context,
			) types.PremiumStore {
				return keeper.GetPremiumVotes(ctx)
			},
		},
	}

	for _, tc := range testCases {
		pc := keepertest.PerpetualsKeepers(t)

		// Create liquidity tiers and perpetuals,
		numPerpetuals := 10
		perps := keepertest.CreateLiquidityTiersAndNPerpetuals(t, pc.Ctx, pc.PerpetualsKeeper, pc.PricesKeeper, numPerpetuals)

		// Insert one round of premiums for all perps.
		firstPremiums := make([]types.FundingPremium, numPerpetuals)
		for i, perp := range perps {
			firstPremiums[i] = types.FundingPremium{
				PerpetualId: perp.Params.Id,
				// -1000 for even Ids, +1000 for odd Ids.
				PremiumPpm: 1_000 * (2*(int32(perp.Params.Id)%2) - 1),
			}
		}

		err := tc.addPremiumFunc(pc.PerpetualsKeeper, pc.Ctx, firstPremiums)
		require.NoError(t, err)

		// Check each perp has expected number of premiums stored after first around of addPremiumFunc().
		firstStoredPremiums := tc.getPremiumFunc(pc.PerpetualsKeeper, pc.Ctx)

		require.Equal(t,
			uint32(1),
			firstStoredPremiums.NumPremiums,
		)

		marketSamplesMap := firstStoredPremiums.GetMarketPremiumsMap()

		for _, perp := range perps {
			entries := marketSamplesMap[perp.Params.Id].Premiums

			require.Equal(t,
				1,
				len(entries),
			)
			require.Equal(t,
				1000*(2*(int32(perp.Params.Id)%2)-1),
				entries[0],
			)
		}

		// Insert another round of samples for only perps with even Ids.
		secondPremiums := make([]types.FundingPremium, numPerpetuals/2)
		for i := range secondPremiums {
			secondPremiums[i] = types.FundingPremium{
				PerpetualId: uint32(2 * i),
				PremiumPpm:  -1_000,
			}
		}
		err = tc.addPremiumFunc(
			pc.PerpetualsKeeper,
			pc.Ctx,
			secondPremiums,
		)
		require.NoError(t, err)

		// Check each perp has expected number of premiums stored after second round of addPremiumFunc().
		secondStoredPremiums := tc.getPremiumFunc(pc.PerpetualsKeeper, pc.Ctx)

		require.Equal(t,
			uint32(2),
			secondStoredPremiums.NumPremiums,
		)

		marketSamplesMap = secondStoredPremiums.GetMarketPremiumsMap()

		for _, perp := range perps {
			entries := marketSamplesMap[perp.Params.Id].Premiums
			if perp.Params.Id%2 == 0 {
				// Even perpetuals should have two samples of -1000.
				require.Equal(t,
					2,
					len(entries),
				)
				require.Equal(t,
					[]int32{-1000, -1000},
					entries,
				)
			} else {
				// Odd perpetuals shold have one sample of 1000.
				require.Equal(t,
					1,
					len(entries),
				)
				require.Equal(t,
					[]int32{1000},
					entries,
				)
			}
		}
	}
}

func TestAddPremiums_NonExistingPerpetuals(t *testing.T) {
	testCases := map[string]struct {
		addPremiumFunc func(
			*keeper.Keeper,
			sdk.Context,
			[]types.FundingPremium,
		) error
	}{
		"AddPremiumSamples": {
			addPremiumFunc: func(
				keeper *keeper.Keeper,
				ctx sdk.Context,
				samples []types.FundingPremium,
			) error {
				return keeper.AddPremiumSamples(ctx, samples)
			},
		},
		"AddPremiumVotes": {
			addPremiumFunc: func(
				keeper *keeper.Keeper,
				ctx sdk.Context,
				votes []types.FundingPremium,
			) error {
				return keeper.AddPremiumVotes(ctx, votes)
			},
		},
	}

	for _, tc := range testCases {
		pc := keepertest.PerpetualsKeepers(t)
		nonExistentPerpetualId := uint32(1000)

		newPremiums := []types.FundingPremium{
			{
				PerpetualId: nonExistentPerpetualId,
				PremiumPpm:  -1_000,
			},
		}

		// Create liquidity tiers and perpetuals,
		_ = keepertest.CreateLiquidityTiersAndNPerpetuals(t, pc.Ctx, pc.PerpetualsKeeper, pc.PricesKeeper, 3)

		err := tc.addPremiumFunc(pc.PerpetualsKeeper, pc.Ctx, newPremiums)
		require.ErrorIs(t, err, types.ErrPerpetualDoesNotExist)
		require.Error(t,
			err,
			errorsmod.Wrapf(
				types.ErrPerpetualDoesNotExist,
				"perpetual ID = %d",
				1000,
			).Error(),
		)
	}
}

func TestMaybeProcessNewFundingSampleEpoch(t *testing.T) {
	testDuration := uint32(60)
	testCurrentEpoch := uint32(5)

	tests := map[string]struct {
		currentEpochStartBlock uint32
		currentBlockHeight     int64
		minNumVotesPerSample   uint32
		premiumVotes           types.PremiumStore
		prevPremiumSamples     types.PremiumStore
		expectedPremiumSamples types.PremiumStore
		expectedPremiumVotes   types.PremiumStore
		panicErr               error
		expectedEvents         []sdk.Event
	}{
		"Not new epoch": {
			currentEpochStartBlock: 23,
			currentBlockHeight:     25,
			minNumVotesPerSample:   1,
			premiumVotes: types.PremiumStore{
				AllMarketPremiums: []types.MarketPremiums{
					{
						PerpetualId: 0,
						Premiums:    []int32{51, 51, -100, -100},
					},
				},
			},
			prevPremiumSamples:     types.PremiumStore{},
			expectedPremiumSamples: types.PremiumStore{},
			expectedPremiumVotes: types.PremiumStore{
				AllMarketPremiums: []types.MarketPremiums{
					{
						PerpetualId: 0,
						Premiums:    []int32{51, 51, -100, -100},
					},
				},
			},
		},
		"New epoch, empty premium samples storage": {
			currentEpochStartBlock: 23,
			currentBlockHeight:     23,
			minNumVotesPerSample:   1,
			premiumVotes: types.PremiumStore{
				NumPremiums: 4,
				AllMarketPremiums: []types.MarketPremiums{
					{
						PerpetualId: 0,
						Premiums:    []int32{51, 51, -100, -100},
					},
					{
						PerpetualId: 1,
						Premiums:    []int32{51, 51, 100, 100},
					},
				},
			},
			prevPremiumSamples: types.PremiumStore{},
			expectedPremiumSamples: types.PremiumStore{
				NumPremiums: 1,
				AllMarketPremiums: []types.MarketPremiums{
					{
						PerpetualId: 0,
						Premiums:    []int32{-25},
					},
					{
						PerpetualId: 1,
						Premiums:    []int32{76},
					},
				},
			},
			expectedPremiumVotes: types.PremiumStore{}, // reset to empty
		},
		"New epoch, add new sample to existing samples, skip zero samples": {
			currentEpochStartBlock: 23,
			currentBlockHeight:     23,
			minNumVotesPerSample:   1,
			premiumVotes: types.PremiumStore{
				NumPremiums: 6,
				AllMarketPremiums: []types.MarketPremiums{
					{
						PerpetualId: 0,
						Premiums:    []int32{-1000, 1000, 51, -50, 100, -100}, // median = 1
					},
					{
						PerpetualId: 1,
						Premiums:    []int32{0, 0, 1, 2, 3, 4}, // median = 2
					},
					{
						PerpetualId: 2,
						Premiums:    []int32{-1000, -500, -5, 5, 500, 1000}, // median = 0
					},
				},
			},
			prevPremiumSamples: types.PremiumStore{
				NumPremiums: 2,

				AllMarketPremiums: []types.MarketPremiums{
					{
						PerpetualId: 0,
						Premiums:    []int32{100, 101},
					},
					{
						PerpetualId: 1,
						Premiums:    []int32{1000},
					},
					{
						PerpetualId: 2,
						Premiums:    []int32{-1000},
					},
				},
			},
			expectedPremiumSamples: types.PremiumStore{
				NumPremiums: 3,
				AllMarketPremiums: []types.MarketPremiums{
					{
						PerpetualId: 0,
						Premiums:    []int32{100, 101, 1},
					},
					{
						PerpetualId: 1,
						Premiums:    []int32{1000, 2},
					},
					{
						PerpetualId: 2,
						Premiums:    []int32{-1000}, // unchanged
					},
				},
			},
			expectedPremiumVotes: types.PremiumStore{}, // reset to empty
		},
		"New epoch, add zero paddings, NumPremiums > MinNumVotesPerSample": {
			currentEpochStartBlock: 23,
			currentBlockHeight:     23,
			minNumVotesPerSample:   2,
			premiumVotes: types.PremiumStore{
				NumPremiums: 4,
				AllMarketPremiums: []types.MarketPremiums{
					{
						PerpetualId: 0,
						Premiums:    []int32{1000}, // median([0, 0, 0, 1000]) = 0
					},
					{
						PerpetualId: 1,
						Premiums:    []int32{-5, -10}, // median([-10, -5, 0, 0]) = -3
					},
					{
						PerpetualId: 2,
						Premiums:    []int32{200, -100, 100}, // median([-100, 0, 100, 200]) = 50
					},
				},
			},
			prevPremiumSamples: types.PremiumStore{},
			expectedPremiumSamples: types.PremiumStore{
				NumPremiums: 1,
				AllMarketPremiums: []types.MarketPremiums{
					{
						PerpetualId: 1,
						Premiums:    []int32{-3},
					},
					{
						PerpetualId: 2,
						Premiums:    []int32{50},
					},
				},
			},
			expectedPremiumVotes: types.PremiumStore{}, // reset to empty
		},
		"New epoch, add zero paddings, NumPremiums < MinNumVotesPerSample": {
			currentEpochStartBlock: 23,
			currentBlockHeight:     23,
			minNumVotesPerSample:   6,
			premiumVotes: types.PremiumStore{
				NumPremiums: 5,
				AllMarketPremiums: []types.MarketPremiums{
					{
						PerpetualId: 0,
						Premiums:    []int32{1000}, // median([0, 0, 0, 0, 0, 1000]) = 0
					},
					{
						PerpetualId: 1,
						Premiums:    []int32{20, -20}, // median([-20, 0, 0, 0, 0, 20]) = 0
					},
					{
						PerpetualId: 2,
						Premiums:    []int32{-5, -10, 2, -1}, // median([-10, -5, -1, 0, 0, 2]) = -1
					},
					{
						PerpetualId: 3,
						Premiums:    []int32{200, -100, 100, 30, 40}, // median([-100, 0, 30, 40, 100, 200]) = 35
					},
				},
			},
			prevPremiumSamples: types.PremiumStore{},
			expectedPremiumSamples: types.PremiumStore{
				NumPremiums: 1,
				AllMarketPremiums: []types.MarketPremiums{
					{
						PerpetualId: 2,
						Premiums:    []int32{-1},
					},
					{
						PerpetualId: 3,
						Premiums:    []int32{35},
					},
				},
			},
			expectedPremiumVotes: types.PremiumStore{}, // reset to empty
		},
		"Panic: `NumPremiums` < premium entries length": {
			currentEpochStartBlock: 23,
			currentBlockHeight:     23,
			minNumVotesPerSample:   1,
			premiumVotes: types.PremiumStore{
				NumPremiums: 1,
				AllMarketPremiums: []types.MarketPremiums{
					{
						PerpetualId: 0,
						Premiums:    []int32{1, 2, 3},
					},
				},
			},
			panicErr: fmt.Errorf(
				"marketPremiums (%+v) has more non-zero premiums than total number of premiums (%d)",
				types.MarketPremiums{
					PerpetualId: 0,
					Premiums:    []int32{1, 2, 3},
				},
				1,
			),
		},
	}

	for name, tc := range tests {
		t.Run(name, func(t *testing.T) {
			pc := keepertest.PerpetualsKeepers(t)
			pc.Ctx = pc.Ctx.WithTxBytes(constants.TestTxBytes)

			// Create funding-sample epoch.
			err := pc.EpochsKeeper.CreateEpochInfo(
				pc.Ctx,
				epochstypes.EpochInfo{
					Name:                   string(epochstypes.FundingSampleEpochInfoName),
					Duration:               testDuration,
					CurrentEpochStartBlock: tc.currentEpochStartBlock,
					CurrentEpoch:           testCurrentEpoch,
				},
			)
			require.NoError(t, err)

			// Create liquidity tiers and perpetuals,
			_ = keepertest.CreateLiquidityTiersAndNPerpetuals(t, pc.Ctx, pc.PerpetualsKeeper, pc.PricesKeeper, 4)
			require.NoError(t, err)

			params := pc.PerpetualsKeeper.GetParams(pc.Ctx)
			err = pc.PerpetualsKeeper.SetParams(
				pc.Ctx,
				types.Params{
					FundingRateClampFactorPpm: params.FundingRateClampFactorPpm,
					PremiumVoteClampFactorPpm: params.PremiumVoteClampFactorPpm,
					MinNumVotesPerSample:      tc.minNumVotesPerSample,
				},
			)
			require.NoError(t, err)
			pc.PerpetualsKeeper.SetPremiumVotes(pc.Ctx, tc.premiumVotes)
			pc.PerpetualsKeeper.SetPremiumSamples(pc.Ctx, tc.prevPremiumSamples)

			initialEvents := pc.Ctx.EventManager().ABCIEvents()

			if tc.panicErr != nil {
				require.PanicsWithError(
					t,
					tc.panicErr.Error(),
					func() {
						pc.PerpetualsKeeper.MaybeProcessNewFundingSampleEpoch(pc.Ctx.WithBlockHeight(tc.currentBlockHeight))
					},
				)

				laterEvents := pc.Ctx.EventManager().ABCIEvents()
				require.ElementsMatch(t,
					initialEvents,
					laterEvents,
				)
				return
			}

			pc.PerpetualsKeeper.MaybeProcessNewFundingSampleEpoch(pc.Ctx.WithBlockHeight(tc.currentBlockHeight))

			require.Equal(t,
				tc.expectedPremiumVotes,
				pc.PerpetualsKeeper.GetPremiumVotes(pc.Ctx),
			)

			require.Equal(t,
				tc.expectedPremiumSamples,
				pc.PerpetualsKeeper.GetPremiumSamples(pc.Ctx),
			)
		})
	}
}

func TestGetAllLiquidityTiers_Sorted(t *testing.T) {
	// Setup context and keepers
	pc := keepertest.PerpetualsKeepers(t)

	// Create liquidity tiers and perpetuals
	// keepertest.CreateTestLiquidityTiers(t, pc.Ctx, pc.PerpetualsKeeper)
	lts := []types.LiquidityTier{
		*lttest.GenerateLiquidityTier(lttest.WithId(0)),
		*lttest.GenerateLiquidityTier(lttest.WithId(100)),
		*lttest.GenerateLiquidityTier(lttest.WithId(5)),
		*lttest.GenerateLiquidityTier(lttest.WithId(72)),
		*lttest.GenerateLiquidityTier(lttest.WithId(16)),
	}

	for _, lt := range lts {
		_, err := pc.PerpetualsKeeper.SetLiquidityTier(
			pc.Ctx,
			lt.Id,
			lt.Name,
			lt.InitialMarginPpm,
			lt.MaintenanceFractionPpm,
			lt.ImpactNotional,
			lt.OpenInterestLowerCap,
			lt.OpenInterestUpperCap,
		)
		require.NoError(t, err)
	}

	got := pc.PerpetualsKeeper.GetAllLiquidityTiers(pc.Ctx)
	require.Equal(
		t,
		[]types.LiquidityTier{
			*lttest.GenerateLiquidityTier(lttest.WithId(0)),
			*lttest.GenerateLiquidityTier(lttest.WithId(5)),
			*lttest.GenerateLiquidityTier(lttest.WithId(16)),
			*lttest.GenerateLiquidityTier(lttest.WithId(72)),
			*lttest.GenerateLiquidityTier(lttest.WithId(100)),
		},
		got,
	)
}

func TestHasLiquidityTier(t *testing.T) {
	// Setup context and keepers
	pc := keepertest.PerpetualsKeepers(t)

	lts := []types.LiquidityTier{
		*lttest.GenerateLiquidityTier(lttest.WithId(0)),
		*lttest.GenerateLiquidityTier(lttest.WithId(5)),
		*lttest.GenerateLiquidityTier(lttest.WithId(16)),
		*lttest.GenerateLiquidityTier(lttest.WithId(72)),
		*lttest.GenerateLiquidityTier(lttest.WithId(100)),
	}

	for _, lt := range lts {
		_, err := pc.PerpetualsKeeper.SetLiquidityTier(
			pc.Ctx,
			lt.Id,
			lt.Name,
			lt.InitialMarginPpm,
			lt.MaintenanceFractionPpm,
			lt.ImpactNotional,
			lt.OpenInterestLowerCap,
			lt.OpenInterestUpperCap,
		)
		require.NoError(t, err)
	}

	for _, lt := range lts {
		// Test if HasLiquidityTier correctly identifies an existing liquidity tier.
		require.True(t, pc.PerpetualsKeeper.HasLiquidityTier(pc.Ctx, lt.Id))
	}

	found := pc.PerpetualsKeeper.HasLiquidityTier(pc.Ctx, 9999)
	require.False(t, found, "Expected not to find liquidity tier with id 9999, but it was found")
}

func TestCreateLiquidityTier_Success(t *testing.T) {
	pc := keepertest.PerpetualsKeepers(t)
	for _, lt := range constants.LiquidityTiers {
		// Create LiquidityTier without error.
		_, err := pc.PerpetualsKeeper.SetLiquidityTier(
			pc.Ctx,
			lt.Id,
			lt.Name,
			lt.InitialMarginPpm,
			lt.MaintenanceFractionPpm,
			lt.ImpactNotional,
			lt.OpenInterestLowerCap,
			lt.OpenInterestUpperCap,
		)
		require.NoError(t, err)

		// Validate liquidity tier exists in store.
		require.True(t, pc.PerpetualsKeeper.HasLiquidityTier(pc.Ctx, lt.Id))

		// Validate fields of LiquidityTier object in store.
		liquidityTier, err := pc.PerpetualsKeeper.GetLiquidityTier(pc.Ctx, lt.Id)
		require.NoError(t, err)
		require.Equal(t, lt.Id, liquidityTier.Id)
		require.Equal(t, lt.Name, liquidityTier.Name)
		require.Equal(t, lt.InitialMarginPpm, liquidityTier.InitialMarginPpm)
		require.Equal(t, lt.MaintenanceFractionPpm, liquidityTier.MaintenanceFractionPpm)
		require.Equal(t, lt.ImpactNotional, liquidityTier.ImpactNotional)
	}
}

func TestSetLiquidityTier_New_Failure(t *testing.T) {
	tests := map[string]struct {
		id                     uint32
		name                   string
		initialMarginPpm       uint32
		maintenanceFractionPpm uint32
		impactNotional         uint64
		openInterestLowerCap   uint64
		openInterestUpperCap   uint64
		expectedError          error
	}{
		"Initial Margin Ppm exceeds maximum": {
			id:                     0,
			name:                   "Large-Cap",
			initialMarginPpm:       lib.OneMillion + 1,
			maintenanceFractionPpm: 500_000,
			impactNotional:         uint64(lib.OneMillion),
			openInterestLowerCap:   0,
			openInterestUpperCap:   0,
			expectedError:          errorsmod.Wrap(types.ErrInitialMarginPpmExceedsMax, fmt.Sprint(lib.OneMillion+1)),
		},
		"Maintenance Fraction Ppm exceeds maximum": {
			id:                     1,
			name:                   "Medium-Cap",
			initialMarginPpm:       500_000,
			maintenanceFractionPpm: lib.OneMillion + 1,
			impactNotional:         uint64(lib.OneMillion),
			openInterestLowerCap:   0,
			openInterestUpperCap:   0,
			expectedError:          errorsmod.Wrap(types.ErrMaintenanceFractionPpmExceedsMax, fmt.Sprint(lib.OneMillion+1)),
		},
		"Impact Notional is zero": {
			id:                     1,
			name:                   "Small-Cap",
			initialMarginPpm:       500_000,
			maintenanceFractionPpm: lib.OneMillion,
			impactNotional:         uint64(0),
			openInterestLowerCap:   0,
			openInterestUpperCap:   0,
			expectedError:          types.ErrImpactNotionalIsZero,
		},
	}

	// Test setup.
	pc := keepertest.PerpetualsKeepers(t)

	// Run tests.
	for name, tc := range tests {
		t.Run(name, func(t *testing.T) {
			_, err := pc.PerpetualsKeeper.SetLiquidityTier(
				pc.Ctx,
				tc.id,
				tc.name,
				tc.initialMarginPpm,
				tc.maintenanceFractionPpm,
				tc.impactNotional,
				tc.openInterestLowerCap,
				tc.openInterestUpperCap,
			)

			require.Error(t, err)
			require.EqualError(t, err, tc.expectedError.Error())
		})
	}
}

func TestModifyLiquidityTier_Success(t *testing.T) {
	pc := keepertest.PerpetualsKeepers(t)
	for _, lt := range constants.LiquidityTiers {
		_, err := pc.PerpetualsKeeper.SetLiquidityTier(
			pc.Ctx,
			lt.Id,
			lt.Name,
			lt.InitialMarginPpm,
			lt.MaintenanceFractionPpm,
			lt.ImpactNotional,
			lt.OpenInterestLowerCap,
			lt.OpenInterestUpperCap,
		)
		require.NoError(t, err)
	}

	for i, lt := range constants.LiquidityTiers {
		// Modify each field arbitrarily and
		// verify the fields are modified in state.
		name := fmt.Sprintf("foo_%v", i)
		initialMarginPpm := uint32(i * 2)
		maintenanceFractionPpm := uint32(i * 2)
		impactNotional := uint64((i + 1) * 500_000_000)
		openInterestLowerCap := uint64(0)
		openInterestUpperCap := uint64(0)
		modifiedLt, err := pc.PerpetualsKeeper.SetLiquidityTier(
			pc.Ctx,
			lt.Id,
			name,
			initialMarginPpm,
			maintenanceFractionPpm,
			impactNotional,
			openInterestLowerCap,
			openInterestUpperCap,
		)
		require.NoError(t, err)
		obtainedLt, err := pc.PerpetualsKeeper.GetLiquidityTier(pc.Ctx, lt.Id)
		require.NoError(t, err)
		require.Equal(
			t,
			modifiedLt,
			obtainedLt,
		)
		require.Equal(
			t,
			name,
			obtainedLt.Name,
		)
		require.Equal(
			t,
			initialMarginPpm,
			obtainedLt.InitialMarginPpm,
		)
		require.Equal(
			t,
			maintenanceFractionPpm,
			obtainedLt.MaintenanceFractionPpm,
		)
		require.Equal(
			t,
			impactNotional,
			obtainedLt.ImpactNotional,
		)
	}
	liquidityTierUpsertEvents := keepertest.GetLiquidityTierUpsertEventsFromIndexerBlock(pc.Ctx, pc.PerpetualsKeeper)
	require.Len(t, liquidityTierUpsertEvents, len(constants.LiquidityTiers)*2)
}

func TestSetLiquidityTier_Existing_Failure(t *testing.T) {
	tests := map[string]struct {
		id                     uint32
		name                   string
		initialMarginPpm       uint32
		maintenanceFractionPpm uint32
		impactNotional         uint64
		openInterestLowerCap   uint64
		openInterestUpperCap   uint64
		expectedError          error
	}{
		"Initial Margin Ppm exceeds maximum": {
			id:                     0,
			name:                   "Large-Cap",
			initialMarginPpm:       lib.OneMillion + 1,
			maintenanceFractionPpm: 500_000,
			impactNotional:         uint64(lib.OneMillion),
			openInterestLowerCap:   0,
			openInterestUpperCap:   0,
			expectedError:          errorsmod.Wrap(types.ErrInitialMarginPpmExceedsMax, fmt.Sprint(lib.OneMillion+1)),
		},
		"Maintenance Fraction Ppm exceeds maximum": {
			id:                     1,
			name:                   "Medium-Cap",
			initialMarginPpm:       500_000,
			maintenanceFractionPpm: lib.OneMillion + 1,
			impactNotional:         uint64(lib.OneMillion),
			openInterestLowerCap:   0,
			openInterestUpperCap:   0,
			expectedError:          errorsmod.Wrap(types.ErrMaintenanceFractionPpmExceedsMax, fmt.Sprint(lib.OneMillion+1)),
		},
		"Impact Notional is zero": {
			id:                     1,
			name:                   "Small-Cap",
			initialMarginPpm:       500_000,
			maintenanceFractionPpm: lib.OneMillion,
			impactNotional:         uint64(0),
			openInterestLowerCap:   0,
			openInterestUpperCap:   0,
			expectedError:          types.ErrImpactNotionalIsZero,
		},
		"Invalid open interest caps": {
			id:                     1,
			name:                   "Small-Cap",
			initialMarginPpm:       500_000,
			maintenanceFractionPpm: lib.OneMillion,
			impactNotional:         uint64(lib.OneMillion),
			openInterestLowerCap:   50_000_000_000_000,
			openInterestUpperCap:   25_000_000_000_000,
			expectedError: errorsmod.Wrapf(
				types.ErrOpenInterestLowerCapLargerThanUpperCap,
				"open_interest_lower_cap: %d, open_interest_upper_cap: %d",
				50_000_000_000_000,
				25_000_000_000_000,
			),
		},
	}

	// Test setup.
	pc := keepertest.PerpetualsKeepers(t)
	// Create liquidity tiers.
	keepertest.CreateTestLiquidityTiers(t, pc.Ctx, pc.PerpetualsKeeper)
	// Run tests.
	for name, tc := range tests {
		t.Run(name, func(t *testing.T) {
			_, err := pc.PerpetualsKeeper.SetLiquidityTier(
				pc.Ctx,
				tc.id,
				tc.name,
				tc.initialMarginPpm,
				tc.maintenanceFractionPpm,
				tc.impactNotional,
				tc.openInterestLowerCap,
				tc.openInterestUpperCap,
			)

			require.Error(t, err)
			require.EqualError(t, err, tc.expectedError.Error())
		})
	}
}

func TestSetParams(t *testing.T) {
	tests := map[string]struct {
		params      types.Params
		expectedErr string
	}{
		"Success": {
			params: types.Params{
				FundingRateClampFactorPpm: 6_000_000,
				PremiumVoteClampFactorPpm: 60_000_000,
				MinNumVotesPerSample:      15,
			},
		},
		"Failure: Funding Rate Clamp is 0": {
			params: types.Params{
				FundingRateClampFactorPpm: 0,
				PremiumVoteClampFactorPpm: 60_000_000,
				MinNumVotesPerSample:      15,
			},
			expectedErr: types.ErrFundingRateClampFactorPpmIsZero.Error(),
		},
		"Failure: Premium Vote Clamp is 0": {
			params: types.Params{
				FundingRateClampFactorPpm: 6_000_000,
				PremiumVoteClampFactorPpm: 0,
				MinNumVotesPerSample:      15,
			},
			expectedErr: types.ErrPremiumVoteClampFactorPpmIsZero.Error(),
		},
	}

	// Test setup.
	pc := keepertest.PerpetualsKeepers(t)

	// Run tests.
	for name, tc := range tests {
		t.Run(name, func(t *testing.T) {
			initialParams := pc.PerpetualsKeeper.GetParams(pc.Ctx)

			// Set Params.
			err := pc.PerpetualsKeeper.SetParams(pc.Ctx, tc.params)

			if tc.expectedErr == "" {
				require.NoError(t, err)
				// Check that params in store are updated.
				got := pc.PerpetualsKeeper.GetParams(pc.Ctx)
				require.Equal(t, tc.params, got)
			} else {
				require.ErrorContains(t, err, tc.expectedErr)
				// Check that params in store are unchanged.
				got := pc.PerpetualsKeeper.GetParams(pc.Ctx)
				require.Equal(t, initialParams, got)
			}
		})
	}
}

func TestIsPositionUpdatable(t *testing.T) {
	testCases := map[string]struct {
		perp              types.Perpetual
		marketParamPrice  pricestypes.MarketParamPrice
		queryPerpId       uint32
		expectedUpdatable bool
		expectedErr       string
	}{
		"Updatable": {
			perp: *perptest.GeneratePerpetual(
				perptest.WithId(1),
				perptest.WithMarketId(1),
			),
			queryPerpId: 1,
			marketParamPrice: *pricestest.GenerateMarketParamPrice(
				pricestest.WithId(1),
				pricestest.WithSpotPriceValue(1000), // non-zero
				pricestest.WithPnlPriceValue(1000),  // non-zero
			),
			expectedUpdatable: true,
		},
		"Not updatable due to zero oracle price": {
			perp: *perptest.GeneratePerpetual(
				perptest.WithId(1),
				perptest.WithMarketId(1),
			),
			queryPerpId: 1,
			marketParamPrice: *pricestest.GenerateMarketParamPrice(
				pricestest.WithId(1),
				pricestest.WithSpotPriceValue(0),
				pricestest.WithPnlPriceValue(0),
			),
			expectedUpdatable: false,
		},
		"Error: Perp Id not found": {
			perp: *perptest.GeneratePerpetual(
				perptest.WithId(1),
				perptest.WithMarketId(1),
			),
			queryPerpId: 100, // doesn't exist
			marketParamPrice: *pricestest.GenerateMarketParamPrice(
				pricestest.WithId(1),
			),
			expectedErr: "Perpetual does not exist",
		},
	}

	for name, tc := range testCases {
		t.Run(name, func(t *testing.T) {
			pc := keepertest.PerpetualsKeepers(t)
			keepertest.CreateTestPricesAndPerpetualMarkets(
				t,
				pc.Ctx,
				pc.PerpetualsKeeper,
				pc.PricesKeeper,
				[]types.Perpetual{tc.perp},
				[]pricestypes.MarketParamPrice{tc.marketParamPrice},
			)

			updatable, err := pc.PerpetualsKeeper.IsPositionUpdatable(pc.Ctx, tc.queryPerpId)
			if tc.expectedErr == "" {
				require.NoError(t, err)
				require.Equal(t, tc.expectedUpdatable, updatable)
			} else {
				require.ErrorContains(t, err, tc.expectedErr)
			}
		})
	}
}

func TestIsIsolatedPerpetual(t *testing.T) {
	testCases := map[string]struct {
		perp     types.Perpetual
		expected bool
	}{
		"Isolated Perpetual": {
			perp: *perptest.GeneratePerpetual(
				perptest.WithMarketType(types.PerpetualMarketType_PERPETUAL_MARKET_TYPE_ISOLATED),
				perptest.WithIsolatedMarketMaxCumulativeInsuranceFundDeltaPerBlock(1_000_000),
			),
			expected: true,
		},
		"Cross Perpetual": {
			perp: *perptest.GeneratePerpetual(
				perptest.WithMarketType(types.PerpetualMarketType_PERPETUAL_MARKET_TYPE_CROSS),
			),
			expected: false,
		},
	}

	for name, tc := range testCases {
		t.Run(
			name, func(t *testing.T) {
				ctx, _, pricesKeeper, perpetualsKeeper, _, _, _, _, _, _ := keepertest.SubaccountsKeepers(
					t,
					false,
				)
				ctx = ctx.WithTxBytes(constants.TestTxBytes)
				keepertest.CreateTestMarkets(t, ctx, pricesKeeper)
				keepertest.CreateTestLiquidityTiers(t, ctx, perpetualsKeeper)

				err := perpetualsKeeper.ValidateAndSetPerpetual(ctx, tc.perp)
				require.NoError(t, err)
				isIsolated, err := perpetualsKeeper.IsIsolatedPerpetual(ctx, tc.perp.Params.Id)
				require.NoError(t, err)
				require.Equal(t, tc.expected, isIsolated)
			},
		)
	}
}

func TestModifyOpenInterest_store(t *testing.T) {
	pc := keepertest.PerpetualsKeepers(t)
	perps := keepertest.CreateLiquidityTiersAndNPerpetuals(t, pc.Ctx, pc.PerpetualsKeeper, pc.PricesKeeper, 100)
	pc.Ctx = pc.Ctx.WithExecMode(sdk.ExecModeFinalize)
	for _, perp := range perps {
		openInterestDeltaBaseQuantums := big.NewInt(2_000_000 * (int64(perp.Params.Id)))

		err := pc.PerpetualsKeeper.ModifyOpenInterest(
			pc.Ctx,
			perp.Params.Id,
			openInterestDeltaBaseQuantums,
		)
		require.NoError(t, err)
	}

	transientStore := prefix.NewStore(pc.Ctx.TransientStore(pc.TransientStoreKey), []byte(types.UpdatedOIKeyPrefix))
	for _, perp := range perps {
		perpetualObject, err := pc.PerpetualsKeeper.GetPerpetual(pc.Ctx, perp.Params.Id)
		require.NoError(t, err)
		serializedOpenInterest := dtypes.SerializableInt{}
		err = serializedOpenInterest.Unmarshal(transientStore.Get(lib.Uint32ToKey(perpetualObject.Params.Id)))
		require.NoError(t, err)
		require.Equal(t, perpetualObject.OpenInterest, serializedOpenInterest)
	}
}

func TestCalculateYieldIndexForEpoch(t *testing.T) {
	testCases := map[string]struct {
		totalTDaiPreMint   *big.Int
		totalTDaiMinted    *big.Int
		marketPrice        pricestypes.MarketPrice
		perpetual          types.Perpetual
		expectedErr        error
		expectedYieldIndex *big.Rat
	}{
		"Success: price is one": {
			totalTDaiPreMint: big.NewInt(100_000_000_000_000),
			totalTDaiMinted:  big.NewInt(5_000_000_000),
			marketPrice: pricestypes.MarketPrice{
				Id:        0,
				Exponent:  -5,
				SpotPrice: 100_000,
				PnlPrice:  100_000,
			},
			perpetual:          constants.BtcUsd_0DefaultFunding_6AtomicResolution,
			expectedErr:        nil,
			expectedYieldIndex: big.NewRat(1, 20_000),
		},
		"Success: price is less than one": {
			totalTDaiPreMint: big.NewInt(100_000_000_000_000),
			totalTDaiMinted:  big.NewInt(5_000_000_000),
			marketPrice: pricestypes.MarketPrice{
				Id:        0,
				Exponent:  -2,
				SpotPrice: 200,
				PnlPrice:  200,
			},
			perpetual:          constants.BtcUsd_0DefaultFunding_6AtomicResolution,
			expectedErr:        nil,
			expectedYieldIndex: big.NewRat(1, 10_000),
		},
		"Success: price is greater than one": {
			totalTDaiPreMint: big.NewInt(10_000_000_000_000),
			totalTDaiMinted:  big.NewInt(7_000_000_000_000),
			marketPrice: pricestypes.MarketPrice{
				Id:        0,
				Exponent:  -5,
				SpotPrice: 100_000_000,
				PnlPrice:  100_000_000,
			},
			perpetual:          constants.BtcUsd_0DefaultFunding_6AtomicResolution,
			expectedErr:        nil,
			expectedYieldIndex: big.NewRat(700, 1),
		},
		"Success: total tDai minted is less than total tDai pre-mint": {
			totalTDaiPreMint: big.NewInt(100_000_000_000_000),
			totalTDaiMinted:  big.NewInt(5_000_000_000),
			marketPrice: pricestypes.MarketPrice{
				Id:        0,
				Exponent:  -5,
				SpotPrice: 400_000,
				PnlPrice:  400_000,
			},
			perpetual:          constants.BtcUsd_0DefaultFunding_6AtomicResolution,
			expectedErr:        nil,
			expectedYieldIndex: big.NewRat(1, 5_000),
		},
		"Success: total tDai minted is greater than total tDai pre-mint": {
			totalTDaiPreMint: big.NewInt(5_000_000_000),
			totalTDaiMinted:  big.NewInt(100_000_000_000),
			marketPrice: pricestypes.MarketPrice{
				Id:        0,
				Exponent:  -5,
				SpotPrice: 400_000,
				PnlPrice:  400_000,
			},
			perpetual:          constants.BtcUsd_0DefaultFunding_6AtomicResolution,
			expectedErr:        nil,
			expectedYieldIndex: big.NewRat(80, 1),
		},
		"Success: total tDai minted is equal to total tDai pre-mint": {
			totalTDaiPreMint: big.NewInt(5_000_000_000),
			totalTDaiMinted:  big.NewInt(5_000_000_000),
			marketPrice: pricestypes.MarketPrice{
				Id:        0,
				Exponent:  -2,
				SpotPrice: 123,
				PnlPrice:  123,
			},
			perpetual:          constants.BtcUsd_0DefaultFunding_6AtomicResolution,
			expectedErr:        nil,
			expectedYieldIndex: big.NewRat(1, 1),
		},
		"Success: total tDai minted is 0": {
			totalTDaiPreMint: big.NewInt(5_000_000_000),
			totalTDaiMinted:  big.NewInt(0),
			marketPrice: pricestypes.MarketPrice{
				Id:        0,
				Exponent:  -5,
				SpotPrice: 123,
				PnlPrice:  123,
			},
			perpetual:          constants.BtcUsd_0DefaultFunding_6AtomicResolution,
			expectedErr:        nil,
			expectedYieldIndex: big.NewRat(0, 1),
		},
		"Failure: total tDai pre-mint is 0": {
			totalTDaiPreMint: big.NewInt(0),
			totalTDaiMinted:  big.NewInt(500_000_000),
			marketPrice: pricestypes.MarketPrice{
				Id:        0,
				Exponent:  -5,
				SpotPrice: 12345,
				PnlPrice:  12345,
			},
			perpetual:          constants.BtcUsd_0DefaultFunding_6AtomicResolution,
			expectedErr:        types.ErrTotalTDaiPreMintIsNil,
			expectedYieldIndex: big.NewRat(0, 1),
		},
		"Failure: total tDai pre-mint is nil": {
			totalTDaiPreMint: nil,
			totalTDaiMinted:  big.NewInt(500_000_000),
			marketPrice: pricestypes.MarketPrice{
				Id:        0,
				Exponent:  -5,
				SpotPrice: 12345,
				PnlPrice:  12345,
			},
			perpetual:          constants.BtcUsd_0DefaultFunding_6AtomicResolution,
			expectedErr:        types.ErrTotalTDaiPreMintIsNil,
			expectedYieldIndex: big.NewRat(0, 1),
		},
		"Failure: total tDai minted is nil": {
			totalTDaiPreMint: big.NewInt(100_000_000),
			totalTDaiMinted:  nil,
			marketPrice: pricestypes.MarketPrice{
				Id:        0,
				Exponent:  -5,
				SpotPrice: 12345,
				PnlPrice:  12345,
			},
			perpetual:          constants.BtcUsd_0DefaultFunding_6AtomicResolution,
			expectedErr:        types.ErrTotalTDaiMintedIsNil,
			expectedYieldIndex: big.NewRat(0, 1),
		},
		"Failure: perp market Id does not match market price Id": {
			totalTDaiPreMint: big.NewInt(100_000_000),
			totalTDaiMinted:  big.NewInt(1_000_000),
			marketPrice: pricestypes.MarketPrice{
				Id:        2,
				Exponent:  -5,
				SpotPrice: 12345,
				PnlPrice:  12345,
			},
			perpetual:          constants.BtcUsd_0DefaultFunding_6AtomicResolution,
			expectedErr:        types.ErrTotalTDaiMintedIsNil,
			expectedYieldIndex: big.NewRat(0, 1),
		},
	}

	for name, tc := range testCases {
		t.Run(name, func(t *testing.T) {
			pc := keepertest.PerpetualsKeepers(t)
			yieldIndex, err := pc.PerpetualsKeeper.CalculateYieldIndexForEpoch(
				pc.Ctx,
				tc.totalTDaiPreMint,
				tc.totalTDaiMinted,
				tc.marketPrice,
				tc.perpetual,
			)

			if tc.expectedErr != nil {
				require.Error(t, err)
				require.Nil(t, yieldIndex)
			} else {
				require.NoError(t, err)
				require.NotNil(t, yieldIndex)
				require.Equal(t, 0, tc.expectedYieldIndex.Cmp(yieldIndex),
					"Expected yield index %v. Got %v.", tc.expectedYieldIndex, yieldIndex)
			}
		})
	}
}

func TestCalculateNewTotalYieldIndex(t *testing.T) {
	testCases := map[string]struct {
		totalTDaiPreMint *big.Int
		totalTDaiMinted  *big.Int
		marketPrice      pricestypes.MarketPrice
		perpetual        types.Perpetual
		expectedErr      error
		expectedPerp     types.Perpetual
	}{
		"Success: adds right yield index on top of 0": {
			totalTDaiPreMint: big.NewInt(100_000_000_000_000),
			totalTDaiMinted:  big.NewInt(5_000_000_000),
			marketPrice: pricestypes.MarketPrice{
				Id:        0,
				Exponent:  -5,
				SpotPrice: 100_000,
				PnlPrice:  100_000,
			},
			perpetual:   constants.BtcUsd_0DefaultFunding_6AtomicResolution,
			expectedErr: nil,
			expectedPerp: types.Perpetual{
				Params:       constants.BtcUsd_0DefaultFunding_6AtomicResolution.Params,
				FundingIndex: constants.BtcUsd_0DefaultFunding_6AtomicResolution.FundingIndex,
				OpenInterest: constants.BtcUsd_0DefaultFunding_6AtomicResolution.OpenInterest,
				YieldIndex:   big.NewRat(1, 20_000).String(),
			},
		},
		"Success: adds yield index on top of non-zero base": {
			totalTDaiPreMint: big.NewInt(100_000_000_000_000),
			totalTDaiMinted:  big.NewInt(5_000_000_000),
			marketPrice: pricestypes.MarketPrice{
				Id:        0,
				Exponent:  -2,
				SpotPrice: 200,
				PnlPrice:  200,
			},
			perpetual: types.Perpetual{
				Params:       constants.BtcUsd_0DefaultFunding_6AtomicResolution.Params,
				FundingIndex: constants.BtcUsd_0DefaultFunding_6AtomicResolution.FundingIndex,
				OpenInterest: constants.BtcUsd_0DefaultFunding_6AtomicResolution.OpenInterest,
				YieldIndex:   big.NewRat(1, 20_000).String(),
			},
			expectedErr: nil,
			expectedPerp: types.Perpetual{
				Params:       constants.BtcUsd_0DefaultFunding_6AtomicResolution.Params,
				FundingIndex: constants.BtcUsd_0DefaultFunding_6AtomicResolution.FundingIndex,
				OpenInterest: constants.BtcUsd_0DefaultFunding_6AtomicResolution.OpenInterest,
				YieldIndex:   big.NewRat(3, 20_000).String(),
			},
		},
		"Failure: total tDai pre-mint is 0": {
			totalTDaiPreMint: big.NewInt(0),
			totalTDaiMinted:  big.NewInt(500_000_000),
			marketPrice: pricestypes.MarketPrice{
				Id:        0,
				Exponent:  -5,
				SpotPrice: 12345,
				PnlPrice:  12345,
			},
			perpetual:   constants.BtcUsd_0DefaultFunding_6AtomicResolution,
			expectedErr: types.ErrTotalTDaiPreMintIsNil,
		},
		"Failure: total tDai pre-mint is nil": {
			totalTDaiPreMint: nil,
			totalTDaiMinted:  big.NewInt(500_000_000),
			marketPrice: pricestypes.MarketPrice{
				Id:        0,
				Exponent:  -5,
				SpotPrice: 12345,
				PnlPrice:  12345,
			},
			perpetual:   constants.BtcUsd_0DefaultFunding_6AtomicResolution,
			expectedErr: types.ErrTotalTDaiPreMintIsNil,
		},
		"Failure: total tDai minted is nil": {
			totalTDaiPreMint: big.NewInt(100_000_000),
			totalTDaiMinted:  nil,
			marketPrice: pricestypes.MarketPrice{
				Id:        0,
				Exponent:  -5,
				SpotPrice: 12345,
				PnlPrice:  12345,
			},
			perpetual:   constants.BtcUsd_0DefaultFunding_6AtomicResolution,
			expectedErr: types.ErrTotalTDaiMintedIsNil,
		},
		"Failure: perp yield index malformed and cannot be parsed": {
			totalTDaiPreMint: big.NewInt(100_000_000),
			totalTDaiMinted:  nil,
			marketPrice: pricestypes.MarketPrice{
				Id:        0,
				Exponent:  -5,
				SpotPrice: 12345,
				PnlPrice:  12345,
			},
			perpetual: types.Perpetual{
				Params:       constants.BtcUsd_0DefaultFunding_6AtomicResolution.Params,
				FundingIndex: constants.BtcUsd_0DefaultFunding_6AtomicResolution.FundingIndex,
				OpenInterest: constants.BtcUsd_0DefaultFunding_6AtomicResolution.OpenInterest,
				YieldIndex:   "malformed",
			},
			expectedErr: types.ErrTotalTDaiMintedIsNil,
		},
		"Failure: cannot find market for perp": {
			totalTDaiPreMint: big.NewInt(100_000_000),
			totalTDaiMinted:  nil,
			marketPrice: pricestypes.MarketPrice{
				Id:        1,
				Exponent:  -5,
				SpotPrice: 12345,
				PnlPrice:  12345,
			},
			perpetual:   constants.BtcUsd_0DefaultFunding_6AtomicResolution,
			expectedErr: types.ErrTotalTDaiMintedIsNil,
		},
	}

	for name, tc := range testCases {
		t.Run(name, func(t *testing.T) {
			pc := keepertest.PerpetualsKeepers(t)
			_, err := pc.PricesKeeper.CreateMarket(
				pc.Ctx,
				pricestypes.MarketParam{
					Id:                 tc.marketPrice.Id,
					Pair:               "marketName",
					Exponent:           tc.marketPrice.Exponent,
					MinExchanges:       uint32(1),
					MinPriceChangePpm:  uint32(50),
					ExchangeConfigJson: "{}",
				},
				pricestypes.MarketPrice{
					Id:        tc.marketPrice.Id,
					Exponent:  tc.marketPrice.Exponent,
					SpotPrice: tc.marketPrice.SpotPrice,
					PnlPrice:  tc.marketPrice.PnlPrice,
				},
			)
			require.NoError(t, err)

			resultPerp, err := pc.PerpetualsKeeper.CalculateNewTotalYieldIndex(
				pc.Ctx,
				tc.totalTDaiPreMint,
				tc.totalTDaiMinted,
				tc.perpetual,
			)

			if tc.expectedErr != nil {
				require.Error(t, err)
				require.Empty(t, resultPerp)
			} else {
				require.NoError(t, err)
				require.NotEmpty(t, resultPerp)
				require.Equal(t, tc.expectedPerp, resultPerp)
			}
		})
	}
}

func TestUpdateYieldIndexToNewMint(t *testing.T) {
	testCases := map[string]struct {
		totalTDaiPreMint *big.Int
		totalTDaiMinted  *big.Int
		markets          []pricestypes.MarketPrice
		perps            []types.Perpetual
		expectedErr      error
		expectedPerps    []types.Perpetual
	}{
		"Success: updates yield when one perp present": {
			totalTDaiPreMint: big.NewInt(100_000_000_000_000),
			totalTDaiMinted:  big.NewInt(5_000_000_000),
			markets: []pricestypes.MarketPrice{
				{
					Id:        0,
					Exponent:  -5,
					SpotPrice: 100_000,
					PnlPrice:  100_000,
				},
			},
			perps: []types.Perpetual{
				constants.BtcUsd_0DefaultFunding_6AtomicResolution,
			},
			expectedPerps: []types.Perpetual{
				{
					Params:          constants.BtcUsd_0DefaultFunding_6AtomicResolution.Params,
					FundingIndex:    constants.BtcUsd_0DefaultFunding_6AtomicResolution.FundingIndex,
					OpenInterest:    constants.BtcUsd_0DefaultFunding_6AtomicResolution.OpenInterest,
					LastFundingRate: constants.BtcUsd_0DefaultFunding_6AtomicResolution.LastFundingRate,
					YieldIndex:      big.NewRat(1, 20_000).String(),
				},
			},
			expectedErr: nil,
		},
		"Success: updates yield when multiple perp markets present": {
			totalTDaiPreMint: big.NewInt(100_000_000_000_000),
			totalTDaiMinted:  big.NewInt(5_000_000_000),
			markets: []pricestypes.MarketPrice{
				{
					Id:        0,
					Exponent:  -5,
					SpotPrice: 100_000,
					PnlPrice:  100_000,
				},
				{
					Id:        1,
					Exponent:  -5,
					SpotPrice: 200_000,
					PnlPrice:  200_000,
				},
			},
			perps: []types.Perpetual{
				constants.BtcUsd_0DefaultFunding_6AtomicResolution,
				constants.EthUsd_0DefaultFunding_6AtomicResolution,
			},
			expectedPerps: []types.Perpetual{
				{
					Params:          constants.BtcUsd_0DefaultFunding_6AtomicResolution.Params,
					FundingIndex:    constants.BtcUsd_0DefaultFunding_6AtomicResolution.FundingIndex,
					OpenInterest:    constants.BtcUsd_0DefaultFunding_6AtomicResolution.OpenInterest,
					LastFundingRate: constants.BtcUsd_0DefaultFunding_6AtomicResolution.LastFundingRate,
					YieldIndex:      big.NewRat(1, 20_000).String(),
				},
				{
					Params:          constants.EthUsd_0DefaultFunding_6AtomicResolution.Params,
					FundingIndex:    constants.EthUsd_0DefaultFunding_6AtomicResolution.FundingIndex,
					OpenInterest:    constants.EthUsd_0DefaultFunding_6AtomicResolution.OpenInterest,
					LastFundingRate: constants.BtcUsd_0DefaultFunding_6AtomicResolution.LastFundingRate,
					YieldIndex:      big.NewRat(1, 10_000).String(),
				},
			},
			expectedErr: nil,
		},
		"Failure: total tDai pre-mint is 0": {
			totalTDaiPreMint: big.NewInt(0),
			totalTDaiMinted:  big.NewInt(500_000_000),
			markets: []pricestypes.MarketPrice{
				{
					Id:        0,
					Exponent:  -5,
					SpotPrice: 12345,
					PnlPrice:  12345,
				},
			},
			perps: []types.Perpetual{
				constants.BtcUsd_0DefaultFunding_6AtomicResolution,
			},
			expectedErr: types.ErrTotalTDaiPreMintIsNil,
		},
		"Failure: total tDai pre-mint is nil": {
			totalTDaiPreMint: nil,
			totalTDaiMinted:  big.NewInt(500_000_000),
			markets: []pricestypes.MarketPrice{
				{
					Id:        0,
					Exponent:  -5,
					SpotPrice: 12345,
					PnlPrice:  12345,
				},
			},
			perps: []types.Perpetual{
				constants.BtcUsd_0DefaultFunding_6AtomicResolution,
			},
			expectedErr: types.ErrTotalTDaiPreMintIsNil,
		},
		"Failure: total tDai minted is nil": {
			totalTDaiPreMint: big.NewInt(100_000_000),
			totalTDaiMinted:  nil,
			markets: []pricestypes.MarketPrice{
				{
					Id:        0,
					Exponent:  -5,
					SpotPrice: 12345,
					PnlPrice:  12345,
				},
			},
			perps: []types.Perpetual{
				constants.BtcUsd_0DefaultFunding_6AtomicResolution,
			},
			expectedErr: types.ErrTotalTDaiMintedIsNil,
		},
		"Failure: total tDai minted is non-zero, but pre-mint is zero": {
			totalTDaiPreMint: big.NewInt(0),
			totalTDaiMinted:  big.NewInt(1),
			markets: []pricestypes.MarketPrice{
				{
					Id:        0,
					Exponent:  -5,
					SpotPrice: 12345,
					PnlPrice:  12345,
				},
			},
			perps: []types.Perpetual{
				constants.BtcUsd_0DefaultFunding_6AtomicResolution,
			},
			expectedErr: types.ErrTotalTDaiMintedIsNil,
		},
	}

	for name, tc := range testCases {
		t.Run(name, func(t *testing.T) {
			pc := keepertest.PerpetualsKeepers(t)

			for _, market := range tc.markets {
				_, err := pc.PricesKeeper.CreateMarket(
					pc.Ctx,
					pricestypes.MarketParam{
						Id:                 market.Id,
						Pair:               "marketName",
						Exponent:           market.Exponent,
						MinExchanges:       uint32(1),
						MinPriceChangePpm:  uint32(50),
						ExchangeConfigJson: "{}",
					},
					pricestypes.MarketPrice{
						Id:        market.Id,
						Exponent:  market.Exponent,
						SpotPrice: market.SpotPrice,
						PnlPrice:  market.PnlPrice,
					},
				)
				require.NoError(t, err)
			}

			for _, perp := range tc.perps {
				pc.PerpetualsKeeper.SetPerpetualForTest(pc.Ctx, perp)
			}

			_, err := pc.PerpetualsKeeper.SetLiquidityTier(
				pc.Ctx,
				2,
				"test",
				0,
				0,
				1,
				0,
				0,
			)
			require.NoError(t, err)
			_, err = pc.PerpetualsKeeper.SetLiquidityTier(
				pc.Ctx,
				5,
				"test",
				0,
				0,
				1,
				0,
				0,
			)
			require.NoError(t, err)

			err = pc.PerpetualsKeeper.UpdateYieldIndexToNewMint(pc.Ctx, tc.totalTDaiPreMint, tc.totalTDaiMinted)

			if tc.expectedErr != nil {
				require.Error(t, err)
			} else {
				require.NoError(t, err)
				for _, expectedPerp := range tc.expectedPerps {
					actualPerp, err := pc.PerpetualsKeeper.GetPerpetual(pc.Ctx, expectedPerp.Params.Id)
					require.NoError(t, err)
					require.Equal(t, expectedPerp.Params, actualPerp.Params)
					require.Equal(t, expectedPerp.FundingIndex, actualPerp.FundingIndex)
					require.Equal(t, expectedPerp.OpenInterest, actualPerp.OpenInterest)
					require.Equal(t, expectedPerp.YieldIndex, actualPerp.YieldIndex)
					if expectedPerp.LastFundingRate.BigInt() == nil || expectedPerp.LastFundingRate.BigInt().Cmp(big.NewInt(0)) == 0 {
						require.True(t, actualPerp.LastFundingRate.BigInt() == nil || actualPerp.LastFundingRate.BigInt().Cmp(big.NewInt(0)) == 0)
					} else {
						require.Equal(t, 0, expectedPerp.LastFundingRate.BigInt().Cmp(actualPerp.LastFundingRate.BigInt()))
					}
				}
			}

			assertPerpetualtUpdateEventsInIndexerBlock(
				t,
				pc.PerpetualsKeeper,
				pc.Ctx,
				tc.expectedErr,
				tc.expectedPerps,
			)
		})
	}
}<|MERGE_RESOLUTION|>--- conflicted
+++ resolved
@@ -67,6 +67,7 @@
 			perp.Params.GetAtomicResolution(),
 			perp.Params.GetLiquidityTier(),
 			perp.Params.GetDangerIndexPpm(),
+			perp.Params.GetIsolatedMarketMaxCumulativeInsuranceFundDeltaPerBlock(),
 			perp.GetYieldIndex(),
 		)
 
@@ -192,18 +193,6 @@
 
 func TestCreatePerpetual_Failure(t *testing.T) {
 	tests := map[string]struct {
-<<<<<<< HEAD
-		id                uint32
-		ticker            string
-		marketId          uint32
-		atomicResolution  int32
-		defaultFundingPpm int32
-		liquidityTier     uint32
-		marketType        types.PerpetualMarketType
-		yieldIndex        string
-		dangerIndexPpm    uint32
-		expectedError     error
-=======
 		id                                                    uint32
 		ticker                                                string
 		marketId                                              uint32
@@ -214,7 +203,7 @@
 		dangerIndexPpm                                        uint32
 		isolatedMarketMaxCumulativeInsuranceFundDeltaPerBlock uint64
 		expectedError                                         error
->>>>>>> 99676d0c
+		yieldIndex                                            string
 	}{
 		"Price doesn't exist": {
 			id:                0,
@@ -225,13 +214,9 @@
 			liquidityTier:     0,
 			marketType:        types.PerpetualMarketType_PERPETUAL_MARKET_TYPE_CROSS,
 			dangerIndexPpm:    0,
-<<<<<<< HEAD
-			expectedError:     errorsmod.Wrap(pricestypes.ErrMarketPriceDoesNotExist, fmt.Sprint(999)),
-			yieldIndex:        "0/1",
-=======
 			isolatedMarketMaxCumulativeInsuranceFundDeltaPerBlock: uint64(0),
 			expectedError: errorsmod.Wrap(pricestypes.ErrMarketPriceDoesNotExist, fmt.Sprint(999)),
->>>>>>> 99676d0c
+			yieldIndex:    "0/1",
 		},
 		"Positive default funding magnitude exceeds maximum": {
 			id:                0,
@@ -327,11 +312,8 @@
 				tc.liquidityTier,
 				tc.marketType,
 				tc.dangerIndexPpm,
-<<<<<<< HEAD
+				tc.isolatedMarketMaxCumulativeInsuranceFundDeltaPerBlock,
 				tc.yieldIndex,
-=======
-				tc.isolatedMarketMaxCumulativeInsuranceFundDeltaPerBlock,
->>>>>>> 99676d0c
 			)
 
 			require.Error(t, err)
@@ -488,11 +470,8 @@
 			perps[perp].Params.LiquidityTier,
 			perps[perp].Params.MarketType,
 			perps[perp].Params.DangerIndexPpm,
-<<<<<<< HEAD
+			perps[perp].Params.IsolatedMarketMaxCumulativeInsuranceFundDeltaPerBlock,
 			perps[perp].YieldIndex,
-=======
-			perps[perp].Params.IsolatedMarketMaxCumulativeInsuranceFundDeltaPerBlock,
->>>>>>> 99676d0c
 		)
 		require.NoError(t, err)
 	}
@@ -573,11 +552,8 @@
 			perps[perp].Params.LiquidityTier,
 			perps[perp].Params.MarketType,
 			perps[perp].Params.DangerIndexPpm,
-<<<<<<< HEAD
+			perps[perp].Params.IsolatedMarketMaxCumulativeInsuranceFundDeltaPerBlock,
 			perps[perp].YieldIndex,
-=======
-			perps[perp].Params.IsolatedMarketMaxCumulativeInsuranceFundDeltaPerBlock,
->>>>>>> 99676d0c
 		)
 		require.NoError(t, err)
 	}
@@ -1003,11 +979,8 @@
 				0,                               // LiquidityTier
 				types.PerpetualMarketType_PERPETUAL_MARKET_TYPE_CROSS,
 				0,
-<<<<<<< HEAD
+				0,
 				"0/1",
-=======
-				0,
->>>>>>> 99676d0c
 			)
 			require.NoError(t, err)
 
@@ -1220,11 +1193,8 @@
 				0,                               // LiquidityTier
 				types.PerpetualMarketType_PERPETUAL_MARKET_TYPE_CROSS,
 				0,
-<<<<<<< HEAD
+				0,
 				"0/1",
-=======
-				0,
->>>>>>> 99676d0c
 			)
 			require.NoError(t, err)
 
@@ -1389,11 +1359,8 @@
 				0,                               // LiquidityTier
 				types.PerpetualMarketType_PERPETUAL_MARKET_TYPE_CROSS,
 				0,
-<<<<<<< HEAD
+				0,
 				"0/1",
-=======
-				0,
->>>>>>> 99676d0c
 			)
 			require.NoError(t, err)
 
@@ -1559,11 +1526,8 @@
 				0,
 				types.PerpetualMarketType_PERPETUAL_MARKET_TYPE_CROSS,
 				0,
-<<<<<<< HEAD
+				0,
 				"0/1",
-=======
-				0,
->>>>>>> 99676d0c
 			)
 			require.NoError(t, err)
 
@@ -2299,11 +2263,8 @@
 					p.Params.LiquidityTier,
 					p.Params.MarketType,
 					p.Params.DangerIndexPpm,
-<<<<<<< HEAD
+					p.Params.IsolatedMarketMaxCumulativeInsuranceFundDeltaPerBlock,
 					p.YieldIndex,
-=======
-					p.Params.IsolatedMarketMaxCumulativeInsuranceFundDeltaPerBlock,
->>>>>>> 99676d0c
 				)
 				require.NoError(t, err)
 				oldPerps[i] = perp
