--- conflicted
+++ resolved
@@ -1501,8 +1501,6 @@
 	perpetual types.Perpetual,
 ) {
 	k.setPerpetual(ctx, perpetual)
-<<<<<<< HEAD
-=======
 
 	// Emit indexer event.
 	k.GetIndexerEventManager().AddTxnEvent(
@@ -1519,5 +1517,4 @@
 		),
 		indexerevents.UpdatePerpetualEventVersion,
 	)
->>>>>>> 92bafa84
 }