package keeper

import (
	"encoding/binary"
	"fmt"
	"math/big"
	"math/rand"
	"sort"
	"time"

	storetypes "cosmossdk.io/store/types"
	authtypes "github.com/cosmos/cosmos-sdk/x/auth/types"

	"github.com/StreamFinance-Protocol/stream-chain/protocol/daemons/pricefeed/client/constants"

	errorsmod "cosmossdk.io/errors"

	"github.com/StreamFinance-Protocol/stream-chain/protocol/indexer/indexer_manager"

	"cosmossdk.io/store/prefix"
	"github.com/StreamFinance-Protocol/stream-chain/protocol/dtypes"
	indexerevents "github.com/StreamFinance-Protocol/stream-chain/protocol/indexer/events"
	"github.com/StreamFinance-Protocol/stream-chain/protocol/lib"
	"github.com/StreamFinance-Protocol/stream-chain/protocol/lib/log"
	"github.com/StreamFinance-Protocol/stream-chain/protocol/lib/metrics"
	epochstypes "github.com/StreamFinance-Protocol/stream-chain/protocol/x/epochs/types"
	"github.com/StreamFinance-Protocol/stream-chain/protocol/x/perpetuals/types"
	pricestypes "github.com/StreamFinance-Protocol/stream-chain/protocol/x/prices/types"
	"github.com/cosmos/cosmos-sdk/telemetry"
	sdk "github.com/cosmos/cosmos-sdk/types"
	gometrics "github.com/hashicorp/go-metrics"
)

func (k Keeper) IsIsolatedPerpetual(ctx sdk.Context, perpetualId uint32) (bool, error) {
	perpetual, err := k.GetPerpetual(ctx, perpetualId)
	if err != nil {
		return false, err
	}

	return perpetual.Params.MarketType == types.PerpetualMarketType_PERPETUAL_MARKET_TYPE_ISOLATED, nil
}

// GetInsuranceFundName returns the name of the insurance fund account for a given perpetual.
// For isolated markets, the name is "insurance-fund:<perpetualId>".
// For cross markets, the name is "insurance-fund".
func (k Keeper) GetInsuranceFundName(ctx sdk.Context, perpetualId uint32) (string, error) {
	perpetual, err := k.GetPerpetual(ctx, perpetualId)
	if err != nil {
		return "", err
	}

	if perpetual.Params.MarketType == types.PerpetualMarketType_PERPETUAL_MARKET_TYPE_ISOLATED {
		return types.InsuranceFundName + ":" + lib.UintToString(perpetualId), nil
	} else if perpetual.Params.MarketType == types.PerpetualMarketType_PERPETUAL_MARKET_TYPE_CROSS {
		return types.InsuranceFundName, nil
	}

	panic(fmt.Sprintf("invalid market type %v for perpetual %d", perpetual.Params.MarketType, perpetualId))
}

// GetInsuranceFundModuleAddress returns the address of the insurance fund account for a given perpetual.
func (k Keeper) GetInsuranceFundModuleAddress(ctx sdk.Context, perpetualId uint32) (sdk.AccAddress, error) {
	insuranceFundName, err := k.GetInsuranceFundName(ctx, perpetualId)
	if err != nil {
		return nil, err
	}
	return authtypes.NewModuleAddress(insuranceFundName), nil
}

// CreatePerpetual creates a new perpetual in the store.
// Returns an error if any of the perpetual fields fail validation,
// or if the `marketId` does not exist.
func (k Keeper) CreatePerpetual(
	ctx sdk.Context,
	id uint32,
	ticker string,
	marketId uint32,
	atomicResolution int32,
	defaultFundingPpm int32,
	liquidityTier uint32,
	marketType types.PerpetualMarketType,
	dangerIndexPpm uint32,
	isolatedMarketMaxCumulativeInsuranceFundDeltaPerBlock uint64,
	yieldIndex string,
) (types.Perpetual, error) {
	// Check if perpetual exists.
	if k.HasPerpetual(ctx, id) {
		return types.Perpetual{}, errorsmod.Wrap(
			types.ErrPerpetualAlreadyExists,
			lib.UintToString(id),
		)
	}

	// Create the perpetual.
	perpetual := types.Perpetual{
		Params: types.PerpetualParams{
			Id:                id,
			Ticker:            ticker,
			MarketId:          marketId,
			AtomicResolution:  atomicResolution,
			DefaultFundingPpm: defaultFundingPpm,
			LiquidityTier:     liquidityTier,
			MarketType:        marketType,
			DangerIndexPpm:    dangerIndexPpm,
			IsolatedMarketMaxCumulativeInsuranceFundDeltaPerBlock: isolatedMarketMaxCumulativeInsuranceFundDeltaPerBlock,
		},
		FundingIndex:    dtypes.ZeroInt(),
		OpenInterest:    dtypes.ZeroInt(),
		YieldIndex:      yieldIndex,
		LastFundingRate: dtypes.ZeroInt(),
	}

	// Store the new perpetual.
	if err := k.ValidateAndSetPerpetual(ctx, perpetual); err != nil {
		return types.Perpetual{}, err
	}

	k.SetEmptyPremiumSamples(ctx)
	k.SetEmptyPremiumVotes(ctx)

	return perpetual, nil
}

// HasPerpetual checks if a perpetual exists in the store.
func (k Keeper) HasPerpetual(
	ctx sdk.Context,
	id uint32,
) (found bool) {
	perpetualStore := prefix.NewStore(ctx.KVStore(k.storeKey), []byte(types.PerpetualKeyPrefix))
	return perpetualStore.Has(lib.Uint32ToKey(id))
}

func (k Keeper) HasAuthority(authority string) bool {
	_, ok := k.authorities[authority]
	return ok
}

// ModifyPerpetual modifies an existing perpetual in the store.
// The new perpetual object must pass stateful and stateless validations.
// Upon successful modification, send an indexer event.
func (k Keeper) ModifyPerpetual(
	ctx sdk.Context,
	id uint32,
	ticker string,
	marketId uint32,
	defaultFundingPpm int32,
	liquidityTier uint32,
	dangerIndexPpm uint32,
	isolatedMarketMaxCumulativeInsuranceFundDeltaPerBlock uint64,
) (types.Perpetual, error) {
	// Get perpetual.
	perpetual, err := k.GetPerpetual(ctx, id)
	if err != nil {
		return perpetual, err
	}

	// Modify perpetual.
	perpetual.Params.Ticker = ticker
	perpetual.Params.MarketId = marketId
	perpetual.Params.DefaultFundingPpm = defaultFundingPpm
	perpetual.Params.LiquidityTier = liquidityTier
	perpetual.Params.DangerIndexPpm = dangerIndexPpm
	perpetual.Params.IsolatedMarketMaxCumulativeInsuranceFundDeltaPerBlock = isolatedMarketMaxCumulativeInsuranceFundDeltaPerBlock

	// Store the modified perpetual.
	if err := k.ValidateAndSetPerpetual(ctx, perpetual); err != nil {
		return types.Perpetual{}, err
	}

	// Emit indexer event.
	k.GetIndexerEventManager().AddTxnEvent(
		ctx,
		indexerevents.SubtypeUpdatePerpetual,
		indexerevents.UpdatePerpetualEventVersion,
		indexer_manager.GetBytes(
			indexerevents.NewUpdatePerpetualEventV1(
				perpetual.Params.Id,
				perpetual.Params.Ticker,
				perpetual.Params.MarketId,
				perpetual.Params.AtomicResolution,
				perpetual.Params.LiquidityTier,
				perpetual.Params.DangerIndexPpm,
<<<<<<< HEAD
				perpetual.Params.IsolatedMarketMaxCumulativeInsuranceFundDeltaPerBlock,
				perpetual.YieldIndex,
=======
				lib.UintToString(perpetual.Params.IsolatedMarketMaxCumulativeInsuranceFundDeltaPerBlock),
>>>>>>> d4500931
			),
		),
	)

	return perpetual, nil
}

// GetPerpetual returns a perpetual from its id.
func (k Keeper) GetPerpetual(
	ctx sdk.Context,
	id uint32,
) (val types.Perpetual, err error) {
	store := prefix.NewStore(ctx.KVStore(k.storeKey), []byte(types.PerpetualKeyPrefix))

	b := store.Get(lib.Uint32ToKey(id))
	if b == nil {
		return val, errorsmod.Wrap(types.ErrPerpetualDoesNotExist, lib.UintToString(id))
	}

	k.cdc.MustUnmarshal(b, &val)
	return val, nil
}

// GetAllPerpetuals returns all perpetuals, sorted by perpetual Id.
func (k Keeper) GetAllPerpetuals(ctx sdk.Context) (list []types.Perpetual) {
	store := prefix.NewStore(ctx.KVStore(k.storeKey), []byte(types.PerpetualKeyPrefix))
	iterator := storetypes.KVStorePrefixIterator(store, []byte{})

	defer iterator.Close()

	for ; iterator.Valid(); iterator.Next() {
		var val types.Perpetual
		k.cdc.MustUnmarshal(iterator.Value(), &val)
		list = append(list, val)
	}

	sort.Slice(list, func(i, j int) bool {
		return list[i].Params.Id < list[j].Params.Id
	})

	return list
}

// processStoredPremiums combines all stored premiums into a single premium value
// for each `MarketPremiums` in the premium storage.
// Returns a mapping from perpetual Id to summarized premium value.
// Arguments:
// - `premiumKey`: indicates whether the function is processing `PremiumSamples`
// or `PremiumVotes`.
// - `combineFunc`: a function that converts a list of premium values into one
// premium value (e.g. average or median)
// - `filterFunc`: a function that takes in a list of premium values and filter
// out some values.
// - `minNumPremiumsRequired`: minimum number of premium values required for each
// market. Padding will be added if `NumPremiums < minNumPremiumsRequired`.
func (k Keeper) processStoredPremiums(
	ctx sdk.Context,
	newEpochInfo epochstypes.EpochInfo,
	premiumKey string,
	minNumPremiumsRequired uint32,
	combineFunc func([]int32) int32,
	filterFunc func([]int32) []int32,
) (
	perpIdToPremium map[uint32]int32,
) {
	perpIdToPremium = make(map[uint32]int32)

	premiumStore := k.getPremiumStore(ctx, premiumKey)

	telemetry.SetGaugeWithLabels(
		[]string{
			types.ModuleName,
			metrics.NumPremiumsFromEpoch,
			metrics.Count,
		},
		float32(premiumStore.NumPremiums),
		[]gometrics.Label{
			metrics.GetLabelForStringValue(
				metrics.PremiumType,
				premiumKey,
			),
			metrics.GetLabelForStringValue(
				metrics.EpochInfoName,
				newEpochInfo.Name,
			),
			metrics.GetLabelForBoolValue(
				metrics.IsEpochOne,
				newEpochInfo.CurrentEpoch == 1,
			),
		},
	)

	for _, marketPremiums := range premiumStore.AllMarketPremiums {
		// Invariant: `len(marketPremiums.Premiums) <= NumPremiums`
		if uint32(len(marketPremiums.Premiums)) > premiumStore.NumPremiums {
			panic(fmt.Errorf(
				"marketPremiums (%+v) has more non-zero premiums than total number of premiums (%d)",
				marketPremiums,
				premiumStore.NumPremiums,
			))
		}

		// Use minimum number of premiums as final length of array, if it's greater than NumPremiums.
		// For `PremiumSamples`, this may happen in the event of a chain halt where there were
		// fewer than expected `funding-sample` epochs. For `PremiumVotes`, this may happen
		// if block times are longer than expected and hence there were not enough blocks to
		// collect votes.
		// Note `NumPremiums >= len(marketPremiums.Premiums)`, so `lenPadding >= 0`.
		lenPadding := int64(lib.Max(premiumStore.NumPremiums, minNumPremiumsRequired)) -
			int64(len(marketPremiums.Premiums))

		padding := make([]int32, lenPadding)
		paddedPremiums := append(marketPremiums.Premiums, padding...)

		perpIdToPremium[marketPremiums.PerpetualId] = combineFunc(filterFunc(paddedPremiums))
	}

	return perpIdToPremium
}

// processPremiumVotesIntoSamples summarizes premium votes from proposers into premium samples.
// For each perpetual market:
//  1. Get the median of `PremiumVotes` collected during the past `funding-sample` epoch.
//     This median value is referred to as a "sample".
//  2. Append the new "sample" to the `PremiumSamples` in state.
//  3. Clear `PremiumVotes` to an empty slice.
func (k Keeper) processPremiumVotesIntoSamples(
	ctx sdk.Context,
	newFundingSampleEpoch epochstypes.EpochInfo,
) {
	// For premium votes, we take the median of all votes without modifying the list
	// (using identify function as `filterFunc`)
	perpIdToSummarizedPremium := k.processStoredPremiums(
		ctx,
		newFundingSampleEpoch,
		types.PremiumVotesKey,
		k.GetParams(ctx).MinNumVotesPerSample,
		// `MustGetMedian` panics when the padded list is empty, which breaks the invariant that
		// Max(premiumStore.NumPremiums, minNumPremiumsRequired) > 0.
		// See details in implementation of `processStoredPremiums`.
		lib.MustGetMedian[int32],                     // combineFunc
		func(input []int32) []int32 { return input }, // filterFunc
	)

	newSamples := []types.FundingPremium{}
	newSamplesForEvent := []indexerevents.FundingUpdateV1{}

	allPerps := k.GetAllPerpetuals(ctx)

	for _, perp := range allPerps {
		summarizedPremium, found := perpIdToSummarizedPremium[perp.GetId()]
		if !found {
			summarizedPremium = 0
		}

		telemetry.SetGaugeWithLabels(
			[]string{
				types.ModuleName,
				metrics.PremiumSampleValue,
			},
			float32(summarizedPremium),
			[]gometrics.Label{
				metrics.GetLabelForIntValue(
					metrics.PerpetualId,
					int(perp.GetId()),
				),
			},
		)

		// Append all samples (including zeros) to `newSamplesForEvent`, since
		// the indexer should forward all sample values to users.
		newSamplesForEvent = append(newSamplesForEvent, indexerevents.FundingUpdateV1{
			PerpetualId:     perp.GetId(),
			FundingValuePpm: summarizedPremium,
		})

		if summarizedPremium != 0 {
			// Append non-zero sample to `PremiumSample` storage.
			newSamples = append(newSamples, types.FundingPremium{
				PerpetualId: perp.GetId(),
				PremiumPpm:  summarizedPremium,
			})
		}
	}

	if err := k.AddPremiumSamples(ctx, newSamples); err != nil {
		panic(err)
	}

	k.indexerEventManager.AddBlockEvent(
		ctx,
		indexerevents.SubtypeFundingValues,
		indexer_manager.IndexerTendermintEvent_BLOCK_EVENT_END_BLOCK,
		indexerevents.FundingValuesEventVersion,
		indexer_manager.GetBytes(
			indexerevents.NewPremiumSamplesEvent(newSamplesForEvent),
		),
	)

	k.SetEmptyPremiumVotes(ctx)
}

// MaybeProcessNewFundingSampleEpoch summarizes premium votes stored in application
// states into new funding samples, if the current block is the start of a new
// `funding-sample` epoch. Otherwise, does nothing.
func (k Keeper) MaybeProcessNewFundingSampleEpoch(
	ctx sdk.Context,
) {
	numBlocks, err := k.epochsKeeper.NumBlocksSinceEpochStart(
		ctx,
		epochstypes.FundingSampleEpochInfoName,
	)
	// Invariant broken: `FundingSample` epoch must exist in epochs store.
	if err != nil {
		panic(err)
	}

	// If the current block is not the start of a new funding-sample epoch, do nothing.
	if numBlocks != 0 {
		return
	}

	newFundingSampleEpoch := k.epochsKeeper.MustGetFundingSampleEpochInfo(ctx)

	k.processPremiumVotesIntoSamples(ctx, newFundingSampleEpoch)
}

// getFundingIndexDelta returns fundingIndexDelta which represents the change of FundingIndex since
// the last time `funding-tick` was processed.
// TODO(DEC-1536): Make the 8-hour funding rate period configurable.
func (k Keeper) getFundingIndexDelta(
	ctx sdk.Context,
	perp types.Perpetual,
	big8hrFundingRatePpm *big.Int,
	timeSinceLastFunding uint32,
) (
	fundingIndexDelta *big.Int,
	err error,
) {
	marketPrice, err := k.pricesKeeper.GetMarketPrice(ctx, perp.Params.MarketId)
	if err != nil {
		return nil, fmt.Errorf("failed to get market price for perpetual %v, err = %w", perp.Params.Id, err)
	}

	// Get pro-rated funding rate adjusted by time delta.
	proratedFundingRate := new(big.Rat).SetInt(big8hrFundingRatePpm)
	proratedFundingRate.Mul(
		proratedFundingRate,
		new(big.Rat).SetUint64(uint64(timeSinceLastFunding)),
	)

	proratedFundingRate.Quo(
		proratedFundingRate,
		// TODO(DEC-1536): Make the 8-hour funding rate period configurable.
		new(big.Rat).SetUint64(3600*8),
	)

	bigFundingIndexDelta := lib.FundingRateToIndex(
		proratedFundingRate,
		perp.Params.AtomicResolution,
		marketPrice.SpotPrice,
		marketPrice.Exponent,
	)

	return bigFundingIndexDelta, nil
}

// GetAddPremiumVotes returns the newest premiums for all perpetuals,
// if the current block is the start of a new funding-sample epoch.
// Otherwise, does nothing and returns an empty message.
// Does not make any changes to state.
func (k Keeper) GetAddPremiumVotes(
	ctx sdk.Context,
) (
	msgAddPremiumVotes *types.MsgAddPremiumVotes,
) {
	newPremiumVotes, err := k.sampleAllPerpetuals(ctx)
	if err != nil {
		log.ErrorLogWithError(
			ctx,
			"failed to sample perpetuals",
			err,
		)
	}

	telemetry.SetGauge(
		float32(len(newPremiumVotes)),
		types.ModuleName,
		metrics.NewPremiumVotes,
		metrics.Count,
		metrics.Proposer,
	)

	return types.NewMsgAddPremiumVotes(newPremiumVotes)
}

// sampleAllPerpetuals takes premium samples for each perpetual market,
// and returns as a list of samples sorted by perpetual Id.
// Markets with zero premium samples are skipped in return value.
func (k Keeper) sampleAllPerpetuals(ctx sdk.Context) (
	samples []types.FundingPremium,
	err error,
) {
	allPerpetuals := k.GetAllPerpetuals(ctx)

	// Calculate `maxAbsPremiumVotePpm` of each liquidity tier.
	liquidityTierToMaxAbsPremiumVotePpm := k.getLiquidityTiertoMaxAbsPremiumVotePpm(ctx)

	// Measure latency of calling `GetPricePremiumForPerpetual` for all perpetuals.
	defer telemetry.ModuleMeasureSince(
		types.ModuleName,
		time.Now(),
		metrics.GetAllPerpetualPricePremiums,
		metrics.Latency,
	)

	marketIdToDaemonPrice := k.pricesKeeper.GetMarketIdToValidDaemonPrice(ctx)

	for _, perp := range allPerpetuals {
		daemonPrice, exists := marketIdToDaemonPrice[perp.Params.MarketId]
		// Valid daemon price is missing
		if !exists {
			// Only log and increment stats if height is passed initialization period.
			if ctx.BlockHeight() > pricestypes.PriceDaemonInitializationBlocks {
				log.ErrorLog(
					ctx,
					"Perpetual does not have valid daemon price. Skipping premium",
					constants.MarketIdLogKey, perp.Params.MarketId,
				)
				telemetry.IncrCounterWithLabels(
					[]string{
						types.ModuleName,
						metrics.MissingDaemonPriceForFunding,
						metrics.Count,
					},
					1,
					[]gometrics.Label{
						metrics.GetLabelForIntValue(
							metrics.MarketId,
							int(perp.Params.MarketId),
						),
					},
				)
			}
			// Skip this market, effectively emitting a zero premium.
			continue
		}

		// Get impact notional corresponding to this perpetual market (panic if its liquidity tier doesn't exist).
		liquidityTier, err := k.GetLiquidityTier(ctx, perp.Params.LiquidityTier)
		if err != nil {
			panic(err)
		}
		bigImpactNotionalQuoteQuantums := new(big.Int).SetUint64(liquidityTier.ImpactNotional)

		// Get `maxAbsPremiumVotePpm` for this perpetual's liquidity tier (panic if not found).
		maxAbsPremiumVotePpm, exists := liquidityTierToMaxAbsPremiumVotePpm[perp.Params.LiquidityTier]
		if !exists {
			panic(types.ErrLiquidityTierDoesNotExist)
		}
		premiumPpm, err := k.clobKeeper.GetPricePremiumForPerpetual(
			ctx,
			perp.Params.Id,
			types.GetPricePremiumParams{
				DaemonPrice: pricestypes.MarketPrice{
					Id:        daemonPrice.Id,
					Exponent:  daemonPrice.Exponent,
					SpotPrice: daemonPrice.SpotPrice,
				},
				BaseAtomicResolution:        perp.Params.AtomicResolution,
				QuoteAtomicResolution:       lib.QuoteCurrencyAtomicResolution,
				ImpactNotionalQuoteQuantums: bigImpactNotionalQuoteQuantums,
				MaxAbsPremiumVotePpm:        maxAbsPremiumVotePpm,
			},
		)
		if err != nil {
			return nil, err
		}

		if premiumPpm == 0 {
			// Do not include zero premiums in message.

			log.DebugLog(
				ctx,
				fmt.Sprintf(
					"Perpetual (%d) has zero sampled premium. Not including in AddPremiumVotes message",
					perp.Params.Id,
				),
			)
			continue
		}

		samples = append(
			samples,
			*types.NewFundingPremium(
				perp.Params.Id,
				premiumPpm,
			),
		)
	}
	return samples, nil
}

// GetRemoveSampleTailsFunc returns a function that sorts the input samples (in place) and returns
// the sub-slice from the original slice, which removes `tailRemovalRatePpm` from top and bottom from the samples.
// Note the returned sub-slice is not a copy but references a sub-sequence of the original slice.
func (k Keeper) GetRemoveSampleTailsFunc(
	ctx sdk.Context,
	tailRemovalRatePpm uint32,
) func(input []int32) (output []int32) {
	return func(premiums []int32) []int32 {
		totalRemoval := lib.Int64MulPpm(
			int64(len(premiums)),
			tailRemovalRatePpm*2,
		)

		// Return early if no tail to remove.
		if totalRemoval == 0 {
			return premiums
		} else if totalRemoval >= int64(len(premiums)) {
			log.ErrorLog(
				ctx,
				fmt.Sprintf(
					"GetRemoveSampleTailsFunc: totalRemoval(%d) > length of premium samples (%d); skip removing",
					totalRemoval,
					len(premiums),
				),
			)
			return premiums
		}

		bottomRemoval := totalRemoval / 2
		topRemoval := totalRemoval - bottomRemoval

		end := int64(len(premiums)) - topRemoval

		sort.Slice(premiums, func(i, j int) bool { return premiums[i] < premiums[j] })

		return premiums[bottomRemoval:end]
	}
}

func (k Keeper) UpdateYieldIndexToNewMint(
	ctx sdk.Context,
	totalTDaiPreMint *big.Int,
	totalTDaiMinted *big.Int,
) error {

	if totalTDaiPreMint == nil {
		return types.ErrTotalTDaiPreMintIsNil
	}

	if totalTDaiMinted == nil {
		return types.ErrTotalTDaiMintedIsNil
	}

	if totalTDaiMinted.Cmp(big.NewInt(0)) == 0 {
		return nil
	}

	if totalTDaiPreMint.Cmp(big.NewInt(0)) == 0 {
		return types.ErrMintedTDaiFromNoPreexistingTDai
	}

	allPerps := k.GetAllPerpetuals(ctx)

	for _, perp := range allPerps {

		modifiedPerp, err := k.CalculateNewTotalYieldIndex(
			ctx,
			totalTDaiPreMint,
			totalTDaiMinted,
			perp,
		)
		if err != nil {
			return err
		}

		err = k.ValidateAndSetPerpetual(ctx, modifiedPerp)
		if err != nil {
			return err
		}

		k.GetIndexerEventManager().AddTxnEvent(
			ctx,
			indexerevents.SubtypeUpdatePerpetual,
			indexerevents.UpdatePerpetualEventVersion,
			indexer_manager.GetBytes(
				indexerevents.NewUpdatePerpetualEventV1(
					modifiedPerp.Params.Id,
					modifiedPerp.Params.Ticker,
					modifiedPerp.Params.MarketId,
					modifiedPerp.Params.AtomicResolution,
					modifiedPerp.Params.LiquidityTier,
					modifiedPerp.Params.DangerIndexPpm,
					modifiedPerp.Params.IsolatedMarketMaxCumulativeInsuranceFundDeltaPerBlock,
					modifiedPerp.YieldIndex,
				),
			),
		)
	}

	return nil
}

func (k Keeper) CalculateNewTotalYieldIndex(
	ctx sdk.Context,
	totalTDaiPreMint *big.Int,
	totalTDaiMinted *big.Int,
	perp types.Perpetual,
) (
	types.Perpetual,
	error,
) {
	marketPrice, err := k.pricesKeeper.GetMarketPrice(ctx, perp.Params.MarketId)
	if err != nil {
		return types.Perpetual{}, err
	}

	// Calculate yield index for this epoch
	currEpochYieldIndex, err := k.CalculateYieldIndexForEpoch(ctx, totalTDaiPreMint, totalTDaiMinted, marketPrice, perp)
	if err != nil {
		return types.Perpetual{}, err
	}

	// Get current cumulative yield index
	cumulativeYieldIndex, err := perp.GetYieldIndexAsRat()
	if err != nil {
		return types.Perpetual{}, err
	}

	newYieldIndex := new(big.Rat).Add(cumulativeYieldIndex, currEpochYieldIndex)

	perp.YieldIndex = newYieldIndex.String()

	return perp, nil
}

func (k Keeper) CalculateYieldIndexForEpoch(
	ctx sdk.Context,
	totalTDaiPreMint *big.Int,
	totalTDaiMinted *big.Int,
	marketPrice pricestypes.MarketPrice,
	perpetual types.Perpetual,
) (
	yieldIndex *big.Rat,
	err error,
) {

	if totalTDaiPreMint == nil || totalTDaiPreMint.Cmp(big.NewInt(0)) == 0 {
		return nil, types.ErrTotalTDaiPreMintIsNil
	}

	if totalTDaiMinted == nil {
		return nil, types.ErrTotalTDaiMintedIsNil
	}

	if perpetual.Params.MarketId != marketPrice.Id {
		return nil, errorsmod.Wrapf(types.ErrPerpAndPriceMarketsMismatched, "Perpetual Market Id: %v. Price Market Id: %v.", perpetual.Params.MarketId, marketPrice.Id)
	}

	oneBaseQuantum := big.NewInt(1)

	priceForOneBaseQuantum := lib.BaseToQuoteQuantums(
		oneBaseQuantum,
		perpetual.Params.AtomicResolution,
		marketPrice.PnlPrice,
		marketPrice.Exponent,
	)

	totalDaiMintedTimesPrice := new(big.Int).Mul(totalTDaiMinted, priceForOneBaseQuantum)

	yieldIndex = new(big.Rat).SetFrac(totalDaiMintedTimesPrice, totalTDaiPreMint)

	return yieldIndex, nil
}

// MaybeProcessNewFundingTickEpoch processes funding ticks if the current block
// is the start of a new funding-tick epoch. Otherwise, do nothing.
func (k Keeper) MaybeProcessNewFundingTickEpoch(ctx sdk.Context) {
	numBlocks, err := k.epochsKeeper.NumBlocksSinceEpochStart(
		ctx,
		epochstypes.FundingTickEpochInfoName,
	)
	if err != nil {
		panic(err)
	}

	// If the current block is not the start of a new funding-tick epoch, do nothing.
	if numBlocks != 0 {
		return
	}

	allPerps := k.GetAllPerpetuals(ctx)
	params := k.GetParams(ctx)

	fundingTickEpochInfo := k.epochsKeeper.MustGetFundingTickEpochInfo(ctx)
	fundingSampleEpochInfo := k.epochsKeeper.MustGetFundingSampleEpochInfo(ctx)

	// Use the ratio between funding-tick and funding-sample durations
	// as minimum number of samples required to get a premium rate.
	minSampleRequiredForPremiumRate := lib.MustDivideUint32RoundUp(
		fundingTickEpochInfo.Duration,
		fundingSampleEpochInfo.Duration,
	)

	// TODO(DEC-1449): Read `RemovedTailSampleRatioPpm` from state. Determine initial value.
	// This value should be 0% or some low value like 5%, since we already has a layer of
	// filtering we compute samples as median of premium votes.
	tailRemovalRatePpm := types.RemovedTailSampleRatioPpm

	// Get `sampleTailsRemovalFunc` which removes a percentage of top and bottom samples
	// from the input after sorting.

	sampleTailsRemovalFunc := k.GetRemoveSampleTailsFunc(ctx, tailRemovalRatePpm)

	// Process stored samples from last `funding-tick` epoch, and retrieve
	// a mapping from `perpetualId` to summarized premium rate for this epoch.
	// For premiums, we first remove a fixed amount of bottom/top samples, then
	// take the average of the remaining samples.
	perpIdToPremiumPpm := k.processStoredPremiums(
		ctx,
		fundingTickEpochInfo,
		types.PremiumSamplesKey,
		minSampleRequiredForPremiumRate,
		lib.AvgInt32,           // combineFunc
		sampleTailsRemovalFunc, // filterFunc
	)

	newFundingRatesAndIndicesForEvent := []indexerevents.FundingUpdateV1{}

	for _, perp := range allPerps {
		premiumPpm, found := perpIdToPremiumPpm[perp.Params.Id]

		if !found {
			log.InfoLog(
				ctx,
				fmt.Sprintf(
					"MaybeProcessNewFundingTickEpoch: No samples found for perpetual (%v) during `funding-tick` epoch\n",
					perp.Params.Id,
				),
			)

			premiumPpm = 0
		}

		bigFundingRatePpm := new(big.Int).SetInt64(int64(premiumPpm))

		// funding rate = premium + default funding
		bigFundingRatePpm.Add(
			bigFundingRatePpm,
			new(big.Int).SetInt64(int64(perp.Params.DefaultFundingPpm)),
		)

		liquidityTier, err := k.GetLiquidityTier(ctx, perp.Params.LiquidityTier)
		if err != nil {
			panic(err)
		}

		// Panic if maintenance fraction ppm is larger than its maximum value.
		if liquidityTier.MaintenanceFractionPpm > types.MaxMaintenanceFractionPpm {
			panic(errorsmod.Wrapf(
				types.ErrMaintenanceFractionPpmExceedsMax,
				"perpetual Id = (%d), liquidity tier Id = (%d), maintenance fraction ppm = (%v)",
				perp.Params.Id, perp.Params.LiquidityTier, liquidityTier.MaintenanceFractionPpm,
			))
		}

		// Clamp funding rate according to equation:
		// |R| <= clamp_factor * (initial margin - maintenance margin)
		fundingRateUpperBoundPpm := liquidityTier.GetMaxAbsFundingClampPpm(params.FundingRateClampFactorPpm)
		bigFundingRatePpm = lib.BigIntClamp(
			bigFundingRatePpm,
			new(big.Int).Neg(fundingRateUpperBoundPpm),
			fundingRateUpperBoundPpm,
		)

		// Emit clamped funding rate.
		telemetry.SetGaugeWithLabels(
			[]string{
				types.ModuleName,
				metrics.PremiumRate,
			},
			float32(bigFundingRatePpm.Int64()),
			[]gometrics.Label{
				metrics.GetLabelForIntValue(
					metrics.PerpetualId,
					int(perp.Params.Id),
				),
			},
		)

		if bigFundingRatePpm.Cmp(lib.BigMaxInt32()) > 0 {
			panic(errorsmod.Wrapf(
				types.ErrFundingRateInt32Overflow,
				"perpetual Id = (%d), funding rate = (%v)",
				perp.Params.Id, bigFundingRatePpm,
			))
		}

		err = k.ModifyLastFundingRate(ctx, perp.Params.Id, bigFundingRatePpm)
		if err != nil {
			panic(err)
		}

		if bigFundingRatePpm.Sign() != 0 {
			fundingIndexDelta, err := k.getFundingIndexDelta(
				ctx,
				perp,
				bigFundingRatePpm,
				// use funding-tick duration as `timeSinceLastFunding`
				// TODO(DEC-1483): Handle the case when duration value is updated
				// during the epoch.
				fundingTickEpochInfo.Duration,
			)
			if err != nil {
				panic(err)
			}

			if err := k.ModifyFundingIndex(ctx, perp.Params.Id, fundingIndexDelta); err != nil {
				panic(err)
			}
		}

		// Get perpetual object with updated funding index.
		perp, err = k.GetPerpetual(ctx, perp.Params.Id)
		if err != nil {
			panic(err)
		}
		newFundingRatesAndIndicesForEvent = append(newFundingRatesAndIndicesForEvent, indexerevents.FundingUpdateV1{
			PerpetualId:     perp.Params.Id,
			FundingValuePpm: int32(bigFundingRatePpm.Int64()),
			FundingIndex:    perp.FundingIndex,
		})
	}

	k.indexerEventManager.AddBlockEvent(
		ctx,
		indexerevents.SubtypeFundingValues,
		indexer_manager.IndexerTendermintEvent_BLOCK_EVENT_END_BLOCK,
		indexerevents.FundingValuesEventVersion,
		indexer_manager.GetBytes(
			indexerevents.NewFundingRatesAndIndicesEvent(newFundingRatesAndIndicesForEvent),
		),
	)

	// Clear premium samples.
	k.SetEmptyPremiumSamples(ctx)
}

// GetNetNotional returns the net notional in quote quantums, which can be represented by the following equation:
// `quantums / 10^baseAtomicResolution * marketPrice * 10^marketExponent * 10^quoteAtomicResolution`.
// Note that longs are positive, and shorts are negative.
// Returns an error if a perpetual with `id` does not exist or if the `perpetual.Params.MarketId` does
// not exist.
//
// Note that this function is getting called very frequently; metrics in this function
// should be sampled to reduce CPU time.
func (k Keeper) GetNetNotional(
	ctx sdk.Context,
	id uint32,
	bigQuantums *big.Int,
) (
	bigNetNotionalQuoteQuantums *big.Int,
	err error,
) {
	if rand.Float64() < metrics.LatencyMetricSampleRate {
		defer metrics.ModuleMeasureSinceWithLabels(
			types.ModuleName,
			[]string{metrics.GetNetNotional, metrics.Latency},
			time.Now(),
			[]gometrics.Label{
				metrics.GetLabelForStringValue(
					metrics.SampleRate,
					fmt.Sprintf("%f", metrics.LatencyMetricSampleRate),
				),
			},
		)
	}

	perpetual, marketPrice, err := k.GetPerpetualAndMarketPrice(ctx, id)
	if err != nil {
		return new(big.Int), err
	}

	return GetNetNotionalInQuoteQuantums(perpetual, marketPrice, bigQuantums), nil
}

// GetNetNotionalInQuoteQuantums returns the net notional in quote quantums, which can be
// represented by the following equation:
//
// `quantums / 10^baseAtomicResolution * marketPrice * 10^marketExponent * 10^quoteAtomicResolution`.
// Note that longs are positive, and shorts are negative.
//
// Also note that this is a stateless function.
func GetNetNotionalInQuoteQuantums(
	perpetual types.Perpetual,
	marketPrice pricestypes.MarketPrice,
	bigQuantums *big.Int,
) (
	bigNetNotionalQuoteQuantums *big.Int,
) {
	bigQuoteQuantums := lib.BaseToQuoteQuantums(
		bigQuantums,
		perpetual.Params.AtomicResolution,
		marketPrice.PnlPrice,
		marketPrice.Exponent,
	)

	return bigQuoteQuantums
}

// GetNotionalInBaseQuantums returns the net notional in base quantums, which can be represented
// by the following equation:
// `quoteQuantums * 10^baseAtomicResolution / (marketPrice * 10^marketExponent * 10^quoteAtomicResolution)`.
// Note that longs are positive, and shorts are negative.
// Returns an error if a perpetual with `id` does not exist or if the `perpetual.Params.MarketId` does
// not exist.
func (k Keeper) GetNotionalInBaseQuantums(
	ctx sdk.Context,
	id uint32,
	bigQuoteQuantums *big.Int,
) (
	bigBaseQuantums *big.Int,
	err error,
) {
	defer telemetry.ModuleMeasureSince(
		types.ModuleName,
		time.Now(),
		metrics.GetNotionalInBaseQuantums,
		metrics.Latency,
	)

	perpetual, marketPrice, err := k.GetPerpetualAndMarketPrice(ctx, id)
	if err != nil {
		return new(big.Int), err
	}

	bigBaseQuantums = lib.QuoteToBaseQuantums(
		bigQuoteQuantums,
		perpetual.Params.AtomicResolution,
		marketPrice.PnlPrice,
		marketPrice.Exponent,
	)
	return bigBaseQuantums, nil
}

// GetNetCollateral returns the net collateral in quote quantums. The net collateral is equal to
// the net open notional, which can be represented by the following equation:
// `quantums / 10^baseAtomicResolution * marketPrice * 10^marketExponent * 10^quoteAtomicResolution`.
// Note that longs are positive, and shorts are negative.
// Returns an error if a perpetual with `id` does not exist or if the `perpetual.Params.MarketId` does
// not exist.
func (k Keeper) GetNetCollateral(
	ctx sdk.Context,
	id uint32,
	bigQuantums *big.Int,
) (
	bigNetCollateralQuoteQuantums *big.Int,
	err error,
) {
	// The net collateral is equal to the net open notional.
	return k.GetNetNotional(ctx, id, bigQuantums)
}

// GetMarginRequirements returns initial and maintenance margin requirements in quote quantums, given the position
// size in base quantums.
//
// Margin requirements are a function of the absolute value of the open notional of the position as well as
// the parameters of the relevant `LiquidityTier` of the perpetual.
// Initial margin requirement is determined by multiplying `InitialMarginPpm` and `notionalValue`.
// `notionalValue` is determined by multiplying the size of the position by the oracle price of the position.
// Maintenance margin requirement is then simply a fraction (`maintenanceFractionPpm`) of initial margin requirement.
//
// Returns an error if a perpetual with `id`, `perpetual.Params.MarketId`, or
// `perpetual.Params.LiquidityTier` does not exist.
//
// Note that this function is getting called very frequently; metrics in this function
// should be sampled to reduce CPU time.
func (k Keeper) GetMarginRequirements(
	ctx sdk.Context,
	id uint32,
	bigQuantums *big.Int,
) (
	bigInitialMarginQuoteQuantums *big.Int,
	bigMaintenanceMarginQuoteQuantums *big.Int,
	err error,
) {
	if rand.Float64() < metrics.LatencyMetricSampleRate {
		defer metrics.ModuleMeasureSinceWithLabels(
			types.ModuleName,
			[]string{metrics.GetMarginRequirements, metrics.Latency},
			time.Now(),
			[]gometrics.Label{
				metrics.GetLabelForStringValue(
					metrics.SampleRate,
					fmt.Sprintf("%f", metrics.LatencyMetricSampleRate),
				),
			},
		)
	}

	// Get perpetual and market price.
	perpetual, marketPrice, err := k.GetPerpetualAndMarketPrice(ctx, id)
	if err != nil {
		return nil, nil, err
	}
	// Get perpetual's liquidity tier.
	liquidityTier, err := k.GetLiquidityTier(ctx, perpetual.Params.LiquidityTier)
	if err != nil {
		return nil, nil, err
	}

	bigInitialMarginQuoteQuantums,
		bigMaintenanceMarginQuoteQuantums = GetMarginRequirementsInQuoteQuantums(
		perpetual,
		marketPrice,
		liquidityTier,
		bigQuantums,
	)
	return bigInitialMarginQuoteQuantums, bigMaintenanceMarginQuoteQuantums, nil
}

// GetMarginRequirementsInQuoteQuantums returns initial and maintenance margin requirements
// in quote quantums, given the position size in base quantums.
//
// Note that this is a stateless function.
func GetMarginRequirementsInQuoteQuantums(
	perpetual types.Perpetual,
	marketPrice pricestypes.MarketPrice,
	liquidityTier types.LiquidityTier,
	bigQuantums *big.Int,
) (
	bigInitialMarginQuoteQuantums *big.Int,
	bigMaintenanceMarginQuoteQuantums *big.Int,
) {
	// Always consider the magnitude of the position regardless of whether it is long/short.
	bigAbsQuantums := new(big.Int).Set(bigQuantums).Abs(bigQuantums)

	// Calculate the notional value of the position in quote quantums.
	bigQuoteQuantums := lib.BaseToQuoteQuantums(
		bigAbsQuantums,
		perpetual.Params.AtomicResolution,
		marketPrice.PnlPrice,
		marketPrice.Exponent,
	)

	// Calculate the perpetual's open interest in quote quantums.
	openInterestQuoteQuantums := lib.BaseToQuoteQuantums(
		perpetual.OpenInterest.BigInt(), // OpenInterest is represented as base quantums.
		perpetual.Params.AtomicResolution,
		marketPrice.PnlPrice,
		marketPrice.Exponent,
	)

	// Initial margin requirement quote quantums = size in quote quantums * initial margin PPM.
	bigBaseInitialMarginQuoteQuantums := liquidityTier.GetInitialMarginQuoteQuantums(
		bigQuoteQuantums,
		big.NewInt(0), // pass in 0 as open interest to get base IMR.
	)

	// Maintenance margin requirement quote quantums = IM in quote quantums * maintenance fraction PPM.
	bigMaintenanceMarginQuoteQuantums = lib.BigRatRound(
		lib.BigRatMulPpm(
			new(big.Rat).SetInt(bigBaseInitialMarginQuoteQuantums),
			liquidityTier.MaintenanceFractionPpm,
		),
		true,
	)

	bigInitialMarginQuoteQuantums = liquidityTier.GetInitialMarginQuoteQuantums(
		bigQuoteQuantums,
		openInterestQuoteQuantums, // pass in current OI to get scaled IMR.
	)

	return bigInitialMarginQuoteQuantums, bigMaintenanceMarginQuoteQuantums
}

// GetSettlementPpm returns the net settlement amount ppm (in quote quantums) given
// the perpetual Id and position size (in base quantums).
// When handling rounding, always round positive settlement amount to zero, and
// negative amount to negative infinity. This ensures total amount of value does
// not increase after settlement.
// Example:
// For a round of funding payments, accounts A, B are to receive 102.5 quote quantums;
// account C is to pay 205 quote quantums.
// After settlement, accounts A, B are credited 102 quote quantum each; account C
// is debited 205 quote quantums.
func (k Keeper) GetSettlementPpm(
	ctx sdk.Context,
	perpetualId uint32,
	quantums *big.Int,
	index *big.Int,
) (
	bigNetSettlementPpm *big.Int,
	newFundingIndex *big.Int,
	err error,
) {
	// Get the perpetual for newest FundingIndex.
	perpetual, err := k.GetPerpetual(ctx, perpetualId)
	if err != nil {
		return big.NewInt(0), big.NewInt(0), err
	}

	bigNetSettlementPpm, newFundingIndex = GetSettlementPpmWithPerpetual(
		perpetual,
		quantums,
		index,
	)
	return bigNetSettlementPpm, newFundingIndex, nil
}

// GetSettlementPpm returns the net settlement amount ppm (in quote quantums) given
// the perpetual and position size (in base quantums).
//
// Note that this function is a stateless utility function.
func GetSettlementPpmWithPerpetual(
	perpetual types.Perpetual,
	quantums *big.Int,
	index *big.Int,
) (
	bigNetSettlementPpm *big.Int,
	newFundingIndex *big.Int,
) {
	fundingIndex := perpetual.FundingIndex.BigInt()

	indexDelta := new(big.Int).Sub(fundingIndex, index)

	// if indexDelta is zero, then net settlement is zero.
	if indexDelta.Sign() == 0 {
		return big.NewInt(0), fundingIndex
	}

	bigNetSettlementPpm = new(big.Int).Mul(indexDelta, quantums)

	// `bigNetSettlementPpm` carries sign. `indexDelta`` is the increase in `fundingIndex`, so if
	// the position is long (positive), the net settlement should be short (negative), and vice versa.
	// Thus, always negate `bigNetSettlementPpm` here.
	bigNetSettlementPpm = bigNetSettlementPpm.Neg(bigNetSettlementPpm)

	return bigNetSettlementPpm, fundingIndex
}

// GetPremiumSamples reads premium samples from the current `funding-tick` epoch,
// stored in a `PremiumStore` struct.
func (k Keeper) GetPremiumSamples(ctx sdk.Context) (
	premiumStore types.PremiumStore,
) {
	return k.getPremiumStore(ctx, types.PremiumSamplesKey)
}

// GetPremiumVotes premium sample votes from the current `funding-sample` epoch,
// stored in a `PremiumStore` struct.
func (k Keeper) GetPremiumVotes(ctx sdk.Context) (
	premiumStore types.PremiumStore,
) {
	return k.getPremiumStore(ctx, types.PremiumVotesKey)
}

func (k Keeper) getPremiumStore(ctx sdk.Context, key string) (
	premiumStore types.PremiumStore,
) {
	store := ctx.KVStore(k.storeKey)

	premiumStoreBytes := store.Get([]byte(key))

	if premiumStoreBytes == nil {
		return types.PremiumStore{}
	}

	k.cdc.MustUnmarshal(premiumStoreBytes, &premiumStore)
	return premiumStore
}

// AddPremiumVotes adds a list of new premium votes to state.
func (k Keeper) AddPremiumVotes(
	ctx sdk.Context,
	newVotes []types.FundingPremium,
) error {
	return k.addToPremiumStore(
		ctx,
		newVotes,
		types.PremiumVotesKey,
		metrics.AddPremiumVotes,
	)
}

// AddPremiumSamples adds a list of new premium samples to state.
func (k Keeper) AddPremiumSamples(
	ctx sdk.Context,
	newSamples []types.FundingPremium,
) error {
	return k.addToPremiumStore(
		ctx,
		newSamples,
		types.PremiumSamplesKey,
		metrics.AddPremiumSamples,
	)
}

func (k Keeper) addToPremiumStore(
	ctx sdk.Context,
	newSamples []types.FundingPremium,
	key string,
	metricsLabel string,
) error {
	defer telemetry.ModuleMeasureSince(
		types.ModuleName,
		time.Now(),
		metricsLabel,
		metrics.Latency,
	)

	premiumStore := k.getPremiumStore(ctx, key)

	marketPremiumsMap := premiumStore.GetMarketPremiumsMap()

	for _, sample := range newSamples {
		if !k.HasPerpetual(ctx, sample.PerpetualId) {
			return errorsmod.Wrapf(
				types.ErrPerpetualDoesNotExist,
				"perpetual ID = %d",
				sample.PerpetualId,
			)
		}

		premiums, found := marketPremiumsMap[sample.PerpetualId]
		if !found {
			premiums = types.MarketPremiums{
				Premiums:    []int32{},
				PerpetualId: sample.PerpetualId,
			}
		}
		premiums.Premiums = append(premiums.Premiums, sample.PremiumPpm)
		marketPremiumsMap[sample.PerpetualId] = premiums
	}

	k.setPremiumStore(
		ctx,
		*types.NewPremiumStoreFromMarketPremiumMap(
			marketPremiumsMap,
			premiumStore.NumPremiums+1, // increment NumPremiums
		),
		key,
	)

	return nil
}

func (k Keeper) ModifyFundingIndex(
	ctx sdk.Context,
	perpetualId uint32,
	bigFundingIndexDelta *big.Int,
) (
	err error,
) {
	// Get perpetual.
	perpetual, err := k.GetPerpetual(ctx, perpetualId)
	if err != nil {
		return err
	}

	bigFundingIndex := new(big.Int).Set(perpetual.FundingIndex.BigInt())
	bigFundingIndex.Add(bigFundingIndex, bigFundingIndexDelta)

	perpetual.FundingIndex = dtypes.NewIntFromBigInt(bigFundingIndex)
	k.setPerpetual(ctx, perpetual)
	return nil
}

func (k Keeper) ModifyLastFundingRate(
	ctx sdk.Context,
	perpetualId uint32,
	lastFundingRate *big.Int,
) (
	err error,
) {
	perpetual, err := k.GetPerpetual(ctx, perpetualId)
	if err != nil {
		return err
	}

	perpetual.LastFundingRate = dtypes.NewIntFromBigInt(lastFundingRate)
	k.setPerpetual(ctx, perpetual)

	return nil
}

// Modify the open interest of a perpetual in state.
func (k Keeper) ModifyOpenInterest(
	ctx sdk.Context,
	perpetualId uint32,
	openInterestDeltaBaseQuantums *big.Int,
) (
	err error,
) {
	// No-op if delta is zero.
	if openInterestDeltaBaseQuantums.Sign() == 0 {
		return nil
	}

	// Get perpetual.
	perpetual, err := k.GetPerpetual(ctx, perpetualId)
	if err != nil {
		return err
	}

	bigOpenInterest := perpetual.OpenInterest.BigInt()
	bigOpenInterest.Add(
		bigOpenInterest, // reuse pointer for efficiency
		openInterestDeltaBaseQuantums,
	)

	if bigOpenInterest.Sign() < 0 {
		return errorsmod.Wrapf(
			types.ErrOpenInterestWouldBecomeNegative,
			"perpetualId = %d, openInterest before = %s, after = %s",
			perpetualId,
			perpetual.OpenInterest.String(),
			bigOpenInterest.String(),
		)
	}

	perpetual.OpenInterest = dtypes.NewIntFromBigInt(bigOpenInterest)
	k.setPerpetual(ctx, perpetual)

	if ctx.ExecMode() == sdk.ExecModeFinalize {
		updatedOIStore := prefix.NewStore(ctx.TransientStore(k.transientStoreKey), []byte(types.UpdatedOIKeyPrefix))
		openInterestInBytes, err := perpetual.OpenInterest.Marshal()
		if err != nil {
			return err
		}
		updatedOIStore.Set(lib.Uint32ToKey(perpetualId), openInterestInBytes)
	}
	return nil
}

// SetEmptyPremiumSamples initializes empty premium samples for all perpetuals
func (k Keeper) SetEmptyPremiumSamples(
	ctx sdk.Context,
) {
	k.setPremiumStore(
		ctx,
		types.PremiumStore{},
		types.PremiumSamplesKey,
	)
}

// SetEmptyPremiumSamples initializes empty premium sample votes for all perpetuals
func (k Keeper) SetEmptyPremiumVotes(
	ctx sdk.Context,
) {
	k.setPremiumStore(
		ctx,
		types.PremiumStore{},
		types.PremiumVotesKey,
	)
}

func (k Keeper) SetPerpetualForTest(
	ctx sdk.Context,
	perpetual types.Perpetual,
) {
	k.setPerpetual(ctx, perpetual)
}

func (k Keeper) setPerpetual(
	ctx sdk.Context,
	perpetual types.Perpetual,
) {
	b := k.cdc.MustMarshal(&perpetual)
	perpetualStore := prefix.NewStore(ctx.KVStore(k.storeKey), []byte(types.PerpetualKeyPrefix))
	perpetualStore.Set(lib.Uint32ToKey(perpetual.Params.Id), b)
}

// SetPerpetual validates the perpetual object and sets it in state.
func (k Keeper) ValidateAndSetPerpetual(
	ctx sdk.Context,
	perpetual types.Perpetual,
) error {
	if err := k.validatePerpetual(
		ctx,
		&perpetual,
	); err != nil {
		return err
	}

	k.setPerpetual(ctx, perpetual)
	return nil
}

// GetPerpetualAndMarketPrice retrieves a Perpetual by its id and its corresponding MarketPrice.
//
// Note that this function is getting called very frequently; metrics in this function
// should be sampled to reduce CPU time.
func (k Keeper) GetPerpetualAndMarketPrice(
	ctx sdk.Context,
	perpetualId uint32,
) (types.Perpetual, pricestypes.MarketPrice, error) {
	if rand.Float64() < metrics.LatencyMetricSampleRate {
		defer metrics.ModuleMeasureSinceWithLabels(
			types.ModuleName,
			[]string{metrics.GetPerpetualAndMarketPrice, metrics.Latency},
			time.Now(),
			[]gometrics.Label{
				metrics.GetLabelForStringValue(
					metrics.SampleRate,
					fmt.Sprintf("%f", metrics.LatencyMetricSampleRate),
				),
			},
		)
	}

	// Get perpetual.
	perpetual, err := k.GetPerpetual(ctx, perpetualId)
	if err != nil {
		return perpetual, pricestypes.MarketPrice{}, err
	}

	// Get market price.
	marketPrice, err := k.pricesKeeper.GetMarketPrice(ctx, perpetual.Params.MarketId)
	if err != nil {
		if errorsmod.IsOf(err, pricestypes.ErrMarketPriceDoesNotExist) {
			return perpetual, marketPrice, errorsmod.Wrap(
				types.ErrMarketDoesNotExist,
				fmt.Sprintf(
					"Market ID %d does not exist on perpetual ID %d",
					perpetual.Params.MarketId,
					perpetual.Params.Id,
				),
			)
		} else {
			return perpetual, marketPrice, err
		}
	}

	return perpetual, marketPrice, nil
}

// Performs the following validation (stateful and stateless) on a `Perpetual`
// structs fields, returning an error if any conditions are false:
// - MarketId is not a valid market.
// - All stateless validation performed in `validatePerpetualStateless`.
func (k Keeper) validatePerpetual(
	ctx sdk.Context,
	perpetual *types.Perpetual,
) error {
	// Stateless validation.
	if err := perpetual.Params.Validate(); err != nil {
		return err
	}

	// Validate `marketId` exists.
	if _, err := k.pricesKeeper.GetMarketPrice(ctx, perpetual.Params.MarketId); err != nil {
		return err
	}

	// Validate `liquidityTier` exists.
	if !k.HasLiquidityTier(ctx, perpetual.Params.LiquidityTier) {
		return errorsmod.Wrap(types.ErrLiquidityTierDoesNotExist, lib.UintToString(perpetual.Params.LiquidityTier))
	}

	if perpetual.YieldIndex == "" {
		return types.ErrYieldIndexDoesNotExist
	}

	yieldIndex, err := perpetual.GetYieldIndexAsRat()

	if err != nil {
		return err
	}

	if yieldIndex.Cmp(big.NewRat(0, 1)) == -1 {
		return types.ErrYieldIndexNegative
	}

	return nil
}

func (k Keeper) setPremiumStore(
	ctx sdk.Context,
	premiumStore types.PremiumStore,
	key string,
) {
	b := k.cdc.MustMarshal(&premiumStore)

	// Get necessary stores
	store := ctx.KVStore(k.storeKey)

	store.Set([]byte(key), b)
}

func (k Keeper) SetPremiumSamples(
	ctx sdk.Context,
	premiumStore types.PremiumStore,
) {
	k.setPremiumStore(ctx, premiumStore, types.PremiumSamplesKey)
}

func (k Keeper) SetPremiumVotes(
	ctx sdk.Context,
	premiumStore types.PremiumStore,
) {
	k.setPremiumStore(ctx, premiumStore, types.PremiumVotesKey)
}

// PerformStatefulPremiumVotesValidation performs stateful validation on `MsgAddPremiumVotes`.
// For each vote, it checks that:
// - The perpetual Id is valid.
// - The premium vote value is correctly clamped.
// This function throws an error if the associated clob pair cannot be found or is not active.
func (k Keeper) PerformStatefulPremiumVotesValidation(
	ctx sdk.Context,
	msg *types.MsgAddPremiumVotes,
) (
	err error,
) {
	liquidityTierToMaxAbsPremiumVotePpm := k.getLiquidityTiertoMaxAbsPremiumVotePpm(ctx)

	for _, vote := range msg.Votes {
		// Check that the perpetual Id is valid.
		if _, err := k.GetPerpetual(ctx, vote.PerpetualId); err != nil {
			return errorsmod.Wrapf(
				types.ErrPerpetualDoesNotExist,
				"perpetualId = %d",
				vote.PerpetualId,
			)
		}

		// Check that premium vote value is correctly clamped.
		// Get perpetual object based on perpetual ID.
		perpetual, err := k.GetPerpetual(ctx, vote.PerpetualId)
		if err != nil {
			return err
		}

		// Zero values for perpetuals whose ClobPair is not active
		if isActive, err := k.clobKeeper.IsPerpetualClobPairActive(
			ctx, vote.PerpetualId,
		); err != nil {
			return errorsmod.Wrapf(
				err,
				"PerformStatefulPremiumVotesValidation: failed to determine ClobPair status for perpetual with id %d",
				vote.PerpetualId,
			)
		} else if !isActive { // reject premium votes for non active markets
			return errorsmod.Wrapf(
				types.ErrPremiumVoteForNonActiveMarket,
				"PerformStatefulPremiumVotesValidation: no premium vote should be included for inactive perpetual with id %d",
				vote.PerpetualId,
			)
		}

		// Get `maxAbsPremiumVotePpm` for this perpetual's liquidity tier (panic if not found).
		maxAbsPremiumVotePpm, exists := liquidityTierToMaxAbsPremiumVotePpm[perpetual.Params.LiquidityTier]
		if !exists {
			panic(types.ErrLiquidityTierDoesNotExist)
		}
		// Check premium vote value is within bounds.
		bigAbsPremiumPpm := new(big.Int).SetUint64(uint64(
			lib.AbsInt32(vote.PremiumPpm),
		))
		if bigAbsPremiumPpm.Cmp(maxAbsPremiumVotePpm) > 0 {
			return errorsmod.Wrapf(
				types.ErrPremiumVoteNotClamped,
				"perpetualId = %d, premium vote = %d, maxAbsPremiumVotePpm = %d",
				vote.PerpetualId,
				vote.PremiumPpm,
				maxAbsPremiumVotePpm,
			)
		}
	}

	return nil
}

/* === LIQUIDITY TIER FUNCTIONS === */

// HasLiquidityTier checks if a liquidity tier exists in the store.
func (k Keeper) HasLiquidityTier(
	ctx sdk.Context,
	id uint32,
) (found bool) {
	ltStore := prefix.NewStore(ctx.KVStore(k.storeKey), []byte(types.LiquidityTierKeyPrefix))
	return ltStore.Has(lib.Uint32ToKey(id))
}

// `SetLiquidityTier` sets a liquidity tier in the store (i.e. updates if `id` exists and creates otherwise).
// Returns an error if any of its fields fails validation.
func (k Keeper) SetLiquidityTier(
	ctx sdk.Context,
	id uint32,
	name string,
	initialMarginPpm uint32,
	maintenanceFractionPpm uint32,
	impactNotional uint64,
	openInterestLowerCap uint64,
	openInterestUpperCap uint64,
) (
	liquidityTier types.LiquidityTier,
	err error,
) {
	// Construct liquidity tier.
	liquidityTier = types.LiquidityTier{
		Id:                     id,
		Name:                   name,
		InitialMarginPpm:       initialMarginPpm,
		MaintenanceFractionPpm: maintenanceFractionPpm,
		ImpactNotional:         impactNotional,
		OpenInterestLowerCap:   openInterestLowerCap,
		OpenInterestUpperCap:   openInterestUpperCap,
	}

	// Validate liquidity tier's fields.
	if err := liquidityTier.Validate(); err != nil {
		return liquidityTier, err
	}

	// Set liquidity tier in store.
	k.setLiquidityTier(ctx, liquidityTier)

	// Emit indexer event.
	k.GetIndexerEventManager().AddTxnEvent(
		ctx,
		indexerevents.SubtypeLiquidityTier,
		indexerevents.LiquidityTierEventVersion,
		indexer_manager.GetBytes(
			indexerevents.NewLiquidityTierUpsertEvent(
				id,
				name,
				initialMarginPpm,
				maintenanceFractionPpm,
				openInterestLowerCap,
				openInterestUpperCap,
			),
		),
	)

	return liquidityTier, nil
}

// `GetLiquidityTier` gets a liquidity tier given its id.
func (k Keeper) GetLiquidityTier(ctx sdk.Context, id uint32) (
	liquidityTier types.LiquidityTier,
	err error,
) {
	store := prefix.NewStore(ctx.KVStore(k.storeKey), []byte(types.LiquidityTierKeyPrefix))

	b := store.Get(lib.Uint32ToKey(id))
	if b == nil {
		return liquidityTier, errorsmod.Wrap(types.ErrLiquidityTierDoesNotExist, lib.UintToString(id))
	}

	k.cdc.MustUnmarshal(b, &liquidityTier)
	return liquidityTier, nil
}

// `GetAllLiquidityTiers` returns all liquidity tiers, sorted by id.
func (k Keeper) GetAllLiquidityTiers(ctx sdk.Context) (list []types.LiquidityTier) {
	store := prefix.NewStore(ctx.KVStore(k.storeKey), []byte(types.LiquidityTierKeyPrefix))
	iterator := storetypes.KVStorePrefixIterator(store, []byte{})

	defer iterator.Close()

	for ; iterator.Valid(); iterator.Next() {
		var val types.LiquidityTier
		k.cdc.MustUnmarshal(iterator.Value(), &val)
		list = append(list, val)
	}

	sort.Slice(list, func(i, j int) bool {
		return list[i].Id < list[j].Id
	})

	return list
}

// `setLiquidityTier` sets a liquidity tier in store.
func (k Keeper) setLiquidityTier(
	ctx sdk.Context,
	liquidityTier types.LiquidityTier,
) {
	b := k.cdc.MustMarshal(&liquidityTier)
	liquidityTierStore := prefix.NewStore(ctx.KVStore(k.storeKey), []byte(types.LiquidityTierKeyPrefix))
	liquidityTierStore.Set(lib.Uint32ToKey(liquidityTier.Id), b)
}

/* === PARAMETERS FUNCTIONS === */
// `GetParams` returns perpetuals module parameters as a `Params` object from store.
func (k Keeper) GetParams(
	ctx sdk.Context,
) (params types.Params) {
	store := ctx.KVStore(k.storeKey)
	b := store.Get([]byte(types.ParamsKey))
	k.cdc.MustUnmarshal(b, &params)
	return params
}

// `SetParams` sets perpetuals module parameters in store.
func (k Keeper) SetParams(ctx sdk.Context, params types.Params) error {
	// Validate params.
	if err := params.Validate(); err != nil {
		return err
	}

	// Set params in store.
	store := ctx.KVStore(k.storeKey)
	b := k.cdc.MustMarshal(&params)
	store.Set([]byte(types.ParamsKey), b)

	return nil
}

// `getLiquidityTiertoMaxAbsPremiumVotePpm` returns `maxAbsPremiumVotePpm` for each liquidity tier
// (used for clamping premium votes) as a map whose key is liquidity tier ID.
func (k Keeper) getLiquidityTiertoMaxAbsPremiumVotePpm(
	ctx sdk.Context,
) (ltToMaxAbsPremiumVotePpm map[uint32]*big.Int) {
	params := k.GetParams(ctx)
	allLiquidityTiers := k.GetAllLiquidityTiers(ctx)
	ltToMaxAbsPremiumVotePpm = make(map[uint32]*big.Int)
	for _, liquidityTier := range allLiquidityTiers {
		ltToMaxAbsPremiumVotePpm[liquidityTier.Id] =
			liquidityTier.GetMaxAbsFundingClampPpm(params.PremiumVoteClampFactorPpm)
	}
	return ltToMaxAbsPremiumVotePpm
}

// IsPositionUpdatable returns whether position of a perptual is updatable.
// A perpetual is not updatable if it satisfies:
//   - Perpetual has zero oracle price. Since new oracle prices are created at zero by default and valid
//     oracle priceupdates are non-zero, this indicates the absence of a valid oracle price update.
func (k Keeper) IsPositionUpdatable(
	ctx sdk.Context,
	perpetualId uint32,
) (
	updatable bool,
	err error,
) {
	_, oraclePrice, err := k.GetPerpetualAndMarketPrice(
		ctx,
		perpetualId,
	)
	if err != nil {
		return false, err
	}

	// If perpetual has zero oracle price, it is considered not updatable.
	if oraclePrice.PnlPrice == 0 {
		return false, nil
	}
	return true, nil
}

func (k Keeper) SendOIUpdatesToIndexer(ctx sdk.Context) {
	updatedOIStore := prefix.NewStore(ctx.TransientStore(k.transientStoreKey), []byte(types.UpdatedOIKeyPrefix))
	iterator := updatedOIStore.Iterator(nil, nil)
	defer iterator.Close()

	OIMessageArray := make([]*indexerevents.OpenInterestUpdate, 0)

	for ; iterator.Valid(); iterator.Next() {
		openInterestSerializableInt := dtypes.SerializableInt{}
		if err := openInterestSerializableInt.Unmarshal(iterator.Value()); err != nil {
			panic(errorsmod.Wrap(err, "failed to unmarshal open interest"))
		}
		OIMessage := indexerevents.OpenInterestUpdate{
			PerpetualId:  binary.BigEndian.Uint32(iterator.Key()),
			OpenInterest: openInterestSerializableInt,
		}
		OIMessageArray = append(OIMessageArray, &OIMessage)
	}

	if len(OIMessageArray) == 0 {
		return
	}

	k.GetIndexerEventManager().AddBlockEvent(
		ctx,
		indexerevents.SubtypeOpenInterestUpdate,
		indexer_manager.IndexerTendermintEvent_BLOCK_EVENT_END_BLOCK,
		indexerevents.OpenInterestUpdateVersion,
		indexer_manager.GetBytes(
			&indexerevents.OpenInterestUpdateEventV1{
				OpenInterestUpdates: OIMessageArray,
			},
		),
	)
}<|MERGE_RESOLUTION|>--- conflicted
+++ resolved
@@ -180,12 +180,8 @@
 				perpetual.Params.AtomicResolution,
 				perpetual.Params.LiquidityTier,
 				perpetual.Params.DangerIndexPpm,
-<<<<<<< HEAD
-				perpetual.Params.IsolatedMarketMaxCumulativeInsuranceFundDeltaPerBlock,
+				lib.UintToString(perpetual.Params.IsolatedMarketMaxCumulativeInsuranceFundDeltaPerBlock),
 				perpetual.YieldIndex,
-=======
-				lib.UintToString(perpetual.Params.IsolatedMarketMaxCumulativeInsuranceFundDeltaPerBlock),
->>>>>>> d4500931
 			),
 		),
 	)
@@ -681,7 +677,7 @@
 					modifiedPerp.Params.AtomicResolution,
 					modifiedPerp.Params.LiquidityTier,
 					modifiedPerp.Params.DangerIndexPpm,
-					modifiedPerp.Params.IsolatedMarketMaxCumulativeInsuranceFundDeltaPerBlock,
+					lib.UintToString(modifiedPerp.Params.IsolatedMarketMaxCumulativeInsuranceFundDeltaPerBlock),
 					modifiedPerp.YieldIndex,
 				),
 			),
