package perpetuals_test

import (
	sdk "github.com/cosmos/cosmos-sdk/types"
	"testing"

	"github.com/dydxprotocol/v4-chain/protocol/dtypes"
	"github.com/dydxprotocol/v4-chain/protocol/lib"
	"github.com/dydxprotocol/v4-chain/protocol/testutil/constants"
	keepertest "github.com/dydxprotocol/v4-chain/protocol/testutil/keeper"
	"github.com/dydxprotocol/v4-chain/protocol/testutil/nullify"
	"github.com/dydxprotocol/v4-chain/protocol/x/perpetuals"
	"github.com/dydxprotocol/v4-chain/protocol/x/perpetuals/keeper"
	"github.com/dydxprotocol/v4-chain/protocol/x/perpetuals/types"
	"github.com/dydxprotocol/v4-chain/protocol/x/prices"
	"github.com/stretchr/testify/require"
)

func TestGenesis(t *testing.T) {
	pricesGenesisState := constants.Prices_DefaultGenesisState
	genesisState := constants.Perpetuals_DefaultGenesisState

	ctx, k, priceKeeper, _, _ := keepertest.PerpetualsKeepers(t)
	prices.InitGenesis(ctx, *priceKeeper, pricesGenesisState)
	perpetuals.InitGenesis(ctx, *k, genesisState)
<<<<<<< HEAD
	assertLiquidityTierUpsertEventsInIndexerBlock(t, k, ctx, len(genesisState.LiquidityTiers))
=======
	assertLiquidityTierUpsertEventsInIndexerBlock(t, k, ctx, genesisState.LiquidityTiers)
>>>>>>> b03ea0b8
	got := perpetuals.ExportGenesis(ctx, *k)
	require.NotNil(t, got)

	nullify.Fill(&genesisState) //nolint:staticcheck
	nullify.Fill(got)           //nolint:staticcheck

	require.ElementsMatch(t, genesisState.Perpetuals, got.Perpetuals)
	require.Equal(t, genesisState.Params, got.Params)
}

func TestGenesis_Failure(t *testing.T) {
	tests := map[string]struct {
		marketId                  uint32
		ticker                    string
		initialMarginPpm          uint32
		maintenanceFractionPpm    uint32
		basePositionNotional      uint64
		impactNotional            uint64
		fundingRateClampFactorPpm uint32
		premiumVoteClampFactorPpm uint32
		minNumVotesPerSample      uint32
	}{
		"MarketId doesn't reference a valid Market": {
			marketId:                  999,
			ticker:                    "genesis_ticker",
			initialMarginPpm:          0,
			maintenanceFractionPpm:    0,
			basePositionNotional:      1,
			impactNotional:            1,
			fundingRateClampFactorPpm: 1,
			premiumVoteClampFactorPpm: 1,
			minNumVotesPerSample:      0,
		},
		"Ticker is empty": {
			marketId:                  0,
			ticker:                    "",
			initialMarginPpm:          0,
			maintenanceFractionPpm:    0,
			basePositionNotional:      1,
			impactNotional:            1,
			fundingRateClampFactorPpm: 1,
			premiumVoteClampFactorPpm: 1,
			minNumVotesPerSample:      0,
		},
		"Initial Margin Ppm exceeds maximum": {
			marketId:                  0,
			ticker:                    "genesis_ticker",
			initialMarginPpm:          lib.OneMillion + 1,
			maintenanceFractionPpm:    0,
			basePositionNotional:      1,
			impactNotional:            1,
			fundingRateClampFactorPpm: 1,
			premiumVoteClampFactorPpm: 1,
			minNumVotesPerSample:      0,
		},
		"Maintenance Fraction Ppm exceeds maximum": {
			marketId:                  0,
			ticker:                    "genesis_ticker",
			initialMarginPpm:          0,
			maintenanceFractionPpm:    lib.OneMillion + 1,
			basePositionNotional:      1,
			impactNotional:            1,
			fundingRateClampFactorPpm: 1,
			premiumVoteClampFactorPpm: 1,
			minNumVotesPerSample:      0,
		},
		"Base Position Notional is zero": {
			marketId:                  0,
			ticker:                    "genesis_ticker",
			initialMarginPpm:          0,
			maintenanceFractionPpm:    lib.OneMillion + 1,
			basePositionNotional:      0,
			impactNotional:            1,
			fundingRateClampFactorPpm: 1,
			premiumVoteClampFactorPpm: 1,
		},
		"Impact Notional is zero": {
			marketId:                  0,
			ticker:                    "genesis_ticker",
			initialMarginPpm:          0,
			maintenanceFractionPpm:    lib.OneMillion + 1,
			basePositionNotional:      1,
			impactNotional:            0,
			fundingRateClampFactorPpm: 1,
			premiumVoteClampFactorPpm: 1,
			minNumVotesPerSample:      0,
		},
		"Funding Rate Clamp Factor Ppm is zero": {
			marketId:                  0,
			ticker:                    "genesis_ticker",
			initialMarginPpm:          0,
			maintenanceFractionPpm:    lib.OneMillion,
			basePositionNotional:      1,
			impactNotional:            1,
			fundingRateClampFactorPpm: 0,
			premiumVoteClampFactorPpm: 1,
			minNumVotesPerSample:      0,
		},
		"Premium Vote Clamp Factor Ppm is zero": {
			marketId:                  0,
			ticker:                    "genesis_ticker",
			initialMarginPpm:          0,
			maintenanceFractionPpm:    lib.OneMillion,
			basePositionNotional:      1,
			impactNotional:            1,
			fundingRateClampFactorPpm: 1,
			premiumVoteClampFactorPpm: 0,
			minNumVotesPerSample:      0,
		},
	}

	// Test setup.
	ctx, k, priceKeeper, _, _ := keepertest.PerpetualsKeepers(t)

	pricesGenesisState := constants.Prices_DefaultGenesisState
	prices.InitGenesis(ctx, *priceKeeper, pricesGenesisState)

	// Run tests.
	for name, tc := range tests {
		t.Run(name, func(t *testing.T) {
			genesisState := types.GenesisState{
				LiquidityTiers: []types.LiquidityTier{
					{
						Name:                   "",
						InitialMarginPpm:       tc.initialMarginPpm,
						MaintenanceFractionPpm: tc.maintenanceFractionPpm,
						BasePositionNotional:   tc.basePositionNotional,
						ImpactNotional:         tc.impactNotional,
					},
				},
				Params: types.Params{
					FundingRateClampFactorPpm: tc.fundingRateClampFactorPpm,
					PremiumVoteClampFactorPpm: tc.premiumVoteClampFactorPpm,
				},
				Perpetuals: []types.Perpetual{
					{
						Params: types.PerpetualParams{
							MarketId:      tc.marketId,
							Ticker:        tc.ticker,
							LiquidityTier: 0,
						},
						FundingIndex: dtypes.ZeroInt(),
					},
				},
			}

			require.Panics(t, func() {
				perpetuals.InitGenesis(ctx, *k, genesisState)
			})
		})
	}
}

<<<<<<< HEAD
// assertLiquidityTierUpsertEventsInIndexerBlock checks the number of liquidity tier upsert events
=======
// assertLiquidityTierUpsertEventsInIndexerBlock checks the liquidity tier upsert events
>>>>>>> b03ea0b8
// included in the Indexer block kafka message.
func assertLiquidityTierUpsertEventsInIndexerBlock(
	t *testing.T,
	k *keeper.Keeper,
	ctx sdk.Context,
<<<<<<< HEAD
	numLiquidityTiers int,
) {
	liquidityTierUpsertEvents := keepertest.GetLiquidityTierUpsertEventsFromIndexerBlock(ctx, k)
	require.Len(t, liquidityTierUpsertEvents, numLiquidityTiers)
=======
	liquidityTiers []types.LiquidityTier,
) {
	// Get LiquidityTierUpsertEvents from IndexerBlock
	liquidityTierUpsertEvents := keepertest.GetLiquidityTierUpsertEventsFromIndexerBlock(ctx, k)

	// Check if the length of the LiquidityTierUpsertEvents matches the expected length
	if len(liquidityTierUpsertEvents) != len(liquidityTiers) {
		t.Fatalf("Expected %d LiquidityTierUpsertEvents, but got %d", len(liquidityTiers), len(liquidityTierUpsertEvents))
	}

	// Loop through each event and check if each event matches the expected value
	for i, event := range liquidityTierUpsertEvents {
		if event.Id != liquidityTiers[i].Id {
			t.Fatalf(
				"Expected LiquidityTierUpsertEvent with Id %d, but got %d at index %d",
				liquidityTiers[i].Id,
				event.Id,
				i,
			)
		}

		if event.Name != liquidityTiers[i].Name {
			t.Fatalf(
				"Expected LiquidityTierUpsertEvent with Name %s, but got %s at index %d",
				liquidityTiers[i].Name,
				event.Name,
				i,
			)
		}

		if event.InitialMarginPpm != liquidityTiers[i].InitialMarginPpm {
			t.Fatalf(
				"Expected LiquidityTierUpsertEvent with InitialMarginPpm %d, but got %d at index %d",
				liquidityTiers[i].InitialMarginPpm,
				event.InitialMarginPpm,
				i,
			)
		}

		if event.MaintenanceFractionPpm != liquidityTiers[i].MaintenanceFractionPpm {
			t.Fatalf(
				"Expected LiquidityTierUpsertEvent with MaintenanceFractionPpm %d, but got %d at index %d",
				liquidityTiers[i].MaintenanceFractionPpm,
				event.MaintenanceFractionPpm,
				i,
			)
		}

		if event.BasePositionNotional != liquidityTiers[i].BasePositionNotional {
			t.Fatalf(
				"Expected LiquidityTierUpsertEvent with BasePositionNotional %d, but got %d at index %d",
				liquidityTiers[i].BasePositionNotional,
				event.BasePositionNotional,
				i,
			)
		}
	}
>>>>>>> b03ea0b8
}<|MERGE_RESOLUTION|>--- conflicted
+++ resolved
@@ -23,11 +23,7 @@
 	ctx, k, priceKeeper, _, _ := keepertest.PerpetualsKeepers(t)
 	prices.InitGenesis(ctx, *priceKeeper, pricesGenesisState)
 	perpetuals.InitGenesis(ctx, *k, genesisState)
-<<<<<<< HEAD
-	assertLiquidityTierUpsertEventsInIndexerBlock(t, k, ctx, len(genesisState.LiquidityTiers))
-=======
 	assertLiquidityTierUpsertEventsInIndexerBlock(t, k, ctx, genesisState.LiquidityTiers)
->>>>>>> b03ea0b8
 	got := perpetuals.ExportGenesis(ctx, *k)
 	require.NotNil(t, got)
 
@@ -181,22 +177,12 @@
 	}
 }
 
-<<<<<<< HEAD
-// assertLiquidityTierUpsertEventsInIndexerBlock checks the number of liquidity tier upsert events
-=======
 // assertLiquidityTierUpsertEventsInIndexerBlock checks the liquidity tier upsert events
->>>>>>> b03ea0b8
 // included in the Indexer block kafka message.
 func assertLiquidityTierUpsertEventsInIndexerBlock(
 	t *testing.T,
 	k *keeper.Keeper,
 	ctx sdk.Context,
-<<<<<<< HEAD
-	numLiquidityTiers int,
-) {
-	liquidityTierUpsertEvents := keepertest.GetLiquidityTierUpsertEventsFromIndexerBlock(ctx, k)
-	require.Len(t, liquidityTierUpsertEvents, numLiquidityTiers)
-=======
 	liquidityTiers []types.LiquidityTier,
 ) {
 	// Get LiquidityTierUpsertEvents from IndexerBlock
@@ -254,5 +240,4 @@
 			)
 		}
 	}
->>>>>>> b03ea0b8
 }