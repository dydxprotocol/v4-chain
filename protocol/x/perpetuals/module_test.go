--- conflicted
+++ resolved
@@ -322,11 +322,8 @@
 			  },
 			  "funding_index":"0",
 			  "open_interest":"0",
-<<<<<<< HEAD
 			  "yield_index":"0/1"
-=======
 			  "last_funding_rate":"0"
->>>>>>> 17fc528a
 		   }
 		],
 		"liquidity_tiers":[
