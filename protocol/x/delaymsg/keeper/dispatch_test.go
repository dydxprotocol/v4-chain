package keeper_test

import (
	"fmt"
<<<<<<< HEAD
	"reflect"
	"testing"

	sdkmath "cosmossdk.io/math"
=======
	"testing"

>>>>>>> 4d926cb2
	"github.com/cometbft/cometbft/libs/log"
	tmproto "github.com/cometbft/cometbft/proto/tendermint/types"
	cometbfttypes "github.com/cometbft/cometbft/types"
	codectypes "github.com/cosmos/cosmos-sdk/codec/types"
	sdk "github.com/cosmos/cosmos-sdk/types"
	authtypes "github.com/cosmos/cosmos-sdk/x/auth/types"
	"github.com/dydxprotocol/v4-chain/protocol/mocks"
	testapp "github.com/dydxprotocol/v4-chain/protocol/testutil/app"
	"github.com/dydxprotocol/v4-chain/protocol/testutil/constants"
	"github.com/dydxprotocol/v4-chain/protocol/testutil/encoding"
	keepertest "github.com/dydxprotocol/v4-chain/protocol/testutil/keeper"
	bridgetypes "github.com/dydxprotocol/v4-chain/protocol/x/bridge/types"
	"github.com/dydxprotocol/v4-chain/protocol/x/delaymsg/keeper"
	"github.com/dydxprotocol/v4-chain/protocol/x/delaymsg/types"
	feetierstypes "github.com/dydxprotocol/v4-chain/protocol/x/feetiers/types"
	"github.com/stretchr/testify/mock"
	"github.com/stretchr/testify/require"
)

var (
	BridgeAuthority      = authtypes.NewModuleAddress(bridgetypes.ModuleName).String()
	BridgeAccountAddress = sdk.MustAccAddressFromBech32(BridgeAuthority)

	DelayMsgAuthority = authtypes.NewModuleAddress(types.ModuleName).String()

	BridgeGenesisAccountBalance = sdk.NewCoin("dv4tnt", sdkmath.NewInt(1000000000))
	AliceInitialAccountBalance  = sdk.NewCoin("dv4tnt", sdkmath.NewInt(99500000000))

	delta                        = constants.BridgeEvent_Id0_Height0.Coin.Amount.Int64()
	BridgeExpectedAccountBalance = sdk.NewCoin("dv4tnt", sdkmath.NewInt(1000000000-delta))
	AliceExpectedAccountBalance  = sdk.NewCoin("dv4tnt", sdkmath.NewInt(99500000000+delta))
)

func TestDispatchMessagesForBlock(t *testing.T) {
	ctx, k, _, bridgeKeeper, _ := keepertest.DelayMsgKeeperWithMockBridgeKeeper(t)

	// Add messages to the keeper.
	for i, msg := range constants.AllMsgs {
		id, err := k.DelayMessageByBlocks(ctx, msg, 0)
		require.NoError(t, err)
		require.Equal(t, uint32(i), id)
	}

	// Sanity check: messages appear for block 0.
	blockMessageIds, found := k.GetBlockMessageIds(ctx, 0)
	require.True(t, found)
	require.Equal(t, []uint32{0, 1, 2}, blockMessageIds.Ids)

	// Mock the bridge keeper methods called by the bridge msg server.
	bridgeKeeper.On("CompleteBridge", mock.AnythingOfType("types.Context"), mock.Anything).
		Return(nil).Times(len(constants.AllMsgs))
	bridgeKeeper.On("HasAuthority", DelayMsgAuthority).Return(true).Times(len(constants.AllMsgs))

	// Dispatch messages for block 0.

	keeper.DispatchMessagesForBlock(k, ctx)

	_, found = k.GetBlockMessageIds(ctx, 0)
	require.False(t, found)

	require.True(t, bridgeKeeper.AssertExpectations(t))
}

func setupMockKeeperNoMessages(t *testing.T, ctx sdk.Context, k *mocks.DelayMsgKeeper) {
	k.On("GetBlockMessageIds", ctx, int64(0)).Return(types.BlockMessageIds{}, false).Once()
}

func HandlerSuccess(_ sdk.Context, _ sdk.Msg) (*sdk.Result, error) {
	return &sdk.Result{}, nil
}

func HandlerFailure(_ sdk.Context, _ sdk.Msg) (*sdk.Result, error) {
	return &sdk.Result{}, fmt.Errorf("failed to handle message")
}

// mockSuccessRouter returns a handler that succeeds on all calls.
func mockSuccessRouter(_ sdk.Context) *mocks.MsgRouter {
	router := &mocks.MsgRouter{}
	router.On("Handler", mock.Anything).Return(HandlerSuccess).Times(3)
	return router
}

// mockFailingRouter returns a handler that fails on the first call.
func mockFailingRouter(ctx sdk.Context) *mocks.MsgRouter {
	router := mocks.MsgRouter{}
	router.On("Handler", mock.Anything).Return(HandlerFailure).Once()
	return &router
}

// mockPanickingRouter returns a handler that panics on the first call.
func mockPanickingRouter(ctx sdk.Context) *mocks.MsgRouter {
	router := mocks.MsgRouter{}
	router.On("Handler", mock.Anything).Panic("panic").Once()
	return &router
}

func setupMockKeeperMessageNotFound(t *testing.T, ctx sdk.Context, k *mocks.DelayMsgKeeper) {
	k.On("GetBlockMessageIds", ctx, int64(0)).Return(types.BlockMessageIds{
		Ids: []uint32{0, 1, 2},
	}, true).Once()

	// Second message is not found.
	k.On("GetMessage", ctx, uint32(0)).Return(types.DelayedMessage{
		Id:          0,
		Msg:         encoding.EncodeMessageToAny(t, constants.TestMsg1),
		BlockHeight: 0,
	}, true).Once()
	k.On("GetMessage", ctx, uint32(1)).Return(types.DelayedMessage{}, false).Once()
	k.On("GetMessage", ctx, uint32(2)).Return(types.DelayedMessage{
		Id:          2,
		Msg:         encoding.EncodeMessageToAny(t, constants.TestMsg3),
		BlockHeight: 0,
	}, true).Once()

	// 2 messages are routed.
	msgRouter := mockSuccessRouter(ctx)
	k.On("Router").Return(msgRouter).Times(2)

	// For error logging.
	k.On("Logger", ctx).Return(log.NewNopLogger()).Times(1)

	// 2 message executions are persisted.
	cms := ctx.MultiStore().CacheMultiStore().(*mocks.CacheMultiStore)
	cms.On("Write").Return(nil).Times(2)

	// All deletes are called.
	k.On("DeleteMessage", ctx, uint32(0)).Return(nil).Once()
	k.On("DeleteMessage", ctx, uint32(1)).Return(nil).Once()
	k.On("DeleteMessage", ctx, uint32(2)).Return(nil).Once()
}

func setupMockKeeperExecutionFailure(t *testing.T, ctx sdk.Context, k *mocks.DelayMsgKeeper) {
	k.On("GetBlockMessageIds", ctx, int64(0)).Return(types.BlockMessageIds{
		Ids: []uint32{0, 1, 2},
	}, true).Once()

	// All messages found.
	k.On("GetMessage", ctx, uint32(0)).Return(types.DelayedMessage{
		Id:          0,
		Msg:         encoding.EncodeMessageToAny(t, constants.TestMsg1),
		BlockHeight: 0,
	}, true).Once()
	k.On("GetMessage", ctx, uint32(1)).Return(types.DelayedMessage{
		Id:          1,
		Msg:         encoding.EncodeMessageToAny(t, constants.TestMsg2),
		BlockHeight: 0,
	}, true).Once()
	k.On("GetMessage", ctx, uint32(2)).Return(types.DelayedMessage{
		Id:          2,
		Msg:         encoding.EncodeMessageToAny(t, constants.TestMsg3),
		BlockHeight: 0,
	}, true).Once()

	// 1st message fails to execute. Following 2 succeed.
	successRouter := mockSuccessRouter(ctx)
	failureRouter := mockFailingRouter(ctx)
	k.On("Router").Return(failureRouter).Times(1)
	k.On("Router").Return(successRouter).Times(2)

	// For error logging.
	k.On("Logger", ctx).Return(log.NewNopLogger()).Times(1)

	// 2 message executions are persisted.
	cms := ctx.MultiStore().CacheMultiStore().(*mocks.CacheMultiStore)
	cms.On("Write").Return(nil).Times(2)

	// All deletes are called.
	k.On("DeleteMessage", ctx, uint32(0)).Return(nil).Once()
	k.On("DeleteMessage", ctx, uint32(1)).Return(nil).Once()
	k.On("DeleteMessage", ctx, uint32(2)).Return(nil).Once()
}

func setupMockKeeperMessageHandlerPanic(t *testing.T, ctx sdk.Context, k *mocks.DelayMsgKeeper) {
	k.On("GetBlockMessageIds", ctx, int64(0)).Return(types.BlockMessageIds{
		Ids: []uint32{0, 1, 2},
	}, true).Once()

	// All messages found.
	k.On("GetMessage", ctx, uint32(0)).Return(types.DelayedMessage{
		Id:          0,
		Msg:         encoding.EncodeMessageToAny(t, constants.TestMsg1),
		BlockHeight: 0,
	}, true).Once()
	k.On("GetMessage", ctx, uint32(1)).Return(types.DelayedMessage{
		Id:          1,
		Msg:         encoding.EncodeMessageToAny(t, constants.TestMsg2),
		BlockHeight: 0,
	}, true).Once()
	k.On("GetMessage", ctx, uint32(2)).Return(types.DelayedMessage{
		Id:          2,
		Msg:         encoding.EncodeMessageToAny(t, constants.TestMsg3),
		BlockHeight: 0,
	}, true).Once()

	// 1st message fails to execute. Following 2 succeed.
	successRouter := mockSuccessRouter(ctx)
	panicRouter := mockPanickingRouter(ctx)
	k.On("Router").Return(panicRouter).Times(1)
	k.On("Router").Return(successRouter).Times(2)

	// For error logging.
	k.On("Logger", ctx).Return(log.NewNopLogger()).Times(1)

	// 2 message executions are persisted.
	cms := ctx.MultiStore().CacheMultiStore().(*mocks.CacheMultiStore)
	cms.On("Write").Return(nil).Times(2)

	// All deletes are called.
	k.On("DeleteMessage", ctx, uint32(0)).Return(nil).Once()
	k.On("DeleteMessage", ctx, uint32(1)).Return(nil).Once()
	k.On("DeleteMessage", ctx, uint32(2)).Return(nil).Once()
}

func setupMockKeeperDecodeFailure(t *testing.T, ctx sdk.Context, k *mocks.DelayMsgKeeper) {
	k.On("GetBlockMessageIds", ctx, int64(0)).Return(types.BlockMessageIds{
		Ids: []uint32{0, 1, 2},
	}, true).Once()

	nonMsgAnyProto, err := codectypes.NewAnyWithValue(&types.BlockMessageIds{})
	require.NoError(t, err)

	// All messages found.
	k.On("GetMessage", ctx, uint32(0)).Return(types.DelayedMessage{
		Id:          0,
		Msg:         encoding.EncodeMessageToAny(t, constants.TestMsg1),
		BlockHeight: 0,
	}, true).Once()
	k.On("GetMessage", ctx, uint32(1)).Return(types.DelayedMessage{
		Id:          1,
		Msg:         nonMsgAnyProto,
		BlockHeight: 0,
	}, true).Once()
	k.On("GetMessage", ctx, uint32(2)).Return(types.DelayedMessage{
		Id:          2,
		Msg:         encoding.EncodeMessageToAny(t, constants.TestMsg3),
		BlockHeight: 0,
	}, true).Once()

	// 2 messages are routed.
	k.On("Router").Return(mockSuccessRouter(ctx)).Times(2)

	// 2 message executions are persisted.
	cms := ctx.MultiStore().CacheMultiStore().(*mocks.CacheMultiStore)
	cms.On("Write").Return(nil).Times(2)

	// For error logging.
	k.On("Logger", ctx).Return(log.NewNopLogger()).Times(1)

	// All deletes are called. 2nd delete fails.
	k.On("DeleteMessage", ctx, uint32(0)).Return(nil).Once()
	k.On("DeleteMessage", ctx, uint32(1)).Return(nil).Once()
	k.On("DeleteMessage", ctx, uint32(2)).Return(nil).Once()
}

func setupMockKeeperDeletionFailure(t *testing.T, ctx sdk.Context, k *mocks.DelayMsgKeeper) {
	k.On("GetBlockMessageIds", ctx, int64(0)).Return(types.BlockMessageIds{
		Ids: []uint32{0, 1, 2},
	}, true).Once()

	// All messages found.
	k.On("GetMessage", ctx, uint32(0)).Return(types.DelayedMessage{
		Id:          0,
		Msg:         encoding.EncodeMessageToAny(t, constants.TestMsg1),
		BlockHeight: 0,
	}, true).Once()
	k.On("GetMessage", ctx, uint32(1)).Return(types.DelayedMessage{
		Id:          1,
		Msg:         encoding.EncodeMessageToAny(t, constants.TestMsg2),
		BlockHeight: 0,
	}, true).Once()
	k.On("GetMessage", ctx, uint32(2)).Return(types.DelayedMessage{
		Id:          2,
		Msg:         encoding.EncodeMessageToAny(t, constants.TestMsg3),
		BlockHeight: 0,
	}, true).Once()

	// All messages are routed.
	k.On("Router").Return(mockSuccessRouter(ctx)).Times(3)

	// All message executions are persisted.
	cms := ctx.MultiStore().CacheMultiStore().(*mocks.CacheMultiStore)
	cms.On("Write").Return(nil).Times(3)

	// For error logging.
	k.On("Logger", ctx).Return(log.NewNopLogger()).Times(1)

	// All deletes are called. 2nd delete fails.
	k.On("DeleteMessage", ctx, uint32(0)).Return(nil).Once()
	k.On("DeleteMessage", ctx, uint32(1)).Return(fmt.Errorf("Deletion failure")).Once()
	k.On("DeleteMessage", ctx, uint32(2)).Return(nil).Once()
}

func TestDispatchMessagesForBlock_Mixed(t *testing.T) {
	tests := map[string]struct {
		setupMocks func(t *testing.T, ctx sdk.Context, k *mocks.DelayMsgKeeper)
	}{
		"No messages - dispatch terminates with no action": {
			setupMocks: setupMockKeeperNoMessages,
		},
		"Unexpected message not found does not affect remaining messages": {
			setupMocks: setupMockKeeperMessageNotFound,
		},
		"Execution error does not affect remaining messages": {
			setupMocks: setupMockKeeperExecutionFailure,
		},
		"Execution panic does not affect remaining messages": {
			setupMocks: setupMockKeeperMessageHandlerPanic,
		},
		"Decode failure does not affect remaining messages": {
			setupMocks: setupMockKeeperDecodeFailure,
		},
		"Deletion failure does not affect deletion of remaining messages": {
			setupMocks: setupMockKeeperDeletionFailure,
		},
	}
	for name, tc := range tests {
		t.Run(name, func(t *testing.T) {
			k := &mocks.DelayMsgKeeper{}
			ms := &mocks.MultiStore{}
			cms := &mocks.CacheMultiStore{}
			// Expect that the cached store is accessed 0 or more times.
			ms.On("CacheMultiStore").Return(cms).Maybe().Times(0)
			ctx := sdk.NewContext(ms, tmproto.Header{}, false, log.NewNopLogger())

			tc.setupMocks(t, ctx, k)

			keeper.DispatchMessagesForBlock(k, ctx)

			mock.AssertExpectationsForObjects(t, k, ms, cms)
		})
	}
}

// generateBridgeEventMsgAny wraps bridge event in a MsgCompleteBridge and encodes it into an Any.
func generateBridgeEventMsgAny(t *testing.T, event bridgetypes.BridgeEvent) *codectypes.Any {
	msgCompleteBridge := bridgetypes.MsgCompleteBridge{
		Authority: authtypes.NewModuleAddress(types.ModuleName).String(),
		Event:     event,
	}
	any, err := codectypes.NewAnyWithValue(&msgCompleteBridge)
	require.NoError(t, err)
	return any
}

// expectAccountBalance checks that the specified account has the expected balance.
func expectAccountBalance(
	t *testing.T,
	ctx sdk.Context,
	tApp *testapp.TestApp,
	address sdk.AccAddress,
	expectedBalance sdk.Coin,
) {
	balance := tApp.App.BankKeeper.GetBalance(ctx, address, expectedBalance.Denom)
	require.Equal(t, expectedBalance.Amount, balance.Amount)
	require.Equal(t, expectedBalance.Denom, balance.Denom)
}

func TestSendDelayedCompleteBridgeMessage(t *testing.T) {
	// Create an encoded bridge event set to occur at block 2.
	// Expect that Alice's account will increase by 888 coins at block 2.
	// Bridge module account will also decrease by 888 coins at block 2.
	delayedMessage := types.DelayedMessage{
		Id:          0,
		Msg:         generateBridgeEventMsgAny(t, constants.BridgeEvent_Id0_Height0),
		BlockHeight: 2,
	}

	tApp := testapp.NewTestAppBuilder().WithGenesisDocFn(func() (genesis cometbfttypes.GenesisDoc) {
		genesis = testapp.DefaultGenesis()
		// Add the delayed message to the genesis state.
		testapp.UpdateGenesisDocWithAppStateForModule(
			&genesis,
			func(genesisState *types.GenesisState) {
				genesisState.DelayedMessages = []*types.DelayedMessage{&delayedMessage}
				genesisState.NumMessages = 1
			},
		)
		return genesis
	}).WithTesting(t).Build()
	ctx := tApp.InitChain()

	// Sanity check: the delayed message is in the keeper scheduled for block 2.
	blockMessageIds, found := tApp.App.DelayMsgKeeper.GetBlockMessageIds(ctx, 2)
	require.True(t, found)
	require.Equal(t, []uint32{0}, blockMessageIds.Ids)

	aliceAccountAddress := sdk.MustAccAddressFromBech32(constants.BridgeEvent_Id0_Height0.Address)

	// Sanity check: at block 1, balances are as expected before the message is sent.
	expectAccountBalance(t, ctx, &tApp, BridgeAccountAddress, BridgeGenesisAccountBalance)
	expectAccountBalance(t, ctx, &tApp, aliceAccountAddress, AliceInitialAccountBalance)

	// Advance to block 2 and invoke delayed message to complete bridge.
	ctx = tApp.AdvanceToBlock(2, testapp.AdvanceToBlockOptions{})

	// Assert: balances have been updated to reflect the executed CompleteBridge message.
	expectAccountBalance(t, ctx, &tApp, BridgeAccountAddress, BridgeExpectedAccountBalance)
	expectAccountBalance(t, ctx, &tApp, aliceAccountAddress, AliceExpectedAccountBalance)

	// Assert: the message has been deleted from the keeper.
	_, found = tApp.App.DelayMsgKeeper.GetMessage(ctx, 0)
	require.False(t, found)

	// The block message ids have also been deleted.
	_, found = tApp.App.DelayMsgKeeper.GetBlockMessageIds(ctx, 2)
	require.False(t, found)
}

// TestSendDelayedPerpetualFeeParamsUpdate tests that the delayed message testApp genesis state, which contains a
// message to update the x/feetiers perpetual fee params after ~120 days of blocks, is executed correctly. In this
// test, we modify the genesis state to apply the parameter update on block 2 to validate that the update is applied
// correctly.
func TestSendDelayedPerpetualFeeParamsUpdate(t *testing.T) {
	tApp := testapp.NewTestAppBuilder().WithGenesisDocFn(func() (genesis cometbfttypes.GenesisDoc) {
		genesis = testapp.DefaultGenesis()
		// Update the genesis state to execute the perpetual fee params update at block 2.
		testapp.UpdateGenesisDocWithAppStateForModule(
			&genesis,
			func(genesisState *types.GenesisState) {
				// Update the default state to apply the first delayed message on block 2.
				// This is the PerpetualFeeParamsUpdate message.
				genesisState.DelayedMessages[0].BlockHeight = 2
			},
		)
		return genesis
	}).WithTesting(t).Build()
	ctx := tApp.InitChain()

	resp, err := tApp.App.FeeTiersKeeper.PerpetualFeeParams(ctx, &feetierstypes.QueryPerpetualFeeParamsRequest{})
	require.NoError(t, err)
	require.Equal(t, feetierstypes.PromotionalParams(), resp.Params)

	// Advance to block 2 and invoke delayed message to complete bridge.
	ctx = tApp.AdvanceToBlock(3, testapp.AdvanceToBlockOptions{})

	resp, err = tApp.App.FeeTiersKeeper.PerpetualFeeParams(ctx, &feetierstypes.QueryPerpetualFeeParamsRequest{})
	require.NoError(t, err)
	require.Equal(t, feetierstypes.StandardParams(), resp.Params)
}

func TestSendDelayedCompleteBridgeMessage_Failure(t *testing.T) {
	// Create an encoded bridge event set to occur at block 2.
	// The bridge event is invalid and will not execute.
	// Expect no account balance changes, and the message to be deleted from the keeper.
	invalidBridgeEvent := bridgetypes.BridgeEvent{
		Id:             constants.BridgeEvent_Id0_Height0.Id,
		Address:        "INVALID",
		Coin:           constants.BridgeEvent_Id0_Height0.Coin,
		EthBlockHeight: constants.BridgeEvent_Id0_Height0.EthBlockHeight,
	}
	_, err := sdk.AccAddressFromBech32("INVALID")
	require.Error(t, err)

	delayedMessage := types.DelayedMessage{
		Id:          0,
		Msg:         generateBridgeEventMsgAny(t, invalidBridgeEvent),
		BlockHeight: 2,
	}

	tApp := testapp.NewTestAppBuilder().WithGenesisDocFn(func() (genesis cometbfttypes.GenesisDoc) {
		genesis = testapp.DefaultGenesis()
		// Add the delayed message to the genesis state.
		testapp.UpdateGenesisDocWithAppStateForModule(
			&genesis,
			func(genesisState *types.GenesisState) {
				genesisState.DelayedMessages = []*types.DelayedMessage{&delayedMessage}
				genesisState.NumMessages = 1
			},
		)
		return genesis
	}).WithTesting(t).Build()
	ctx := tApp.InitChain()

	// Sanity check: at block 1, balances are as expected before the message is sent.
	expectAccountBalance(t, ctx, &tApp, BridgeAccountAddress, BridgeGenesisAccountBalance)

	// Sanity check: a message with this id exists within the keeper.
	_, found := tApp.App.DelayMsgKeeper.GetMessage(ctx, 0)
	require.True(t, found)

	// Sanity check: this message id is scheduled to be executed at block 2.
	messageIds, found := tApp.App.DelayMsgKeeper.GetBlockMessageIds(ctx, 2)
	require.True(t, found)
	require.Equal(t, []uint32{0}, messageIds.Ids)

	// Advance to block 2 and invoke delayed message to complete bridge.
	ctx = tApp.AdvanceToBlock(2, testapp.AdvanceToBlockOptions{})

	// Assert: balances have been updated to reflect the executed CompleteBridge message.
	expectAccountBalance(t, ctx, &tApp, BridgeAccountAddress, BridgeGenesisAccountBalance)

	// Assert: the message has been deleted from the keeper.
	_, found = tApp.App.DelayMsgKeeper.GetMessage(ctx, 0)
	require.False(t, found)

	// The block message ids have also been deleted.
	_, found = tApp.App.DelayMsgKeeper.GetBlockMessageIds(ctx, 2)
	require.False(t, found)
}

// This test case verifies that events emitted from message executions are correctly
// propagated to the base context.
func TestDispatchMessagesForBlock_EventsArePropagated(t *testing.T) {
	ctx, k, _, _, bankKeeper, _ := keepertest.DelayMsgKeepers(t)
	// Mint coins to the bridge module account so that it has enough balance for completing bridges.
	err := bankKeeper.MintCoins(ctx, bridgetypes.ModuleName, sdk.NewCoins(BridgeGenesisAccountBalance))
	require.NoError(t, err)

	// Delay a complete bridge message, which calls bank transfer that emits a transfer event.
	bridgeEvent := bridgetypes.BridgeEvent{
		Id:             1,
		Coin:           sdk.NewCoin("dv4tnt", sdkmath.NewInt(1_000)),
		Address:        constants.AliceAccAddress.String(),
		EthBlockHeight: 0,
	}
	_, err = k.DelayMessageByBlocks(
		ctx,
		&bridgetypes.MsgCompleteBridge{
			Authority: authtypes.NewModuleAddress(types.ModuleName).String(),
			Event:     bridgeEvent,
		},
		0,
	)
	require.NoError(t, err)

	// Sanity check: messages appear for block 0.
	blockMessageIds, found := k.GetBlockMessageIds(ctx, 0)
	require.True(t, found)
	require.Equal(t, []uint32{0}, blockMessageIds.Ids)

	// Dispatch messages for block 0.
	keeper.DispatchMessagesForBlock(k, ctx)

	_, found = k.GetBlockMessageIds(ctx, 0)
	require.False(t, found)

	emittedEvents := ctx.EventManager().Events()
	expectedTransferEvent := sdk.NewEvent(
		"transfer",
		sdk.NewAttribute("recipient", bridgeEvent.Address),
		sdk.NewAttribute("sender", BridgeAccountAddress.String()),
		sdk.NewAttribute("amount", bridgeEvent.Coin.String()),
	)

	// Verify that emitted events contains the expected transfer event exactly once.
	foundExpectedTransferEvent := 0
	for _, emittedEvent := range emittedEvents {
		if reflect.DeepEqual(expectedTransferEvent, emittedEvent) {
			foundExpectedTransferEvent++
		}
	}
	require.Equal(t, 1, foundExpectedTransferEvent)
}<|MERGE_RESOLUTION|>--- conflicted
+++ resolved
@@ -2,15 +2,11 @@
 
 import (
 	"fmt"
-<<<<<<< HEAD
 	"reflect"
 	"testing"
 
 	sdkmath "cosmossdk.io/math"
-=======
-	"testing"
-
->>>>>>> 4d926cb2
+
 	"github.com/cometbft/cometbft/libs/log"
 	tmproto "github.com/cometbft/cometbft/proto/tendermint/types"
 	cometbfttypes "github.com/cometbft/cometbft/types"
