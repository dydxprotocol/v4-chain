package types

import errorsmod "cosmossdk.io/errors"

var (
	// Add x/listing specific errors here
<<<<<<< HEAD
	ErrMarketNotFound = errorsmod.Register(ModuleName, 1, "market not found")
=======
	ErrReferencePriceZero = errorsmod.Register(
		ModuleName,
		1,
		"reference price is zero",
	)
>>>>>>> 5613a425
)<|MERGE_RESOLUTION|>--- conflicted
+++ resolved
@@ -4,13 +4,15 @@
 
 var (
 	// Add x/listing specific errors here
-<<<<<<< HEAD
-	ErrMarketNotFound = errorsmod.Register(ModuleName, 1, "market not found")
-=======
+	ErrMarketNotFound = errorsmod.Register(
+		ModuleName,
+		1,
+		"market not found",
+	)
+
 	ErrReferencePriceZero = errorsmod.Register(
 		ModuleName,
-		1,
+		2,
 		"reference price is zero",
 	)
->>>>>>> 5613a425
 )