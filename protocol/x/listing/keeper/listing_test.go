--- conflicted
+++ resolved
@@ -185,11 +185,7 @@
 					require.Equal(t, uint32(10), perpetual.GetId())
 					require.Equal(t, marketId, perpetual.Params.MarketId)
 					require.Equal(t, tc.ticker, perpetual.Params.Ticker)
-<<<<<<< HEAD
-					// Expected resolution = -6 - (Floor(log10(1000000000))+10) = -5
-=======
 					// Expected resolution = -6 - (Floor(log10(1000000000))-10) = -5
->>>>>>> 5d082e2d
 					require.Equal(t, int32(-5), perpetual.Params.AtomicResolution)
 					require.Equal(t, int32(types.DefaultFundingPpm), perpetual.Params.DefaultFundingPpm)
 					require.Equal(t, uint32(types.LiquidityTier_Isolated), perpetual.Params.LiquidityTier)
