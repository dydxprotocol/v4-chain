package keeper

import (
	gogotypes "github.com/cosmos/gogoproto/types"
	clobtypes "github.com/dydxprotocol/v4-chain/protocol/x/clob/types"
<<<<<<< HEAD
	pricestypes "github.com/dydxprotocol/v4-chain/protocol/x/prices/types"
=======
>>>>>>> af58e6c0
	satypes "github.com/dydxprotocol/v4-chain/protocol/x/subaccounts/types"

	sdk "github.com/cosmos/cosmos-sdk/types"
	"github.com/dydxprotocol/v4-chain/protocol/x/listing/types"
)

// Function to set hard cap on listed markets in module store
func (k Keeper) SetMarketsHardCap(ctx sdk.Context, hardCap uint32) error {
	store := ctx.KVStore(k.storeKey)
	value := gogotypes.UInt32Value{Value: hardCap}
	store.Set([]byte(types.HardCapForMarketsKey), k.cdc.MustMarshal(&value))
	return nil
}

// Function to get hard cap on listed markets from module store
func (k Keeper) GetMarketsHardCap(ctx sdk.Context) (hardCap uint32) {
	store := ctx.KVStore(k.storeKey)
	b := store.Get([]byte(types.HardCapForMarketsKey))
	var result gogotypes.UInt32Value
	k.cdc.MustUnmarshal(b, &result)
	return result.Value
}

<<<<<<< HEAD
// Function to wrap the creation of a new market
// Note: This will only list long-tail/isolated markets
func (k Keeper) CreateMarket(
	ctx sdk.Context,
	ticker string,
) (marketId uint32, err error) {
	marketId = k.PricesKeeper.AcquireNextMarketID(ctx)

	// Create a new market
	_, err = k.PricesKeeper.CreateMarket(
		ctx,
		pricestypes.MarketParam{
			Id:   marketId,
			Pair: ticker,

		},
		pricestypes.MarketPrice{
			Id: marketId,
		},


}

=======
>>>>>>> af58e6c0
// Function to wrap the creation of a new clob pair
// Note: This will only list long-tail/isolated markets
func (k Keeper) CreateClobPair(
	ctx sdk.Context,
	perpetualId uint32,
) (clobPairId uint32, err error) {
	clobPairId = k.ClobKeeper.AcquireNextClobPairID(ctx)

	// Create a new clob pair
	clobPair, err := k.ClobKeeper.CreatePerpetualClobPair(
		ctx,
		clobPairId,
		perpetualId,
		satypes.BaseQuantums(types.DefaultStepBaseQuantums),
		types.DefaultQuantumConversionExponent,
		types.SubticksPerTick_LongTail,
		clobtypes.ClobPair_STATUS_ACTIVE,
	)
	if err != nil {
		return 0, err
	}

	return clobPair.Id, nil
<<<<<<< HEAD
}

=======
}
>>>>>>> af58e6c0
<|MERGE_RESOLUTION|>--- conflicted
+++ resolved
@@ -3,10 +3,7 @@
 import (
 	gogotypes "github.com/cosmos/gogoproto/types"
 	clobtypes "github.com/dydxprotocol/v4-chain/protocol/x/clob/types"
-<<<<<<< HEAD
 	pricestypes "github.com/dydxprotocol/v4-chain/protocol/x/prices/types"
-=======
->>>>>>> af58e6c0
 	satypes "github.com/dydxprotocol/v4-chain/protocol/x/subaccounts/types"
 
 	sdk "github.com/cosmos/cosmos-sdk/types"
@@ -30,7 +27,6 @@
 	return result.Value
 }
 
-<<<<<<< HEAD
 // Function to wrap the creation of a new market
 // Note: This will only list long-tail/isolated markets
 func (k Keeper) CreateMarket(
@@ -39,13 +35,22 @@
 ) (marketId uint32, err error) {
 	marketId = k.PricesKeeper.AcquireNextMarketID(ctx)
 
+	// Get market details from marketmap
+	market, err := k.MarketMapKeeper.GetMarket(ctx, ticker)
+	if err != nil {
+		return 0, err
+	}
+
 	// Create a new market
 	_, err = k.PricesKeeper.CreateMarket(
 		ctx,
 		pricestypes.MarketParam{
 			Id:   marketId,
 			Pair: ticker,
-
+			// Set the price exponent to the negative of the number of decimals
+			Exponent: int32(market.Ticker.Decimals * -1),
+			MinExchanges: uint32(market.Ticker.MinProviderCount),
+			MinPriceChangePpm:
 		},
 		pricestypes.MarketPrice{
 			Id: marketId,
@@ -54,8 +59,6 @@
 
 }
 
-=======
->>>>>>> af58e6c0
 // Function to wrap the creation of a new clob pair
 // Note: This will only list long-tail/isolated markets
 func (k Keeper) CreateClobPair(
@@ -79,9 +82,4 @@
 	}
 
 	return clobPair.Id, nil
-<<<<<<< HEAD
 }
-
-=======
-}
->>>>>>> af58e6c0
