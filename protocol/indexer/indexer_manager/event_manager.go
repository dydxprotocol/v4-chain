package indexer_manager

import (
	storetypes "github.com/cosmos/cosmos-sdk/store/types"
	sdk "github.com/cosmos/cosmos-sdk/types"
	"github.com/dydxprotocol/v4-chain/protocol/indexer/msgsender"
)

type IndexerEventManager interface {
	Enabled() bool
	AddTxnEvent(ctx sdk.Context, subType string, data string, version uint32)
	SendOffchainData(message msgsender.Message)
	SendOnchainData(block *IndexerTendermintBlock)
	ProduceBlock(ctx sdk.Context) *IndexerTendermintBlock
<<<<<<< HEAD
	AddBlockEvent(ctx sdk.Context, subType string, data string, blockEvent IndexerTendermintEvent_BlockEvent, version uint32)
=======
	AddBlockEvent(
		ctx sdk.Context,
		subType string,
		data string,
		blockEvent IndexerTendermintEvent_BlockEvent,
		version uint32,
	)
>>>>>>> a3708c95
	ClearEvents(ctx sdk.Context)
}

// Ensure the `IndexerEventManager` interface is implemented at compile time.
var _ IndexerEventManager = (*indexerEventManagerImpl)(nil)

type indexerEventManagerImpl struct {
	indexerMessageSender           msgsender.IndexerMessageSender
	indexerEventsTransientStoreKey storetypes.StoreKey
	sendOffchainData               bool
}

func NewIndexerEventManager(
	indexerMessageSender msgsender.IndexerMessageSender,
	indexerEventsTransientStoreKey storetypes.StoreKey,
	sendOffchainData bool,
) IndexerEventManager {
	return &indexerEventManagerImpl{
		indexerMessageSender:           indexerMessageSender,
		indexerEventsTransientStoreKey: indexerEventsTransientStoreKey,
		sendOffchainData:               sendOffchainData,
	}
}

func (i *indexerEventManagerImpl) Enabled() bool {
	return i.indexerMessageSender.Enabled()
}

func (i *indexerEventManagerImpl) GetIndexerEventsTransientStoreKey() storetypes.StoreKey {
	return i.indexerEventsTransientStoreKey
}

func (i *indexerEventManagerImpl) SendOffchainData(message msgsender.Message) {
	if i.indexerMessageSender.Enabled() && i.sendOffchainData {
		i.indexerMessageSender.SendOffchainData(message)
	}
}

func (i *indexerEventManagerImpl) SendOnchainData(block *IndexerTendermintBlock) {
	if i.indexerMessageSender.Enabled() {
		message := CreateIndexerBlockEventMessage(block)
		i.indexerMessageSender.SendOnchainData(message)
	}
}

// AddTxnEvent adds a transaction event to the context's transient store of indexer events.
func (i *indexerEventManagerImpl) AddTxnEvent(
	ctx sdk.Context,
	subType string,
	data string,
	version uint32,
) {
	if i.indexerMessageSender.Enabled() {
		addTxnEvent(ctx, subType, data, version, i.indexerEventsTransientStoreKey)
	}
}

// ClearEvents clears all events in the context's transient store of indexer events.
func (i *indexerEventManagerImpl) ClearEvents(
	ctx sdk.Context,
) {
	if i.indexerMessageSender.Enabled() {
		clearEvents(ctx, i.indexerEventsTransientStoreKey)
	}
}

// AddBlockEvent adds a block event to the context's transient store of indexer events.
func (i *indexerEventManagerImpl) AddBlockEvent(
	ctx sdk.Context,
	subType string,
	data string,
	blockEvent IndexerTendermintEvent_BlockEvent,
	version uint32,
) {
	if i.indexerMessageSender.Enabled() {
		addBlockEvent(ctx, subType, data, i.indexerEventsTransientStoreKey, blockEvent, version)
	}
}

// ProduceBlock returns an `IndexerTendermintBlock` containing all the indexer events in the block.
// It should only be called in EndBlocker when the transient store contains all onchain events from
// a ready-to-be-committed block.
func (i *indexerEventManagerImpl) ProduceBlock(
	ctx sdk.Context,
) *IndexerTendermintBlock {
	if i.indexerMessageSender.Enabled() {
		return produceBlock(ctx, i.indexerEventsTransientStoreKey)
	}
	return nil
}<|MERGE_RESOLUTION|>--- conflicted
+++ resolved
@@ -12,9 +12,6 @@
 	SendOffchainData(message msgsender.Message)
 	SendOnchainData(block *IndexerTendermintBlock)
 	ProduceBlock(ctx sdk.Context) *IndexerTendermintBlock
-<<<<<<< HEAD
-	AddBlockEvent(ctx sdk.Context, subType string, data string, blockEvent IndexerTendermintEvent_BlockEvent, version uint32)
-=======
 	AddBlockEvent(
 		ctx sdk.Context,
 		subType string,
@@ -22,7 +19,6 @@
 		blockEvent IndexerTendermintEvent_BlockEvent,
 		version uint32,
 	)
->>>>>>> a3708c95
 	ClearEvents(ctx sdk.Context)
 }
 
