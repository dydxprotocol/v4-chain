package events

// NewUpdatePerpetualEventV1 creates a UpdatePerpetualEventV1 representing
// update of a perpetual.
func NewUpdatePerpetualEventV1(
	id uint32,
	ticker string,
	marketId uint32,
	atomicResolution int32,
	liquidityTier uint32,
<<<<<<< HEAD
	perpYieldIndex string,
=======
	dangerIndexPpm uint32,
>>>>>>> 17fc528a
) *UpdatePerpetualEventV1 {
	return &UpdatePerpetualEventV1{
		Id:               id,
		Ticker:           ticker,
		MarketId:         marketId,
		AtomicResolution: atomicResolution,
		LiquidityTier:    liquidityTier,
<<<<<<< HEAD
		PerpYieldIndex:	  perpYieldIndex,
=======
		DangerIndexPpm:   dangerIndexPpm,
>>>>>>> 17fc528a
	}
}<|MERGE_RESOLUTION|>--- conflicted
+++ resolved
@@ -8,11 +8,8 @@
 	marketId uint32,
 	atomicResolution int32,
 	liquidityTier uint32,
-<<<<<<< HEAD
+	dangerIndexPpm uint32,
 	perpYieldIndex string,
-=======
-	dangerIndexPpm uint32,
->>>>>>> 17fc528a
 ) *UpdatePerpetualEventV1 {
 	return &UpdatePerpetualEventV1{
 		Id:               id,
@@ -20,10 +17,7 @@
 		MarketId:         marketId,
 		AtomicResolution: atomicResolution,
 		LiquidityTier:    liquidityTier,
-<<<<<<< HEAD
-		PerpYieldIndex:	  perpYieldIndex,
-=======
 		DangerIndexPpm:   dangerIndexPpm,
->>>>>>> 17fc528a
+		PerpYieldIndex:   perpYieldIndex,
 	}
 }