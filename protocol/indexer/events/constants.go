package events

const (
	// Cosmos event attribute values for the subtype attribute for different indexer events.
	// Keep these constants in sync with:
	// https://github.com/dydxprotocol/indexer/blob/master/services/ender/src/lib/types.ts.
	// Ender uses these to maintain a mapping between event type and event proto.
	SubtypeOrderFill        = "order_fill"
	SubtypeSubaccountUpdate = "subaccount_update"
	SubtypeTransfer         = "transfer"
	SubtypeMarket           = "market"
	SubtypeFundingValues    = "funding_values"
	SubtypeStatefulOrder    = "stateful_order"
	SubtypeAsset            = "asset"
	SubtypePerpetualMarket  = "perpetual_market"
	SubtypeLiquidityTier    = "liquidity_tier"
	SubtypeUpdatePerpetual  = "update_perpetual"
	SubtypeUpdateClobPair   = "update_clob_pair"
	SubtypeDeleveraging     = "deleveraging"
	SubtypeTradingReward    = "trading_reward"
)

const (
	// Indexer event versions.
	OrderFillEventVersion        uint32 = 1
	SubaccountUpdateEventVersion uint32 = 1
	TransferEventVersion         uint32 = 1
	MarketEventVersion           uint32 = 1
	FundingValuesEventVersion    uint32 = 1
	StatefulOrderEventVersion    uint32 = 1
	AssetEventVersion            uint32 = 1
<<<<<<< HEAD
	PerpetualMarketEventVersion  uint32 = 2
	LiquidityTierEventVersion    uint32 = 1
=======
	PerpetualMarketEventVersion  uint32 = 1
	LiquidityTierEventVersion    uint32 = 2
>>>>>>> 12b3a70d
	UpdatePerpetualEventVersion  uint32 = 1
	UpdateClobPairEventVersion   uint32 = 1
	DeleveragingEventVersion     uint32 = 1
	TradingRewardVersion         uint32 = 1
)

var OnChainEventSubtypes = []string{
	SubtypeOrderFill,
	SubtypeSubaccountUpdate,
	SubtypeTransfer,
	SubtypeMarket,
	SubtypeFundingValues,
	SubtypeStatefulOrder,
	SubtypeAsset,
	SubtypePerpetualMarket,
	SubtypeLiquidityTier,
	SubtypeUpdatePerpetual,
	SubtypeUpdateClobPair,
	SubtypeDeleveraging,
	SubtypeTradingReward,
}<|MERGE_RESOLUTION|>--- conflicted
+++ resolved
@@ -29,13 +29,8 @@
 	FundingValuesEventVersion    uint32 = 1
 	StatefulOrderEventVersion    uint32 = 1
 	AssetEventVersion            uint32 = 1
-<<<<<<< HEAD
 	PerpetualMarketEventVersion  uint32 = 2
-	LiquidityTierEventVersion    uint32 = 1
-=======
-	PerpetualMarketEventVersion  uint32 = 1
 	LiquidityTierEventVersion    uint32 = 2
->>>>>>> 12b3a70d
 	UpdatePerpetualEventVersion  uint32 = 1
 	UpdateClobPairEventVersion   uint32 = 1
 	DeleveragingEventVersion     uint32 = 1
