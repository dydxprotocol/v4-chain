package flags

import (
	servertypes "github.com/cosmos/cosmos-sdk/server/types"
	"github.com/spf13/cast"
	"github.com/spf13/cobra"
)

// List of CLI flags for Server and Client.
const (
	// Flag names
	FlagUnixSocketAddress           = "unix-socket-address"
	FlagPanicOnDaemonFailureEnabled = "panic-on-daemon-failure-enabled"
	FlagMaxDaemonUnhealthySeconds   = "max-daemon-unhealthy-seconds"

	FlagSDAIDaemonEnabled        = "sDai-daemon-enabled"
	FlagSDAIDaemonLoopDelayMs    = "sDAI-daemon-loop-delay-ms"
	FlagSDAIDaemonEthRpcEndpoint = "sDAI-daemon-eth-rpc-endpoint"

	FlagPriceDaemonEnabled     = "price-daemon-enabled"
	FlagPriceDaemonLoopDelayMs = "price-daemon-loop-delay-ms"

	FlagDeleveragingDaemonEnabled        = "deleveraging-daemon-enabled"
	FlagDeleveragingDaemonLoopDelayMs    = "deleveraging-daemon-loop-delay-ms"
	FlagDeleveragingDaemonQueryPageLimit = "deleveraging-daemon-query-page-limit"
)

// Shared flags contains configuration flags shared by all daemons.
type SharedFlags struct {
	// SocketAddress is the location of the unix socket to communicate with the daemon gRPC service.
	SocketAddress string
	// PanicOnDaemonFailureEnabled toggles whether the daemon should panic on failure.
	PanicOnDaemonFailureEnabled bool
	// MaxDaemonUnhealthySeconds is the maximum allowable duration for which a daemon can be unhealthy.
	MaxDaemonUnhealthySeconds uint32
}

<<<<<<< HEAD
// sDAIFlags contains configuration flags for the DAI Daemon.
type SDAIFlags struct {
	// Enabled toggles the DAI daemon on or off.
	Enabled bool
	// LoopDelayMs configures the update frequency of the DAI daemon.
	LoopDelayMs uint32
	// EthRpcEndpoint is the endpoint for the Ethereum node where DAI data is queried.
	EthRpcEndpoint string
}

// LiquidationFlags contains configuration flags for the Liquidation Daemon.
type LiquidationFlags struct {
	// Enabled toggles the liquidation daemon on or off.
=======
// DeleveragingFlags contains configuration flags for the Deleveraging Daemon.
type DeleveragingFlags struct {
	// Enabled toggles the deleveraging daemon on or off.
>>>>>>> 17fc528a
	Enabled bool
	// LoopDelayMs configures the update frequency of the deleveraging daemon.
	LoopDelayMs uint32
	// QueryPageLimit configures the pagination limit for fetching subaccounts.
	QueryPageLimit uint64
}

// PriceFlags contains configuration flags for the Price Daemon.
type PriceFlags struct {
	// Enabled toggles the price daemon on or off.
	Enabled bool
	// LoopDelayMs configures the update frequency of the price daemon.
	LoopDelayMs uint32
}

// DaemonFlags contains the collected configuration flags for all daemons.
type DaemonFlags struct {
<<<<<<< HEAD
	Shared      SharedFlags
	SDAI        SDAIFlags
	Liquidation LiquidationFlags
	Price       PriceFlags
=======
	Shared       SharedFlags
	Deleveraging DeleveragingFlags
	Price        PriceFlags
>>>>>>> 17fc528a
}

var defaultDaemonFlags *DaemonFlags

// GetDefaultDaemonFlags returns the default values for the Daemon Flags using a singleton pattern.
func GetDefaultDaemonFlags() DaemonFlags {
	if defaultDaemonFlags == nil {
		defaultDaemonFlags = &DaemonFlags{
			Shared: SharedFlags{
				SocketAddress:               "/tmp/daemons.sock",
				PanicOnDaemonFailureEnabled: true,
				MaxDaemonUnhealthySeconds:   5 * 60, // 5 minutes.
			},
<<<<<<< HEAD
			SDAI: SDAIFlags{
				Enabled:        true,
				LoopDelayMs:    30_000,
				EthRpcEndpoint: "",
			},
			Liquidation: LiquidationFlags{
=======
			Deleveraging: DeleveragingFlags{
>>>>>>> 17fc528a
				Enabled:        true,
				LoopDelayMs:    1_600,
				QueryPageLimit: 1_000,
			},
			Price: PriceFlags{
				Enabled:     true,
				LoopDelayMs: 3_000,
			},
		}
	}
	return *defaultDaemonFlags
}

// AddDaemonFlagsToCmd adds the required flags to instantiate a server and client for
// price updates. These flags should be applied to the `start` command V4 Cosmos application.
// E.g. `dydxprotocold start --price-daemon-enabled=true --unix-socket-address $(unix_socket_address)`
func AddDaemonFlagsToCmd(
	cmd *cobra.Command,
) {
	//
	df := GetDefaultDaemonFlags()

	// Shared Flags.
	cmd.Flags().String(
		FlagUnixSocketAddress,
		df.Shared.SocketAddress,
		"Socket address for the daemons to send updates to, if not set "+
			"will establish default location to ingest daemon updates from",
	)
	cmd.Flags().Bool(
		FlagPanicOnDaemonFailureEnabled,
		df.Shared.PanicOnDaemonFailureEnabled,
		"Enables panicking when a daemon fails.",
	)
	cmd.Flags().Uint32(
		FlagMaxDaemonUnhealthySeconds,
		df.Shared.MaxDaemonUnhealthySeconds,
		"Maximum allowable duration for which a daemon can be unhealthy.",
	)

<<<<<<< HEAD
	// Bridge Daemon.
	cmd.Flags().Bool(
		FlagSDAIDaemonEnabled,
		df.SDAI.Enabled,
		"Enable SDAI Daemon. Set to false for non-validator nodes.",
	)
	cmd.Flags().Uint32(
		FlagSDAIDaemonLoopDelayMs,
		df.SDAI.LoopDelayMs,
		"Delay in milliseconds between running the sDAI Daemon task loop.",
	)
	cmd.Flags().String(
		FlagSDAIDaemonEthRpcEndpoint,
		df.SDAI.EthRpcEndpoint,
		"Ethereum Node Rpc Endpoint",
	)

	// Liquidation Daemon.
=======
	// Deleveraging Daemon.
>>>>>>> 17fc528a
	cmd.Flags().Bool(
		FlagDeleveragingDaemonEnabled,
		df.Deleveraging.Enabled,
		"Enable Deleveraging Daemon. Set to false for non-validator nodes.",
	)
	cmd.Flags().Uint32(
		FlagDeleveragingDaemonLoopDelayMs,
		df.Deleveraging.LoopDelayMs,
		"Delay in milliseconds between running the Deleveraging Daemon task loop.",
	)
	cmd.Flags().Uint64(
		FlagDeleveragingDaemonQueryPageLimit,
		df.Deleveraging.QueryPageLimit,
		"Limit on the number of items to fetch per query in the Deleveraging Daemon task loop.",
	)

	// Price Daemon.
	cmd.Flags().Bool(
		FlagPriceDaemonEnabled,
		df.Price.Enabled,
		"Enable Price Daemon. Set to false for non-validator nodes.",
	)
	cmd.Flags().Uint32(
		FlagPriceDaemonLoopDelayMs,
		df.Price.LoopDelayMs,
		"Delay in milliseconds between sending price updates to the application.",
	)
}

// GetDaemonFlagValuesFromOptions gets all daemon flag values from the `AppOptions` struct.
func GetDaemonFlagValuesFromOptions(
	appOpts servertypes.AppOptions,
) DaemonFlags {
	// Default value
	result := GetDefaultDaemonFlags()

	// Shared Flags
	if option := appOpts.Get(FlagUnixSocketAddress); option != nil {
		if v, err := cast.ToStringE(option); err == nil && len(v) > 0 {
			result.Shared.SocketAddress = v
		}
	}
	if option := appOpts.Get(FlagPanicOnDaemonFailureEnabled); option != nil {
		if v, err := cast.ToBoolE(option); err == nil {
			result.Shared.PanicOnDaemonFailureEnabled = v
		}
	}
	if option := appOpts.Get(FlagMaxDaemonUnhealthySeconds); option != nil {
		if v, err := cast.ToUint32E(option); err == nil {
			result.Shared.MaxDaemonUnhealthySeconds = v
		}
	}

<<<<<<< HEAD
	// Bridge Daemon.
	if option := appOpts.Get(FlagSDAIDaemonEnabled); option != nil {
		if v, err := cast.ToBoolE(option); err == nil {
			result.SDAI.Enabled = v
		}
	}
	if option := appOpts.Get(FlagSDAIDaemonLoopDelayMs); option != nil {
		if v, err := cast.ToUint32E(option); err == nil {
			result.SDAI.LoopDelayMs = v
		}
	}
	if option := appOpts.Get(FlagSDAIDaemonEthRpcEndpoint); option != nil {
		if v, err := cast.ToStringE(option); err == nil && len(v) > 0 {
			result.SDAI.EthRpcEndpoint = v
		}
	}

	// Liquidation Daemon.
	if option := appOpts.Get(FlagLiquidationDaemonEnabled); option != nil {
=======
	// Deleveraging Daemon.
	if option := appOpts.Get(FlagDeleveragingDaemonEnabled); option != nil {
>>>>>>> 17fc528a
		if v, err := cast.ToBoolE(option); err == nil {
			result.Deleveraging.Enabled = v
		}
	}
	if option := appOpts.Get(FlagDeleveragingDaemonLoopDelayMs); option != nil {
		if v, err := cast.ToUint32E(option); err == nil {
			result.Deleveraging.LoopDelayMs = v
		}
	}
	if option := appOpts.Get(FlagDeleveragingDaemonQueryPageLimit); option != nil {
		if v, err := cast.ToUint64E(option); err == nil {
			result.Deleveraging.QueryPageLimit = v
		}
	}

	// Price Daemon.
	if option := appOpts.Get(FlagPriceDaemonEnabled); option != nil {
		if v, err := cast.ToBoolE(option); err == nil {
			result.Price.Enabled = v
		}
	}
	if option := appOpts.Get(FlagPriceDaemonLoopDelayMs); option != nil {
		if v, err := cast.ToUint32E(option); err == nil {
			result.Price.LoopDelayMs = v
		}
	}

	return result
}<|MERGE_RESOLUTION|>--- conflicted
+++ resolved
@@ -35,7 +35,6 @@
 	MaxDaemonUnhealthySeconds uint32
 }
 
-<<<<<<< HEAD
 // sDAIFlags contains configuration flags for the DAI Daemon.
 type SDAIFlags struct {
 	// Enabled toggles the DAI daemon on or off.
@@ -46,14 +45,9 @@
 	EthRpcEndpoint string
 }
 
-// LiquidationFlags contains configuration flags for the Liquidation Daemon.
-type LiquidationFlags struct {
-	// Enabled toggles the liquidation daemon on or off.
-=======
 // DeleveragingFlags contains configuration flags for the Deleveraging Daemon.
 type DeleveragingFlags struct {
 	// Enabled toggles the deleveraging daemon on or off.
->>>>>>> 17fc528a
 	Enabled bool
 	// LoopDelayMs configures the update frequency of the deleveraging daemon.
 	LoopDelayMs uint32
@@ -71,16 +65,10 @@
 
 // DaemonFlags contains the collected configuration flags for all daemons.
 type DaemonFlags struct {
-<<<<<<< HEAD
-	Shared      SharedFlags
-	SDAI        SDAIFlags
-	Liquidation LiquidationFlags
-	Price       PriceFlags
-=======
 	Shared       SharedFlags
+	SDAI         SDAIFlags
+	Price        PriceFlags
 	Deleveraging DeleveragingFlags
-	Price        PriceFlags
->>>>>>> 17fc528a
 }
 
 var defaultDaemonFlags *DaemonFlags
@@ -94,16 +82,12 @@
 				PanicOnDaemonFailureEnabled: true,
 				MaxDaemonUnhealthySeconds:   5 * 60, // 5 minutes.
 			},
-<<<<<<< HEAD
 			SDAI: SDAIFlags{
 				Enabled:        true,
 				LoopDelayMs:    30_000,
 				EthRpcEndpoint: "",
 			},
-			Liquidation: LiquidationFlags{
-=======
 			Deleveraging: DeleveragingFlags{
->>>>>>> 17fc528a
 				Enabled:        true,
 				LoopDelayMs:    1_600,
 				QueryPageLimit: 1_000,
@@ -144,8 +128,7 @@
 		"Maximum allowable duration for which a daemon can be unhealthy.",
 	)
 
-<<<<<<< HEAD
-	// Bridge Daemon.
+	// SDai Daemon.
 	cmd.Flags().Bool(
 		FlagSDAIDaemonEnabled,
 		df.SDAI.Enabled,
@@ -162,10 +145,7 @@
 		"Ethereum Node Rpc Endpoint",
 	)
 
-	// Liquidation Daemon.
-=======
 	// Deleveraging Daemon.
->>>>>>> 17fc528a
 	cmd.Flags().Bool(
 		FlagDeleveragingDaemonEnabled,
 		df.Deleveraging.Enabled,
@@ -219,8 +199,7 @@
 		}
 	}
 
-<<<<<<< HEAD
-	// Bridge Daemon.
+	// SDai Daemon.
 	if option := appOpts.Get(FlagSDAIDaemonEnabled); option != nil {
 		if v, err := cast.ToBoolE(option); err == nil {
 			result.SDAI.Enabled = v
@@ -237,12 +216,8 @@
 		}
 	}
 
-	// Liquidation Daemon.
-	if option := appOpts.Get(FlagLiquidationDaemonEnabled); option != nil {
-=======
 	// Deleveraging Daemon.
 	if option := appOpts.Get(FlagDeleveragingDaemonEnabled); option != nil {
->>>>>>> 17fc528a
 		if v, err := cast.ToBoolE(option); err == nil {
 			result.Deleveraging.Enabled = v
 		}
