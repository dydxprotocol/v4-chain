--- conflicted
+++ resolved
@@ -224,58 +224,37 @@
 	for _, marketParam := range marketParams {
 		// Perform validation on the market params.
 		if err := marketParam.Validate(); err != nil {
-<<<<<<< HEAD
 			marketParamErrors[marketParam.Id] = fmt.Errorf("invalid market param %v: %w", marketParam.Id, err)
 			continue
-=======
-			return nil, nil, fmt.Errorf("invalid market param %v: %w", marketParam.Id, err)
->>>>>>> f647e498
 		}
 
 		// Check for duplicate market params.
 		if _, exists := mutableMarketConfigs[marketParam.Id]; exists {
-<<<<<<< HEAD
 			// In this case, return an error, because we do not know which market param is the correct one.
 			return nil,
 				nil,
 				nil,
 				fmt.Errorf("invalid market params: duplicate market id %v", marketParam.Id)
-=======
-			return nil, nil, fmt.Errorf("invalid market param %v: duplicate market id %v", marketParam.Id, marketParam.Id)
-		}
-
-		mutableMarketConfigs[marketParam.Id] = &MutableMarketConfig{
-			Id:           marketParam.Id,
-			Pair:         marketParam.Pair,
-			Exponent:     marketParam.Exponent,
-			MinExchanges: marketParam.MinExchanges,
->>>>>>> f647e498
+		}
+
 		}
 
 		var exchangeConfigJson ExchangeConfigJson
 		err = json.Unmarshal([]byte(marketParam.ExchangeConfigJson), &exchangeConfigJson)
 		if err != nil {
 			wrappedErr := fmt.Errorf("invalid exchange config json for market param %v: %w", marketParam.Id, err)
-<<<<<<< HEAD
 			marketParamErrors[marketParam.Id] = wrappedErr
 			continue
-=======
-			return nil, nil, wrappedErr
->>>>>>> f647e498
 		}
 
 		err = exchangeConfigJson.Validate(exchangeNames, marketNameToId)
 		if err != nil {
-<<<<<<< HEAD
 			marketParamErrors[marketParam.Id] = fmt.Errorf(
 				"invalid exchange config json for market param %v: %w",
 				marketParam.Id,
 				err,
 			)
 			continue
-=======
-			return nil, nil, fmt.Errorf("invalid exchange config json for market param %v: %w", marketParam.Id, err)
->>>>>>> f647e498
 		}
 
 		// Errors in the following loop are unexpected because we have already validated the exchange config json.
