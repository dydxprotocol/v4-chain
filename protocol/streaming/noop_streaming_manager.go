package streaming

import (
	sdk "github.com/cosmos/cosmos-sdk/types"
	"github.com/dydxprotocol/v4-chain/protocol/streaming/types"
	clobtypes "github.com/dydxprotocol/v4-chain/protocol/x/clob/types"
	satypes "github.com/dydxprotocol/v4-chain/protocol/x/subaccounts/types"
)

var _ types.FullNodeStreamingManager = (*NoopGrpcStreamingManager)(nil)

type NoopGrpcStreamingManager struct{}

func NewNoopGrpcStreamingManager() *NoopGrpcStreamingManager {
	return &NoopGrpcStreamingManager{}
}

func (sm *NoopGrpcStreamingManager) Enabled() bool {
	return false
}

func (sm *NoopGrpcStreamingManager) Subscribe(
	_ []uint32,
	_ []*satypes.SubaccountId,
	_ types.OutgoingMessageSender,
) (
	err error,
) {
	return types.ErrNotImplemented
}

func (sm *NoopGrpcStreamingManager) SendOrderbookUpdates(
	updates *clobtypes.OffchainUpdates,
	blockHeight uint32,
	execMode sdk.ExecMode,
) {
}

func (sm *NoopGrpcStreamingManager) SendOrderbookFillUpdates(
	orderbookFills []clobtypes.StreamOrderbookFill,
	blockHeight uint32,
	execMode sdk.ExecMode,
	perpetualIdToClobPairId map[uint32][]clobtypes.ClobPairId,
) {
}

<<<<<<< HEAD
func (sm *NoopGrpcStreamingManager) SendSubaccountUpdates(
	subaccountUpdates []satypes.StreamSubaccountUpdate,
=======
func (sm *NoopGrpcStreamingManager) SendTakerOrderStatus(
	takerOrder clobtypes.StreamTakerOrder,
>>>>>>> 2d5dfa55
	blockHeight uint32,
	execMode sdk.ExecMode,
) {
}

func (sm *NoopGrpcStreamingManager) InitializeNewStreams(
	getOrderbookSnapshot func(clobPairId clobtypes.ClobPairId) *clobtypes.OffchainUpdates,
	getSubaccountSnapshot func(subaccountId satypes.SubaccountId) *satypes.StreamSubaccountUpdate,
	blockHeight uint32,
	execMode sdk.ExecMode,
) {
}

func (sm *NoopGrpcStreamingManager) Stop() {
}<|MERGE_RESOLUTION|>--- conflicted
+++ resolved
@@ -44,13 +44,15 @@
 ) {
 }
 
-<<<<<<< HEAD
 func (sm *NoopGrpcStreamingManager) SendSubaccountUpdates(
 	subaccountUpdates []satypes.StreamSubaccountUpdate,
-=======
+	blockHeight uint32,
+	execMode sdk.ExecMode,
+) {
+}
+
 func (sm *NoopGrpcStreamingManager) SendTakerOrderStatus(
 	takerOrder clobtypes.StreamTakerOrder,
->>>>>>> 2d5dfa55
 	blockHeight uint32,
 	execMode sdk.ExecMode,
 ) {
