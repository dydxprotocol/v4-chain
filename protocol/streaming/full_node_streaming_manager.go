--- conflicted
+++ resolved
@@ -526,9 +526,6 @@
 	sm.AddSubaccountUpdatesToCache(streamUpdates, subaccountIds, uint32(len(subaccountUpdates)))
 }
 
-<<<<<<< HEAD
-func (sm *FullNodeStreamingManagerImpl) AddOrderbookUpdatesToCache(
-=======
 // SendTakerOrderStatus sends out a taker order and its status to the full node streaming service.
 func (sm *FullNodeStreamingManagerImpl) SendTakerOrderStatus(
 	streamTakerOrder clobtypes.StreamTakerOrder,
@@ -543,22 +540,20 @@
 		clobPairId = takerOrder.OrderId.ClobPairId
 	}
 
-	sm.AddUpdatesToCache(
-		map[uint32][]clobtypes.StreamUpdate{
-			clobPairId: {
-				{
-					UpdateMessage: &clobtypes.StreamUpdate_TakerOrder{
-						TakerOrder: &streamTakerOrder,
-					},
+	sm.AddOrderbookUpdatesToCache(
+		[]clobtypes.StreamUpdate{
+			{
+				UpdateMessage: &clobtypes.StreamUpdate_TakerOrder{
+					TakerOrder: &streamTakerOrder,
 				},
 			},
 		},
+		[]uint32{clobPairId},
 		1,
 	)
 }
 
-func (sm *FullNodeStreamingManagerImpl) AddUpdatesToCache(
->>>>>>> 2d5dfa55
+func (sm *FullNodeStreamingManagerImpl) AddOrderbookUpdatesToCache(
 	updates []clobtypes.StreamUpdate,
 	clobPairIds []uint32,
 	numUpdatesToAdd uint32,
