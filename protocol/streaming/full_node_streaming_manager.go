package streaming

import (
	"fmt"
	satypes "github.com/dydxprotocol/v4-chain/protocol/x/subaccounts/types"
	"sync"
	"time"

	"cosmossdk.io/log"
	sdk "github.com/cosmos/cosmos-sdk/types"
	"github.com/dydxprotocol/v4-chain/protocol/lib/metrics"
	"github.com/dydxprotocol/v4-chain/protocol/streaming/types"
	streaming_util "github.com/dydxprotocol/v4-chain/protocol/streaming/util"
	clobtypes "github.com/dydxprotocol/v4-chain/protocol/x/clob/types"
)

var _ types.FullNodeStreamingManager = (*FullNodeStreamingManagerImpl)(nil)

// FullNodeStreamingManagerImpl is an implementation for managing streaming subscriptions.
type FullNodeStreamingManagerImpl struct {
	sync.Mutex

	logger log.Logger

	// orderbookSubscriptions maps subscription IDs to their respective orderbook subscriptions.
	orderbookSubscriptions map[uint32]*OrderbookSubscription
	nextSubscriptionId     uint32

	// stream will batch and flush out messages every 10 ms.
	ticker *time.Ticker
	done   chan bool

	// TODO: Consolidate the streamUpdateCache and streamUpdateSubscriptionCache into a single
	// struct to avoid the need to maintain two separate slices for the same data.

	// list of stream updates.
	streamUpdateCache []clobtypes.StreamUpdate
	// list of subscription ids for each stream update.
	streamUpdateSubscriptionCache [][]uint32
	// map from clob pair id to subscription ids.
	clobPairIdToSubscriptionIdMapping map[uint32][]uint32
	// map from subaccount id to subscription ids.
	subaccountIdToSubscriptionIdMapping map[satypes.SubaccountId][]uint32

	maxUpdatesInCache          uint32
	maxSubscriptionChannelSize uint32
}

// OrderbookSubscription represents a active subscription to the orderbook updates stream.
type OrderbookSubscription struct {
	subscriptionId uint32

	// Initialize the subscription with orderbook snapshots.
	initialize sync.Once

	// Clob pair ids to subscribe to.
	clobPairIds []uint32

	// Subaccount ids to subscribe to.
	subaccountIds []satypes.SubaccountId

	// Stream
	messageSender types.OutgoingMessageSender

	// Channel to buffer writes before the stream
	updatesChannel chan []clobtypes.StreamUpdate
}

func NewFullNodeStreamingManager(
	logger log.Logger,
	flushIntervalMs uint32,
	maxUpdatesInCache uint32,
	maxSubscriptionChannelSize uint32,
) *FullNodeStreamingManagerImpl {
	logger = logger.With(log.ModuleKey, "full-node-streaming")
	fullNodeStreamingManager := &FullNodeStreamingManagerImpl{
		logger:                 logger,
		orderbookSubscriptions: make(map[uint32]*OrderbookSubscription),
		nextSubscriptionId:     0,

		ticker:                              time.NewTicker(time.Duration(flushIntervalMs) * time.Millisecond),
		done:                                make(chan bool),
		streamUpdateCache:                   make([]clobtypes.StreamUpdate, 0),
		streamUpdateSubscriptionCache:       make([][]uint32, 0),
		clobPairIdToSubscriptionIdMapping:   make(map[uint32][]uint32),
		subaccountIdToSubscriptionIdMapping: make(map[satypes.SubaccountId][]uint32),

		maxUpdatesInCache:          maxUpdatesInCache,
		maxSubscriptionChannelSize: maxSubscriptionChannelSize,
	}

	// Start the goroutine for pushing order updates through.
	// Sender goroutine for the subscription channels.
	go func() {
		for {
			select {
			case <-fullNodeStreamingManager.ticker.C:
				fullNodeStreamingManager.FlushStreamUpdates()
			case <-fullNodeStreamingManager.done:
				fullNodeStreamingManager.logger.Info(
					"Stream poller goroutine shutting down",
				)
				return
			}
		}
	}()

	return fullNodeStreamingManager
}

func (sm *FullNodeStreamingManagerImpl) Enabled() bool {
	return true
}

func (sm *FullNodeStreamingManagerImpl) EmitMetrics() {
	metrics.SetGauge(
		metrics.GrpcStreamNumUpdatesBuffered,
		float32(len(sm.streamUpdateCache)),
	)
	metrics.SetGauge(
		metrics.GrpcStreamSubscriberCount,
		float32(len(sm.orderbookSubscriptions)),
	)
	for _, subscription := range sm.orderbookSubscriptions {
		metrics.AddSample(
			metrics.GrpcSubscriptionChannelLength,
			float32(len(subscription.updatesChannel)),
		)
	}
}

// Subscribe subscribes to the orderbook updates stream.
func (sm *FullNodeStreamingManagerImpl) Subscribe(
	clobPairIds []uint32,
	subaccountIds []*satypes.SubaccountId,
	messageSender types.OutgoingMessageSender,
) (
	err error,
) {
	// Perform some basic validation on the request.
	if len(clobPairIds) == 0 {
		return types.ErrInvalidStreamingRequest
	}

	sm.Lock()
	sIds := make([]satypes.SubaccountId, len(subaccountIds))
	for i, subaccountId := range subaccountIds {
		sIds[i] = *subaccountId
	}
	subscription := &OrderbookSubscription{
		subscriptionId: sm.nextSubscriptionId,
		clobPairIds:    clobPairIds,
		subaccountIds:  sIds,
		messageSender:  messageSender,
		updatesChannel: make(chan []clobtypes.StreamUpdate, sm.maxSubscriptionChannelSize),
	}
	for _, clobPairId := range clobPairIds {
		// if clobPairId exists in the map, append the subscription id to the slice
		// otherwise, create a new slice with the subscription id
		if _, ok := sm.clobPairIdToSubscriptionIdMapping[clobPairId]; !ok {
			sm.clobPairIdToSubscriptionIdMapping[clobPairId] = []uint32{}
		}
		sm.clobPairIdToSubscriptionIdMapping[clobPairId] = append(
			sm.clobPairIdToSubscriptionIdMapping[clobPairId],
			sm.nextSubscriptionId,
		)
	}
	for _, subaccountId := range subaccountIds {
		// if subaccountId exists in the map, append the subscription id to the slice
		// otherwise, create a new slice with the subscription id
		if _, ok := sm.subaccountIdToSubscriptionIdMapping[*subaccountId]; !ok {
			sm.subaccountIdToSubscriptionIdMapping[*subaccountId] = []uint32{}
		}
		sm.subaccountIdToSubscriptionIdMapping[*subaccountId] = append(
			sm.subaccountIdToSubscriptionIdMapping[*subaccountId],
			sm.nextSubscriptionId,
		)
	}

	sm.logger.Info(
		fmt.Sprintf(
			"New subscription id %+v for clob pair ids: %+v and subaccount ids: %+v",
			subscription.subscriptionId,
			clobPairIds,
			subaccountIds,
		),
	)
	sm.orderbookSubscriptions[subscription.subscriptionId] = subscription
	sm.nextSubscriptionId++
	sm.EmitMetrics()
	sm.Unlock()

	// Use current goroutine to consistently poll subscription channel for updates
	// to send through stream.
	for updates := range subscription.updatesChannel {
		metrics.IncrCounter(
			metrics.GrpcSendResponseToSubscriberCount,
			1,
		)
		err = subscription.messageSender.Send(
			&clobtypes.StreamOrderbookUpdatesResponse{
				Updates: updates,
			},
		)
		if err != nil {
			// On error, remove the subscription from the streaming manager
			sm.logger.Error(
				fmt.Sprintf(
					"Error sending out update for streaming subscription %+v. Dropping subsciption connection.",
					subscription.subscriptionId,
				),
				"err", err,
			)
			// Break out of the loop, stopping this goroutine.
			// The channel will fill up and the main thread will prune the subscription.
			break
		}
	}

	sm.logger.Info(
		fmt.Sprintf(
			"Terminating poller for subscription id %+v",
			subscription.subscriptionId,
		),
	)
	return err
}

// removeSubscription removes a subscription from the streaming manager.
// The streaming manager's lock should already be acquired before calling this.
func (sm *FullNodeStreamingManagerImpl) removeSubscription(
	subscriptionIdToRemove uint32,
) {
	subscription := sm.orderbookSubscriptions[subscriptionIdToRemove]
	if subscription == nil {
		return
	}
	close(subscription.updatesChannel)
	delete(sm.orderbookSubscriptions, subscriptionIdToRemove)

	// Iterate over the clobPairIdToSubscriptionIdMapping to remove the subscriptionIdToRemove
	for pairId, subscriptionIds := range sm.clobPairIdToSubscriptionIdMapping {
		for i, id := range subscriptionIds {
			if id == subscriptionIdToRemove {
				// Remove the subscription ID from the slice
				sm.clobPairIdToSubscriptionIdMapping[pairId] = append(subscriptionIds[:i], subscriptionIds[i+1:]...)
				break
			}
		}
		// If the list is empty after removal, delete the key from the map
		if len(sm.clobPairIdToSubscriptionIdMapping[pairId]) == 0 {
			delete(sm.clobPairIdToSubscriptionIdMapping, pairId)
		}
	}

	// Iterate over the subaccountIdToSubscriptionIdMapping to remove the subscriptionIdToRemove
	for subaccountId, subscriptionIds := range sm.subaccountIdToSubscriptionIdMapping {
		for i, id := range subscriptionIds {
			if id == subscriptionIdToRemove {
				// Remove the subscription ID from the slice
				sm.subaccountIdToSubscriptionIdMapping[subaccountId] = append(subscriptionIds[:i], subscriptionIds[i+1:]...)
				break
			}
		}
		// If the list is empty after removal, delete the key from the map
		if len(sm.subaccountIdToSubscriptionIdMapping[subaccountId]) == 0 {
			delete(sm.subaccountIdToSubscriptionIdMapping, subaccountId)
		}
	}

	sm.logger.Info(
		fmt.Sprintf("Removed streaming subscription id %+v", subscriptionIdToRemove),
	)
}

func (sm *FullNodeStreamingManagerImpl) Stop() {
	sm.done <- true
}

// SendSnapshot sends messages to a particular subscriber without buffering.
// Note this method requires the lock and assumes that the lock has already been
// acquired by the caller.
func (sm *FullNodeStreamingManagerImpl) SendSnapshot(
	offchainUpdates *clobtypes.OffchainUpdates,
	subscriptionId uint32,
	blockHeight uint32,
	execMode sdk.ExecMode,
) {
	defer metrics.ModuleMeasureSince(
		metrics.FullNodeGrpc,
		metrics.GrpcSendOrderbookSnapshotLatency,
		time.Now(),
	)

	v1updates, err := streaming_util.GetOffchainUpdatesV1(offchainUpdates)
	if err != nil {
		panic(err)
	}

	removeSubscription := false
	if len(v1updates) > 0 {
		subscription, ok := sm.orderbookSubscriptions[subscriptionId]
		if !ok {
			sm.logger.Error(
				fmt.Sprintf(
					"Streaming subscription id %+v not found. This should not happen.",
					subscriptionId,
				),
			)
			return
		}
		streamUpdates := []clobtypes.StreamUpdate{
			{
				UpdateMessage: &clobtypes.StreamUpdate_OrderbookUpdate{
					OrderbookUpdate: &clobtypes.StreamOrderbookUpdate{
						Updates:  v1updates,
						Snapshot: true,
					},
				},
				BlockHeight: blockHeight,
				ExecMode:    uint32(execMode),
			},
		}
		metrics.IncrCounter(
			metrics.GrpcAddToSubscriptionChannelCount,
			1,
		)
		select {
		case subscription.updatesChannel <- streamUpdates:
		default:
			sm.logger.Error(
				fmt.Sprintf(
					"Streaming subscription id %+v channel full capacity. Dropping subscription connection.",
					subscriptionId,
				),
			)
			removeSubscription = true
		}
	}

	// Clean up subscriptions that have been closed.
	// If a Send update has failed for any clob pair id, the whole subscription will be removed.
	if removeSubscription {
		sm.removeSubscription(subscriptionId)
	}
}

// SendSubaccountSnapshot sends a subaccount snapshot to a particular subscriber
// without buffering.
// Note this method requires the lock and assumes that the lock has already been
// acquired by the caller.
func (sm *FullNodeStreamingManagerImpl) SendSubaccountSnapshot(
	snapshot *satypes.StreamSubaccountUpdate,
	subscriptionId uint32,
	blockHeight uint32,
	execMode sdk.ExecMode,
) {
	defer metrics.ModuleMeasureSince(
		metrics.FullNodeGrpc,
		metrics.GrpcSendSubaccountSnapshotLatency,
		time.Now(),
	)

	removeSubscription := false
	subscription, ok := sm.orderbookSubscriptions[subscriptionId]
	if !ok {
		sm.logger.Error(
			fmt.Sprintf(
				"Streaming subscription id %+v not found. This should not happen.",
				subscriptionId,
			),
		)
		return
	}
	streamUpdates := []clobtypes.StreamUpdate{
		{
			UpdateMessage: &clobtypes.StreamUpdate_SubaccountUpdate{
				SubaccountUpdate: snapshot,
			},
			BlockHeight: blockHeight,
			ExecMode:    uint32(execMode),
		},
	}
	metrics.IncrCounter(
		metrics.GrpcAddToSubscriptionChannelCount,
		1,
	)
	select {
	case subscription.updatesChannel <- streamUpdates:
	default:
		sm.logger.Error(
			fmt.Sprintf(
				"Streaming subscription id %+v channel full capacity. Dropping subscription connection.",
				subscriptionId,
			),
		)
		removeSubscription = true
	}

	// Clean up subscriptions that have been closed.
	// If a Send update has failed for any subaccount id, the whole subscription will be removed.
	if removeSubscription {
		sm.removeSubscription(subscriptionId)
	}
}

// SendOrderbookUpdates groups updates by their clob pair ids and
// sends messages to the subscribers.
func (sm *FullNodeStreamingManagerImpl) SendOrderbookUpdates(
	offchainUpdates *clobtypes.OffchainUpdates,
	blockHeight uint32,
	execMode sdk.ExecMode,
) {
	defer metrics.ModuleMeasureSince(
		metrics.FullNodeGrpc,
		metrics.GrpcSendOrderbookUpdatesLatency,
		time.Now(),
	)

	// Group updates by clob pair id.
	updates := make(map[uint32]*clobtypes.OffchainUpdates)
	for _, message := range offchainUpdates.Messages {
		clobPairId := message.OrderId.ClobPairId
		if _, ok := updates[clobPairId]; !ok {
			updates[clobPairId] = clobtypes.NewOffchainUpdates()
		}
		updates[clobPairId].Messages = append(updates[clobPairId].Messages, message)
	}

	// Unmarshal each per-clob pair message to v1 updates.
	streamUpdates := make([]clobtypes.StreamUpdate, 0)
	clobPairIds := make([]uint32, 0)
	for clobPairId, update := range updates {
		v1updates, err := streaming_util.GetOffchainUpdatesV1(update)
		if err != nil {
			panic(err)
		}
		streamUpdate := clobtypes.StreamUpdate{
			UpdateMessage: &clobtypes.StreamUpdate_OrderbookUpdate{
				OrderbookUpdate: &clobtypes.StreamOrderbookUpdate{
					Updates:  v1updates,
					Snapshot: false,
				},
			},
			BlockHeight: blockHeight,
			ExecMode:    uint32(execMode),
		}
		streamUpdates = append(streamUpdates, streamUpdate)
		clobPairIds = append(clobPairIds, clobPairId)
	}

<<<<<<< HEAD
	sm.AddOrderbookUpdatesToCache(streamUpdates, clobPairIds, uint32(len(updates)))
=======
	sm.AddUpdatesToCache(streamUpdates, clobPairIds)
>>>>>>> 56fe707c
}

// SendOrderbookFillUpdates groups fills by their clob pair ids and
// sends messages to the subscribers.
func (sm *FullNodeStreamingManagerImpl) SendOrderbookFillUpdates(
	orderbookFills []clobtypes.StreamOrderbookFill,
	blockHeight uint32,
	execMode sdk.ExecMode,
	perpetualIdToClobPairId map[uint32][]clobtypes.ClobPairId,
) {
	defer metrics.ModuleMeasureSince(
		metrics.FullNodeGrpc,
		metrics.GrpcSendOrderbookFillsLatency,
		time.Now(),
	)

	// Group fills by clob pair id.
	streamUpdates := make([]clobtypes.StreamUpdate, 0)
	clobPairIds := make([]uint32, 0)
	for _, orderbookFill := range orderbookFills {
		// If this is a deleveraging fill, fetch the clob pair id from the deleveraged
		// perpetual id.
		// Otherwise, fetch the clob pair id from the first order in `OrderBookMatchFill`.
		// We can assume there must be an order, and that all orders share the same
		// clob pair id.
		clobPairId := uint32(0)
		if match := orderbookFill.GetClobMatch().GetMatchPerpetualDeleveraging(); match != nil {
			clobPairId = uint32(perpetualIdToClobPairId[match.PerpetualId][0])
		} else {
			clobPairId = orderbookFill.Orders[0].OrderId.ClobPairId
		}
		streamUpdate := clobtypes.StreamUpdate{
			UpdateMessage: &clobtypes.StreamUpdate_OrderFill{
				OrderFill: &orderbookFill,
			},
			BlockHeight: blockHeight,
			ExecMode:    uint32(execMode),
		}
		streamUpdates = append(streamUpdates, streamUpdate)
		clobPairIds = append(clobPairIds, clobPairId)
	}

<<<<<<< HEAD
	sm.AddOrderbookUpdatesToCache(streamUpdates, clobPairIds, uint32(len(orderbookFills)))
}

// SendSubaccountUpdates groups subaccount updates by their subaccount ids and
// sends messages to the subscribers.
func (sm *FullNodeStreamingManagerImpl) SendSubaccountUpdates(
	subaccountUpdates []satypes.StreamSubaccountUpdate,
	blockHeight uint32,
	execMode sdk.ExecMode,
) {
	defer metrics.ModuleMeasureSince(
		metrics.FullNodeGrpc,
		metrics.GrpcSendSubaccountUpdatesLatency,
		time.Now(),
	)

	// Group subaccount updates by subaccount id.
	streamUpdates := make([]clobtypes.StreamUpdate, 0)
	subaccountIds := make([]*satypes.SubaccountId, 0)
	for _, subaccountUpdate := range subaccountUpdates {
		streamUpdate := clobtypes.StreamUpdate{
			UpdateMessage: &clobtypes.StreamUpdate_SubaccountUpdate{
				SubaccountUpdate: &subaccountUpdate,
			},
			BlockHeight: blockHeight,
			ExecMode:    uint32(execMode),
		}
		streamUpdates = append(streamUpdates, streamUpdate)
		subaccountIds = append(subaccountIds, subaccountUpdate.SubaccountId)
	}

	sm.AddSubaccountUpdatesToCache(streamUpdates, subaccountIds, uint32(len(subaccountUpdates)))
}

func (sm *FullNodeStreamingManagerImpl) AddOrderbookUpdatesToCache(
=======
	sm.AddUpdatesToCache(streamUpdates, clobPairIds)
}

// SendTakerOrderStatus sends out a taker order and its status to the full node streaming service.
func (sm *FullNodeStreamingManagerImpl) SendTakerOrderStatus(
	streamTakerOrder clobtypes.StreamTakerOrder,
	blockHeight uint32,
	execMode sdk.ExecMode,
) {
	clobPairId := uint32(0)
	if liqOrder := streamTakerOrder.GetLiquidationOrder(); liqOrder != nil {
		clobPairId = liqOrder.ClobPairId
	}
	if takerOrder := streamTakerOrder.GetOrder(); takerOrder != nil {
		clobPairId = takerOrder.OrderId.ClobPairId
	}

	sm.AddUpdatesToCache(
		[]clobtypes.StreamUpdate{
			{
				UpdateMessage: &clobtypes.StreamUpdate_TakerOrder{
					TakerOrder: &streamTakerOrder,
				},
				BlockHeight: blockHeight,
				ExecMode:    uint32(execMode),
			},
		},
		[]uint32{clobPairId},
	)
}

// AddUpdatesToCache adds a series of updates to the full node streaming cache.
// Clob pair ids are the clob pair id each update is relevant to.
func (sm *FullNodeStreamingManagerImpl) AddUpdatesToCache(
>>>>>>> 56fe707c
	updates []clobtypes.StreamUpdate,
	clobPairIds []uint32,
) {
	sm.Lock()
	defer sm.Unlock()

	metrics.IncrCounter(
		metrics.GrpcAddUpdateToBufferCount,
		float32(len(updates)),
	)

	sm.streamUpdateCache = append(sm.streamUpdateCache, updates...)
	for _, clobPairId := range clobPairIds {
		sm.streamUpdateSubscriptionCache = append(
			sm.streamUpdateSubscriptionCache,
			sm.clobPairIdToSubscriptionIdMapping[clobPairId],
		)
	}

	// Remove all subscriptions and wipe the buffer if buffer overflows.
	if len(sm.streamUpdateCache) > int(sm.maxUpdatesInCache) {
		sm.logger.Error("Streaming buffer full capacity. Dropping messages and all subscriptions. " +
			"Disconnect all clients and increase buffer size via the grpc-stream-buffer-size flag.")
		for id := range sm.orderbookSubscriptions {
			sm.removeSubscription(id)
		}
		sm.streamUpdateCache = nil
		sm.streamUpdateSubscriptionCache = nil
	}
	sm.EmitMetrics()
}

func (sm *FullNodeStreamingManagerImpl) AddSubaccountUpdatesToCache(
	updates []clobtypes.StreamUpdate,
	subaccountIds []*satypes.SubaccountId,
	numUpdatesToAdd uint32,
) {
	sm.Lock()
	defer sm.Unlock()

	metrics.IncrCounter(
		metrics.GrpcAddUpdateToBufferCount,
		float32(numUpdatesToAdd),
	)

	sm.streamUpdateCache = append(sm.streamUpdateCache, updates...)
	for _, subaccountId := range subaccountIds {
		sm.streamUpdateSubscriptionCache = append(
			sm.streamUpdateSubscriptionCache,
			sm.subaccountIdToSubscriptionIdMapping[*subaccountId],
		)
	}

	// Remove all subscriptions and wipe the buffer if buffer overflows.
	if len(sm.streamUpdateCache) > int(sm.maxUpdatesInCache) {
		sm.logger.Error("Streaming buffer full capacity. Dropping messages and all subscriptions. " +
			"Disconnect all clients and increase buffer size via the grpc-stream-buffer-size flag.")
		for id := range sm.orderbookSubscriptions {
			sm.removeSubscription(id)
		}
		clear(sm.streamUpdateCache)
	}
	sm.EmitMetrics()
}

func (sm *FullNodeStreamingManagerImpl) FlushStreamUpdates() {
	sm.Lock()
	defer sm.Unlock()
	sm.FlushStreamUpdatesWithLock()
}

// FlushStreamUpdatesWithLock takes in a list of stream updates and their corresponding subscription IDs,
// and emits them to subscribers. Note this method requires the lock and assumes that the lock has already been
// acquired by the caller.
func (sm *FullNodeStreamingManagerImpl) FlushStreamUpdatesWithLock() {
	defer metrics.ModuleMeasureSince(
		metrics.FullNodeGrpc,
		metrics.GrpcFlushUpdatesLatency,
		time.Now(),
	)

	// Map to collect updates for each subscription.
	subscriptionUpdates := make(map[uint32][]clobtypes.StreamUpdate)
	idsToRemove := make([]uint32, 0)

	// Collect updates for each subscription.
	for i, update := range sm.streamUpdateCache {
		subscriptionIds := sm.streamUpdateSubscriptionCache[i]
		for _, id := range subscriptionIds {
			subscriptionUpdates[id] = append(subscriptionUpdates[id], update)
		}
	}

	// Non-blocking send updates through subscriber's buffered channel.
	// If the buffer is full, drop the subscription.
	for id, updates := range subscriptionUpdates {
		if subscription, ok := sm.orderbookSubscriptions[id]; ok {
			metrics.IncrCounter(
				metrics.GrpcAddToSubscriptionChannelCount,
				1,
			)
			select {
			case subscription.updatesChannel <- updates:
			default:
				idsToRemove = append(idsToRemove, id)
			}
		}
	}

	sm.streamUpdateCache = nil
	sm.streamUpdateSubscriptionCache = nil

	for _, id := range idsToRemove {
		sm.logger.Error(
			fmt.Sprintf(
				"Streaming subscription id %+v channel full capacity. Dropping subscription connection.",
				id,
			),
		)
		sm.removeSubscription(id)
	}

	sm.EmitMetrics()
}

func (sm *FullNodeStreamingManagerImpl) InitializeNewStreams(
	getOrderbookSnapshot func(clobPairId clobtypes.ClobPairId) *clobtypes.OffchainUpdates,
	getSubaccountSnapshot func(subaccountId satypes.SubaccountId) *satypes.StreamSubaccountUpdate,
	blockHeight uint32,
	execMode sdk.ExecMode,
) {
	sm.Lock()
	defer sm.Unlock()

	// Flush any pending updates before sending the snapshot to avoid
	// race conditions with the snapshot.
	sm.FlushStreamUpdatesWithLock()

	updatesByClobPairId := make(map[uint32]*clobtypes.OffchainUpdates)
	for subscriptionId, subscription := range sm.orderbookSubscriptions {
		subscription.initialize.Do(
			func() {
				allUpdates := clobtypes.NewOffchainUpdates()
				for _, clobPairId := range subscription.clobPairIds {
					if _, ok := updatesByClobPairId[clobPairId]; !ok {
						updatesByClobPairId[clobPairId] = getOrderbookSnapshot(clobtypes.ClobPairId(clobPairId))
					}
					allUpdates.Append(updatesByClobPairId[clobPairId])
				}

				sm.SendSnapshot(allUpdates, subscriptionId, blockHeight, execMode)
				for _, subaccountId := range subscription.subaccountIds {
					sm.SendSubaccountSnapshot(
						getSubaccountSnapshot(subaccountId),
						subscriptionId,
						blockHeight,
						execMode,
					)
				}
			},
		)
	}
}<|MERGE_RESOLUTION|>--- conflicted
+++ resolved
@@ -449,11 +449,7 @@
 		clobPairIds = append(clobPairIds, clobPairId)
 	}
 
-<<<<<<< HEAD
 	sm.AddOrderbookUpdatesToCache(streamUpdates, clobPairIds, uint32(len(updates)))
-=======
-	sm.AddUpdatesToCache(streamUpdates, clobPairIds)
->>>>>>> 56fe707c
 }
 
 // SendOrderbookFillUpdates groups fills by their clob pair ids and
@@ -496,7 +492,6 @@
 		clobPairIds = append(clobPairIds, clobPairId)
 	}
 
-<<<<<<< HEAD
 	sm.AddOrderbookUpdatesToCache(streamUpdates, clobPairIds, uint32(len(orderbookFills)))
 }
 
@@ -524,6 +519,13 @@
 			BlockHeight: blockHeight,
 			ExecMode:    uint32(execMode),
 		}
+		sm.logger.Info(
+			fmt.Sprintf(
+				"Sending subaccount update for subaccount id %+v with stream update %+v",
+				subaccountUpdate.SubaccountId,
+				streamUpdate,
+			),
+		)
 		streamUpdates = append(streamUpdates, streamUpdate)
 		subaccountIds = append(subaccountIds, subaccountUpdate.SubaccountId)
 	}
@@ -532,51 +534,16 @@
 }
 
 func (sm *FullNodeStreamingManagerImpl) AddOrderbookUpdatesToCache(
-=======
-	sm.AddUpdatesToCache(streamUpdates, clobPairIds)
-}
-
-// SendTakerOrderStatus sends out a taker order and its status to the full node streaming service.
-func (sm *FullNodeStreamingManagerImpl) SendTakerOrderStatus(
-	streamTakerOrder clobtypes.StreamTakerOrder,
-	blockHeight uint32,
-	execMode sdk.ExecMode,
-) {
-	clobPairId := uint32(0)
-	if liqOrder := streamTakerOrder.GetLiquidationOrder(); liqOrder != nil {
-		clobPairId = liqOrder.ClobPairId
-	}
-	if takerOrder := streamTakerOrder.GetOrder(); takerOrder != nil {
-		clobPairId = takerOrder.OrderId.ClobPairId
-	}
-
-	sm.AddUpdatesToCache(
-		[]clobtypes.StreamUpdate{
-			{
-				UpdateMessage: &clobtypes.StreamUpdate_TakerOrder{
-					TakerOrder: &streamTakerOrder,
-				},
-				BlockHeight: blockHeight,
-				ExecMode:    uint32(execMode),
-			},
-		},
-		[]uint32{clobPairId},
-	)
-}
-
-// AddUpdatesToCache adds a series of updates to the full node streaming cache.
-// Clob pair ids are the clob pair id each update is relevant to.
-func (sm *FullNodeStreamingManagerImpl) AddUpdatesToCache(
->>>>>>> 56fe707c
 	updates []clobtypes.StreamUpdate,
 	clobPairIds []uint32,
+	numUpdatesToAdd uint32,
 ) {
 	sm.Lock()
 	defer sm.Unlock()
 
 	metrics.IncrCounter(
 		metrics.GrpcAddUpdateToBufferCount,
-		float32(len(updates)),
+		float32(numUpdatesToAdd),
 	)
 
 	sm.streamUpdateCache = append(sm.streamUpdateCache, updates...)
@@ -594,8 +561,7 @@
 		for id := range sm.orderbookSubscriptions {
 			sm.removeSubscription(id)
 		}
-		sm.streamUpdateCache = nil
-		sm.streamUpdateSubscriptionCache = nil
+		clear(sm.streamUpdateCache)
 	}
 	sm.EmitMetrics()
 }
@@ -677,8 +643,8 @@
 		}
 	}
 
-	sm.streamUpdateCache = nil
-	sm.streamUpdateSubscriptionCache = nil
+	clear(sm.streamUpdateCache)
+	clear(sm.streamUpdateSubscriptionCache)
 
 	for _, id := range idsToRemove {
 		sm.logger.Error(
