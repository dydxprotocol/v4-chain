syntax = "proto3";
package dydxprotocol.perpetuals;

import "gogoproto/gogo.proto";

option go_package = "github.com/StreamFinance-Protocol/stream-chain/protocol/x/perpetuals/types";

// Perpetual represents a perpetual on the dYdX exchange.
message Perpetual {
  // PerpetualParams is the parameters of the perpetual.
  PerpetualParams params = 1 [ (gogoproto.nullable) = false ];

  // The current index determined by the cumulative all-time
  // history of the funding mechanism. Starts at zero.
  bytes funding_index = 2 [
    (gogoproto.customtype) = "github.com/StreamFinance-Protocol/stream-chain/"
                             "protocol/dtypes.SerializableInt",
    (gogoproto.nullable) = false
  ];

  // Total size of open long contracts, measured in base_quantums.
  bytes open_interest = 3 [
    (gogoproto.customtype) =
        "github.com/StreamFinance-Protocol/stream-chain/protocol/dtypes.SerializableInt",
    (gogoproto.nullable) = false
  ];

<<<<<<< HEAD
  // The current yield index is determined by the cumulative
  // all-time history of the yield mechanism. Starts at 0.
  // This string should always be converted big.Rat.
  string yield_index = 4;
=======
  bytes last_funding_rate = 4 [
    (gogoproto.customtype) =
        "github.com/StreamFinance-Protocol/stream-chain/protocol/dtypes.SerializableInt",
    (gogoproto.nullable) = false
  ];  
>>>>>>> 17fc528a
}

enum PerpetualMarketType {
  // Market type for cross margin perpetual markets.
  PERPETUAL_MARKET_TYPE_CROSS = 0;
  // Market type for isolated margin perpetual markets.
  PERPETUAL_MARKET_TYPE_ISOLATED = 1;
}

// PerpetualParams represents the parameters of a perpetual on the dYdX
// exchange.
message PerpetualParams {
  // Unique, sequentially-generated.
  uint32 id = 1;

  // The name of the `Perpetual` (e.g. `BTC-USD`).
  string ticker = 2;

  // The market associated with this `Perpetual`. It
  // acts as the oracle price for the purposes of calculating
  // collateral, margin requirements, and funding rates.
  uint32 market_id = 3;

  // The exponent for converting an atomic amount (`size = 1`)
  // to a full coin. For example, if `AtomicResolution = -8`
  // then a `PerpetualPosition` with `size = 1e8` is equivalent to
  // a position size of one full coin.
  sint32 atomic_resolution = 4;

  // The default funding payment if there is no price premium. In
  // parts-per-million.
  sint32 default_funding_ppm = 5;

  // The liquidity_tier that this perpetual is associated with.
  uint32 liquidity_tier = 6;

  // The market type specifying if this perpetual is cross or isolated
  PerpetualMarketType market_type = 7;

  // The danger index is used to prioritze certain accounts and positions in liquidations
  uint32 danger_index_ppm = 8;
}

// MarketPremiums stores a list of premiums for a single perpetual market.
message MarketPremiums {
  // perpetual_id is the Id of the perpetual market.
  uint32 perpetual_id = 1;
  // premiums is a list of premium values for a perpetual market. Since most
  // premiums are zeros under "stable" market conditions, only non-zero values
  // are stored in this list.
  repeated sint32 premiums = 2;
}

// PremiumStore is a struct to store a perpetual premiums for all
// perpetual markets. It stores a list of `MarketPremiums`, each of which
// corresponds to a perpetual market and stores a list of non-zero premium
// values for that market.
// This struct can either be used to store `PremiumVotes` or
// `PremiumSamples`.
message PremiumStore {
  // all_market_premiums a list of `MarketPremiums`, each corresponding to
  // a perpetual market.
  repeated MarketPremiums all_market_premiums = 1
      [ (gogoproto.nullable) = false ];
  // number of rounds where premium values were added. This value indicates
  // the total number of premiums (zeros and non-zeros) for each
  // `MarketPremiums` struct. Note that in the edge case a perpetual market was
  // added in the middle of a epoch, we don't keep a seperate count for that
  // market. This means we treat this market as having zero premiums before it
  // was added.
  uint32 num_premiums = 2;
}

// LiquidityTier stores margin information.
message LiquidityTier {
  // Unique id.
  uint32 id = 1;

  // The name of the tier purely for mnemonic purposes, e.g. "Gold".
  string name = 2;

  // The margin fraction needed to open a position.
  // In parts-per-million.
  uint32 initial_margin_ppm = 3;

  // The fraction of the initial-margin that the maintenance-margin is,
  // e.g. 50%. In parts-per-million.
  uint32 maintenance_fraction_ppm = 4;

  // The maximum position size at which the margin requirements are
  // not increased over the default values. Above this position size,
  // the margin requirements increase at a rate of sqrt(size).
  //
  // Deprecated since v3.x.
  uint64 base_position_notional = 5 [ deprecated = true ];

  // The impact notional amount (in quote quantums) is used to determine impact
  // bid/ask prices and its recommended value is 500 TDAI / initial margin
  // fraction.
  // - Impact bid price = average execution price for a market sell of the
  // impact notional value.
  // - Impact ask price = average execution price for a market buy of the
  // impact notional value.
  uint64 impact_notional = 6;

  // Lower cap for Open Interest Margin Fracton (OIMF), in quote quantums.
  // IMF is not affected when OI <= open_interest_lower_cap.
  uint64 open_interest_lower_cap = 7;

  // Upper cap for Open Interest Margin Fracton (OIMF), in quote quantums.
  // IMF scales linearly to 100% as OI approaches open_interest_upper_cap.
  // If zero, then the IMF does not scale with OI.
  uint64 open_interest_upper_cap = 8;
}<|MERGE_RESOLUTION|>--- conflicted
+++ resolved
@@ -25,18 +25,16 @@
     (gogoproto.nullable) = false
   ];
 
-<<<<<<< HEAD
-  // The current yield index is determined by the cumulative
-  // all-time history of the yield mechanism. Starts at 0.
-  // This string should always be converted big.Rat.
-  string yield_index = 4;
-=======
   bytes last_funding_rate = 4 [
     (gogoproto.customtype) =
         "github.com/StreamFinance-Protocol/stream-chain/protocol/dtypes.SerializableInt",
     (gogoproto.nullable) = false
   ];  
->>>>>>> 17fc528a
+
+  // The current yield index is determined by the cumulative
+  // all-time history of the yield mechanism. Starts at 0.
+  // This string should always be converted big.Rat.
+  string yield_index = 5;
 }
 
 enum PerpetualMarketType {
