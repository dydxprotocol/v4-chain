syntax = "proto3";
package dydxprotocol.stats;

option go_package = "github.com/dydxprotocol/v4-chain/protocol/x/stats/types";

import "gogoproto/gogo.proto";
import "google/protobuf/timestamp.proto";

// BlockStats is used to store stats transiently within the scope of a block.
message BlockStats {
  // Fill records data about a fill on this block.
  message Fill {
    // Taker wallet address
    string taker = 1;

    // Maker wallet address
    string maker = 2;

    // Notional USDC filled in quantums
    // Used to calculate fee tier, and affiliate revenue attributed for taker
    uint64 notional = 3;

<<<<<<< HEAD
    // Affiliate fee generated in quantums
=======
    // Affiliate fee generated in quantums of the taker fee for the affiliate
>>>>>>> c29eea29
    // Used to calculate affiliate revenue attributed for taker. This is dynamic
    // per affiliate tier
    uint64 affiliate_fee_generated_quantums = 4;
  }

  // The fills that occured on this block.
  repeated Fill fills = 1;
}

// StatsMetadata stores metadata for the x/stats module
message StatsMetadata {
  // The oldest epoch that is included in the stats. The next epoch to be
  // removed from the window.
  uint32 trailing_epoch = 1;
}

// EpochStats stores stats for a particular epoch
message EpochStats {
  // A user and its associated stats
  message UserWithStats {
    string user = 1;
    UserStats stats = 2;
  }

  // Epoch end time
  google.protobuf.Timestamp epoch_end_time = 1
      [ (gogoproto.nullable) = false, (gogoproto.stdtime) = true ];

  // Stats for each user in this epoch. Sorted by user.
  repeated UserWithStats stats = 2;
}

// GlobalStats stores global stats for the rolling window (default 30d).
message GlobalStats {
  // Notional USDC traded in quantums
  uint64 notional_traded = 1;
}

// UserStats stores stats for a User. This is the sum of all stats for a user in
// the rolling window (default 30d).
message UserStats {
  // Taker USDC in quantums
  uint64 taker_notional = 1;

  // Maker USDC in quantums
  uint64 maker_notional = 2;

  // Affiliate revenue generated in quantums
  uint64 affiliate_revenue_generated_quantums = 3;
}

// CachedStakeAmount stores the last calculated total staked amount for address
message CachedStakeAmount {
  // Last calculated total staked amount by the delegator (in coin amount).
  bytes staked_amount = 1 [
    (gogoproto.customtype) =
        "github.com/dydxprotocol/v4-chain/protocol/dtypes.SerializableInt",
    (gogoproto.nullable) = false
  ];
  // Block time at which the calculation is cached (in Unix Epoch seconds)
  // Rounded down to nearest second.
  int64 cached_at = 2;
}<|MERGE_RESOLUTION|>--- conflicted
+++ resolved
@@ -20,11 +20,7 @@
     // Used to calculate fee tier, and affiliate revenue attributed for taker
     uint64 notional = 3;
 
-<<<<<<< HEAD
-    // Affiliate fee generated in quantums
-=======
     // Affiliate fee generated in quantums of the taker fee for the affiliate
->>>>>>> c29eea29
     // Used to calculate affiliate revenue attributed for taker. This is dynamic
     // per affiliate tier
     uint64 affiliate_fee_generated_quantums = 4;
