syntax = "proto3";
package dydxprotocol.clob;

option go_package = "github.com/dydxprotocol/v4-chain/protocol/x/clob/types";

// PerpetualClobMetadata contains metadata for a `ClobPair`
// representing a Perpetual product.
message PerpetualClobMetadata {
  // Id of the Perpetual the CLOB allows trading of.
  uint32 perpetual_id = 1;
}

// PerpetualClobMetadata contains metadata for a `ClobPair`
// representing a Spot product.
message SpotClobMetadata {
  // Id of the base Asset in the trading pair.
  uint32 base_asset_id = 1;

  // Id of the quote Asset in the trading pair.
  uint32 quote_asset_id = 2;
}

// ClobPair represents a single CLOB pair for a given product
// in state.
message ClobPair {
  // ID of the orderbook that stores all resting liquidity for this CLOB.
  uint32 id = 1;

  // Product-specific metadata. Perpetual CLOBs will have
  // PerpetualClobMetadata, and Spot CLOBs will have SpotClobMetadata.
  oneof metadata {
    PerpetualClobMetadata perpetual_clob_metadata = 2;
    SpotClobMetadata spot_clob_metadata = 3;
  }

  // Minimum increment in the size of orders on the CLOB, in base quantums.
  uint64 step_base_quantums = 4;

  // Defines the tick size of the orderbook by defining how many subticks
  // are in one tick. That is, the subticks of any valid order must be a
  // multiple of this value. Generally this value should start `>= 100`to
  // allow room for decreasing it.
  uint32 subticks_per_tick = 5;

  // `10^Exponent` gives the number of QuoteQuantums traded per BaseQuantum
  // per Subtick.
  sint32 quantum_conversion_exponent = 6;

  // Status of the CLOB.
  enum Status {
    // Default value. This value is invalid and unused.
    STATUS_UNSPECIFIED = 0;
    // STATUS_ACTIVE represents an active clob pair.
    STATUS_ACTIVE = 1;
    // STATUS_PAUSED behavior is unfinalized.
    // TODO(DEC-600): update this documentation.
    STATUS_PAUSED = 2;
    // STATUS_CANCEL_ONLY behavior is unfinalized.
    // TODO(DEC-600): update this documentation.
    STATUS_CANCEL_ONLY = 3;
    // STATUS_POST_ONLY behavior is unfinalized.
    // TODO(DEC-600): update this documentation.
    STATUS_POST_ONLY = 4;
    // STATUS_INITIALIZING represents a newly-added clob pair.
    // Clob pairs in this state only accept orders which are
    // both short-term and post-only.
    STATUS_INITIALIZING = 5;
    // STATUS_FINAL_SETTLEMENT represents a clob pair which is deactivated
<<<<<<< HEAD
    // and trading has ceased. All open positions will be closed by the protocol.
=======
    // and trading has ceased. All open positions will be closed by the
    // protocol.
>>>>>>> 3131060c
    STATUS_FINAL_SETTLEMENT = 6;
  }

  Status status = 7;
}<|MERGE_RESOLUTION|>--- conflicted
+++ resolved
@@ -66,12 +66,8 @@
     // both short-term and post-only.
     STATUS_INITIALIZING = 5;
     // STATUS_FINAL_SETTLEMENT represents a clob pair which is deactivated
-<<<<<<< HEAD
-    // and trading has ceased. All open positions will be closed by the protocol.
-=======
     // and trading has ceased. All open positions will be closed by the
     // protocol.
->>>>>>> 3131060c
     STATUS_FINAL_SETTLEMENT = 6;
   }
 
