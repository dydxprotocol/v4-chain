syntax = "proto3";
package dydxprotocol.clob;

option go_package = "github.com/dydxprotocol/v4-chain/protocol/x/clob/types";

// PerpetualClobMetadata contains metadata for a `ClobPair`
// representing a Perpetual product.
message PerpetualClobMetadata {
  // Id of the Perpetual the CLOB allows trading of.
  uint32 perpetual_id = 1;
}

// PerpetualClobMetadata contains metadata for a `ClobPair`
// representing a Spot product.
message SpotClobMetadata {
  // Id of the base Asset in the trading pair.
  uint32 base_asset_id = 1;

  // Id of the quote Asset in the trading pair.
  uint32 quote_asset_id = 2;
}

// ClobPair represents a single CLOB pair for a given product
// in state.
message ClobPair {
  // ID of the orderbook that stores all resting liquidity for this CLOB.
  uint32 id = 1;

  // Product-specific metadata. Perpetual CLOBs will have
  // PerpetualClobMetadata, and Spot CLOBs will have SpotClobMetadata.
  oneof metadata {
    PerpetualClobMetadata perpetual_clob_metadata = 2;
    SpotClobMetadata spot_clob_metadata = 3;
  }

  // Minimum increment in the size of orders on the CLOB, in base quantums.
  uint64 step_base_quantums = 4;

  // Defines the tick size of the orderbook by defining how many subticks
  // are in one tick. That is, the subticks of any valid order must be a
  // multiple of this value. Generally this value should start `>= 100`to
  // allow room for decreasing it.
  uint32 subticks_per_tick = 5;

  // `10^Exponent` gives the number of QuoteQuantums traded per BaseQuantum
  // per Subtick.
  sint32 quantum_conversion_exponent = 6;

  // Status of the CLOB.
  enum Status {
    // Default value. This value is invalid and unused.
    STATUS_UNSPECIFIED = 0;
    // STATUS_ACTIVE represents an active clob pair.
    STATUS_ACTIVE = 1;
    // STATUS_PAUSED behavior is unfinalized.
    // TODO(DEC-600): update this documentation.
    STATUS_PAUSED = 2;
    // STATUS_CANCEL_ONLY behavior is unfinalized.
    // TODO(DEC-600): update this documentation.
    STATUS_CANCEL_ONLY = 3;
    // STATUS_POST_ONLY behavior is unfinalized.
    // TODO(DEC-600): update this documentation.
    STATUS_POST_ONLY = 4;
    // STATUS_INITIALIZING represents a newly-added clob pair.
    // Clob pairs in this state only accept orders which are
    // both short-term and post-only.
    STATUS_INITIALIZING = 5;
    // STATUS_FINAL_SETTLEMENT represents a clob pair which is deactivated
    // and trading has ceased. All open positions will be closed by the
<<<<<<< HEAD
    // protocol.
=======
    // protocol. Open stateful orders will be cancelled. Open short-term
    // orders will be left to expire.
>>>>>>> 56d653aa
    STATUS_FINAL_SETTLEMENT = 6;
  }

  Status status = 7;
}<|MERGE_RESOLUTION|>--- conflicted
+++ resolved
@@ -67,12 +67,8 @@
     STATUS_INITIALIZING = 5;
     // STATUS_FINAL_SETTLEMENT represents a clob pair which is deactivated
     // and trading has ceased. All open positions will be closed by the
-<<<<<<< HEAD
-    // protocol.
-=======
     // protocol. Open stateful orders will be cancelled. Open short-term
     // orders will be left to expire.
->>>>>>> 56d653aa
     STATUS_FINAL_SETTLEMENT = 6;
   }
 
