syntax = "proto3";
package dydxprotocol.clob;

import "gogoproto/gogo.proto";
import "google/api/annotations.proto";
import "cosmos/base/query/v1beta1/pagination.proto";
import "dydxprotocol/clob/block_rate_limit_config.proto";
import "dydxprotocol/clob/clob_pair.proto";
import "dydxprotocol/clob/equity_tier_limit_config.proto";
import "dydxprotocol/clob/order.proto";
import "dydxprotocol/clob/matches.proto";
import "dydxprotocol/clob/liquidations_config.proto";
import "dydxprotocol/clob/mev.proto";
import "dydxprotocol/indexer/off_chain_updates/off_chain_updates.proto";
import "dydxprotocol/subaccounts/subaccount.proto";

option go_package = "github.com/dydxprotocol/v4-chain/protocol/x/clob/types";

// Query defines the gRPC querier service.
service Query {
  // Queries a ClobPair by id.
  rpc ClobPair(QueryGetClobPairRequest) returns (QueryClobPairResponse) {
    option (google.api.http).get = "/dydxprotocol/clob/clob_pair/{id}";
  }

  // Queries a list of ClobPair items.
  rpc ClobPairAll(QueryAllClobPairRequest) returns (QueryClobPairAllResponse) {
    option (google.api.http).get = "/dydxprotocol/clob/clob_pair";
  }

  // Runs the MEV node <> node calculation with the provided parameters.
  rpc MevNodeToNodeCalculation(MevNodeToNodeCalculationRequest)
      returns (MevNodeToNodeCalculationResponse) {
    option (google.api.http) = {
      post : "/dydxprotocol/clob/mev_node_to_node_calculation"
      body : "*"
    };
  }

  // Queries EquityTierLimitConfiguration.
  rpc EquityTierLimitConfiguration(QueryEquityTierLimitConfigurationRequest)
      returns (QueryEquityTierLimitConfigurationResponse) {
    option (google.api.http).get = "/dydxprotocol/clob/equity_tier";
  }

  // Queries BlockRateLimitConfiguration.
  rpc BlockRateLimitConfiguration(QueryBlockRateLimitConfigurationRequest)
      returns (QueryBlockRateLimitConfigurationResponse) {
    option (google.api.http).get = "/dydxprotocol/clob/block_rate";
  }

  // Queries LiquidationsConfiguration.
  rpc LiquidationsConfiguration(QueryLiquidationsConfigurationRequest)
      returns (QueryLiquidationsConfigurationResponse) {
    option (google.api.http).get = "/dydxprotocol/clob/liquidations_config";
  }

  // Queries the stateful order for a given order id.
  rpc StatefulOrder(QueryStatefulOrderRequest)
      returns (QueryStatefulOrderResponse) {}

  // GRPC Streams

  // Streams orderbook updates. Updates contain orderbook data
  // such as order placements, updates, and fills.
  rpc StreamOrderbookUpdates(StreamOrderbookUpdatesRequest)
      returns (stream StreamOrderbookUpdatesResponse);
}

// QueryGetClobPairRequest is request type for the ClobPair method.
message QueryGetClobPairRequest { uint32 id = 1; }

// QueryClobPairResponse is response type for the ClobPair method.
message QueryClobPairResponse {
  ClobPair clob_pair = 1 [ (gogoproto.nullable) = false ];
}

// QueryAllClobPairRequest is request type for the ClobPairAll method.
message QueryAllClobPairRequest {
  cosmos.base.query.v1beta1.PageRequest pagination = 1;
}

// QueryClobPairAllResponse is response type for the ClobPairAll method.
message QueryClobPairAllResponse {
  repeated ClobPair clob_pair = 1 [ (gogoproto.nullable) = false ];
  cosmos.base.query.v1beta1.PageResponse pagination = 2;
}

// MevNodeToNodeCalculationRequest is a request message used to run the
// MEV node <> node calculation.
message MevNodeToNodeCalculationRequest {
  // Represents the matches on the "block proposer". Note that this field
  // does not need to be the actual block proposer's matches for a block, since
  // the MEV calculation logic is run with this nodes matches as the "block
  // proposer" matches.
  dydxprotocol.clob.ValidatorMevMatches block_proposer_matches = 1;
  // Represents the matches and mid-prices on the validator.
  dydxprotocol.clob.MevNodeToNodeMetrics validator_mev_metrics = 2;
}

// MevNodeToNodeCalculationResponse is a response message that contains the
// MEV node <> node calculation result.
message MevNodeToNodeCalculationResponse {
  // MevAndVolumePerClob contains information about the MEV and volume per CLOB.
  message MevAndVolumePerClob {
    uint32 clob_pair_id = 1;
    float mev = 2;
    uint64 volume = 3;
  }
  repeated MevAndVolumePerClob results = 1 [ (gogoproto.nullable) = false ];
}

// QueryEquityTierLimitConfigurationRequest is a request message for
// EquityTierLimitConfiguration.
message QueryEquityTierLimitConfigurationRequest {}

// QueryEquityTierLimitConfigurationResponse is a response message that contains
// the EquityTierLimitConfiguration.
message QueryEquityTierLimitConfigurationResponse {
  EquityTierLimitConfiguration equity_tier_limit_config = 1
      [ (gogoproto.nullable) = false ];
}

// QueryBlockRateLimitConfigurationRequest is a request message for
// BlockRateLimitConfiguration.
message QueryBlockRateLimitConfigurationRequest {}

// QueryBlockRateLimitConfigurationResponse is a response message that contains
// the BlockRateLimitConfiguration.
message QueryBlockRateLimitConfigurationResponse {
  BlockRateLimitConfiguration block_rate_limit_config = 1
      [ (gogoproto.nullable) = false ];
}

// QueryStatefulOrderRequest is a request message for StatefulOrder.
message QueryStatefulOrderRequest {
  // Order id to query.
  OrderId order_id = 1 [ (gogoproto.nullable) = false ];
}

// QueryStatefulOrderResponse is a response message that contains the stateful
// order.
message QueryStatefulOrderResponse {
  // Stateful order placement.
  LongTermOrderPlacement order_placement = 1 [ (gogoproto.nullable) = false ];

  // Fill amounts.
  uint64 fill_amount = 2;

  // Triggered status.
  bool triggered = 3;
}

// QueryLiquidationsConfigurationRequest is a request message for
// LiquidationsConfiguration.
message QueryLiquidationsConfigurationRequest {}

// QueryLiquidationsConfigurationResponse is a response message that contains
// the LiquidationsConfiguration.
message QueryLiquidationsConfigurationResponse {
  LiquidationsConfig liquidations_config = 1 [ (gogoproto.nullable) = false ];
}

// StreamOrderbookUpdatesRequest is a request message for the
// StreamOrderbookUpdates method.
message StreamOrderbookUpdatesRequest {
  // Clob pair ids to stream orderbook updates for.
  repeated uint32 clob_pair_id = 1;

  // Subaccount ids to stream subaccount updates for.
  repeated dydxprotocol.subaccounts.SubaccountId subaccount_ids = 2;
}

// StreamOrderbookUpdatesResponse is a response message for the
// StreamOrderbookUpdates method.
message StreamOrderbookUpdatesResponse {
  // Batch of updates for the clob pair.
  repeated StreamUpdate updates = 1 [ (gogoproto.nullable) = false ];
}

// StreamUpdate is an update that will be pushed through the
// GRPC stream.
message StreamUpdate {
  // Contains one of an StreamOrderbookUpdate,
  // StreamOrderbookFill, StreamTakerOrderStatus.
  oneof update_message {
    StreamOrderbookUpdate orderbook_update = 1;
    StreamOrderbookFill order_fill = 2;
<<<<<<< HEAD
    StreamSubaccountUpdate subaccount_update = 5;
=======
    StreamTakerOrder taker_order = 3;
>>>>>>> 44054d4c
  }

  // Block height of the update.
  uint32 block_height = 4;

  // Exec mode of the update.
  uint32 exec_mode = 5;
}

// SubaccountPerpetualPosition provides information on a subaccount's updated
// perpetual positions.
message SubaccountPerpetualPosition {
  // The `Id` of the `Perpetual`.
  uint32 perpetual_id = 1;
  // The size of the position in base quantums.
  uint64 quantums = 2;
}

// SubaccountAssetPosition provides information on a subaccount's updated asset
// positions.
message SubaccountAssetPosition {
  // The `Id` of the `Asset`.
  uint32 asset_id = 1;
  // The absolute size of the position in base quantums.
  uint64 quantums = 2;
}

// StreamSubaccountUpdate provides information on a subaccount update. Used in
// the full node GRPC stream.
message StreamSubaccountUpdate {
  dydxprotocol.subaccounts.SubaccountId subaccount_id = 1;
  // updated_perpetual_positions will each be for unique perpetuals.
  repeated SubaccountPerpetualPosition updated_perpetual_positions = 2;
  // updated_asset_positions will each be for unique assets.
  repeated SubaccountAssetPosition updated_asset_positions = 3;
  // Snapshot indicates if the response is from a snapshot of the subaccount.
  // All updates should be ignored until snapshot is received.
  // If the snapshot is true, then all previous entries should be
  // discarded and the subaccount should be resynced.
  bool snapshot = 4;
}

// StreamOrderbookUpdate provides information on an orderbook update. Used in
// the full node GRPC stream.
message StreamOrderbookUpdate {
  // Orderbook updates for the clob pair. Can contain order place, removals,
  // or updates.
  repeated dydxprotocol.indexer.off_chain_updates.OffChainUpdateV1 updates = 1
      [ (gogoproto.nullable) = false ];

  // Snapshot indicates if the response is from a snapshot of the orderbook.
  // All updates should be ignored until snapshot is recieved.
  // If the snapshot is true, then all previous entries should be
  // discarded and the orderbook should be resynced.
  bool snapshot = 2;
}

// StreamOrderbookFill provides information on an orderbook fill. Used in
// the full node GRPC stream.
message StreamOrderbookFill {
  // Clob match. Provides information on which orders were matched
  // and the type of order.
  ClobMatch clob_match = 1;

  // All orders involved in the specified clob match. Used to look up
  // price of a match through a given maker order id.
  repeated Order orders = 2 [ (gogoproto.nullable) = false ];

  // Resulting fill amounts for each order in the orders array.
  repeated uint64 fill_amounts = 3;
}

// StreamTakerOrder provides information on a taker order that was attempted
// to be matched on the orderbook.
// It is intended to be used only in full node streaming.
message StreamTakerOrder {
  // The taker order that was matched on the orderbook. Can be a
  // regular order or a liquidation order.
  oneof taker_order {
    Order order = 1;
    StreamLiquidationOrder liquidation_order = 2;
  }

  // Information on the taker order after it is matched on the book,
  // either successfully or unsuccessfully.
  StreamTakerOrderStatus taker_order_status = 3;
}

// StreamTakerOrderStatus is a representation of a taker order
// after it is attempted to be matched on the orderbook.
// It is intended to be used only in full node streaming.
message StreamTakerOrderStatus {
  // The state of the taker order after attempting to match it against the
  // orderbook. Possible enum values can be found here:
  // https://github.com/dydxprotocol/v4-chain/blob/main/protocol/x/clob/types/orderbook.go#L105
  uint32 order_status = 1;

  // The amount of remaining (non-matched) base quantums of this taker order.
  uint64 remaining_quantums = 2;

  // The amount of base quantums that were *optimistically* filled for this
  // taker order when the order is matched against the orderbook. Note that if
  // any quantums of this order were optimistically filled or filled in state
  // before this invocation of the matching loop, this value will not include
  // them.
  uint64 optimistically_filled_quantums = 3;
}<|MERGE_RESOLUTION|>--- conflicted
+++ resolved
@@ -186,11 +186,8 @@
   oneof update_message {
     StreamOrderbookUpdate orderbook_update = 1;
     StreamOrderbookFill order_fill = 2;
-<<<<<<< HEAD
-    StreamSubaccountUpdate subaccount_update = 5;
-=======
     StreamTakerOrder taker_order = 3;
->>>>>>> 44054d4c
+    StreamSubaccountUpdate subaccount_update = 6;
   }
 
   // Block height of the update.
