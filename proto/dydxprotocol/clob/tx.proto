--- conflicted
+++ resolved
@@ -8,7 +8,6 @@
 import "dydxprotocol/clob/order.proto";
 import "dydxprotocol/clob/order_removals.proto";
 import "dydxprotocol/clob/matches.proto";
-import "dydxprotocol/clob/clob_pair.proto";
 
 // this line is used by starport scaffolding # proto/tx/import
 
@@ -24,13 +23,10 @@
   rpc PlaceOrder(MsgPlaceOrder) returns (MsgPlaceOrderResponse);
   // CancelOrder allows accounts to cancel existing orders on the orderbook.
   rpc CancelOrder(MsgCancelOrder) returns (MsgCancelOrderResponse);
-<<<<<<< HEAD
+  // CreateClobPair creates a new clob pair.
+  rpc CreateClobPair(MsgCreateClobPair) returns (MsgCreateClobPairResponse);
   // SetClobPairStatus
   rpc SetClobPairStatus(MsgSetClobPairStatus) returns (MsgSetClobPairStatusResponse);
-=======
-  // CreateClobPair creates a new clob pair.
-  rpc CreateClobPair(MsgCreateClobPair) returns (MsgCreateClobPairResponse);
->>>>>>> 6881eb19
 }
 
 // MsgCreateClobPair is a message used by x/gov for creating a new clob pair.
