--- conflicted
+++ resolved
@@ -553,9 +553,11 @@
   // Defined in perpetuals.perpetual
   uint32 liquidity_tier = 5;
 
-<<<<<<< HEAD
+  // The danger index is used to prioritze certain accounts and positions in liquidations
+  uint32 danger_index_ppm = 6;
+
   // The perp yield index of this perpetual market 
-  string perp_yield_index = 6;
+  string perp_yield_index = 7;
 }
 
 // UpdateYieldParamsV1 message contains all the information about an update
@@ -568,8 +570,4 @@
   // The current generalized asset yield index in the protocol.
   string asset_yield_index = 2;
 
-=======
-  // The danger index is used to prioritze certain accounts and positions in liquidations
-  uint32 danger_index_ppm = 6;
->>>>>>> 17fc528a
 }