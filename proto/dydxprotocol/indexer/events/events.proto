syntax = "proto3";
package dydxprotocol.indexer.events;

import "cosmos_proto/cosmos.proto";
import "gogoproto/gogo.proto";
import "dydxprotocol/indexer/shared/removal_reason.proto";
import "dydxprotocol/indexer/protocol/v1/clob.proto";
import "dydxprotocol/indexer/protocol/v1/perpetual.proto";
import "dydxprotocol/indexer/protocol/v1/subaccount.proto";

option go_package = "github.com/dydxprotocol/v4-chain/protocol/indexer/events";

// Do not make any breaking changes to these protos, a new version should be
// created if a breaking change is needed.

// FundingUpdate is used for funding update events and includes a funding
// value and an optional funding index that correspond to a perpetual market.
message FundingUpdateV1 {
  // The id of the perpetual market.
  uint32 perpetual_id = 1;
  // funding value (in parts-per-million) can be premium vote, premium sample,
  // or funding rate.
  int32 funding_value_ppm = 2;
  // funding index is required if and only if parent `FundingEvent` type is
  // `TYPE_FUNDING_RATE_AND_INDEX`.
  bytes funding_index = 3 [
    (gogoproto.customtype) =
        "github.com/dydxprotocol/v4-chain/protocol/dtypes.SerializableInt",
    (gogoproto.nullable) = false
  ];
}

// FundingEvent message contains a list of per-market funding values. The
// funding values in the list is of the same type and the types are: which can
// have one of the following types:
// 1. Premium vote: votes on the premium values injected by block proposers.
// 2. Premium sample: combined value from all premium votes during a
//    `funding-sample` epoch.
// 3. Funding rate and index: final funding rate combining all premium samples
//    during a `funding-tick` epoch and funding index accordingly updated with
//    `funding rate * price`.
message FundingEventV1 {
  // updates is a list of per-market funding updates for all existing perpetual
  // markets. The list is sorted by `perpetualId`s which are unique.
  repeated FundingUpdateV1 updates = 1 [ (gogoproto.nullable) = false ];

  // Type is the type for funding values.
  enum Type {
    // Unspecified type.
    TYPE_UNSPECIFIED = 0;
    // Premium sample is the combined value from all premium votes during a
    // `funding-sample` epoch.
    TYPE_PREMIUM_SAMPLE = 1;
    // Funding rate is the final funding rate combining all premium samples
    // during a `funding-tick` epoch.
    TYPE_FUNDING_RATE_AND_INDEX = 2;
    // TODO(DEC-1513): Investigate whether premium vote values need to be
    // sent to indexer.
    TYPE_PREMIUM_VOTE = 3;
  }

  // type stores the type of funding updates.
  Type type = 2;
}

// MarketEvent message contains all the information about a market event on
// the dYdX chain.
message MarketEventV1 {
  // market id.
  uint32 market_id = 1;

  // either an event for price update, market creation, or market modification.
  oneof event {
    MarketPriceUpdateEventV1 price_update = 2;
    MarketCreateEventV1 market_create = 3;
    MarketModifyEventV1 market_modify = 4;
  }
}

// MarketPriceUpdateEvent message contains all the information about a price
// update on the dYdX chain.
message MarketPriceUpdateEventV1 {
  // price_with_exponent. Multiply by 10 ^ Exponent to get the human readable
  // price in dollars. For example if `Exponent == -5` then a `exponent_price`
  // of `1,000,000,000` represents “$10,000`.
  uint64 price_with_exponent = 1;
}

// shared fields between MarketCreateEvent and MarketModifyEvent
message MarketBaseEventV1 {
  // String representation of the market pair, e.g. `BTC-USD`
  string pair = 1;
  // The minimum allowable change in the Price value for a given update.
  // Measured as 1e-6.
  uint32 min_price_change_ppm = 2;
}

// MarketCreateEvent message contains all the information about a new market on
// the dYdX chain.
message MarketCreateEventV1 {
  MarketBaseEventV1 base = 1;
  // Static value. The exponent of the price.
  // For example if Exponent == -5 then a `exponent_price` of 1,000,000,000
  // represents $10,000. Therefore 10 ^ Exponent represents the smallest
  // price step (in dollars) that can be recorded.
  sint32 exponent = 2;
}

// MarketModifyEvent message contains all the information about a market update
// on the dYdX chain
message MarketModifyEventV1 { MarketBaseEventV1 base = 1; }

// SourceOfFunds is the source of funds in a transfer event.
message SourceOfFunds {
  //  one of below
  // - a subaccount ID
  // - a wallet address
  oneof source {
    dydxprotocol.indexer.protocol.v1.IndexerSubaccountId subaccount_id = 1;
    string address = 2 [ (cosmos_proto.scalar) = "cosmos.AddressString" ];
  }
}
// TransferEvent message contains all the information about a transfer,
// deposit-to-subaccount, or withdraw-from-subaccount on the dYdX chain.
// When a subaccount is involved, a SubaccountUpdateEvent message will
// be produced with the updated asset positions.
message TransferEventV1 {
  dydxprotocol.indexer.protocol.v1.IndexerSubaccountId sender_subaccount_id = 1;
  dydxprotocol.indexer.protocol.v1.IndexerSubaccountId recipient_subaccount_id =
      2;
  // Id of the asset transfered.
  uint32 asset_id = 3;
  // The amount of asset in quantums to transfer.
  uint64 amount = 4;
  // The sender is one of below
  // - a subaccount ID (in transfer and withdraw events).
  // - a wallet address (in deposit events).
  SourceOfFunds sender = 5;
  // The recipient is one of below
  // - a subaccount ID (in transfer and deposit events).
  // - a wallet address (in withdraw events).
  SourceOfFunds recipient = 6;
}

// OrderFillEvent message contains all the information from an order match in
// the dYdX chain. This includes the maker/taker orders that matched and the
// amount filled.
message OrderFillEventV1 {
  dydxprotocol.indexer.protocol.v1.IndexerOrder maker_order = 1
      [ (gogoproto.nullable) = false ];
  // The type of order fill this event represents.
  oneof taker_order {
    dydxprotocol.indexer.protocol.v1.IndexerOrder order = 2;
    LiquidationOrderV1 liquidation_order = 4;
  }
  // Fill amount in base quantums.
  uint64 fill_amount = 3;
  // Maker fee in USDC quantums.
  sint64 maker_fee = 5;
  // Taker fee in USDC quantums. If the taker order is a liquidation, then this
  // represents the special liquidation fee, not the standard taker fee.
  sint64 taker_fee = 6;
  // Total filled of the maker order in base quantums.
  uint64 total_filled_maker = 7;
  // Total filled of the taker order in base quantums.
  uint64 total_filled_taker = 8;
}

// DeleveragingEvent message contains all the information for a deleveraging
// on the dYdX chain. This includes the liquidated/offsetting subaccounts and
// the amount filled.
message DeleveragingEventV1 {
  // ID of the subaccount that was liquidated.
  dydxprotocol.indexer.protocol.v1.IndexerSubaccountId liquidated = 1
      [ (gogoproto.nullable) = false ];
  // ID of the subaccount that was used to offset the position.
  dydxprotocol.indexer.protocol.v1.IndexerSubaccountId offsetting = 2
      [ (gogoproto.nullable) = false ];
  // The ID of the perpetual that was liquidated.
  uint32 perpetual_id = 3;
  // The amount filled between the liquidated and offsetting position, in
  // base quantums.
  uint64 fill_amount = 4;
  // Total quote quantums filled.
  uint64 total_quote_quantums = 5;
  // `true` if liquidating a short position, `false` otherwise.
  bool is_buy = 6;
  // `true` if the deleveraging event is for final settlement, indicating
  // the match occurred at the oracle price rather than bankruptcy price.
  // When this flag is `false`, the fill price is the bankruptcy price
  // of the liquidated subaccount.
  bool is_final_settlement = 7;
}

// LiquidationOrder represents the liquidation taker order to be included in a
// liquidation order fill event.
message LiquidationOrderV1 {
  // ID of the subaccount that was liquidated.
  dydxprotocol.indexer.protocol.v1.IndexerSubaccountId liquidated = 1
      [ (gogoproto.nullable) = false ];
  // The ID of the clob pair involved in the liquidation.
  uint32 clob_pair_id = 2;
  // The ID of the perpetual involved in the liquidation.
  uint32 perpetual_id = 3;
  // The total size of the liquidation order including any unfilled size,
  // in base quantums.
  uint64 total_size = 4;
  // `true` if liquidating a short position, `false` otherwise.
  bool is_buy = 5;
  // The fillable price in subticks.
  // This represents the lower-price-bound for liquidating longs
  // and the upper-price-bound for liquidating shorts.
  // Must be a multiple of ClobPair.SubticksPerTick
  // (where `ClobPair.Id = orderId.ClobPairId`).
  uint64 subticks = 6;
}

// SubaccountUpdateEvent message contains information about an update to a
// subaccount in the dYdX chain. This includes the list of updated perpetual
// and asset positions for the subaccount.
// Note: This event message will contain all the updates to a subaccount
// at the end of a block which is why multiple asset/perpetual position
// updates may exist.
message SubaccountUpdateEventV1 {
  dydxprotocol.indexer.protocol.v1.IndexerSubaccountId subaccount_id = 1;
  // deprecated new_quote_balance field
  reserved 2;
  // updated_perpetual_positions will each be for unique perpetuals.
  repeated dydxprotocol.indexer.protocol.v1.IndexerPerpetualPosition
      updated_perpetual_positions = 3;
  // updated_asset_positions will each be for unique assets.
  repeated dydxprotocol.indexer.protocol.v1.IndexerAssetPosition
      updated_asset_positions = 4;
}

// StatefulOrderEvent message contains information about a change to a stateful
// order. Currently, this is either the placement of a long-term order, the
// placement or triggering of a conditional order, or the removal of a
// stateful order.
message StatefulOrderEventV1 {
  reserved 2, 3;

  // The type of event that this StatefulOrderEvent contains.
  oneof event {
    StatefulOrderPlacementV1 order_place = 1
        [ deprecated =
              true ]; // Deprecated in favor of long_term_order_placement
    StatefulOrderRemovalV1 order_removal = 4;
    ConditionalOrderPlacementV1 conditional_order_placement = 5;
    ConditionalOrderTriggeredV1 conditional_order_triggered = 6;
    LongTermOrderPlacementV1 long_term_order_placement = 7;
    LongTermOrderReplacementV1 order_replacement = 8;
  }

  // A stateful order placement contains an order.
  // Deprecated in favor of LongTermOrderPlacementV1.
  message StatefulOrderPlacementV1 {
    dydxprotocol.indexer.protocol.v1.IndexerOrder order = 1;
  }

  // A stateful order removal contains the id of an order that was already
  // placed and is now removed and the reason for the removal.
  message StatefulOrderRemovalV1 {
    dydxprotocol.indexer.protocol.v1.IndexerOrderId removed_order_id = 1;
    dydxprotocol.indexer.shared.OrderRemovalReason reason = 2;
  }

  // A conditional order placement contains an order. The order is newly-placed
  // and untriggered when this event is emitted.
  message ConditionalOrderPlacementV1 {
    dydxprotocol.indexer.protocol.v1.IndexerOrder order = 1;
  }

  // A conditional order trigger event contains an order id and is emitted when
  // an order is triggered.
  message ConditionalOrderTriggeredV1 {
    dydxprotocol.indexer.protocol.v1.IndexerOrderId triggered_order_id = 1;
  }

  // A long term order placement contains an order.
  message LongTermOrderPlacementV1 {
    dydxprotocol.indexer.protocol.v1.IndexerOrder order = 1;
  }

  // A long term order replacement contains an old order ID and the new order.
  message LongTermOrderReplacementV1 {
<<<<<<< HEAD
    dydxprotocol.indexer.protocol.v1.IndexerOrderId old_order_id = 1;
=======
    dydxprotocol.indexer.protocol.v1.IndexerOrderId old_order_id =
        1; // vault replaces orders with a different order ID
>>>>>>> 1e234eba
    dydxprotocol.indexer.protocol.v1.IndexerOrder order = 2;
  }
}

// AssetCreateEventV1 message contains all the information about an new Asset on
// the dYdX chain.
message AssetCreateEventV1 {
  // Unique, sequentially-generated.
  uint32 id = 1;

  // The human readable symbol of the `Asset` (e.g. `USDC`, `ATOM`).
  // Must be uppercase, unique and correspond to the canonical symbol of the
  // full coin.
  string symbol = 2;

  // `true` if this `Asset` has a valid `MarketId` value.
  bool has_market = 3;

  // The `Id` of the `Market` associated with this `Asset`. It acts as the
  // oracle price for the purposes of calculating collateral
  // and margin requirements.
  uint32 market_id = 4;

  // The exponent for converting an atomic amount (1 'quantum')
  // to a full coin. For example, if `atomic_resolution = -8`
  // then an `asset_position` with `base_quantums = 1e8` is equivalent to
  // a position size of one full coin.
  sint32 atomic_resolution = 5;
}

// PerpetualMarketCreateEventV1 message contains all the information about a
// new Perpetual Market on the dYdX chain.
// Deprecated. See PerpetualMarketCreateEventV2 for the most up to date message
// for the event to create a new Perpetual Market.
message PerpetualMarketCreateEventV1 {
  option deprecated = true;
  // Unique Perpetual id.
  // Defined in perpetuals.perpetual
  uint32 id = 1;

  // Unique clob pair Id associated with this perpetual market
  // Defined in clob.clob_pair
  uint32 clob_pair_id = 2;

  // The name of the `Perpetual` (e.g. `BTC-USD`).
  // Defined in perpetuals.perpetual
  string ticker = 3;

  // Unique id of market param associated with this perpetual market.
  // Defined in perpetuals.perpetual
  uint32 market_id = 4;

  // Status of the CLOB
  dydxprotocol.indexer.protocol.v1.ClobPairStatus status = 5;

  // `10^Exponent` gives the number of QuoteQuantums traded per BaseQuantum
  // per Subtick.
  // Defined in clob.clob_pair
  sint32 quantum_conversion_exponent = 6;

  // The exponent for converting an atomic amount (`size = 1`)
  // to a full coin. For example, if `AtomicResolution = -8`
  // then a `PerpetualPosition` with `size = 1e8` is equivalent to
  // a position size of one full coin.
  // Defined in perpetuals.perpetual
  sint32 atomic_resolution = 7;

  // Defines the tick size of the orderbook by defining how many subticks
  // are in one tick. That is, the subticks of any valid order must be a
  // multiple of this value. Generally this value should start `>= 100`to
  // allow room for decreasing it.
  // Defined in clob.clob_pair
  uint32 subticks_per_tick = 8;

  // Minimum increment in the size of orders on the CLOB, in base quantums.
  // Defined in clob.clob_pair
  uint64 step_base_quantums = 9;

  // The liquidity_tier that this perpetual is associated with.
  // Defined in perpetuals.perpetual
  uint32 liquidity_tier = 10;
}

// PerpetualMarketCreateEventV2 message contains all the information about a
// new Perpetual Market on the dYdX chain.
message PerpetualMarketCreateEventV2 {
  // Unique Perpetual id.
  // Defined in perpetuals.perpetual
  uint32 id = 1;

  // Unique clob pair Id associated with this perpetual market
  // Defined in clob.clob_pair
  uint32 clob_pair_id = 2;

  // The name of the `Perpetual` (e.g. `BTC-USD`).
  // Defined in perpetuals.perpetual
  string ticker = 3;

  // Unique id of market param associated with this perpetual market.
  // Defined in perpetuals.perpetual
  uint32 market_id = 4;

  // Status of the CLOB
  dydxprotocol.indexer.protocol.v1.ClobPairStatus status = 5;

  // `10^Exponent` gives the number of QuoteQuantums traded per BaseQuantum
  // per Subtick.
  // Defined in clob.clob_pair
  sint32 quantum_conversion_exponent = 6;

  // The exponent for converting an atomic amount (`size = 1`)
  // to a full coin. For example, if `AtomicResolution = -8`
  // then a `PerpetualPosition` with `size = 1e8` is equivalent to
  // a position size of one full coin.
  // Defined in perpetuals.perpetual
  sint32 atomic_resolution = 7;

  // Defines the tick size of the orderbook by defining how many subticks
  // are in one tick. That is, the subticks of any valid order must be a
  // multiple of this value. Generally this value should start `>= 100`to
  // allow room for decreasing it.
  // Defined in clob.clob_pair
  uint32 subticks_per_tick = 8;

  // Minimum increment in the size of orders on the CLOB, in base quantums.
  // Defined in clob.clob_pair
  uint64 step_base_quantums = 9;

  // The liquidity_tier that this perpetual is associated with.
  // Defined in perpetuals.perpetual
  uint32 liquidity_tier = 10;

  // Market type of the perpetual.
  dydxprotocol.indexer.protocol.v1.PerpetualMarketType market_type = 11;
}

// LiquidityTierUpsertEventV1 message contains all the information to
// create/update a Liquidity Tier on the dYdX chain.
message LiquidityTierUpsertEventV1 {
  // Unique id.
  uint32 id = 1;

  // The name of the tier purely for mnemonic purposes, e.g. "Gold".
  string name = 2;

  // The margin fraction needed to open a position.
  // In parts-per-million.
  uint32 initial_margin_ppm = 3;

  // The fraction of the initial-margin that the maintenance-margin is,
  // e.g. 50%. In parts-per-million.
  uint32 maintenance_fraction_ppm = 4;

  // The maximum position size at which the margin requirements are
  // not increased over the default values. Above this position size,
  // the margin requirements increase at a rate of sqrt(size).
  //
  // Deprecated since v3.x.
  uint64 base_position_notional = 5 [ deprecated = true ];

  // Previously existed in v1 for open interest caps. Removed and
  // now in v2.
  reserved 6, 7;

  // reserved fields for open interest caps. Removed and now in v2.
  reserved "open_interest_lower_cap", "open_interest_upper_cap";
}

// UpdateClobPairEventV1 message contains all the information about an update to
// a clob pair on the dYdX chain.
message UpdateClobPairEventV1 {
  // Unique clob pair Id associated with this perpetual market
  // Defined in clob.clob_pair
  uint32 clob_pair_id = 1;

  // Status of the CLOB
  dydxprotocol.indexer.protocol.v1.ClobPairStatus status = 2;

  // `10^Exponent` gives the number of QuoteQuantums traded per BaseQuantum
  // per Subtick.
  // Defined in clob.clob_pair
  sint32 quantum_conversion_exponent = 3;

  // Defines the tick size of the orderbook by defining how many subticks
  // are in one tick. That is, the subticks of any valid order must be a
  // multiple of this value. Generally this value should start `>= 100`to
  // allow room for decreasing it.
  // Defined in clob.clob_pair
  uint32 subticks_per_tick = 4;

  // Minimum increment in the size of orders on the CLOB, in base quantums.
  // Defined in clob.clob_pair
  uint64 step_base_quantums = 5;
}

// UpdatePerpetualEventV1 message contains all the information about an update
// to a perpetual on the dYdX chain.
message UpdatePerpetualEventV1 {
  // Unique Perpetual id.
  // Defined in perpetuals.perpetual
  uint32 id = 1;

  // The name of the `Perpetual` (e.g. `BTC-USD`).
  // Defined in perpetuals.perpetual
  string ticker = 2;

  // Unique id of market param associated with this perpetual market.
  // Defined in perpetuals.perpetual
  uint32 market_id = 3;

  // The exponent for converting an atomic amount (`size = 1`)
  // to a full coin. For example, if `AtomicResolution = -8`
  // then a `PerpetualPosition` with `size = 1e8` is equivalent to
  // a position size of one full coin.
  // Defined in perpetuals.perpetual
  sint32 atomic_resolution = 4;

  // The liquidity_tier that this perpetual is associated with.
  // Defined in perpetuals.perpetual
  uint32 liquidity_tier = 5;
}

// TradingRewardsEventV1 is communicates all trading rewards for all accounts
// that receive trade rewards in the block.
message TradingRewardsEventV1 {
  // The list of all trading rewards in the block.
  repeated AddressTradingReward trading_rewards = 1;
}

// AddressTradingReward contains info on an instance of an address receiving a
// reward
message AddressTradingReward {
  // The address of the wallet that will receive the trading reward.
  string owner = 1;

  // The amount of trading rewards earned by the address above in denoms. 1e18
  // denoms is equivalent to a single coin.
  bytes denom_amount = 2 [
    (gogoproto.customtype) =
        "github.com/dydxprotocol/v4-chain/protocol/dtypes.SerializableInt",
    (gogoproto.nullable) = false
  ];
}

// OpenInterestUpdateEventV1 is used for open interest update events
message OpenInterestUpdateEventV1 {
  // The list of all open interest updates in the block.
  repeated OpenInterestUpdate open_interest_updates = 1;
}

// OpenInterestUpdate contains a single open interest update for a perpetual
message OpenInterestUpdate {
  // The ID of the perpetual market.
  uint32 perpetual_id = 1;

  // The new open interest value for the perpetual market.
  bytes open_interest = 2 [
    (gogoproto.customtype) =
        "github.com/dydxprotocol/v4-chain/protocol/dtypes.SerializableInt",
    (gogoproto.nullable) = false
  ];
}

// LiquidationEventV2 message contains all the information needed to update
// the liquidity tiers. It contains all the fields from V1 along with the
// open interest caps.
message LiquidityTierUpsertEventV2 {
  // Unique id.
  uint32 id = 1;

  // The name of the tier purely for mnemonic purposes, e.g. "Gold".
  string name = 2;

  // The margin fraction needed to open a position.
  // In parts-per-million.
  uint32 initial_margin_ppm = 3;

  // The fraction of the initial-margin that the maintenance-margin is,
  // e.g. 50%. In parts-per-million.
  uint32 maintenance_fraction_ppm = 4;

  // The maximum position size at which the margin requirements are
  // not increased over the default values. Above this position size,
  // the margin requirements increase at a rate of sqrt(size).
  //
  // Deprecated since v3.x.
  uint64 base_position_notional = 5 [ deprecated = true ];

  // Lower cap of open interest in quote quantums. optional
  uint64 open_interest_lower_cap = 6;

  // Upper cap of open interest in quote quantums.
  uint64 open_interest_upper_cap = 7;
}<|MERGE_RESOLUTION|>--- conflicted
+++ resolved
@@ -284,12 +284,8 @@
 
   // A long term order replacement contains an old order ID and the new order.
   message LongTermOrderReplacementV1 {
-<<<<<<< HEAD
-    dydxprotocol.indexer.protocol.v1.IndexerOrderId old_order_id = 1;
-=======
     dydxprotocol.indexer.protocol.v1.IndexerOrderId old_order_id =
         1; // vault replaces orders with a different order ID
->>>>>>> 1e234eba
     dydxprotocol.indexer.protocol.v1.IndexerOrder order = 2;
   }
 }
