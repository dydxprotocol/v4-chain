syntax = "proto3";
package dydxprotocol.indexer.events;

import "cosmos_proto/cosmos.proto";
import "gogoproto/gogo.proto";
import "dydxprotocol/indexer/shared/removal_reason.proto";
import "dydxprotocol/indexer/protocol/v1/clob.proto";
import "dydxprotocol/indexer/protocol/v1/perpetual.proto";
import "dydxprotocol/indexer/protocol/v1/subaccount.proto";

option go_package = "github.com/StreamFinance-Protocol/stream-chain/protocol/indexer/events";

// Do not make any breaking changes to these protos, a new version should be
// created if a breaking change is needed.

// FundingUpdate is used for funding update events and includes a funding
// value and an optional funding index that correspond to a perpetual market.
message FundingUpdateV1 {
  // The id of the perpetual market.
  uint32 perpetual_id = 1;
  // funding value (in parts-per-million) can be premium vote, premium sample,
  // or funding rate.
  int32 funding_value_ppm = 2;
  // funding index is required if and only if parent `FundingEvent` type is
  // `TYPE_FUNDING_RATE_AND_INDEX`.
  bytes funding_index = 3 [
    (gogoproto.customtype) = "github.com/StreamFinance-Protocol/stream-chain/"
                             "protocol/dtypes.SerializableInt",
    (gogoproto.nullable) = false
  ];
}

// FundingEvent message contains a list of per-market funding values. The
// funding values in the list is of the same type and the types are: which can
// have one of the following types:
// 1. Premium vote: votes on the premium values injected by block proposers.
// 2. Premium sample: combined value from all premium votes during a
//    `funding-sample` epoch.
// 3. Funding rate and index: final funding rate combining all premium samples
//    during a `funding-tick` epoch and funding index accordingly updated with
//    `funding rate * price`.
message FundingEventV1 {
  // updates is a list of per-market funding updates for all existing perpetual
  // markets. The list is sorted by `perpetualId`s which are unique.
  repeated FundingUpdateV1 updates = 1 [ (gogoproto.nullable) = false ];

  // Type is the type for funding values.
  enum Type {
    // Unspecified type.
    TYPE_UNSPECIFIED = 0;
    // Premium sample is the combined value from all premium votes during a
    // `funding-sample` epoch.
    TYPE_PREMIUM_SAMPLE = 1;
    // Funding rate is the final funding rate combining all premium samples
    // during a `funding-tick` epoch.
    TYPE_FUNDING_RATE_AND_INDEX = 2;
    // TODO(DEC-1513): Investigate whether premium vote values need to be
    // sent to indexer.
    TYPE_PREMIUM_VOTE = 3;
  }

  // type stores the type of funding updates.
  Type type = 2;
}

// MarketEvent message contains all the information about a market event on
// the dYdX chain.
message MarketEventV1 {
  // market id.
  uint32 market_id = 1;

  // either an event for price update, market creation, or market modification.
  oneof event {
    MarketPriceUpdateEventV1 price_update = 2;
    MarketCreateEventV1 market_create = 3;
    MarketModifyEventV1 market_modify = 4;
  }
}

// MarketPriceUpdateEvent message contains all the information about a price
// update on the dYdX chain.
message MarketPriceUpdateEventV1 {
  // price_with_exponent. Multiply by 10 ^ Exponent to get the human readable
  // price in dollars. For example if `Exponent == -5` then a `exponent_price`
  // of `1,000,000,000` represents “$10,000`.
  uint64 spot_price_with_exponent = 1;
  // pnl_price_with_exponent. Multiply by 10 ^ Exponent to get the human readable
  // price in dollars. For example if `Exponent == -5` then a `exponent_price`
  // of `1,000,000,000` represents “$10,000`.
  uint64 pnl_price_with_exponent = 2;
}

// shared fields between MarketCreateEvent and MarketModifyEvent
message MarketBaseEventV1 {
  // String representation of the market pair, e.g. `BTC-USD`
  string pair = 1;
  // The minimum allowable change in the Price value for a given update.
  // Measured as 1e-6.
  uint32 min_price_change_ppm = 2;
}

// MarketCreateEvent message contains all the information about a new market on
// the dYdX chain.
message MarketCreateEventV1 {
  MarketBaseEventV1 base = 1;
  // Static value. The exponent of the price.
  // For example if Exponent == -5 then a `exponent_price` of 1,000,000,000
  // represents $10,000. Therefore 10 ^ Exponent represents the smallest
  // price step (in dollars) that can be recorded.
  sint32 exponent = 2;
}

// MarketModifyEvent message contains all the information about a market update
// on the dYdX chain
message MarketModifyEventV1 { MarketBaseEventV1 base = 1; }

// SourceOfFunds is the source of funds in a transfer event.
message SourceOfFunds {
  //  one of below
  // - a subaccount ID
  // - a wallet address
  oneof source {
    dydxprotocol.indexer.protocol.v1.IndexerSubaccountId subaccount_id = 1;
    string address = 2 [ (cosmos_proto.scalar) = "cosmos.AddressString" ];
  }
}
// TransferEvent message contains all the information about a transfer,
// deposit-to-subaccount, or withdraw-from-subaccount on the dYdX chain.
// When a subaccount is involved, a SubaccountUpdateEvent message will
// be produced with the updated asset positions.
message TransferEventV1 {
  dydxprotocol.indexer.protocol.v1.IndexerSubaccountId sender_subaccount_id = 1;
  dydxprotocol.indexer.protocol.v1.IndexerSubaccountId recipient_subaccount_id =
      2;
  // Id of the asset transfered.
  uint32 asset_id = 3;
  // The amount of asset in quantums to transfer.
  uint64 amount = 4;
  // The sender is one of below
  // - a subaccount ID (in transfer and withdraw events).
  // - a wallet address (in deposit events).
  SourceOfFunds sender = 5;
  // The recipient is one of below
  // - a subaccount ID (in transfer and deposit events).
  // - a wallet address (in withdraw events).
  SourceOfFunds recipient = 6;
}

// OrderFillEvent message contains all the information from an order match in
// the dYdX chain. This includes the maker/taker orders that matched and the
// amount filled.
message OrderFillEventV1 {
  dydxprotocol.indexer.protocol.v1.IndexerOrder maker_order = 1
      [ (gogoproto.nullable) = false ];
  // The type of order fill this event represents.
  oneof taker_order {
    dydxprotocol.indexer.protocol.v1.IndexerOrder order = 2;
    LiquidationOrderV1 liquidation_order = 4;
  }
  // Fill amount in base quantums.
  uint64 fill_amount = 3;
  // Maker fee in TDAI quantums.
  sint64 maker_fee = 5;
  // Taker fee in TDAI quantums. If the taker order is a liquidation, then this
  // represents the special liquidation fee, not the standard taker fee.
  sint64 taker_fee = 6;
  // Total filled of the maker order in base quantums.
  uint64 total_filled_maker = 7;
  // Total filled of the taker order in base quantums.
  uint64 total_filled_taker = 8;
}

// DeleveragingEvent message contains all the information for a deleveraging
// on the dYdX chain. This includes the liquidated/offsetting subaccounts and
// the amount filled.
message DeleveragingEventV1 {
  // ID of the subaccount that was liquidated.
  dydxprotocol.indexer.protocol.v1.IndexerSubaccountId liquidated = 1
      [ (gogoproto.nullable) = false ];
  // ID of the subaccount that was used to offset the position.
  dydxprotocol.indexer.protocol.v1.IndexerSubaccountId offsetting = 2
      [ (gogoproto.nullable) = false ];
  // The ID of the perpetual that was liquidated.
  uint32 perpetual_id = 3;
  // The amount filled between the liquidated and offsetting position, in
  // base quantums.
  uint64 fill_amount = 4;
  // Total quote quantums filled.
  uint64 total_quote_quantums = 5;
  // `true` if liquidating a short position, `false` otherwise.
  bool is_buy = 6;
  // `true` if the deleveraging event is for final settlement, indicating
  // the match occurred at the oracle price rather than bankruptcy price.
  // When this flag is `false`, the fill price is the bankruptcy price
  // of the liquidated subaccount.
  bool is_final_settlement = 7;
}

// LiquidationOrder represents the liquidation taker order to be included in a
// liquidation order fill event.
message LiquidationOrderV1 {
  // ID of the subaccount that was liquidated.
  dydxprotocol.indexer.protocol.v1.IndexerSubaccountId liquidated = 1
      [ (gogoproto.nullable) = false ];
  // The ID of the clob pair involved in the liquidation.
  uint32 clob_pair_id = 2;
  // The ID of the perpetual involved in the liquidation.
  uint32 perpetual_id = 3;
  // The total size of the liquidation order including any unfilled size,
  // in base quantums.
  uint64 total_size = 4;
  // `true` if liquidating a short position, `false` otherwise.
  bool is_buy = 5;
  // The fillable price in subticks.
  // This represents the lower-price-bound for liquidating longs
  // and the upper-price-bound for liquidating shorts.
  // Must be a multiple of ClobPair.SubticksPerTick
  // (where `ClobPair.Id = orderId.ClobPairId`).
  uint64 subticks = 6;
}

// SubaccountUpdateEvent message contains information about an update to a
// subaccount in the dYdX chain. This includes the list of updated perpetual
// and asset positions for the subaccount.
// Note: This event message will contain all the updates to a subaccount
// at the end of a block which is why multiple asset/perpetual position
// updates may exist.
message SubaccountUpdateEventV1 {
  dydxprotocol.indexer.protocol.v1.IndexerSubaccountId subaccount_id = 1;
  // deprecated new_quote_balance field
  reserved 2;
  // updated_perpetual_positions will each be for unique perpetuals.
  repeated dydxprotocol.indexer.protocol.v1.IndexerPerpetualPosition
      updated_perpetual_positions = 3;
  // updated_asset_positions will each be for unique assets.
  repeated dydxprotocol.indexer.protocol.v1.IndexerAssetPosition
      updated_asset_positions = 4;
  string yield_index = 5;
}

// StatefulOrderEvent message contains information about a change to a stateful
// order. Currently, this is either the placement of a long-term order, the
// placement or triggering of a conditional order, or the removal of a
// stateful order.
message StatefulOrderEventV1 {
  reserved 2, 3;

  // The type of event that this StatefulOrderEvent contains.
  oneof event {
    StatefulOrderPlacementV1 order_place = 1;
    StatefulOrderRemovalV1 order_removal = 4;
    ConditionalOrderPlacementV1 conditional_order_placement = 5;
    ConditionalOrderTriggeredV1 conditional_order_triggered = 6;
    LongTermOrderPlacementV1 long_term_order_placement = 7;
  }

  // A stateful order placement contains an order.
  message StatefulOrderPlacementV1 {
    dydxprotocol.indexer.protocol.v1.IndexerOrder order = 1;
  }

  // A stateful order removal contains the id of an order that was already
  // placed and is now removed and the reason for the removal.
  message StatefulOrderRemovalV1 {
    dydxprotocol.indexer.protocol.v1.IndexerOrderId removed_order_id = 1;
    dydxprotocol.indexer.shared.OrderRemovalReason reason = 2;
  }

  // A conditional order placement contains an order. The order is newly-placed
  // and untriggered when this event is emitted.
  message ConditionalOrderPlacementV1 {
    dydxprotocol.indexer.protocol.v1.IndexerOrder order = 1;
  }

  // A conditional order trigger event contains an order id and is emitted when
  // an order is triggered.
  message ConditionalOrderTriggeredV1 {
    dydxprotocol.indexer.protocol.v1.IndexerOrderId triggered_order_id = 1;
  }

  // A long term order placement contains an order.
  message LongTermOrderPlacementV1 {
    dydxprotocol.indexer.protocol.v1.IndexerOrder order = 1;
  }
}

// AssetCreateEventV1 message contains all the information about an new Asset on
// the dYdX chain.
message AssetCreateEventV1 {
  // Unique, sequentially-generated.
  uint32 id = 1;

  // The human readable symbol of the `Asset` (e.g. `TDAI`, `ATOM`).
  // Must be uppercase, unique and correspond to the canonical symbol of the
  // full coin.
  string symbol = 2;

  // `true` if this `Asset` has a valid `MarketId` value.
  bool has_market = 3;

  // The `Id` of the `Market` associated with this `Asset`. It acts as the
  // oracle price for the purposes of calculating collateral
  // and margin requirements.
  uint32 market_id = 4;

  // The exponent for converting an atomic amount (1 'quantum')
  // to a full coin. For example, if `atomic_resolution = -8`
  // then an `asset_position` with `base_quantums = 1e8` is equivalent to
  // a position size of one full coin.
  sint32 atomic_resolution = 5;
}

// Deprecated. See PerpetualMarketCreateEventV2 for the most up to date message
// for the event to create a new Perpetual Market.
message PerpetualMarketCreateEventV1 {
    option deprecated = true;
  // Unique Perpetual id.
  // Defined in perpetuals.perpetual
  uint32 id = 1;

  // Unique clob pair Id associated with this perpetual market
  // Defined in clob.clob_pair
  uint32 clob_pair_id = 2;

  // The name of the `Perpetual` (e.g. `BTC-USD`).
  // Defined in perpetuals.perpetual
  string ticker = 3;

  // Unique id of market param associated with this perpetual market.
  // Defined in perpetuals.perpetual
  uint32 market_id = 4;

  // Status of the CLOB
  dydxprotocol.indexer.protocol.v1.ClobPairStatus status = 5;

  // `10^Exponent` gives the number of QuoteQuantums traded per BaseQuantum
  // per Subtick.
  // Defined in clob.clob_pair
  sint32 quantum_conversion_exponent = 6;

  // The exponent for converting an atomic amount (`size = 1`)
  // to a full coin. For example, if `AtomicResolution = -8`
  // then a `PerpetualPosition` with `size = 1e8` is equivalent to
  // a position size of one full coin.
  // Defined in perpetuals.perpetual
  sint32 atomic_resolution = 7;

  // Defines the tick size of the orderbook by defining how many subticks
  // are in one tick. That is, the subticks of any valid order must be a
  // multiple of this value. Generally this value should start `>= 100`to
  // allow room for decreasing it.
  // Defined in clob.clob_pair
  uint32 subticks_per_tick = 8;

  // Minimum increment in the size of orders on the CLOB, in base quantums.
  // Defined in clob.clob_pair
  uint64 step_base_quantums = 9;

  // The liquidity_tier that this perpetual is associated with.
  // Defined in perpetuals.perpetual
  uint32 liquidity_tier = 10;
}

// PerpetualMarketCreateEventV2 message contains all the information about a
// new Perpetual Market on the dYdX chain.
message PerpetualMarketCreateEventV2 {
  // Unique Perpetual id.
  // Defined in perpetuals.perpetual
  uint32 id = 1;

  // Unique clob pair Id associated with this perpetual market
  // Defined in clob.clob_pair
  uint32 clob_pair_id = 2;

  // The name of the `Perpetual` (e.g. `BTC-USD`).
  // Defined in perpetuals.perpetual
  string ticker = 3;

  // Unique id of market param associated with this perpetual market.
  // Defined in perpetuals.perpetual
  uint32 market_id = 4;

  // Status of the CLOB
  dydxprotocol.indexer.protocol.v1.ClobPairStatus status = 5;

  // `10^Exponent` gives the number of QuoteQuantums traded per BaseQuantum
  // per Subtick.
  // Defined in clob.clob_pair
  sint32 quantum_conversion_exponent = 6;

  // The exponent for converting an atomic amount (`size = 1`)
  // to a full coin. For example, if `AtomicResolution = -8`
  // then a `PerpetualPosition` with `size = 1e8` is equivalent to
  // a position size of one full coin.
  // Defined in perpetuals.perpetual
  sint32 atomic_resolution = 7;

  // Defines the tick size of the orderbook by defining how many subticks
  // are in one tick. That is, the subticks of any valid order must be a
  // multiple of this value. Generally this value should start `>= 100`to
  // allow room for decreasing it.
  // Defined in clob.clob_pair
  uint32 subticks_per_tick = 8;

  // Minimum increment in the size of orders on the CLOB, in base quantums.
  // Defined in clob.clob_pair
  uint64 step_base_quantums = 9;

  // The liquidity_tier that this perpetual is associated with.
  // Defined in perpetuals.perpetual
  uint32 liquidity_tier = 10;

  // Market type of the perpetual.
  dydxprotocol.indexer.protocol.v1.PerpetualMarketType market_type = 11;

  // The danger index is used to prioritze certain accounts and positions in liquidations
  uint32 danger_index_ppm = 12;

  // The maximum cumulative insurance fund delta per block for isolated markets.
  string isolated_market_max_cumulative_insurance_fund_delta_per_block = 13;
}

// LiquidityTierUpsertEventV1 message contains all the information to
// create/update a Liquidity Tier on the dYdX chain.
message LiquidityTierUpsertEventV1 {
  // Unique id.
  uint32 id = 1;

  // The name of the tier purely for mnemonic purposes, e.g. "Gold".
  string name = 2;

  // The margin fraction needed to open a position.
  // In parts-per-million.
  uint32 initial_margin_ppm = 3;

  // The fraction of the initial-margin that the maintenance-margin is,
  // e.g. 50%. In parts-per-million.
  uint32 maintenance_fraction_ppm = 4;

  // The maximum position size at which the margin requirements are
  // not increased over the default values. Above this position size,
  // the margin requirements increase at a rate of sqrt(size).
  //
  // Deprecated since v3.x.
  uint64 base_position_notional = 5 [ deprecated = true ];

  // Previously existed in v1 for open interest caps. Removed and
  // now in v2.
  reserved 6, 7;

  // reserved fields for open interest caps. Removed and now in v2.
  reserved "open_interest_lower_cap", "open_interest_upper_cap";
}

// OpenInterestUpdateEventV1 is used for open interest update events
message OpenInterestUpdateEventV1 {
  // The list of all open interest updates in the block.
  repeated OpenInterestUpdate open_interest_updates = 1;
}

// OpenInterestUpdate contains a single open interest update for a perpetual
message OpenInterestUpdate {
  // The ID of the perpetual market.
  uint32 perpetual_id = 1;

  // The new open interest value for the perpetual market.
  bytes open_interest = 2 [
    (gogoproto.customtype) =
        "github.com/StreamFinance-Protocol/stream-chain/protocol/dtypes.SerializableInt",
    (gogoproto.nullable) = false
  ];
}

// LiquidationEventV2 message contains all the information needed to update
// the liquidity tiers. It contains all the fields from V1 along with the
// open interest caps.
message LiquidityTierUpsertEventV2 {
  // Unique id.
  uint32 id = 1;

  // The name of the tier purely for mnemonic purposes, e.g. "Gold".
  string name = 2;

  // The margin fraction needed to open a position.
  // In parts-per-million.
  uint32 initial_margin_ppm = 3;

  // The fraction of the initial-margin that the maintenance-margin is,
  // e.g. 50%. In parts-per-million.
  uint32 maintenance_fraction_ppm = 4;

  // The maximum position size at which the margin requirements are
  // not increased over the default values. Above this position size,
  // the margin requirements increase at a rate of sqrt(size).
  //
  // Deprecated since v3.x.
  uint64 base_position_notional = 5 [ deprecated = true ];

  // Lower cap of open interest in quote quantums. optional
  uint64 open_interest_lower_cap = 6;

  // Upper cap of open interest in quote quantums.
  uint64 open_interest_upper_cap = 7;
}

// UpdateClobPairEventV1 message contains all the information about an update to
// a clob pair on the dYdX chain.
message UpdateClobPairEventV1 {
  // Unique clob pair Id associated with this perpetual market
  // Defined in clob.clob_pair
  uint32 clob_pair_id = 1;

  // Status of the CLOB
  dydxprotocol.indexer.protocol.v1.ClobPairStatus status = 2;

  // `10^Exponent` gives the number of QuoteQuantums traded per BaseQuantum
  // per Subtick.
  // Defined in clob.clob_pair
  sint32 quantum_conversion_exponent = 3;

  // Defines the tick size of the orderbook by defining how many subticks
  // are in one tick. That is, the subticks of any valid order must be a
  // multiple of this value. Generally this value should start `>= 100`to
  // allow room for decreasing it.
  // Defined in clob.clob_pair
  uint32 subticks_per_tick = 4;

  // Minimum increment in the size of orders on the CLOB, in base quantums.
  // Defined in clob.clob_pair
  uint64 step_base_quantums = 5;
}

// UpdatePerpetualEventV1 message contains all the information about an update
// to a perpetual on the dYdX chain.
message UpdatePerpetualEventV1 {
  // Unique Perpetual id.
  // Defined in perpetuals.perpetual
  uint32 id = 1;

  // The name of the `Perpetual` (e.g. `BTC-USD`).
  // Defined in perpetuals.perpetual
  string ticker = 2;

  // Unique id of market param associated with this perpetual market.
  // Defined in perpetuals.perpetual
  uint32 market_id = 3;

  // The exponent for converting an atomic amount (`size = 1`)
  // to a full coin. For example, if `AtomicResolution = -8`
  // then a `PerpetualPosition` with `size = 1e8` is equivalent to
  // a position size of one full coin.
  // Defined in perpetuals.perpetual
  sint32 atomic_resolution = 4;

  // The liquidity_tier that this perpetual is associated with.
  // Defined in perpetuals.perpetual
  uint32 liquidity_tier = 5;

  // The danger index is used to prioritze certain accounts and positions in liquidations
  uint32 danger_index_ppm = 6;

  // The maximum cumulative insurance fund delta per block for isolated markets.
<<<<<<< HEAD
  uint64 isolated_market_max_cumulative_insurance_fund_delta_per_block = 7;

  // The perp yield index of this perpetual market
  string perp_yield_index = 8;
}

// UpdateYieldParamsV1 message contains all the information about an update
// to the yield params on the Stream Chain.
message UpdateYieldParamsEventV1 {

  // The current price of sDAI in tDAI as seen by the protocol
  string sdai_price = 1;

  // The current generalized asset yield index in the protocol.
  string asset_yield_index = 2;

=======
  string isolated_market_max_cumulative_insurance_fund_delta_per_block = 7;
>>>>>>> d4500931
}<|MERGE_RESOLUTION|>--- conflicted
+++ resolved
@@ -560,8 +560,7 @@
   uint32 danger_index_ppm = 6;
 
   // The maximum cumulative insurance fund delta per block for isolated markets.
-<<<<<<< HEAD
-  uint64 isolated_market_max_cumulative_insurance_fund_delta_per_block = 7;
+  string isolated_market_max_cumulative_insurance_fund_delta_per_block = 7;
 
   // The perp yield index of this perpetual market
   string perp_yield_index = 8;
@@ -577,7 +576,4 @@
   // The current generalized asset yield index in the protocol.
   string asset_yield_index = 2;
 
-=======
-  string isolated_market_max_cumulative_insurance_fund_delta_per_block = 7;
->>>>>>> d4500931
 }