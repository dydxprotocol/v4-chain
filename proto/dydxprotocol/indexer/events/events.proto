--- conflicted
+++ resolved
@@ -559,9 +559,11 @@
   // The danger index is used to prioritze certain accounts and positions in liquidations
   uint32 danger_index_ppm = 6;
 
-<<<<<<< HEAD
-  // The perp yield index of this perpetual market 
-  string perp_yield_index = 7;
+  // The maximum cumulative insurance fund delta per block for isolated markets.
+  uint64 isolated_market_max_cumulative_insurance_fund_delta_per_block = 7;
+
+  // The perp yield index of this perpetual market
+  string perp_yield_index = 8;
 }
 
 // UpdateYieldParamsV1 message contains all the information about an update
@@ -574,8 +576,4 @@
   // The current generalized asset yield index in the protocol.
   string asset_yield_index = 2;
 
-=======
-  // The maximum cumulative insurance fund delta per block for isolated markets.
-  uint64 isolated_market_max_cumulative_insurance_fund_delta_per_block = 7;
->>>>>>> 99676d0c
 }