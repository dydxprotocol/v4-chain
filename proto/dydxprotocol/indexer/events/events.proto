--- conflicted
+++ resolved
@@ -175,16 +175,6 @@
   string maker_builder_address = 12;
   // builder address for taker
   string taker_builder_address = 13;
-<<<<<<< HEAD
-  // order router address for maker
-  string maker_order_router_address = 14;
-  // order router address for taker
-  string taker_order_router_address = 15;
-  // fee for maker order router in USDC quantums.
-  uint64 maker_order_router_fee = 16;
-  // fee for taker order router in USDC quantums.
-  uint64 taker_order_router_fee = 17;
-=======
   // fee for maker order router in USDC quantums
   uint64 maker_order_router_fee = 14;
   // fee for taker order router in USDC quantums
@@ -193,7 +183,6 @@
   string maker_order_router_address = 16;
   // order router address for taker
   string taker_order_router_address = 17;
->>>>>>> 896b05d3
 }
 
 // DeleveragingEvent message contains all the information for a deleveraging
