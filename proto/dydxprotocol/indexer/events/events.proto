syntax = "proto3";
package dydxprotocol.indexer.events;

import "cosmos_proto/cosmos.proto";
import "gogoproto/gogo.proto";
import "dydxprotocol/indexer/shared/removal_reason.proto";
import "dydxprotocol/indexer/protocol/v1/clob.proto";
import "dydxprotocol/indexer/protocol/v1/subaccount.proto";

option go_package = "github.com/StreamFinance-Protocol/stream-chain/protocol/indexer/events";

// Do not make any breaking changes to these protos, a new version should be
// created if a breaking change is needed.

// FundingUpdate is used for funding update events and includes a funding
// value and an optional funding index that correspond to a perpetual market.
message FundingUpdateV1 {
  // The id of the perpetual market.
  uint32 perpetual_id = 1;
  // funding value (in parts-per-million) can be premium vote, premium sample,
  // or funding rate.
  int32 funding_value_ppm = 2;
  // funding index is required if and only if parent `FundingEvent` type is
  // `TYPE_FUNDING_RATE_AND_INDEX`.
  bytes funding_index = 3 [
    (gogoproto.customtype) = "github.com/StreamFinance-Protocol/stream-chain/"
                             "protocol/dtypes.SerializableInt",
    (gogoproto.nullable) = false
  ];
}

// FundingEvent message contains a list of per-market funding values. The
// funding values in the list is of the same type and the types are: which can
// have one of the following types:
// 1. Premium vote: votes on the premium values injected by block proposers.
// 2. Premium sample: combined value from all premium votes during a
//    `funding-sample` epoch.
// 3. Funding rate and index: final funding rate combining all premium samples
//    during a `funding-tick` epoch and funding index accordingly updated with
//    `funding rate * price`.
message FundingEventV1 {
  // updates is a list of per-market funding updates for all existing perpetual
  // markets. The list is sorted by `perpetualId`s which are unique.
  repeated FundingUpdateV1 updates = 1 [ (gogoproto.nullable) = false ];

  // Type is the type for funding values.
  enum Type {
    // Unspecified type.
    TYPE_UNSPECIFIED = 0;
    // Premium sample is the combined value from all premium votes during a
    // `funding-sample` epoch.
    TYPE_PREMIUM_SAMPLE = 1;
    // Funding rate is the final funding rate combining all premium samples
    // during a `funding-tick` epoch.
    TYPE_FUNDING_RATE_AND_INDEX = 2;
    // TODO(DEC-1513): Investigate whether premium vote values need to be
    // sent to indexer.
    TYPE_PREMIUM_VOTE = 3;
  }

  // type stores the type of funding updates.
  Type type = 2;
}

// MarketEvent message contains all the information about a market event on
// the dYdX chain.
message MarketEventV1 {
  // market id.
  uint32 market_id = 1;

  // either an event for price update, market creation, or market modification.
  oneof event {
    MarketPriceUpdateEventV1 price_update = 2;
    MarketCreateEventV1 market_create = 3;
    MarketModifyEventV1 market_modify = 4;
  }
}

// MarketPriceUpdateEvent message contains all the information about a price
// update on the dYdX chain.
message MarketPriceUpdateEventV1 {
  // price_with_exponent. Multiply by 10 ^ Exponent to get the human readable
  // price in dollars. For example if `Exponent == -5` then a `exponent_price`
  // of `1,000,000,000` represents “$10,000`.
  uint64 price_with_exponent = 1;
}

// shared fields between MarketCreateEvent and MarketModifyEvent
message MarketBaseEventV1 {
  // String representation of the market pair, e.g. `BTC-USD`
  string pair = 1;
  // The minimum allowable change in the Price value for a given update.
  // Measured as 1e-6.
  uint32 min_price_change_ppm = 2;
}

// MarketCreateEvent message contains all the information about a new market on
// the dYdX chain.
message MarketCreateEventV1 {
  MarketBaseEventV1 base = 1;
  // Static value. The exponent of the price.
  // For example if Exponent == -5 then a `exponent_price` of 1,000,000,000
  // represents $10,000. Therefore 10 ^ Exponent represents the smallest
  // price step (in dollars) that can be recorded.
  sint32 exponent = 2;
}

// MarketModifyEvent message contains all the information about a market update
// on the dYdX chain
message MarketModifyEventV1 { MarketBaseEventV1 base = 1; }

// SourceOfFunds is the source of funds in a transfer event.
message SourceOfFunds {
  //  one of below
  // - a subaccount ID
  // - a wallet address
  oneof source {
    dydxprotocol.indexer.protocol.v1.IndexerSubaccountId subaccount_id = 1;
    string address = 2 [ (cosmos_proto.scalar) = "cosmos.AddressString" ];
  }
}
// TransferEvent message contains all the information about a transfer,
// deposit-to-subaccount, or withdraw-from-subaccount on the dYdX chain.
// When a subaccount is involved, a SubaccountUpdateEvent message will
// be produced with the updated asset positions.
message TransferEventV1 {
  dydxprotocol.indexer.protocol.v1.IndexerSubaccountId sender_subaccount_id = 1;
  dydxprotocol.indexer.protocol.v1.IndexerSubaccountId recipient_subaccount_id =
      2;
  // Id of the asset transfered.
  uint32 asset_id = 3;
  // The amount of asset in quantums to transfer.
  uint64 amount = 4;
  // The sender is one of below
  // - a subaccount ID (in transfer and withdraw events).
  // - a wallet address (in deposit events).
  SourceOfFunds sender = 5;
  // The recipient is one of below
  // - a subaccount ID (in transfer and deposit events).
  // - a wallet address (in withdraw events).
  SourceOfFunds recipient = 6;
}

// OrderFillEvent message contains all the information from an order match in
// the dYdX chain. This includes the maker/taker orders that matched and the
// amount filled.
message OrderFillEventV1 {
  dydxprotocol.indexer.protocol.v1.IndexerOrder maker_order = 1
      [ (gogoproto.nullable) = false ];
  // The type of order fill this event represents.
  oneof taker_order {
    dydxprotocol.indexer.protocol.v1.IndexerOrder order = 2;
    LiquidationOrderV1 liquidation_order = 4;
  }
  // Fill amount in base quantums.
  uint64 fill_amount = 3;
  // Maker fee in USDC quantums.
  sint64 maker_fee = 5;
  // Taker fee in USDC quantums. If the taker order is a liquidation, then this
  // represents the special liquidation fee, not the standard taker fee.
  sint64 taker_fee = 6;
  // Total filled of the maker order in base quantums.
  uint64 total_filled_maker = 7;
  // Total filled of the taker order in base quantums.
  uint64 total_filled_taker = 8;
}

// DeleveragingEvent message contains all the information for a deleveraging
// on the dYdX chain. This includes the liquidated/offsetting subaccounts and
// the amount filled.
message DeleveragingEventV1 {
  // ID of the subaccount that was liquidated.
  dydxprotocol.indexer.protocol.v1.IndexerSubaccountId liquidated = 1
      [ (gogoproto.nullable) = false ];
  // ID of the subaccount that was used to offset the position.
  dydxprotocol.indexer.protocol.v1.IndexerSubaccountId offsetting = 2
      [ (gogoproto.nullable) = false ];
  // The ID of the perpetual that was liquidated.
  uint32 perpetual_id = 3;
  // The amount filled between the liquidated and offsetting position, in
  // base quantums.
  uint64 fill_amount = 4;
  // Fill price of deleveraging event, in USDC quote quantums.
  uint64 price = 5;
  // `true` if liquidating a short position, `false` otherwise.
  bool is_buy = 6;
  // `true` if the deleveraging event is for final settlement, indicating
  // the match occurred at the oracle price rather than bankruptcy price.
  // When this flag is `false`, the fill price is the bankruptcy price
  // of the liquidated subaccount.
  bool is_final_settlement = 7;
}

// LiquidationOrder represents the liquidation taker order to be included in a
// liquidation order fill event.
message LiquidationOrderV1 {
  // ID of the subaccount that was liquidated.
  dydxprotocol.indexer.protocol.v1.IndexerSubaccountId liquidated = 1
      [ (gogoproto.nullable) = false ];
  // The ID of the clob pair involved in the liquidation.
  uint32 clob_pair_id = 2;
  // The ID of the perpetual involved in the liquidation.
  uint32 perpetual_id = 3;
  // The total size of the liquidation order including any unfilled size,
  // in base quantums.
  uint64 total_size = 4;
  // `true` if liquidating a short position, `false` otherwise.
  bool is_buy = 5;
  // The fillable price in subticks.
  // This represents the lower-price-bound for liquidating longs
  // and the upper-price-bound for liquidating shorts.
  // Must be a multiple of ClobPair.SubticksPerTick
  // (where `ClobPair.Id = orderId.ClobPairId`).
  uint64 subticks = 6;
}

// SubaccountUpdateEvent message contains information about an update to a
// subaccount in the dYdX chain. This includes the list of updated perpetual
// and asset positions for the subaccount.
// Note: This event message will contain all the updates to a subaccount
// at the end of a block which is why multiple asset/perpetual position
// updates may exist.
message SubaccountUpdateEventV1 {
  dydxprotocol.indexer.protocol.v1.IndexerSubaccountId subaccount_id = 1;
  // deprecated new_quote_balance field
  reserved 2;
  // updated_perpetual_positions will each be for unique perpetuals.
  repeated dydxprotocol.indexer.protocol.v1.IndexerPerpetualPosition
      updated_perpetual_positions = 3;
  // updated_asset_positions will each be for unique assets.
  repeated dydxprotocol.indexer.protocol.v1.IndexerAssetPosition
      updated_asset_positions = 4;
}

// StatefulOrderEvent message contains information about a change to a stateful
// order. Currently, this is either the placement of a long-term order, the
// placement or triggering of a conditional order, or the removal of a
// stateful order.
message StatefulOrderEventV1 {
  reserved 2, 3;

  // The type of event that this StatefulOrderEvent contains.
  oneof event {
    StatefulOrderPlacementV1 order_place = 1;
    StatefulOrderRemovalV1 order_removal = 4;
    ConditionalOrderPlacementV1 conditional_order_placement = 5;
    ConditionalOrderTriggeredV1 conditional_order_triggered = 6;
    LongTermOrderPlacementV1 long_term_order_placement = 7;
  }

  // A stateful order placement contains an order.
  message StatefulOrderPlacementV1 {
    dydxprotocol.indexer.protocol.v1.IndexerOrder order = 1;
  }

  // A stateful order removal contains the id of an order that was already
  // placed and is now removed and the reason for the removal.
  message StatefulOrderRemovalV1 {
    dydxprotocol.indexer.protocol.v1.IndexerOrderId removed_order_id = 1;
    dydxprotocol.indexer.shared.OrderRemovalReason reason = 2;
  }

  // A conditional order placement contains an order. The order is newly-placed
  // and untriggered when this event is emitted.
  message ConditionalOrderPlacementV1 {
    dydxprotocol.indexer.protocol.v1.IndexerOrder order = 1;
  }

  // A conditional order trigger event contains an order id and is emitted when
  // an order is triggered.
  message ConditionalOrderTriggeredV1 {
    dydxprotocol.indexer.protocol.v1.IndexerOrderId triggered_order_id = 1;
  }

  // A long term order placement contains an order.
  message LongTermOrderPlacementV1 {
    dydxprotocol.indexer.protocol.v1.IndexerOrder order = 1;
  }
}

// AssetCreateEventV1 message contains all the information about an new Asset on
// the dYdX chain.
message AssetCreateEventV1 {
  // Unique, sequentially-generated.
  uint32 id = 1;

  // The human readable symbol of the `Asset` (e.g. `USDC`, `ATOM`).
  // Must be uppercase, unique and correspond to the canonical symbol of the
  // full coin.
  string symbol = 2;

  // `true` if this `Asset` has a valid `MarketId` value.
  bool has_market = 3;

  // The `Id` of the `Market` associated with this `Asset`. It acts as the
  // oracle price for the purposes of calculating collateral
  // and margin requirements.
  uint32 market_id = 4;

  // The exponent for converting an atomic amount (1 'quantum')
  // to a full coin. For example, if `atomic_resolution = -8`
  // then an `asset_position` with `base_quantums = 1e8` is equivalent to
  // a position size of one full coin.
  sint32 atomic_resolution = 5;
}

// PerpetualMarketCreateEventV1 message contains all the information about a
// new Perpetual Market on the dYdX chain.
message PerpetualMarketCreateEventV1 {
  // Unique Perpetual id.
  // Defined in perpetuals.perpetual
  uint32 id = 1;

  // Unique clob pair Id associated with this perpetual market
  // Defined in clob.clob_pair
  uint32 clob_pair_id = 2;

  // The name of the `Perpetual` (e.g. `BTC-USD`).
  // Defined in perpetuals.perpetual
  string ticker = 3;

  // Unique id of market param associated with this perpetual market.
  // Defined in perpetuals.perpetual
  uint32 market_id = 4;

  // Status of the CLOB
  dydxprotocol.indexer.protocol.v1.ClobPairStatus status = 5;

  // `10^Exponent` gives the number of QuoteQuantums traded per BaseQuantum
  // per Subtick.
  // Defined in clob.clob_pair
  sint32 quantum_conversion_exponent = 6;

  // The exponent for converting an atomic amount (`size = 1`)
  // to a full coin. For example, if `AtomicResolution = -8`
  // then a `PerpetualPosition` with `size = 1e8` is equivalent to
  // a position size of one full coin.
  // Defined in perpetuals.perpetual
  sint32 atomic_resolution = 7;

  // Defines the tick size of the orderbook by defining how many subticks
  // are in one tick. That is, the subticks of any valid order must be a
  // multiple of this value. Generally this value should start `>= 100`to
  // allow room for decreasing it.
  // Defined in clob.clob_pair
  uint32 subticks_per_tick = 8;

  // Minimum increment in the size of orders on the CLOB, in base quantums.
  // Defined in clob.clob_pair
  uint64 step_base_quantums = 9;

  // The liquidity_tier that this perpetual is associated with.
  // Defined in perpetuals.perpetual
  uint32 liquidity_tier = 10;
}

// LiquidityTierUpsertEventV1 message contains all the information to
// create/update a Liquidity Tier on the dYdX chain.
message LiquidityTierUpsertEventV1 {
  // Unique id.
  uint32 id = 1;

  // The name of the tier purely for mnemonic purposes, e.g. "Gold".
  string name = 2;

  // The margin fraction needed to open a position.
  // In parts-per-million.
  uint32 initial_margin_ppm = 3;

  // The fraction of the initial-margin that the maintenance-margin is,
  // e.g. 50%. In parts-per-million.
  uint32 maintenance_fraction_ppm = 4;

  // The maximum position size at which the margin requirements are
  // not increased over the default values. Above this position size,
  // the margin requirements increase at a rate of sqrt(size).
  //
  // Deprecated since v3.x.
  uint64 base_position_notional = 5 [ deprecated = true ];
}

// UpdateClobPairEventV1 message contains all the information about an update to
// a clob pair on the dYdX chain.
message UpdateClobPairEventV1 {
  // Unique clob pair Id associated with this perpetual market
  // Defined in clob.clob_pair
  uint32 clob_pair_id = 1;

  // Status of the CLOB
  dydxprotocol.indexer.protocol.v1.ClobPairStatus status = 2;

  // `10^Exponent` gives the number of QuoteQuantums traded per BaseQuantum
  // per Subtick.
  // Defined in clob.clob_pair
  sint32 quantum_conversion_exponent = 3;

  // Defines the tick size of the orderbook by defining how many subticks
  // are in one tick. That is, the subticks of any valid order must be a
  // multiple of this value. Generally this value should start `>= 100`to
  // allow room for decreasing it.
  // Defined in clob.clob_pair
  uint32 subticks_per_tick = 4;

  // Minimum increment in the size of orders on the CLOB, in base quantums.
  // Defined in clob.clob_pair
  uint64 step_base_quantums = 5;
}

// UpdatePerpetualEventV1 message contains all the information about an update
// to a perpetual on the dYdX chain.
message UpdatePerpetualEventV1 {
  // Unique Perpetual id.
  // Defined in perpetuals.perpetual
  uint32 id = 1;

  // The name of the `Perpetual` (e.g. `BTC-USD`).
  // Defined in perpetuals.perpetual
  string ticker = 2;

  // Unique id of market param associated with this perpetual market.
  // Defined in perpetuals.perpetual
  uint32 market_id = 3;

  // The exponent for converting an atomic amount (`size = 1`)
  // to a full coin. For example, if `AtomicResolution = -8`
  // then a `PerpetualPosition` with `size = 1e8` is equivalent to
  // a position size of one full coin.
  // Defined in perpetuals.perpetual
  sint32 atomic_resolution = 4;

  // The liquidity_tier that this perpetual is associated with.
  // Defined in perpetuals.perpetual
  uint32 liquidity_tier = 5;
<<<<<<< HEAD
=======
}

// TradingRewardsEventV1 is communicates all trading rewards for all accounts
// that receive trade rewards in the block.
message TradingRewardsEventV1 {
  // The list of all trading rewards in the block.
  repeated AddressTradingReward trading_rewards = 1;
}

// AddressTradingReward contains info on an instance of an address receiving a
// reward
message AddressTradingReward {
  // The address of the wallet that will receive the trading reward.
  string owner = 1;

  // The amount of trading rewards earned by the address above in denoms. 1e18
  // denoms is equivalent to a single coin.
  bytes denom_amount = 2 [
    (gogoproto.customtype) = "github.com/StreamFinance-Protocol/stream-chain/"
                             "protocol/dtypes.SerializableInt",
    (gogoproto.nullable) = false
  ];
>>>>>>> ab8f38c9
}<|MERGE_RESOLUTION|>--- conflicted
+++ resolved
@@ -431,29 +431,4 @@
   // The liquidity_tier that this perpetual is associated with.
   // Defined in perpetuals.perpetual
   uint32 liquidity_tier = 5;
-<<<<<<< HEAD
-=======
-}
-
-// TradingRewardsEventV1 is communicates all trading rewards for all accounts
-// that receive trade rewards in the block.
-message TradingRewardsEventV1 {
-  // The list of all trading rewards in the block.
-  repeated AddressTradingReward trading_rewards = 1;
-}
-
-// AddressTradingReward contains info on an instance of an address receiving a
-// reward
-message AddressTradingReward {
-  // The address of the wallet that will receive the trading reward.
-  string owner = 1;
-
-  // The amount of trading rewards earned by the address above in denoms. 1e18
-  // denoms is equivalent to a single coin.
-  bytes denom_amount = 2 [
-    (gogoproto.customtype) = "github.com/StreamFinance-Protocol/stream-chain/"
-                             "protocol/dtypes.SerializableInt",
-    (gogoproto.nullable) = false
-  ];
->>>>>>> ab8f38c9
 }