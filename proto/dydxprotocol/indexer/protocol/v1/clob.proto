--- conflicted
+++ resolved
@@ -175,12 +175,8 @@
   CLOB_PAIR_STATUS_INITIALIZING = 5;
   // CLOB_PAIR_STATUS_FINAL_SETTLEMENT represents a clob pair that has been
   // deactivated. Clob pairs in this state do not accept new orders and trading
-<<<<<<< HEAD
-  // is blocked. All open positions are closed by the protocol when the clob pair
-  // gains this status.
-=======
   // is blocked. All open positions are closed by the protocol when the clob
-  // pair gains this status.
->>>>>>> 11fd8a0f
+  // pair gains this status. All open stateful orders are closed and short-term
+  // orders are left to expire.
   CLOB_PAIR_STATUS_FINAL_SETTLEMENT = 6;
 }