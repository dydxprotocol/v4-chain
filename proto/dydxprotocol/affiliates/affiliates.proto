syntax = "proto3";
package dydxprotocol.affiliates;

import "cosmos_proto/cosmos.proto";
import "gogoproto/gogo.proto";

option go_package = "github.com/dydxprotocol/v4-chain/protocol/x/affiliates/types";

// AffiliateTiers defines the affiliate tiers.
message AffiliateTiers {
  // Tier defines an affiliate tier.
  message Tier {
    // Required all-time referred volume in quote quantums.
    uint64 req_referred_volume_quote_quantums = 1;
    // Required currently staked native tokens (in whole coins).
    uint32 req_staked_whole_coins = 2;
    // Taker fee share in parts-per-million.
    uint32 taker_fee_share_ppm = 3;
  }
  // All affiliate tiers
  repeated Tier tiers = 1 [ (gogoproto.nullable) = false ];
}

// AffiliateWhitelist specifies the whitelisted affiliates.
// If an address is in the whitelist, then the affiliate fee share in
// this object will override fee share from the regular affiliate tiers above.
message AffiliateWhitelist {
  // Tier defines an affiliate whitelist tier.
  message Tier {
    // List of unique whitelisted addresses.
    repeated string addresses = 1;
    // Taker fee share in parts-per-million.
    uint32 taker_fee_share_ppm = 2;
  }
  // All affiliate whitelist tiers.
  repeated Tier tiers = 1 [ (gogoproto.nullable) = false ];
}

// AffiliateParameters defines the parameters for the affiliate program.
message AffiliateParameters {
<<<<<<< HEAD
  // Maximum commission per referred user in a 30d rolling window in revenue
  uint64 maximum_30d_commission_per_referred_user_quote_quantums = 1;
=======
  // Maximum attributable volume for a referred user in a 30d rolling window in
  // notional
  uint64 maximum_30d_attributable_volume_per_referred_user_notional = 1;
>>>>>>> b901a3bb

  // Referred user automatically gets set to this fee tier
  uint32 referee_minimum_fee_tier_idx = 2;

<<<<<<< HEAD
  // Maximum attributable revenue per referred user in a 30d rolling window in
  // revenue
=======
  // Maximum attributable revenue for a referred user in a 30d rolling window in
  // quote quantums
>>>>>>> b901a3bb
  uint64 maximum_30d_attributable_revenue_per_referred_user_quote_quantums = 3;
}

// AffiliateOverrides defines the affiliate whitelist.
message AffiliateOverrides {
  // List of unique whitelisted addresses.
  // These are automatically put at the maximum affiliate tier
  repeated string addresses = 1
      [ (cosmos_proto.scalar) = "cosmos.AddressString" ];
}<|MERGE_RESOLUTION|>--- conflicted
+++ resolved
@@ -38,25 +38,15 @@
 
 // AffiliateParameters defines the parameters for the affiliate program.
 message AffiliateParameters {
-<<<<<<< HEAD
-  // Maximum commission per referred user in a 30d rolling window in revenue
-  uint64 maximum_30d_commission_per_referred_user_quote_quantums = 1;
-=======
   // Maximum attributable volume for a referred user in a 30d rolling window in
   // notional
   uint64 maximum_30d_attributable_volume_per_referred_user_notional = 1;
->>>>>>> b901a3bb
 
   // Referred user automatically gets set to this fee tier
   uint32 referee_minimum_fee_tier_idx = 2;
 
-<<<<<<< HEAD
-  // Maximum attributable revenue per referred user in a 30d rolling window in
-  // revenue
-=======
   // Maximum attributable revenue for a referred user in a 30d rolling window in
   // quote quantums
->>>>>>> b901a3bb
   uint64 maximum_30d_attributable_revenue_per_referred_user_quote_quantums = 3;
 }
 
