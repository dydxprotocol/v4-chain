--- conflicted
+++ resolved
@@ -1,10 +1,5 @@
-<<<<<<< HEAD
-# TODO(roy): These are currently not used. Clean this up when moving dydxjs and v4-proto-py.
+# TODO(roy): These are currently not used. Clean this up when moving v4-proto-js and v4-proto-py.
 # dydxjs needs cosmos protos that aren't depended on by dydx protos.
-=======
-# TODO(roy): These are currently not used. Clean this up when moving v4-proto-js and dydxpy.
-# v4-proto-js needs cosmos protos that aren't depended on by dydx protos.
->>>>>>> d414025a
 # Running the export command above will only get a subset of cosmos protos.
 # For now, we will export cosmos protos separately. Note that this doesn't verify the digest.
 # TODO(DEC-2027): Do this in a more reproducible way.
