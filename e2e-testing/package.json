{
  "name": "e2e-testing",
  "version": "0.0.1",
  "description": "",
  "main": "build/index",
  "scripts": {
    "start": "node --heapsnapshot-signal=SIGUSR2 -r dotenv-flow/config build/src/index.js",
    "build": "rm -rf build/ && tsc",
    "build:prod": "pnpm run build",
    "build:watch": "pnpm run build -- --watch",
    "coverage": "pnpm test -- --coverage",
    "lint": "eslint --ext .ts,.js .",
    "lint:fix": "eslint --ext .ts,.js . --fix",
    "test": "NODE_ENV=test jest --runInBand --forceExit",
<<<<<<< HEAD
    "e2e-test": "./run-containerized-env.sh && pnpm run build && sleep 30 && pnpm run test",
    "clean": "docker stop $(docker ps -q) && docker rm $(docker ps -a -q) && docker rmi $(docker images -q) && docker network prune -f && docker volume prune -f && docker system prune -a -f"
=======
    "clean": "docker stop $(docker ps -q) && docker rm $(docker ps -a -q) && docker rmi $(docker images -q) && docker network prune -f && docker volume prune -f && docker system prune -a -f",
    "e2e-test-setup": "./run-containerized-env.sh",
    "e2e-test-run": "pnpm build && pnpm test"
>>>>>>> 8b4e7f52
  },
  "author": "",
  "license": "AGPL-3.0",
  "dependencies": {
    "@dydxprotocol-indexer/base": "file:../indexer/packages/base",
    "@dydxprotocol-indexer/kafka": "file:../indexer/packages/kafka",
    "@dydxprotocol-indexer/postgres": "file:../indexer/packages/postgres",
    "@dydxprotocol-indexer/v4-proto-parser": "file:../indexer/packages/v4-proto-parser",
    "@dydxprotocol-indexer/v4-protos": "file:../indexer/packages/v4-protos",
    "@dydxprotocol/v4-client-js": "file:../v4-client-js",
    "big.js": "^6.0.2",
    "dotenv-flow": "^3.2.0",
    "kafkajs": "^2.1.0",
    "lodash": "^4.17.21",
    "long": "5.2.3",
    "luxon": "3.0.1",
    "yargs": "^13.3.0"
  },
  "devDependencies": {
    "@dydxprotocol-indexer/dev": "file:../indexer/packages/dev",
    "@types/big.js": "^6.1.5",
    "@types/jest": "^28.1.4",
    "@types/long": "4.0.2",
    "@types/luxon": "3.0.0",
    "@types/node": "^18.0.3",
    "@types/ws": "8.5.4",
    "@types/yargs": "^16.0.0",
    "@typescript-eslint/eslint-plugin": "^5.30.5",
    "@typescript-eslint/parser": "^5.30.5",
    "eslint": "^8.0.1",
    "eslint-config-airbnb-typescript": "^9.0.0",
    "eslint-plugin-import": "^2.25.2",
    "eslint-plugin-jsx-a11y": "^6.4.1",
    "eslint-plugin-no-only-tests": "^2.6.0",
    "eslint-plugin-react": "^7.21.5",
    "eslint-plugin-react-hooks": "^4",
    "jest": "^28.1.2",
    "ts-node": "^10.8.2",
    "tsconfig-paths": "^4.0.0",
    "typescript": "4.7.4"
  },
  "repository": {
    "type": "git",
    "url": "git+https://github.com/dydxprotocol/v4-chain.git"
  },
  "bugs": {
    "url": "https://github.com/dydxprotocol/v4-chain/issues"
  },
  "homepage": "https://github.com/dydxprotocol/v4-chain#readme"
}<|MERGE_RESOLUTION|>--- conflicted
+++ resolved
@@ -12,14 +12,9 @@
     "lint": "eslint --ext .ts,.js .",
     "lint:fix": "eslint --ext .ts,.js . --fix",
     "test": "NODE_ENV=test jest --runInBand --forceExit",
-<<<<<<< HEAD
-    "e2e-test": "./run-containerized-env.sh && pnpm run build && sleep 30 && pnpm run test",
-    "clean": "docker stop $(docker ps -q) && docker rm $(docker ps -a -q) && docker rmi $(docker images -q) && docker network prune -f && docker volume prune -f && docker system prune -a -f"
-=======
     "clean": "docker stop $(docker ps -q) && docker rm $(docker ps -a -q) && docker rmi $(docker images -q) && docker network prune -f && docker volume prune -f && docker system prune -a -f",
     "e2e-test-setup": "./run-containerized-env.sh",
     "e2e-test-run": "pnpm build && pnpm test"
->>>>>>> 8b4e7f52
   },
   "author": "",
   "license": "AGPL-3.0",
