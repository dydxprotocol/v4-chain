import {
  BECH32_PREFIX,
  HeightResponse,
  IndexerClient,
  IPlaceOrder,
  LocalWallet,
  Network,
  SocketClient,
  SubaccountInfo,
  ValidatorClient,
} from "@dydxprotocol/v4-client-js";
import {
  DYDX_LOCAL_ADDRESS,
  DYDX_LOCAL_ADDRESS_2,
  DYDX_LOCAL_MNEMONIC,
  DYDX_LOCAL_MNEMONIC_2,
  orderDetails,
  PERPETUAL_PAIR_BTC_USD,
} from "./helpers/constants";
import { DateTime } from "luxon";
import * as utils from "./helpers/utils";
import {
  connectAndValidateSocketClient,
  createModifiedOrder,
} from "./helpers/utils";
import {
  CandleResolution,
  FillTable,
  FillType,
  helpers,
  Liquidity,
  OrderSide,
  OrderTable,
  SubaccountTable,
} from "@dydxprotocol-indexer/postgres";

async function placeOrder(mnemonic: string, order: IPlaceOrder): Promise<void> {
  const wallet = await LocalWallet.fromMnemonic(mnemonic, BECH32_PREFIX);
  const client = await ValidatorClient.connect(Network.local().validatorConfig);

  const subaccount = new SubaccountInfo(wallet, 0);
  const modifiedOrder: IPlaceOrder = order;
  if (order.orderFlags !== 0) {
    // cancel the order 30 seconds from now
    modifiedOrder.goodTilBlock = 0;
    const now = new Date();
    const millisecondsPerSecond = 1000;
    const interval = 30 * millisecondsPerSecond;
    const future = new Date(now.valueOf() + interval);
    modifiedOrder.goodTilBlockTime = Math.round(future.getTime() / 1000);
  } else {
    modifiedOrder.goodTilBlockTime = 0;
  }

  await client.post.placeOrderObject(subaccount, modifiedOrder);
}

describe("orders", () => {
  it("test orders", async () => {
    const indexerClient = new IndexerClient(Network.local().indexerConfig);
    const heightResp: HeightResponse = await indexerClient.utility.getHeight();
    const height: number = heightResp.height;
    connectAndValidateSocketClient(validateOrders);

    // place all orders
    for (const order of orderDetails) {
      const modifiedOrder: IPlaceOrder = createModifiedOrder(order);

      await placeOrder(order.mnemonic, modifiedOrder);
    }
<<<<<<< HEAD

    const candleStart: IsoString = helpers.calculateNormalizedCandleStartTime(
      DateTime.utc(),
      CandleResolution.ONE_MINUTE,
    ).toISO();
=======
    const candleStart: string | null = helpers
      .calculateNormalizedCandleStartTime(
        DateTime.utc() as any,
        CandleResolution.ONE_MINUTE
      )
      .toISO();
>>>>>>> 0dc7ec5a

    await utils.sleep(10000); // wait 10s for orders to be placed & matched
    const [wallet, wallet2] = await Promise.all([
      LocalWallet.fromMnemonic(DYDX_LOCAL_MNEMONIC, BECH32_PREFIX),
      LocalWallet.fromMnemonic(DYDX_LOCAL_MNEMONIC_2, BECH32_PREFIX),
    ]);

    const subaccountId = SubaccountTable.uuid(wallet.address!, 0);
    const subaccountId2 = SubaccountTable.uuid(wallet2.address!, 0);
    const [makerOrders, takerOrders] = await Promise.all([
      OrderTable.findBySubaccountIdAndClobPairAfterHeight(
        subaccountId,
        PERPETUAL_PAIR_BTC_USD.toString(),
        height
      ),
      OrderTable.findBySubaccountIdAndClobPairAfterHeight(
        subaccountId2,
        PERPETUAL_PAIR_BTC_USD.toString(),
        height
      ),
    ]);
    expect(makerOrders).toHaveLength(1);
    expect(takerOrders).toHaveLength(1);

    const [makerFills, takerFills] = await Promise.all([
      FillTable.findAll(
        {
          subaccountId: [subaccountId],
          createdOnOrAfterHeight: height.toString(),
        },
        [],
        {}
      ),
      FillTable.findAll(
        {
          subaccountId: [subaccountId2],
          createdOnOrAfterHeight: height.toString(),
        },
        [],
        {}
      ),
    ]);

    expect(makerFills.length).toEqual(1);
    expect(makerFills[0]).toEqual(
      expect.objectContaining({
        subaccountId,
        side: OrderSide.BUY,
        liquidity: Liquidity.MAKER,
        type: FillType.LIMIT,
        clobPairId: "0",
        orderId: makerOrders[0].id,
        size: "0.0005",
        price: "50000",
        quoteAmount: "25",
        clientMetadata: "0",
        fee: "-0.00275",
      })
    );

    expect(takerFills.length).toEqual(1);
    expect(takerFills[0]).toEqual(
      expect.objectContaining({
        subaccountId: subaccountId2,
        side: OrderSide.SELL,
        liquidity: Liquidity.TAKER,
        type: FillType.LIMIT,
        clobPairId: "0",
        orderId: takerOrders[0].id,
        size: "0.0005",
        price: "50000",
        quoteAmount: "25",
        clientMetadata: "0",
        fee: "0.0125",
      })
    );

    // Check API /v4/orders endpoint
    const [ordersResponse, ordersResponse2] = await Promise.all([
      indexerClient.account.getSubaccountOrders(
        DYDX_LOCAL_ADDRESS,
        0,
        undefined,
        undefined,
        undefined,
        undefined,
        undefined,
        10,
        undefined,
        undefined,
        true
      ),
      indexerClient.account.getSubaccountOrders(
        DYDX_LOCAL_ADDRESS_2,
        0,
        undefined,
        undefined,
        undefined,
        undefined,
        undefined,
        10,
        undefined,
        undefined,
        true
      ),
    ]);
    expect(ordersResponse[0]).toEqual(
      expect.objectContaining({
        subaccountId: SubaccountTable.uuid(DYDX_LOCAL_ADDRESS, 0),
        clobPairId: "0",
        side: "BUY",
        size: "0.001",
        totalFilled: "0.0005",
        price: "50000",
        type: "LIMIT",
        timeInForce: "GTT",
        reduceOnly: false,
        orderFlags: "64",
        postOnly: false,
        ticker: "BTC-USD",
      })
    );
    expect(ordersResponse2[0]).toEqual(
      expect.objectContaining({
        subaccountId: SubaccountTable.uuid(DYDX_LOCAL_ADDRESS_2, 0),
        clobPairId: "0",
        side: "SELL",
        size: "0.0005",
        totalFilled: "0.0005",
        price: "50000",
        type: "LIMIT",
        status: "FILLED",
        timeInForce: "GTT",
        reduceOnly: false,
        orderFlags: "64",
        postOnly: false,
        ticker: "BTC-USD",
      })
    );

    // Check API /v4/perpetualPositions endpoint
    const [response, response2] = await Promise.all([
      indexerClient.account.getSubaccountPerpetualPositions(
        DYDX_LOCAL_ADDRESS,
        0
      ),
      indexerClient.account.getSubaccountPerpetualPositions(
        DYDX_LOCAL_ADDRESS_2,
        0
      ),
    ]);
    expect(response.positions.length).toEqual(1);
    expect(response.positions[0]).toEqual(
      expect.objectContaining({
        market: "BTC-USD",
        status: "OPEN",
        side: "LONG",
        entryPrice: "50000",
      })
    );
    expect(response2.positions.length).toEqual(1);
    expect(response2.positions[0]).toEqual(
      expect.objectContaining({
        market: "BTC-USD",
        status: "OPEN",
        side: "SHORT",
        entryPrice: "50000",
      })
    );

    // Check API /v4/orderbooks endpoint
    const orderbooksResponse =
      await indexerClient.markets.getPerpetualMarketOrderbook("BTC-USD");
    expect(orderbooksResponse).toEqual(
      expect.objectContaining({
        bids: [
          {
            price: "50000",
            size: "0.0005",
          },
        ],
        asks: [],
      })
    );

    // Check API /v4/candles endpoint
    const candlesResponse =
      await indexerClient.markets.getPerpetualMarketCandles(
        "BTC-USD",
        CandleResolution.ONE_MINUTE,
        undefined,
        undefined,
        1
      );
    expect(candlesResponse.candles[0]).toEqual(
      expect.objectContaining({
        startedAt: candleStart,
        ticker: "BTC-USD",
        resolution: "1MIN",
        low: "50000",
        high: "50000",
        open: "50000",
        close: "50000",
        baseTokenVolume: "0.0005",
        usdVolume: "25",
        trades: 1,
      })
    );
  });

  function validateOrders(data: any, socketClient: SocketClient): void {
    if (data.type === "connected") {
      socketClient.subscribeToSubaccount(DYDX_LOCAL_ADDRESS, 0);
    } else if (data.type === "subscribed") {
      expect(data.channel).toEqual("v4_subaccounts");
      expect(data.id).toEqual(`${DYDX_LOCAL_ADDRESS}/0`);
      expect(data.contents.subaccount).toEqual(
        expect.objectContaining({
          address: DYDX_LOCAL_ADDRESS,
          subaccountNumber: 0,
        })
      );
    } else if (
      data.type === "channel_data" &&
      data.contents.perpetualPositions
    ) {
      expect(data.contents.perpetualPositions[0]).toEqual(
        expect.objectContaining({
          address: DYDX_LOCAL_ADDRESS,
          subaccountNumber: 0,
          market: "BTC-USD",
          side: "LONG",
          status: "OPEN",
          netFunding: "0",
          exitPrice: null,
        })
      );
    } else if (data.type === "channel_data" && data.contents.fills) {
      expect(data.contents.fills[0]).toEqual(
        expect.objectContaining({
          fee: "-0.00275",
          side: "BUY",
          size: "0.0005",
          type: "LIMIT",
          price: "50000",
          liquidity: "MAKER",
          clobPairId: "0",
          quoteAmount: "25",
          subaccountId: SubaccountTable.uuid(DYDX_LOCAL_ADDRESS, 0),
          clientMetadata: "0",
          ticker: "BTC-USD",
        })
      );
    }
  }
});<|MERGE_RESOLUTION|>--- conflicted
+++ resolved
@@ -68,20 +68,11 @@
 
       await placeOrder(order.mnemonic, modifiedOrder);
     }
-<<<<<<< HEAD
 
     const candleStart: IsoString = helpers.calculateNormalizedCandleStartTime(
       DateTime.utc(),
       CandleResolution.ONE_MINUTE,
     ).toISO();
-=======
-    const candleStart: string | null = helpers
-      .calculateNormalizedCandleStartTime(
-        DateTime.utc() as any,
-        CandleResolution.ONE_MINUTE
-      )
-      .toISO();
->>>>>>> 0dc7ec5a
 
     await utils.sleep(10000); // wait 10s for orders to be placed & matched
     const [wallet, wallet2] = await Promise.all([
