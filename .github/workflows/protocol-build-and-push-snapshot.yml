--- conflicted
+++ resolved
@@ -6,11 +6,6 @@
       - main
       - 'release/protocol/v[0-9]+.[0-9]+.x'  # e.g. release/protocol/v0.1.x
       - 'release/protocol/v[0-9]+.x'  # e.g. release/protocol/v1.x
-<<<<<<< HEAD
-      - add_user_stats
-      - 'add_logic'
-=======
->>>>>>> 7024853d
 
 jobs:
   build-and-push-snapshot-dev:
